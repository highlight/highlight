<p align="center">
  <img width="2051" alt="github-thumb" src="https://user-images.githubusercontent.com/20292680/214453237-37420cc6-1ae1-474e-be55-d41fea21e0be.png">
</p>
<p align="center">
  <a href='https://github.com/highlight/highlight/graphs/contributors'><img src='https://img.shields.io/badge/all_contributors-17-orange.svg?style=flat-square' /></a>
  <a href='http://makeapullrequest.com'><img alt='PRs Welcome' src='https://img.shields.io/badge/PRs-welcome-brightgreen.svg?style=shields'/></a>
  <a href='https://community.highlight.com'><img alt="Join Discord Community" src="https://img.shields.io/badge/discord%20community-join-blue"/></a>
  <img alt="GitHub commit activity" src="https://img.shields.io/github/commit-activity/m/highlight/highlight"/>
  <img alt="GitHub closed issues" src="https://img.shields.io/github/issues-closed/highlight/highlight"/>
</p>

<p align="center">
  <a href="https://highlight.io/docs">Docs</a> - <a href="https://community.highlight.io">Community (Support & Feedback)</a> - <a href="https://github.com/highlight/highlight/issues/new?assignees=&labels=bug">Bug report</a>
</p>

<<<<<<< HEAD
## Highlight: The open-source, fullstack monitoring platform.

Highlight is a monitoring tool for the next generation of developers (like you!). Unlike the age-old, outdated tools out there, we aim to build a [cohesive](#cohesion), [modern](#for-todays-developer) and [fully-featured](#features) monitoring solution, something we wished WE had. And it's all open source :)

In everything that we do, we strive to make Highlight as easy to install as a few lines of code in any environment. Read more about our [values](#our-values) and [mission](#our-mission) below.
=======
## Highlight is the open-source, fullstack monitoring platform.
>>>>>>> 75a4a8a5

## Table of Contents

-   [Get started for free](#get-started)
-   [Features](#features)
-   [SDKs](#sdks)
-   [Mission](#our-mission)
-   [Values](#our-values)

Read more about [our values here](highlight.io/docs/company/values).

## Get started

### Hosted Highlight (free to get started!)

The fastest and most reliable way to get started with Highlight is signing up for free at [app.highlight.io](https://app.highlight.io). After making an account, getting started is as easy as installing the client SDK snippet; below is an example in React:

```typescript
import React from 'react'
import { H } from 'highlight.run'
import { ErrorBoundary } from '@highlight-run/react'

H.init('<YOUR_PROJECT_ID>') // Get your project ID from https://app.highlight.run/setup

ReactDOM.render(
	<React.StrictMode>
		<ErrorBoundary>
			<App />
		</ErrorBoundary>
	</React.StrictMode>,
	document.getElementById('root'),
)
```

After this, we recommend configuring alerts, installing Highlight in your backend and more! Refer to your account at [app.highlight.io](https://app.highlightio) on next steps.

### Hobby self-hosted

<<<<<<< HEAD
Deploy a hobby instance in one line on Linux with Docker (recommended 32GB memory):

```bash
git clone https://github.com/highlight/highlight
cd docker && docker compose up -d --build
```

Good for <10k sessions and <50k errors ingested monthly. See our [docs for more info and limitations](https://highlight.io/docs/company/open-source/self-host-hobby).

### Enterprise self-hosted

See our [enterprise self-hosted docs](https://highlight.io/docs/company/open-source/self-host-enterprise) to deploy a scalable, production-ready instance with support from our team.

## Features

### Session Replay: Understand how users interact with your web app and WHY errors are happening.

-   **Dom-based High-fidelity Replay**: Replay every interaction and dom change that happened in a given browser session (powered by https://github.com/rrweb-io/rrweb)
-   **Outgoing Network Requests**: See all the network requests (and their contents) in a given session to reproduce the data that was sent/received by your frontend -> [docs](https://www.highlight.io/docs/session-replay/recording-network-requests-and-responses)
-   **Console logs**: Analyze the logs printed (`console.error`, `console.log`, etc..) to the console from your frontend -> [docs](https://www.highlight.io/docs/session-replay/console-messages)
-   **Embedded Error Monitoring**: See the errors associated with a given session to understand what the user was doing leading up to them.
-   **Session Comments**: Comment on errors to communicate with your team on user frustration, bugs, and more! -> [docs](https://www.highlight.io/docs/product-features/comments)
-   **Integrations with your favorite tools** -> [docs](https://highlight.io/docs/integrations)

<p align="center">
<img width="900" alt="Frame 43972" src="https://user-images.githubusercontent.com/20292680/214499701-86b7deb3-ec8f-4cb2-8661-ff4f9d7ade2d.png">
</p>

### Error Monitoring

-   **Customizable Error Grouping**: Customize rules to group repeated errors thrown in your web application -> [docs](https://www.highlight.io/docs/error-monitoring/grouping-errors)
-   **Customizable Alerting Rules**: Customize how often alerts are sent to your tools (slack, discord, etc..) for errors thrown in Highlight -> [docs](https://www.highlight.io/docs/product-features/alerts)

-   **Embedded Session Replay**: See all of the sessions associated with a given error.
-   **SDK Support**: Support for a long (and growing!) list of [SDKs](#sdks).
-   **Integrations with your favorite tools** -> [docs](https://highlight.io/docs/integrations)

<p align="center">
<img width="1848" alt="error-monitoring" src="https://user-images.githubusercontent.com/20292680/214500108-c8e0e289-276a-4863-816a-7c854c97df4e.png">
</p>

### Logging

Our logging product is still in beta, but please [message us in discord](https://highlight.io) if you'd like a sneak peak of what we're building. We'd love for you to try an early version to share feedback.

### More?! Metrics? Traces? Merch?

Have an idea for what we should build next? Please share our [community](https://community.highlight.io) or via a Github Issue!

[Read a full list of Highlight features](https://highlight.io/docs).

## SDKs
All of our SDKs for Highlight can be found in the `sdk` [directory](https://github.com/highlight/highlight/tree/master/sdk). We currently support:
- Server Libraries:
    - Node.js: [repo link](https://github.com/highlight/highlight/tree/master/sdk/highlight-node)
    - Golang: [repo link](https://github.com/highlight/highlight/tree/master/sdk/highlight-go)
- Client Libraries:
    - Javascript: [repo link](https://github.com/highlight/highlight/tree/master/sdk/firstload)
    - Next.js: [repo link](https://github.com/highlight/highlight/tree/master/sdk/highlight-next)

=======
>>>>>>> 75a4a8a5
## Our Mission

Our mission is to support developers like you in shipping with confidence. We do this by giving you the tools you need to **uncover, resolve, and prevent** issues in your web app.

## Our Values

<<<<<<< HEAD
### We build in public.

We strive to build in public in every way we can. This means that what we built, what we're building, and what we plan to build is shared with the world.

### We build a cohesive product.

People may think that we're building multiple products (session replay, error monitoring, etc..). But we see it as one. Before we build anything new, we prioritize making it operate seemlessly with everything else.

### We build for today's developer.
=======
### Building in Public

We strive to build in public in every way we can.

### Cohesion

People may think that we're building multiple products (session replay, error monitoring, etc..). But we see it as one. Before we build anything new, we prioritize making it operate seemlessly with everything else.

### For Today's Developer
>>>>>>> 75a4a8a5

If you're building software, why should you care about grafana or loki or the elk stack? Highlight is built for developers that want to **develop**. Leave the monitoring stuff to us 👍.

Read more about [our values here](highlight.io/docs/company/values).<|MERGE_RESOLUTION|>--- conflicted
+++ resolved
@@ -13,15 +13,11 @@
   <a href="https://highlight.io/docs">Docs</a> - <a href="https://community.highlight.io">Community (Support & Feedback)</a> - <a href="https://github.com/highlight/highlight/issues/new?assignees=&labels=bug">Bug report</a>
 </p>
 
-<<<<<<< HEAD
 ## Highlight: The open-source, fullstack monitoring platform.
 
 Highlight is a monitoring tool for the next generation of developers (like you!). Unlike the age-old, outdated tools out there, we aim to build a [cohesive](#cohesion), [modern](#for-todays-developer) and [fully-featured](#features) monitoring solution, something we wished WE had. And it's all open source :)
 
 In everything that we do, we strive to make Highlight as easy to install as a few lines of code in any environment. Read more about our [values](#our-values) and [mission](#our-mission) below.
-=======
-## Highlight is the open-source, fullstack monitoring platform.
->>>>>>> 75a4a8a5
 
 ## Table of Contents
 
@@ -37,30 +33,12 @@
 
 ### Hosted Highlight (free to get started!)
 
-The fastest and most reliable way to get started with Highlight is signing up for free at [app.highlight.io](https://app.highlight.io). After making an account, getting started is as easy as installing the client SDK snippet; below is an example in React:
-
-```typescript
-import React from 'react'
-import { H } from 'highlight.run'
-import { ErrorBoundary } from '@highlight-run/react'
-
-H.init('<YOUR_PROJECT_ID>') // Get your project ID from https://app.highlight.run/setup
-
-ReactDOM.render(
-	<React.StrictMode>
-		<ErrorBoundary>
-			<App />
-		</ErrorBoundary>
-	</React.StrictMode>,
-	document.getElementById('root'),
-)
-```
+The fastest and most reliable way to get started with Highlight is signing up for free at [app.highlight.io](https://app.highlight.io). After making an account, getting started is as easy as installing the [client SDK snippet](https://www.highlight.io/docs/getting-started/client-sdk/overview).
 
 After this, we recommend configuring alerts, installing Highlight in your backend and more! Refer to your account at [app.highlight.io](https://app.highlightio) on next steps.
 
 ### Hobby self-hosted
 
-<<<<<<< HEAD
 Deploy a hobby instance in one line on Linux with Docker (recommended 32GB memory):
 
 ```bash
@@ -121,15 +99,12 @@
     - Javascript: [repo link](https://github.com/highlight/highlight/tree/master/sdk/firstload)
     - Next.js: [repo link](https://github.com/highlight/highlight/tree/master/sdk/highlight-next)
 
-=======
->>>>>>> 75a4a8a5
 ## Our Mission
 
 Our mission is to support developers like you in shipping with confidence. We do this by giving you the tools you need to **uncover, resolve, and prevent** issues in your web app.
 
 ## Our Values
 
-<<<<<<< HEAD
 ### We build in public.
 
 We strive to build in public in every way we can. This means that what we built, what we're building, and what we plan to build is shared with the world.
@@ -139,17 +114,6 @@
 People may think that we're building multiple products (session replay, error monitoring, etc..). But we see it as one. Before we build anything new, we prioritize making it operate seemlessly with everything else.
 
 ### We build for today's developer.
-=======
-### Building in Public
-
-We strive to build in public in every way we can.
-
-### Cohesion
-
-People may think that we're building multiple products (session replay, error monitoring, etc..). But we see it as one. Before we build anything new, we prioritize making it operate seemlessly with everything else.
-
-### For Today's Developer
->>>>>>> 75a4a8a5
 
 If you're building software, why should you care about grafana or loki or the elk stack? Highlight is built for developers that want to **develop**. Leave the monitoring stuff to us 👍.
 
