package model

import (
	"context"
	"database/sql/driver"
	"encoding/json"
	"fmt"
	"os"
	"strconv"
	"time"

	"github.com/mitchellh/mapstructure"
	"github.com/rs/xid"
	"github.com/speps/go-hashids"
	"gorm.io/driver/postgres"
	"gorm.io/gorm"
	"gorm.io/gorm/clause"
	"gorm.io/gorm/logger"

	e "github.com/pkg/errors"
	log "github.com/sirupsen/logrus"
)

var (
	DB     *gorm.DB
	HashID *hashids.HashID
	F      bool = false
	T      bool = true
)

func init() {
	hd := hashids.NewData()
	hd.MinLength = 8
	hd.Alphabet = "abcdefghijklmnopqrstuvwxyz1234567890"
	hid, err := hashids.NewWithData(hd)
	if err != nil {
		log.Fatalf("error creating hash id client: %v", err)
	}
	HashID = hid
}

type Model struct {
	ID        int        `gorm:"primary_key" json:"id"`
	CreatedAt time.Time  `json:"created_at"`
	UpdatedAt time.Time  `json:"updated_at"`
	DeletedAt *time.Time `json:"deleted_at"`
}

type RecordingSettings struct {
	Model
	OrganizationID int     `json:"organization_id"`
	Details        *string `json:"details"`
}

func (r *RecordingSettings) GetDetailsAsSlice() ([]string, error) {
	var result []string
	if r.Details == nil {
		return result, nil
	}
	err := json.Unmarshal([]byte(*r.Details), &result)
	if err != nil {
		return nil, e.Wrap(err, "error parsing details json")
	}
	return result, nil
}

type Organization struct {
	Model
	Name             *string
	StripeCustomerID *string
	BillingEmail     *string
	Secret           *string `json:"-"`
	Admins           []Admin `gorm:"many2many:organization_admins;"`
	Fields           []Field
	RecordingSetting RecordingSettings
	TrialEndDate     *time.Time `json:"trial_end_date"`
	// Slack API Interaction.
	SlackAccessToken      *string
	SlackWebhookURL       *string
	SlackWebhookChannel   *string
	SlackWebhookChannelID *string
	SlackChannels         *string
}

type SlackChannel struct {
	WebhookAccessToken string
	WebhookURL         string
	WebhookChannel     string
	WebhookChannelID   string
}

func (u *Organization) IntegratedSlackChannels() ([]SlackChannel, error) {
	parsedChannels := []SlackChannel{}
	if u.SlackChannels != nil {
		err := json.Unmarshal([]byte(*u.SlackChannels), &parsedChannels)
		if err != nil {
			return nil, e.Wrap(err, "error parsing details json")
		}
	}
	repeat := false
	for _, c := range parsedChannels {
		if u.SlackWebhookChannelID != nil && c.WebhookChannelID == *u.SlackWebhookChannelID {
			repeat = true
		}
	}
	if u.SlackWebhookChannel != nil && !repeat {
		parsedChannels = append(parsedChannels, SlackChannel{
			WebhookAccessToken: *u.SlackAccessToken,
			WebhookURL:         *u.SlackWebhookURL,
			WebhookChannel:     *u.SlackWebhookChannel,
			WebhookChannelID:   *u.SlackWebhookChannelID,
		})
	}
	return parsedChannels, nil
}

func (u *Organization) VerboseID() string {
	str, err := HashID.Encode([]int{u.ID})
	if err != nil {
		log.Errorf("error generating hash id: %v", err)
		str = strconv.Itoa(u.ID)
	}
	return str
}

func FromVerboseID(verboseId string) int {
	// Try to convert the id to an integer in the case that the client is out of date.
	if organizationID, err := strconv.Atoi(verboseId); err == nil {
		return organizationID
	}
	// Otherwise, decode with HashID library
	ints := HashID.Decode(verboseId)
	if len(ints) != 1 {
		return 1
	}
	return ints[0]
}

func (u *Organization) BeforeCreate(tx *gorm.DB) (err error) {
	x := xid.New().String()
	u.Secret = &x
	return
}

type Admin struct {
	Model
	Name            *string
	Email           *string
	PhotoURL        *string          `json:"photo_url"`
	UID             *string          `gorm:"unique_index"`
	Organizations   []Organization   `gorm:"many2many:organization_admins;"`
	SessionComments []SessionComment `gorm:"many2many:session_comment_admins;"`
	ErrorComments   []ErrorComment   `gorm:"many2many:error_comment_admins;"`
}

type EmailSignup struct {
	Model
	Email string `gorm:"unique_index"`
}

type User struct {
	Model
	OrganizationID int
}

type SessionResults struct {
	Sessions   []Session
	TotalCount int64
}

type SessionCount struct {
	Count int64
}

type Session struct {
	Model
	UserID int `json:"user_id"`
	// User provided identifier (see IdentifySession)
	Identifier     string `json:"identifier"`
	OrganizationID int    `json:"organization_id"`
	// Location data based off user ip (see InitializeSession)
	City      string  `json:"city"`
	State     string  `json:"state"`
	Postal    string  `json:"postal"`
	Latitude  float64 `json:"latitude"`
	Longitude float64 `json:"longitude"`
	// Details based off useragent (see Initialize Session)
	OSName         string `json:"os_name"`
	OSVersion      string `json:"os_version"`
	BrowserName    string `json:"browser_name"`
	BrowserVersion string `json:"browser_version"`
	Status         string `json:"status"`
	Language       string `json:"language"`
	// Tells us if the session has been parsed by a worker.
	Processed *bool `json:"processed"`
	// The length of a session.
<<<<<<< HEAD
	Length       int64    `json:"length"`
	ActiveLength int64    `json:"active_length"`
	Fields       []*Field `json:"fields" gorm:"many2many:session_fields;"`
	UserObject   JSONB    `json:"user_object" sql:"type:jsonb"`
=======
	Length      int64    `json:"length"`
	Fields      []*Field `json:"fields" gorm:"many2many:session_fields;"`
	Environment string   `json:"environment"`
	UserObject  JSONB    `json:"user_object" sql:"type:jsonb"`
>>>>>>> fc3ef177
	// Whether this is the first session created by this user.
	FirstTime        *bool      `json:"first_time" gorm:"default:false"`
	PayloadUpdatedAt *time.Time `json:"payload_updated_at"`
	// Custom properties
	Viewed              *bool   `json:"viewed"`
	Starred             *bool   `json:"starred"`
	FieldGroup          *string `json:"field_group"`
	EnableStrictPrivacy *bool   `json:"enable_strict_privacy"`
	// The version of Highlight's Client.
	ClientVersion string `json:"client_version" gorm:"index"`
	// The version of Highlight's Firstload.
	FirstloadVersion string `json:"firstload_version" gorm:"index"`
	// The client configuration that the end-user sets up. This is used for debugging purposes.
	ClientConfig *string `json:"client_config" sql:"type:jsonb"`

	ObjectStorageEnabled *bool   `json:"object_storage_enabled"`
	PayloadSize          *int64  `json:"payload_size"`
	MigrationState       *string `json:"migration_state"`
}

type Field struct {
	Model
	// 'user_property', 'session_property'.
	Type string
	// 'email', 'identifier', etc.
	Name string
	// 'email@email.com'
	Value          string
	OrganizationID int       `json:"organization_id"`
	Sessions       []Session `gorm:"many2many:session_fields;"`
}

type ResourcesObject struct {
	Model
	SessionID int
	Resources string
}

type SearchParams struct {
	UserProperties     []*UserProperty `json:"user_properties"`
	ExcludedProperties []*UserProperty `json:"excluded_properties"`
	TrackProperties    []*UserProperty `json:"track_properties"`
	DateRange          *DateRange      `json:"date_range"`
	LengthRange        *LengthRange    `json:"length_range"`
	Browser            *string         `json:"browser"`
	OS                 *string         `json:"os"`
	VisitedURL         *string         `json:"visited_url"`
	Referrer           *string         `json:"referrer"`
	Identified         bool            `json:"identified"`
	HideViewed         bool            `json:"hide_viewed"`
	FirstTime          bool            `json:"first_time"`
}
type Segment struct {
	Model
	Name           *string
	Params         *string `json:"params"`
	UserObject     JSONB   `json:"user_object" sql:"type:jsonb"`
	OrganizationID int
}

type DailySessionCount struct {
	Model
	Date           *time.Time `json:"date"`
	Count          int64      `json:"count"`
	OrganizationID int
}

type DailyErrorCount struct {
	Model
	Date           *time.Time `json:"date"`
	Count          int64      `json:"count"`
	OrganizationID int
}

func (s *SearchParams) GormDataType() string {
	out, err := json.Marshal(s)
	if err != nil {
		return ""
	}
	return string(out)
}

func (s *SearchParams) GormValue(ctx context.Context, db *gorm.DB) clause.Expr {
	return clause.Expr{
		SQL: fmt.Sprintf("ST_PointFromText(%v)", s.GormDataType()),
	}
}

type DateRange struct {
	StartDate time.Time
	EndDate   time.Time
}

type LengthRange struct {
	Min int
	Max int
}

type UserProperty struct {
	Name  string
	Value string
}

type MessagesObject struct {
	Model
	SessionID int
	Messages  string
}

type EventsObject struct {
	Model
	SessionID int
	Events    string
}

type ErrorResults struct {
	ErrorGroups []ErrorGroup
	TotalCount  int
}

type ErrorSearchParams struct {
	DateRange    *DateRange `json:"date_range"`
	Browser      *string    `json:"browser"`
	OS           *string    `json:"os"`
	VisitedURL   *string    `json:"visited_url"`
	HideResolved bool       `json:"hide_resolved"`
	Event        *string    `json:"event"`
}
type ErrorSegment struct {
	Model
	Name           *string
	Params         *string `json:"params"`
	OrganizationID int
}

type ErrorObject struct {
	Model
	OrganizationID int
	SessionID      int
	ErrorGroupID   int
	Event          string
	Type           string
	URL            string
	Source         string
	LineNumber     int
	ColumnNumber   int
	OS             string
	Browser        string
	Trace          *string   `json:"trace"`
	Timestamp      time.Time `json:"timestamp"`
	Payload        *string   `json:"payload"`
}

type ErrorGroup struct {
	Model
	OrganizationID int
	Event          string
	Type           string
	Trace          string
	Resolved       *bool `json:"resolved"`
	MetadataLog    *string
	Fields         []*ErrorField `gorm:"many2many:error_group_fields;"`
	FieldGroup     *string
}

type ErrorField struct {
	Model
	OrganizationID int
	Name           string
	Value          string
	ErrorGroups    []ErrorGroup `gorm:"many2many:error_group_fields;"`
}

type SessionComment struct {
	Model
	Admins      []Admin `gorm:"many2many:session_comment_admins;"`
	AdminId     int
	SessionId   int
	Timestamp   int
	Text        string
	XCoordinate float64
	YCoordinate float64
}

type ErrorComment struct {
	Model
	Admins  []Admin `gorm:"many2many:error_comment_admins;"`
	AdminId int
	ErrorId int
	Text    string
}

func SetupDB() *gorm.DB {
	log.Println("setting up database")
	psqlConf := fmt.Sprintf(
		"host=%s port=%s user=%s dbname=%s password=%s sslmode=disable",
		os.Getenv("PSQL_HOST"),
		os.Getenv("PSQL_PORT"),
		os.Getenv("PSQL_USER"),
		os.Getenv("PSQL_DB"),
		os.Getenv("PSQL_PASSWORD"))

	var err error
	DB, err = gorm.Open(postgres.Open(psqlConf), &gorm.Config{
		DisableForeignKeyConstraintWhenMigrating: true,
		Logger:                                   logger.Default.LogMode(logger.Silent),
	})
	if err != nil {
		log.Fatalf("Failed to connect to database: %v", err)
	}
	if err := DB.AutoMigrate(
		&RecordingSettings{},
		&MessagesObject{},
		&EventsObject{},
		&ErrorObject{},
		&ErrorGroup{},
		&ErrorField{},
		&ErrorSegment{},
		&Organization{},
		&Segment{},
		&Admin{},
		&User{},
		&Session{},
		&DailySessionCount{},
		&DailyErrorCount{},
		&Field{},
		&EmailSignup{},
		&ResourcesObject{},
		&SessionComment{},
		&ErrorComment{},
	); err != nil {
		log.Fatalf("Error migrating db: %v", err)
	}
	return DB
}

// Implement JSONB interface
type JSONB map[string]interface{}

func (j JSONB) Value() (driver.Value, error) {
	valueString, err := json.Marshal(j)
	return string(valueString), err
}

func (j *JSONB) Scan(value interface{}) error {
	if err := json.Unmarshal(value.([]byte), &j); err != nil {
		return err
	}
	return nil
}

// Params used for reading from search requests.
type Param struct {
	Action string `json:"action"`
	Type   string `json:"type"`
	Value  struct {
		Text  string `json:"text"`
		Value string `json:"value"`
	} `json:"value"`
}

func DecodeAndValidateParams(params []interface{}) ([]*Param, error) {
	ps := []*Param{}
	keys := make(map[string]bool)
	for _, param := range params {
		var output *Param
		cfg := &mapstructure.DecoderConfig{
			Metadata: nil,
			Result:   &output,
			TagName:  "json",
		}
		decoder, err := mapstructure.NewDecoder(cfg)
		if err != nil {
			return nil, e.Wrap(err, "error creating decoder")
		}
		err = decoder.Decode(param)
		if err != nil {
			return nil, e.Wrap(err, "error decoding")
		}
		// If we've already seen the key, throw an error.
		if val := keys[output.Action]; val {
			return nil, fmt.Errorf("repeated param '%v' not suppported", val)
		}
		keys[output.Action] = true
		ps = append(ps, output)
	}
	return ps, nil
}<|MERGE_RESOLUTION|>--- conflicted
+++ resolved
@@ -194,17 +194,11 @@
 	// Tells us if the session has been parsed by a worker.
 	Processed *bool `json:"processed"`
 	// The length of a session.
-<<<<<<< HEAD
 	Length       int64    `json:"length"`
 	ActiveLength int64    `json:"active_length"`
 	Fields       []*Field `json:"fields" gorm:"many2many:session_fields;"`
+	Environment  string   `json:"environment"`
 	UserObject   JSONB    `json:"user_object" sql:"type:jsonb"`
-=======
-	Length      int64    `json:"length"`
-	Fields      []*Field `json:"fields" gorm:"many2many:session_fields;"`
-	Environment string   `json:"environment"`
-	UserObject  JSONB    `json:"user_object" sql:"type:jsonb"`
->>>>>>> fc3ef177
 	// Whether this is the first session created by this user.
 	FirstTime        *bool      `json:"first_time" gorm:"default:false"`
 	PayloadUpdatedAt *time.Time `json:"payload_updated_at"`
