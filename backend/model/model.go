package model

import (
	"context"
	"database/sql/driver"
	"encoding/json"
	"fmt"
	"os"
	"reflect"
	"regexp"
	"strconv"
	"strings"
	"time"

	"github.com/go-test/deep"
	"github.com/mitchellh/mapstructure"
	"github.com/rs/xid"
	"github.com/slack-go/slack"
	"github.com/speps/go-hashids"

	"gorm.io/driver/postgres"
	"gorm.io/gorm"
	"gorm.io/gorm/clause"
	"gorm.io/gorm/logger"

	e "github.com/pkg/errors"
	log "github.com/sirupsen/logrus"

	modelInputs "github.com/highlight-run/highlight/backend/private-graph/graph/model"
)

var (
	DB     *gorm.DB
	HashID *hashids.HashID
	F      bool = false
	T      bool = true
)

const (
	SUGGESTION_LIMIT_CONSTANT = 8
)

var AlertType = struct {
	ERROR            string
	NEW_USER         string
	TRACK_PROPERTIES string
	USER_PROPERTIES  string
	SESSION_FEEDBACK string
<<<<<<< HEAD
	RAGE_CLICK       string
=======
	NEW_SESSION      string
>>>>>>> af0bc0dc
}{
	ERROR:            "ERROR_ALERT",
	NEW_USER:         "NEW_USER_ALERT",
	TRACK_PROPERTIES: "TRACK_PROPERTIES_ALERT",
	USER_PROPERTIES:  "USER_PROPERTIES_ALERT",
	SESSION_FEEDBACK: "SESSION_FEEDBACK_ALERT",
<<<<<<< HEAD
	RAGE_CLICK:       "RAGE_CLICK_ALERT",
=======
	NEW_SESSION:      "NEW_SESSION_ALERT",
>>>>>>> af0bc0dc
}

var AdminRole = struct {
	ADMIN  string
	MEMBER string
}{
	ADMIN:  "ADMIN",
	MEMBER: "MEMBER",
}

var ErrorGroupStates = struct {
	OPEN     string
	RESOLVED string
	IGNORED  string
}{
	OPEN:     "OPEN",
	RESOLVED: "RESOLVED",
	IGNORED:  "IGNORED",
}

var SessionCommentTypes = struct {
	// Comments created by a Highlight user on the Highlight app.
	ADMIN string
	// Comments created by a Highlight customer, comes from feedback from their app.
	FEEDBACK string
}{
	ADMIN:    "ADMIN",
	FEEDBACK: "FEEDBACK",
}

type contextString string

var ContextKeys = struct {
	IP             contextString
	UserAgent      contextString
	AcceptLanguage contextString
	UID            contextString
	// The email for the current user. If the email is a @highlight.run, the email will need to be verified, otherwise `Email` will be an empty string.
	Email contextString
}{
	IP:             "ip",
	UserAgent:      "userAgent",
	AcceptLanguage: "acceptLanguage",
	UID:            "uid",
	Email:          "email",
}

var Models = []interface{}{
	&MessagesObject{},
	&EventsObject{},
	&ErrorObject{},
	&ErrorGroup{},
	&ErrorField{},
	&ErrorSegment{},
	&Organization{},
	&Segment{},
	&Admin{},
	&Session{},
	&DailySessionCount{},
	&DailyErrorCount{},
	&Field{},
	&EmailSignup{},
	&ResourcesObject{},
	&SessionComment{},
	&ErrorComment{},
	&ErrorAlert{},
	&SessionAlert{},
	&Project{},
	&RageClickEvent{},
	&Workspace{},
}

func init() {
	hd := hashids.NewData()
	hd.MinLength = 8
	hd.Alphabet = "abcdefghijklmnopqrstuvwxyz1234567890"
	hid, err := hashids.NewWithData(hd)
	if err != nil {
		log.Fatalf("error creating hash id client: %v", err)
	}
	HashID = hid
}

type Model struct {
	ID        int        `gorm:"primary_key;type:serial" json:"id" deep:"-"`
	CreatedAt time.Time  `json:"created_at" deep:"-"`
	UpdatedAt time.Time  `json:"updated_at" deep:"-"`
	DeletedAt *time.Time `json:"deleted_at" deep:"-"`
}

type Organization struct {
	Model
	Name             *string
	StripeCustomerID *string
	StripePriceID    *string
	BillingEmail     *string
	Secret           *string    `json:"-"`
	Admins           []Admin    `gorm:"many2many:organization_admins;"`
	TrialEndDate     *time.Time `json:"trial_end_date"`
	// Slack API Interaction.
	SlackAccessToken      *string
	SlackWebhookURL       *string
	SlackWebhookChannel   *string
	SlackWebhookChannelID *string
	SlackChannels         *string
	// Manual monthly session limit override
	MonthlySessionLimit *int
}

type Workspace struct {
	Model
	Name                  *string
	Secret                *string // Needed for workspace-level team
	Admins                []Admin `gorm:"many2many:workspace_admins;"`
	SlackAccessToken      *string
	SlackWebhookURL       *string
	SlackWebhookChannel   *string
	SlackWebhookChannelID *string
	SlackChannels         *string
	Projects              []Project
	MigratedFromProjectID *int // Column can be removed after migration is done
}

type Project struct {
	Model
	Name             *string
	StripeCustomerID *string
	StripePriceID    *string
	BillingEmail     *string
	Secret           *string    `json:"-"`
	Admins           []Admin    `gorm:"many2many:project_admins;"`
	TrialEndDate     *time.Time `json:"trial_end_date"`
	// Manual monthly session limit override
	MonthlySessionLimit *int
	WorkspaceID         int
}

type HasSecret interface {
	GetSecret() *string
}

func (project *Project) GetSecret() *string     { return project.Secret }
func (workspace *Workspace) GetSecret() *string { return workspace.Secret }

type Alert struct {
	OrganizationID       int
	ProjectID            int
	ExcludedEnvironments *string
	CountThreshold       int
	ThresholdWindow      *int
	ChannelsToNotify     *string
	Name                 *string
	Type                 *string `gorm:"index"`
	LastAdminToEditID    int     `gorm:"last_admin_to_edit_id"`
}

type ErrorAlert struct {
	Model
	Alert
}

type SessionAlert struct {
	Model
	Alert
	TrackProperties *string
	UserProperties  *string
}

func (obj *Alert) GetExcludedEnvironments() ([]*string, error) {
	if obj == nil {
		return nil, e.New("empty session alert object for excluded environments")
	}
	excludedString := "[]"
	if obj.ExcludedEnvironments != nil {
		excludedString = *obj.ExcludedEnvironments
	}
	var sanitizedExcludedEnvironments []*string
	if err := json.Unmarshal([]byte(excludedString), &sanitizedExcludedEnvironments); err != nil {
		return nil, e.Wrap(err, "error unmarshalling sanitized excluded environments")
	}
	return sanitizedExcludedEnvironments, nil
}

func (obj *Alert) GetChannelsToNotify() ([]*modelInputs.SanitizedSlackChannel, error) {
	if obj == nil {
		return nil, e.New("empty session alert object for channels to notify")
	}
	channelString := "[]"
	if obj.ChannelsToNotify != nil {
		channelString = *obj.ChannelsToNotify
	}
	var sanitizedChannels []*modelInputs.SanitizedSlackChannel
	if err := json.Unmarshal([]byte(channelString), &sanitizedChannels); err != nil {
		return nil, e.Wrap(err, "error unmarshalling sanitized slack channels")
	}
	return sanitizedChannels, nil
}

func (obj *SessionAlert) GetTrackProperties() ([]*TrackProperty, error) {
	if obj == nil {
		return nil, e.New("empty session alert object for track properties")
	}
	propertyString := "[]"
	if obj.TrackProperties != nil {
		propertyString = *obj.TrackProperties
	}
	var sanitizedProperties []*TrackProperty
	if err := json.Unmarshal([]byte(propertyString), &sanitizedProperties); err != nil {
		return nil, e.Wrap(err, "error unmarshalling sanitized track properties")
	}
	return sanitizedProperties, nil
}

func (obj *SessionAlert) GetUserProperties() ([]*UserProperty, error) {
	if obj == nil {
		return nil, e.New("empty session alert object for user properties")
	}
	propertyString := "[]"
	if obj.UserProperties != nil {
		propertyString = *obj.UserProperties
	}
	var sanitizedProperties []*UserProperty
	if err := json.Unmarshal([]byte(propertyString), &sanitizedProperties); err != nil {
		return nil, e.Wrap(err, "error unmarshalling sanitized user properties")
	}
	return sanitizedProperties, nil
}

type SlackChannel struct {
	WebhookAccessToken string
	WebhookURL         string
	WebhookChannel     string
	WebhookChannelID   string
}

func (u *Workspace) IntegratedSlackChannels() ([]SlackChannel, error) {
	parsedChannels := []SlackChannel{}
	if u.SlackChannels != nil {
		err := json.Unmarshal([]byte(*u.SlackChannels), &parsedChannels)
		if err != nil {
			return nil, e.Wrap(err, "error parsing details json")
		}
	} else {
		return parsedChannels, nil
	}
	repeat := false
	for _, c := range parsedChannels {
		if u.SlackWebhookChannelID != nil && c.WebhookChannelID == *u.SlackWebhookChannelID {
			repeat = true
		}
	}
	if u.SlackWebhookChannel != nil && !repeat {
		// Archived channels or users will not have a channel ID.
		if u.SlackWebhookChannelID != nil {
			parsedChannels = append(parsedChannels, SlackChannel{
				WebhookAccessToken: *u.SlackAccessToken,
				WebhookURL:         *u.SlackWebhookURL,
				WebhookChannel:     *u.SlackWebhookChannel,
				WebhookChannelID:   *u.SlackWebhookChannelID,
			})
		}
	}
	return parsedChannels, nil
}

func (u *Project) VerboseID() string {
	str, err := HashID.Encode([]int{u.ID})
	if err != nil {
		log.Errorf("error generating hash id: %v", err)
		str = strconv.Itoa(u.ID)
	}
	return str
}

func FromVerboseID(verboseId string) int {
	// Try to convert the id to an integer in the case that the client is out of date.
	if projectID, err := strconv.Atoi(verboseId); err == nil {
		return projectID
	}
	// Otherwise, decode with HashID library
	ints := HashID.Decode(verboseId)
	if len(ints) != 1 {
		return 1
	}
	return ints[0]
}

func (u *Project) BeforeCreate(tx *gorm.DB) (err error) {
	x := xid.New().String()
	u.Secret = &x
	return
}

func (u *Workspace) BeforeCreate(tx *gorm.DB) (err error) {
	x := xid.New().String()
	u.Secret = &x
	return
}

type Admin struct {
	Model
	Name             *string
	Email            *string
	PhotoURL         *string          `json:"photo_url"`
	UID              *string          `gorm:"unique_index"`
	Organizations    []Organization   `gorm:"many2many:organization_admins;"`
	Projects         []Project        `gorm:"many2many:project_admins;"`
	SessionComments  []SessionComment `gorm:"many2many:session_comment_admins;"`
	ErrorComments    []ErrorComment   `gorm:"many2many:error_comment_admins;"`
	Workspaces       []Workspace      `gorm:"many2many:workspace_admins;"`
	SlackIMChannelID *string
	Role             *string `json:"role" gorm:"default:ADMIN"`
}

type EmailSignup struct {
	Model
	Email               string `gorm:"unique_index"`
	ApolloData          string
	ApolloDataShortened string
}

type SessionResults struct {
	Sessions   []Session
	TotalCount int64
}

type Session struct {
	Model
	// The ID used publicly for the URL on the client; used for sharing
	SecureID    string `json:"secure_id" gorm:"uniqueIndex;not null;default:secure_id_generator()"`
	Fingerprint int    `json:"fingerprint"`
	// User provided identifier (see IdentifySession)
	Identifier     string `json:"identifier"`
	OrganizationID int    `json:"organization_id"`
	ProjectID      int    `json:"project_id"`
	// Location data based off user ip (see InitializeSession)
	City      string  `json:"city"`
	State     string  `json:"state"`
	Postal    string  `json:"postal"`
	Latitude  float64 `json:"latitude"`
	Longitude float64 `json:"longitude"`
	// Details based off useragent (see Initialize Session)
	OSName         string `json:"os_name"`
	OSVersion      string `json:"os_version"`
	BrowserName    string `json:"browser_name"`
	BrowserVersion string `json:"browser_version"`
	Language       string `json:"language"`
	// Tells us if the session has been parsed by a worker.
	Processed *bool `json:"processed"`
	// The length of a session.
	Length         int64    `json:"length"`
	ActiveLength   int64    `json:"active_length"`
	Fields         []*Field `json:"fields" gorm:"many2many:session_fields;"`
	Environment    string   `json:"environment"`
	AppVersion     *string  `json:"app_version" gorm:"index"`
	UserObject     JSONB    `json:"user_object" sql:"type:jsonb"`
	UserProperties string   `json:"user_properties"`
	// Whether this is the first session created by this user.
	FirstTime        *bool      `json:"first_time" gorm:"default:false"`
	PayloadUpdatedAt *time.Time `json:"payload_updated_at"`
	// Custom properties
	Viewed                         *bool   `json:"viewed"`
	Starred                        *bool   `json:"starred"`
	FieldGroup                     *string `json:"field_group"`
	EnableStrictPrivacy            *bool   `json:"enable_strict_privacy"`
	EnableRecordingNetworkContents *bool   `json:"enable_recording_network_contents"`
	// The version of Highlight's Client.
	ClientVersion string `json:"client_version" gorm:"index"`
	// The version of Highlight's Firstload.
	FirstloadVersion string `json:"firstload_version" gorm:"index"`
	// The client configuration that the end-user sets up. This is used for debugging purposes.
	ClientConfig *string `json:"client_config" sql:"type:jsonb"`
	// Determines whether this session should be viewable. This enforces billing.
	WithinBillingQuota *bool `json:"within_billing_quota" gorm:"index;default:true"` // index? probably.
	// Used for shareable links. No authentication is needed if IsPublic is true
	IsPublic *bool `json:"is_public" gorm:"default:false"`

	ObjectStorageEnabled *bool   `json:"object_storage_enabled"`
	PayloadSize          *int64  `json:"payload_size"`
	MigrationState       *string `json:"migration_state"`
}

// AreModelsWeaklyEqual compares two structs of the same type while ignoring the Model and SecureID field
// a and b MUST be pointers, otherwise this won't work
func AreModelsWeaklyEqual(a, b interface{}) (bool, []string, error) {
	if reflect.TypeOf(a) != reflect.TypeOf(b) {
		return false, nil, e.New("interfaces to compare aren't the same time")
	}

	aReflection := reflect.ValueOf(a)
	// Check if the passed interface is a pointer
	if aReflection.Type().Kind() != reflect.Ptr {
		return false, nil, e.New("`a` is not a pointer")
	}
	// 'dereference' with Elem() and get the field by name
	aModelField := aReflection.Elem().FieldByName("Model")
	aSecureIDField := aReflection.Elem().FieldByName("SecureID")

	bReflection := reflect.ValueOf(b)
	// Check if the passed interface is a pointer
	if bReflection.Type().Kind() != reflect.Ptr {
		return false, nil, e.New("`b` is not a pointer")
	}
	// 'dereference' with Elem() and get the field by name
	bModelField := bReflection.Elem().FieldByName("Model")
	bSecureIDField := bReflection.Elem().FieldByName("SecureID")

	if aModelField.IsValid() && bModelField.IsValid() {
		// override Model on b with a's model
		bModelField.Set(aModelField)
	} else if aModelField.IsValid() || bModelField.IsValid() {
		// return error if one has a model and the other doesn't
		return false, nil, e.New("one interface has a model and the other doesn't")
	}

	if aSecureIDField.IsValid() && bSecureIDField.IsValid() {
		// override SecureID on b with a's SecureID
		bSecureIDField.Set(aSecureIDField)
	} else if aSecureIDField.IsValid() || bSecureIDField.IsValid() {
		// return error if one has a SecureID and the other doesn't
		return false, nil, e.New("one interface has a SecureID and the other doesn't")
	}

	// get diff
	diff := deep.Equal(aReflection.Interface(), bReflection.Interface())
	isEqual := len(diff) == 0

	return isEqual, diff, nil
}

type Field struct {
	Model
	// 'user_property', 'session_property'.
	Type string
	// 'email', 'identifier', etc.
	Name string
	// 'email@email.com'
	Value          string
	OrganizationID int       `json:"organization_id"`
	ProjectID      int       `json:"project_id"`
	Sessions       []Session `gorm:"many2many:session_fields;"`
}

type ResourcesObject struct {
	Model
	SessionID int
	Resources string
}

func (r *ResourcesObject) Contents() string {
	return r.Resources
}

type SearchParams struct {
	UserProperties          []*UserProperty `json:"user_properties"`
	ExcludedProperties      []*UserProperty `json:"excluded_properties"`
	TrackProperties         []*UserProperty `json:"track_properties"`
	ExcludedTrackProperties []*UserProperty `json:"excluded_track_properties"`
	DateRange               *DateRange      `json:"date_range"`
	LengthRange             *LengthRange    `json:"length_range"`
	Browser                 *string         `json:"browser"`
	OS                      *string         `json:"os"`
	Environments            []*string       `json:"environments"`
	AppVersions             []*string       `json:"app_versions"`
	DeviceID                *string         `json:"device_id"`
	VisitedURL              *string         `json:"visited_url"`
	Referrer                *string         `json:"referrer"`
	Identified              bool            `json:"identified"`
	HideViewed              bool            `json:"hide_viewed"`
	FirstTime               bool            `json:"first_time"`
	ShowLiveSessions        bool            `json:"show_live_sessions"`
}
type Segment struct {
	Model
	Name           *string
	Params         *string `json:"params"`
	OrganizationID int
	ProjectID      int `json:"project_id"`
}

type DailySessionCount struct {
	Model
	Date           *time.Time `json:"date"`
	Count          int64      `json:"count"`
	OrganizationID int
	ProjectID      int `json:"project_id"`
}

const DAILY_ERROR_COUNTS_TBL = "daily_error_counts"
const DAILY_ERROR_COUNTS_UNIQ = "date_project_id_error_type_uniq"

type DailyErrorCount struct {
	Model
	Date           *time.Time `json:"date"`
	Count          int64      `json:"count"`
	OrganizationID int
	ProjectID      int    `json:"project_id"`
	ErrorType      string `gorm:"default:FRONTEND"`
}

func (s *SearchParams) GormDataType() string {
	out, err := json.Marshal(s)
	if err != nil {
		return ""
	}
	return string(out)
}

func (s *SearchParams) GormValue(ctx context.Context, db *gorm.DB) clause.Expr {
	return clause.Expr{
		SQL: fmt.Sprintf("ST_PointFromText(%v)", s.GormDataType()),
	}
}

type DateRange struct {
	StartDate time.Time
	EndDate   time.Time
}

type LengthRange struct {
	Min float64
	Max float64
}

type UserProperty struct {
	ID    int    `json:"id"`
	Name  string `json:"name"`
	Value string `json:"value"`
}

type TrackProperty struct {
	ID    int    `json:"id"`
	Name  string `json:"name"`
	Value string `json:"value"`
}

type Object interface {
	Contents() string
}

type MessagesObject struct {
	Model
	SessionID int
	Messages  string
}

func (m *MessagesObject) Contents() string {
	return m.Messages
}

type EventsObject struct {
	Model
	SessionID int
	Events    string
}

func (m *EventsObject) Contents() string {
	return m.Events
}

type ErrorResults struct {
	ErrorGroups []ErrorGroup
	TotalCount  int64
}

type ErrorSearchParams struct {
	DateRange  *DateRange              `json:"date_range"`
	Browser    *string                 `json:"browser"`
	OS         *string                 `json:"os"`
	VisitedURL *string                 `json:"visited_url"`
	Event      *string                 `json:"event"`
	State      *modelInputs.ErrorState `json:"state"`
}
type ErrorSegment struct {
	Model
	Name           *string
	Params         *string `json:"params"`
	OrganizationID int
	ProjectID      int `json:"project_id"`
}

type ErrorObject struct {
	Model
	OrganizationID int
	ProjectID      int `json:"project_id"`
	SessionID      int
	ErrorGroupID   int
	Event          string
	Type           string
	URL            string
	Source         string
	LineNumber     int
	ColumnNumber   int
	OS             string
	Browser        string
	Trace          *string   `json:"trace"` //DEPRECATED, USE STACKTRACE INSTEAD
	StackTrace     *string   `json:"stack_trace"`
	Timestamp      time.Time `json:"timestamp"`
	Payload        *string   `json:"payload"`
	Environment    string
	RequestID      *string // From X-Highlight-Request header
	ErrorType      string  `gorm:"default:FRONTEND"`
}

type ErrorGroup struct {
	Model
	// The ID used publicly for the URL on the client; used for sharing
	SecureID         string `json:"secure_id" gorm:"uniqueIndex;not null;default:secure_id_generator()"`
	OrganizationID   int
	ProjectID        int `json:"project_id"`
	Event            string
	Type             string
	Trace            string //DEPRECATED, USE STACKTRACE INSTEAD
	StackTrace       string
	MappedStackTrace *string
	State            string        `json:"state" gorm:"default:OPEN"`
	Fields           []*ErrorField `gorm:"many2many:error_group_fields;"`
	FieldGroup       *string
	Environments     string
	IsPublic         bool `gorm:"default:false"`
}

type ErrorField struct {
	Model
	OrganizationID int
	ProjectID      int `json:"project_id"`
	Name           string
	Value          string
	ErrorGroups    []ErrorGroup `gorm:"many2many:error_group_fields;"`
}

type SessionComment struct {
	Model
	Admins          []Admin `gorm:"many2many:session_comment_admins;"`
	OrganizationID  int
	ProjectID       int `json:"project_id"`
	AdminId         int
	SessionId       int
	SessionSecureId string `gorm:"index;not null;default:''"`
	Timestamp       int
	Text            string
	XCoordinate     float64
	YCoordinate     float64
	Type            string `json:"type" gorm:"default:ADMIN"`
	Metadata        JSONB  `json:"metadata" gorm:"type:jsonb"`
}

type ErrorComment struct {
	Model
	Admins         []Admin `gorm:"many2many:error_comment_admins;"`
	OrganizationID int
	ProjectID      int `json:"project_id"`
	AdminId        int
	ErrorId        int
	ErrorSecureId  string `gorm:"index;not null;default:''"`
	Text           string
}

type RageClickEvent struct {
	Model
	ProjectID       int    `deep:"-"`
	SessionSecureID string `deep:"-"`
	TotalClicks     int
	StartTimestamp  time.Time `deep:"-"`
	EndTimestamp    time.Time `deep:"-"`
}

var ErrorType = struct {
	FRONTEND string
	BACKEND  string
}{
	FRONTEND: "FRONTEND",
	BACKEND:  "BACKEND",
}

func SetupDB(dbName string) (*gorm.DB, error) {
	var (
		host     = os.Getenv("PSQL_HOST")
		port     = os.Getenv("PSQL_PORT")
		username = os.Getenv("PSQL_USER")
		password = os.Getenv("PSQL_PASSWORD")
		sslmode  = "disable"
	)

	databaseURL, ok := os.LookupEnv("DATABASE_URL")
	if ok {
		re, err := regexp.Compile(`(?m)^(?:postgres://)([^:]*)(?::)([^@]*)(?:@)([^:]*)(?::)([^/]*)(?:/)(.*)`)
		if err != nil {
			log.Error(e.Wrap(err, "failed to compile regex"))
		} else {
			matched := re.FindAllStringSubmatch(databaseURL, -1)
			if len(matched) > 0 && len(matched[0]) > 5 {
				username = matched[0][1]
				password = matched[0][2]
				host = matched[0][3]
				port = matched[0][4]
				dbName = matched[0][5]
				sslmode = "require"
			}
		}
	}
	log.Printf("setting up db @ %s\n", host)
	psqlConf := fmt.Sprintf(
		"host=%s port=%s user=%s dbname=%s password=%s sslmode=%s",
		host,
		port,
		username,
		dbName,
		password,
		sslmode)

	var err error

	logLevel := logger.Silent
	if os.Getenv("HIGHLIGHT_DEBUG_MODE") == "blame-GARAGE-spike-typic-neckline-santiago-tore-keep-becalm-preach-fiber-pomade-escheat-crone-tasmania" {
		logLevel = logger.Info
	}
	DB, err = gorm.Open(postgres.Open(psqlConf), &gorm.Config{
		DisableForeignKeyConstraintWhenMigrating: true,
		Logger:                                   logger.Default.LogMode(logLevel),
		PrepareStmt:                              true,
		SkipDefaultTransaction:                   true,
	})

	if err != nil {
		return nil, e.Wrap(err, "Failed to connect to database")
	}

	log.Printf("running db migration ... \n")
	if err := DB.Exec("CREATE EXTENSION IF NOT EXISTS pgcrypto;").Error; err != nil {
		return nil, e.Wrap(err, "Error installing pgcrypto")
	}
	// Unguessable, cryptographically random url-safe ID for users to share links
	if err := DB.Exec(`
		CREATE OR REPLACE FUNCTION secure_id_generator(OUT result text) AS $$
		BEGIN
			result := encode(gen_random_bytes(21), 'base64');
			result := replace(result, '+', '0');
			result := replace(result, '/', '1');
			result := replace(result, '=', '');
		END;
		$$ LANGUAGE PLPGSQL;
	`).Error; err != nil {
		return nil, e.Wrap(err, "Error creating secure_id_generator")
	}

	if err := DB.AutoMigrate(
		Models...,
	); err != nil {
		return nil, e.Wrap(err, "Error migrating db")
	}

	// Add unique constraint to daily_error_counts
	if err := DB.Exec(`
		DO $$
			BEGIN
				BEGIN
					ALTER TABLE daily_error_counts 
					ADD CONSTRAINT date_project_id_error_type_uniq
						UNIQUE (date, project_id, error_type);
				EXCEPTION
					WHEN duplicate_table 
					THEN RAISE NOTICE 'daily_error_counts.date_project_id_error_type_uniq already exists';
				END;
			END $$;
	`).Error; err != nil {
		return nil, e.Wrap(err, "Error adding unique constraint on daily_error_counts")
	}

	sqlDB, err := DB.DB()
	if err != nil {
		return nil, e.Wrap(err, "error retrieving underlying sql db")
	}
	sqlDB.SetMaxOpenConns(15)

	switch os.Getenv("DEPLOYMENT_KEY") {
	case "HIGHLIGHT_BEHAVE_HEALTH-i_fgQwbthAdqr9Aat_MzM7iU3!@fKr-_vopjXR@f":
		fallthrough
	case "HIGHLIGHT_ONPREM_BETA":
		// default case, should only exist in main highlight prod
		thresholdWindow := 30
		emptiness := "[]"
		if err := DB.FirstOrCreate(&SessionAlert{
			Alert: Alert{
				ProjectID: 1,
				Type:      &AlertType.SESSION_FEEDBACK,
			},
		}).Attrs(&SessionAlert{
			Alert: Alert{
				ExcludedEnvironments: &emptiness,
				CountThreshold:       1,
				ThresholdWindow:      &thresholdWindow,
				ChannelsToNotify:     &emptiness,
			},
		}).Error; err != nil {
			break
		}
	}

	log.Printf("finished db migration. \n")
	return DB, nil
}

// Implement JSONB interface
type JSONB map[string]interface{}

func (j JSONB) Value() (driver.Value, error) {
	valueString, err := json.Marshal(j)
	return string(valueString), err
}

func (j *JSONB) Scan(value interface{}) error {
	switch v := value.(type) {
	case string:
		if err := json.Unmarshal([]byte(v), &j); err != nil {
			return err
		}
	case []byte:
		if err := json.Unmarshal(v, &j); err != nil {
			return err
		}
	}
	return nil
}

// Params used for reading from search requests.
type Param struct {
	Action string `json:"action"`
	Type   string `json:"type"`
	Value  struct {
		Text  string `json:"text"`
		Value string `json:"value"`
	} `json:"value"`
}

func DecodeAndValidateParams(params []interface{}) ([]*Param, error) {
	ps := []*Param{}
	keys := make(map[string]bool)
	for _, param := range params {
		var output *Param
		cfg := &mapstructure.DecoderConfig{
			Metadata: nil,
			Result:   &output,
			TagName:  "json",
		}
		decoder, err := mapstructure.NewDecoder(cfg)
		if err != nil {
			return nil, e.Wrap(err, "error creating decoder")
		}
		err = decoder.Decode(param)
		if err != nil {
			return nil, e.Wrap(err, "error decoding")
		}
		// If we've already seen the key, throw an error.
		if val := keys[output.Action]; val {
			return nil, fmt.Errorf("repeated param '%v' not suppported", val)
		}
		keys[output.Action] = true
		ps = append(ps, output)
	}
	return ps, nil
}

func (s *Session) SetUserProperties(userProperties map[string]string) error {
	user, err := json.Marshal(userProperties)
	if err != nil {
		return e.Wrapf(err, "[project_id: %d] error marshalling user properties map into bytes", s.ProjectID)
	}
	s.UserProperties = string(user)
	return nil
}

func (s *Session) GetUserProperties() (map[string]string, error) {
	var userProperties map[string]string
	if err := json.Unmarshal([]byte(s.UserProperties), &userProperties); err != nil {
		return nil, e.Wrapf(err, "[project_id: %d] error unmarshalling user properties map into bytes", s.ProjectID)
	}
	return userProperties, nil
}

type SendSlackAlertInput struct {
	Organization *Organization
	// Workspace is a required parameter
	Workspace *Workspace
	// SessionSecureID is a required parameter
	SessionSecureID string
	// UserIdentifier is a required parameter for New User, Error, and SessionFeedback alerts
	UserIdentifier string
	// Group is a required parameter for Error alerts
	Group *ErrorGroup
	// URL is an optional parameter for Error alerts
	URL *string
	// ErrorsCount is a required parameter for Error alerts
	ErrorsCount *int64
	// MatchedFields is a required parameter for Track Properties and User Properties alerts
	MatchedFields []*Field
	// UserProperties is a required parameter for User Properties alerts
	UserProperties map[string]string
	// CommentID is a required parameter for SessionFeedback alerts
	CommentID *int
	// CommentText is a required parameter for SessionFeedback alerts
	CommentText string
	// QueryParams is a map of query params to be appended to the url suffix
	// `key:value` will be converted to `key=value` in the url with the appropriate separator (`?` or `&`)
	// - tsAbs is required for rage click alerts
	QueryParams map[string]string
	// RageClicksCount is a required parameter for Rage Click Alerts
	RageClicksCount *int64
	// Timestamp is an optional value for all session alerts.
	Timestamp *time.Time
}

func (obj *Alert) SendSlackAlert(input *SendSlackAlertInput) error {
	// TODO: combine `error_alerts` and `session_alerts` tables and create composite index on (project_id, type)
	if obj == nil {
		return e.New("alert is nil")
	}
	// get alerts channels
	channels, err := obj.GetChannelsToNotify()
	if err != nil {
		return e.Wrap(err, "error getting channels to notify from user properties alert")
	}
	if len(channels) <= 0 {
		return nil
	}
	// get project's channels
	integratedSlackChannels, err := input.Workspace.IntegratedSlackChannels()
	if err != nil {
		return e.Wrap(err, "error getting slack webhook url for alert")
	}
	if len(integratedSlackChannels) <= 0 {
		return nil
	}

	var blockSet []slack.Block
	var textBlock *slack.TextBlockObject
	var msg slack.WebhookMessage
	var messageBlock []*slack.TextBlockObject

	frontendURL := os.Getenv("FRONTEND_URI")
	suffix := ""
	if input.CommentID != nil {
		input.QueryParams["commentId"] = fmt.Sprintf("%d", *input.CommentID)
	}
	if len(input.QueryParams) > 0 {
		for k, v := range input.QueryParams {
			if len(suffix) == 0 {
				suffix += "?"
			} else {
				suffix += "&"
			}
			suffix += fmt.Sprintf("%s=%s", k, v)
		}
	}
	sessionLink := fmt.Sprintf("<%s/%d/sessions/%s%s>", frontendURL, obj.ProjectID, input.SessionSecureID, suffix)
	messageBlock = append(messageBlock, slack.NewTextBlockObject(slack.MarkdownType, "*Session:*\n"+sessionLink, false, false))

	var previewText string
	if obj.Type == nil {
		if input.Group != nil {
			obj.Type = &AlertType.ERROR
		} else {
			obj.Type = &AlertType.NEW_USER
		}
	}
	switch *obj.Type {
	case AlertType.ERROR:
		if input.Group == nil || input.Group.State == ErrorGroupStates.IGNORED {
			return nil
		}
		shortEvent := input.Group.Event
		if len(input.Group.Event) > 50 {
			shortEvent = input.Group.Event[:50] + "..."
		}
		errorLink := fmt.Sprintf("%s/%d/errors/%s", frontendURL, obj.ProjectID, input.Group.SecureID)
		// construct Slack message
		previewText = fmt.Sprintf("Highlight: Error Alert: %s", shortEvent)
		textBlock = slack.NewTextBlockObject(slack.MarkdownType, fmt.Sprintf("*Highlight Error Alert: %d Recent Occurrences*\n\n%s\n<%s/>", *input.ErrorsCount, shortEvent, errorLink), false, false)
		messageBlock = append(messageBlock, slack.NewTextBlockObject(slack.MarkdownType, "*User:*\n"+input.UserIdentifier, false, false))
		if input.URL != nil {
			messageBlock = append(messageBlock, slack.NewTextBlockObject(slack.MarkdownType, "*Visited Url:*\n"+*input.URL, false, false))
		}
		blockSet = append(blockSet, slack.NewSectionBlock(textBlock, messageBlock, nil))
		var actionBlock []slack.BlockElement
		for _, action := range modelInputs.AllErrorState {
			if input.Group.State == string(action) {
				continue
			}

			titleStr := string(action)
			if action == modelInputs.ErrorStateIgnored || action == modelInputs.ErrorStateResolved {
				titleStr = titleStr[:len(titleStr)-1]
			}
			button := slack.NewButtonBlockElement(
				"",
				"click",
				slack.NewTextBlockObject(
					slack.PlainTextType,
					strings.Title(strings.ToLower(titleStr))+" Error",
					false,
					false,
				),
			)
			button.URL = fmt.Sprintf("%s?action=%s", errorLink, strings.ToLower(string(action)))
			actionBlock = append(actionBlock, button)
		}
		blockSet = append(blockSet, slack.NewActionBlock(
			"",
			actionBlock...,
		))
		blockSet = append(blockSet, slack.NewDividerBlock())
		msg.Attachments = []slack.Attachment{
			{
				Color:  "#961e13",
				Blocks: slack.Blocks{BlockSet: blockSet},
			},
		}
	case AlertType.NEW_USER:
		// construct Slack message
		previewText = "Highlight: New User Alert"
		textBlock = slack.NewTextBlockObject(slack.MarkdownType, "*Highlight New User Alert:*\n\n", false, false)
		if input.UserIdentifier != "" {
			messageBlock = append(messageBlock, slack.NewTextBlockObject(slack.MarkdownType, "*User:*\n"+input.UserIdentifier, false, false))
		}
		for k, v := range input.UserProperties {
			if k == "" {
				continue
			}
			if v == "" {
				v = "_empty_"
			}
			messageBlock = append(messageBlock, slack.NewTextBlockObject(slack.MarkdownType, fmt.Sprintf("*%s:*\n%s", strings.Title(strings.ToLower(k)), v), false, false))
		}
		blockSet = append(blockSet, slack.NewSectionBlock(textBlock, messageBlock, nil))
		blockSet = append(blockSet, slack.NewDividerBlock())
		msg.Blocks = &slack.Blocks{BlockSet: blockSet}
	case AlertType.TRACK_PROPERTIES:
		// format matched properties
		var formattedFields []string
		for _, addr := range input.MatchedFields {
			formattedFields = append(formattedFields, fmt.Sprintf("{name: %s, value: %s}", addr.Name, addr.Value))
		}
		// construct Slack message
		previewText = "Highlight: Track Properties Alert"
		textBlock = slack.NewTextBlockObject(slack.MarkdownType, "*Highlight Track Properties Alert:*\n\n", false, false)
		messageBlock = append(messageBlock, slack.NewTextBlockObject(slack.MarkdownType, fmt.Sprintf("*Matched Track Properties:*\n%+v", formattedFields), false, false))
		blockSet = append(blockSet, slack.NewSectionBlock(textBlock, messageBlock, nil))
		blockSet = append(blockSet, slack.NewDividerBlock())
		msg.Blocks = &slack.Blocks{BlockSet: blockSet}
	case AlertType.USER_PROPERTIES:
		// format matched properties
		var formattedFields []string
		for _, addr := range input.MatchedFields {
			formattedFields = append(formattedFields, fmt.Sprintf("{name: %s, value: %s}", addr.Name, addr.Value))
		}
		// construct Slack message
		previewText = "Highlight: User Properties Alert"
		textBlock = slack.NewTextBlockObject(slack.MarkdownType, "*Highlight User Properties Alert:*\n\n", false, false)
		messageBlock = append(messageBlock, slack.NewTextBlockObject(slack.MarkdownType, fmt.Sprintf("*Matched User Properties:*\n%+v", formattedFields), false, false))
		blockSet = append(blockSet, slack.NewSectionBlock(textBlock, messageBlock, nil))
		blockSet = append(blockSet, slack.NewDividerBlock())
		msg.Blocks = &slack.Blocks{BlockSet: blockSet}
	case AlertType.SESSION_FEEDBACK:
		previewText = "Highlight: Session Feedback Alert"
		if input.UserIdentifier == "" {
			input.UserIdentifier = "User"
		}
		textBlock = slack.NewTextBlockObject(slack.MarkdownType, fmt.Sprintf("*%s Left Feedback*\n\n%s", input.UserIdentifier, input.CommentText), false, false)
		blockSet = append(blockSet, slack.NewSectionBlock(textBlock, messageBlock, nil))
		blockSet = append(blockSet, slack.NewDividerBlock())
		msg.Blocks = &slack.Blocks{BlockSet: blockSet}
<<<<<<< HEAD
	case AlertType.RAGE_CLICK:
		if input.RageClicksCount == nil {
			return nil
		}
		textBlock = slack.NewTextBlockObject(slack.MarkdownType, fmt.Sprintf("*Rage Clicks Detected:* %d Recent Occurrences\n\n", *input.RageClicksCount), false, false)
=======
	case AlertType.NEW_SESSION:
		identifier := input.UserIdentifier
		if identifier == "" {
			identifier = "User"
		}
		previewText = fmt.Sprintf("Highlight: New Session Created By %s", identifier)
		textBlock = slack.NewTextBlockObject(slack.MarkdownType, fmt.Sprintf("*New Session Created By User: %s*\n\n", input.UserIdentifier), false, false)
>>>>>>> af0bc0dc
		blockSet = append(blockSet, slack.NewSectionBlock(textBlock, messageBlock, nil))
		blockSet = append(blockSet, slack.NewDividerBlock())
		msg.Blocks = &slack.Blocks{BlockSet: blockSet}
	}

	msg.Text = previewText

	var slackClient *slack.Client
	if input.Workspace.SlackAccessToken != nil {
		slackClient = slack.New(*input.Workspace.SlackAccessToken)
	}
	log.Printf("Sending Slack Alert for project: %d session: %s", input.Workspace.ID, input.SessionSecureID)

	// send message
	for _, channel := range channels {
		if channel.WebhookChannel != nil {
			var slackWebhookURL string
			isWebhookChannel := false

			// Find the webhook URL
			for _, ch := range integratedSlackChannels {
				if id := channel.WebhookChannelID; id != nil && ch.WebhookChannelID == *id {
					slackWebhookURL = ch.WebhookURL

					if ch.WebhookAccessToken != "" {
						isWebhookChannel = true
					}
					break
				}
			}

			if slackWebhookURL == "" && isWebhookChannel {
				log.WithFields(log.Fields{"workspace_id": input.Workspace.ID}).
					Error("requested channel has no matching slackWebhookURL")
				continue
			}

			msg.Channel = *channel.WebhookChannel
			slackChannelId := *channel.WebhookChannelID
			slackChannelName := *channel.WebhookChannel

			go func() {
				if isWebhookChannel {
					log.Printf("Sending Slack Webhook")
					err := slack.PostWebhook(
						slackWebhookURL,
						&msg,
					)
					if err != nil {
						log.WithFields(log.Fields{"workspace_id": input.Workspace.ID, "slack_webhook_url": slackWebhookURL, "message": fmt.Sprintf("%+v", msg)}).
							Error(e.Wrap(err, "error sending slack msg via webhook"))
					}
				} else {
					// The Highlight Slack bot needs to join the channel before it can send a message.
					// Slack handles a bot trying to join a channel it already is a part of, we don't need to handle it.
					log.Printf("Sending Slack Bot Message")
					if slackClient != nil {
						if strings.Contains(slackChannelName, "#") {
							_, _, _, err := slackClient.JoinConversation(slackChannelId)
							if err != nil {
								log.Error(e.Wrap(err, "failed to join slack channel"))
							}
						}
						_, _, err := slackClient.PostMessage(slackChannelId, slack.MsgOptionBlocks(blockSet...))
						if err != nil {
							log.WithFields(log.Fields{"workspace_id": input.Workspace.ID, "message": fmt.Sprintf("%+v", msg)}).
								Error(e.Wrap(err, "error sending slack msg via bot api"))
						}

					} else {
						log.Printf("Slack Bot Client was not defined")
					}
				}
			}()
		}
	}
	return nil
}<|MERGE_RESOLUTION|>--- conflicted
+++ resolved
@@ -46,22 +46,16 @@
 	TRACK_PROPERTIES string
 	USER_PROPERTIES  string
 	SESSION_FEEDBACK string
-<<<<<<< HEAD
 	RAGE_CLICK       string
-=======
 	NEW_SESSION      string
->>>>>>> af0bc0dc
 }{
 	ERROR:            "ERROR_ALERT",
 	NEW_USER:         "NEW_USER_ALERT",
 	TRACK_PROPERTIES: "TRACK_PROPERTIES_ALERT",
 	USER_PROPERTIES:  "USER_PROPERTIES_ALERT",
 	SESSION_FEEDBACK: "SESSION_FEEDBACK_ALERT",
-<<<<<<< HEAD
 	RAGE_CLICK:       "RAGE_CLICK_ALERT",
-=======
 	NEW_SESSION:      "NEW_SESSION_ALERT",
->>>>>>> af0bc0dc
 }
 
 var AdminRole = struct {
@@ -1133,13 +1127,12 @@
 		blockSet = append(blockSet, slack.NewSectionBlock(textBlock, messageBlock, nil))
 		blockSet = append(blockSet, slack.NewDividerBlock())
 		msg.Blocks = &slack.Blocks{BlockSet: blockSet}
-<<<<<<< HEAD
 	case AlertType.RAGE_CLICK:
+		previewText = "Highlight: Rage Clicks Alert"
 		if input.RageClicksCount == nil {
 			return nil
 		}
 		textBlock = slack.NewTextBlockObject(slack.MarkdownType, fmt.Sprintf("*Rage Clicks Detected:* %d Recent Occurrences\n\n", *input.RageClicksCount), false, false)
-=======
 	case AlertType.NEW_SESSION:
 		identifier := input.UserIdentifier
 		if identifier == "" {
@@ -1147,7 +1140,6 @@
 		}
 		previewText = fmt.Sprintf("Highlight: New Session Created By %s", identifier)
 		textBlock = slack.NewTextBlockObject(slack.MarkdownType, fmt.Sprintf("*New Session Created By User: %s*\n\n", input.UserIdentifier), false, false)
->>>>>>> af0bc0dc
 		blockSet = append(blockSet, slack.NewSectionBlock(textBlock, messageBlock, nil))
 		blockSet = append(blockSet, slack.NewDividerBlock())
 		msg.Blocks = &slack.Blocks{BlockSet: blockSet}
