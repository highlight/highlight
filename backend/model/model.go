--- conflicted
+++ resolved
@@ -169,12 +169,9 @@
 	&DashboardMetric{},
 	&DashboardMetricFilter{},
 	&DeleteSessionsTask{},
-<<<<<<< HEAD
 	&VercelIntegrationConfig{},
-=======
 	&OAuthClientStore{},
 	&ResthookSubscription{},
->>>>>>> 9ed1ff49
 }
 
 func init() {
