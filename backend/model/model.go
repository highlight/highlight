--- conflicted
+++ resolved
@@ -1187,7 +1187,6 @@
 		log.Fatalf("Error setting up DB: %v", e.Wrap(err, "Error creating idx_daily_session_counts_view_project_id_date"))
 	}
 
-<<<<<<< HEAD
 	if err := DB.Exec(`
 		CREATE MATERIALIZED VIEW IF NOT EXISTS fields_in_use_view AS
 		SELECT DISTINCT f.type, f.name, f.project_id
@@ -1215,8 +1214,6 @@
 		log.Fatalf("Error setting up DB: %v", e.Wrap(err, "Error creating idx_fields_in_use_view_project_id_type_name"))
 	}
 
-=======
->>>>>>> be391fcc
 	if err := DB.Exec(fmt.Sprintf(`
 		DO $$
 			BEGIN
