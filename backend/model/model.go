package model

import (
	"context"
	"database/sql/driver"
	"encoding/json"
	"fmt"
	"os"
	"reflect"
	"regexp"
	"strconv"
	"strings"
	"time"

	"github.com/go-test/deep"
	"github.com/mitchellh/mapstructure"
	"github.com/rs/xid"
	"github.com/slack-go/slack"
	"github.com/speps/go-hashids"

	"gorm.io/driver/postgres"
	"gorm.io/gorm"
	"gorm.io/gorm/clause"
	"gorm.io/gorm/logger"

	e "github.com/pkg/errors"
	log "github.com/sirupsen/logrus"

	modelInputs "github.com/highlight-run/highlight/backend/private-graph/graph/model"
)

var (
	DB     *gorm.DB
	HashID *hashids.HashID
	F      bool = false
	T      bool = true
)

const (
	SUGGESTION_LIMIT_CONSTANT = 8
)

var AlertType = struct {
	ERROR            string
	NEW_USER         string
	TRACK_PROPERTIES string
	USER_PROPERTIES  string
	SESSION_FEEDBACK string
}{
	ERROR:            "ERROR_ALERT",
	NEW_USER:         "NEW_USER_ALERT",
	TRACK_PROPERTIES: "TRACK_PROPERTIES_ALERT",
	USER_PROPERTIES:  "USER_PROPERTIES_ALERT",
	SESSION_FEEDBACK: "SESSION_FEEDBACK_ALERT",
}

var AdminRole = struct {
	ADMIN  string
	MEMBER string
}{
	ADMIN:  "ADMIN",
	MEMBER: "MEMBER",
}

var ErrorGroupStates = struct {
	OPEN     string
	RESOLVED string
	IGNORED  string
}{
	OPEN:     "OPEN",
	RESOLVED: "RESOLVED",
	IGNORED:  "IGNORED",
}

var SessionCommentTypes = struct {
	// Comments created by a Highlight user on the Highlight app.
	ADMIN string
	// Comments created by a Highlight customer, comes from feedback from their app.
	FEEDBACK string
}{
	ADMIN:    "ADMIN",
	FEEDBACK: "FEEDBACK",
}

type contextString string

var ContextKeys = struct {
	IP             contextString
	UserAgent      contextString
	AcceptLanguage contextString
	UID            contextString
	// The email for the current user. If the email is a @highlight.run, the email will need to be verified, otherwise `Email` will be an empty string.
	Email contextString
}{
	IP:             "ip",
	UserAgent:      "userAgent",
	AcceptLanguage: "acceptLanguage",
	UID:            "uid",
	Email:          "email",
}

var Models = []interface{}{
	&MessagesObject{},
	&EventsObject{},
	&ErrorObject{},
	&ErrorGroup{},
	&ErrorField{},
	&ErrorSegment{},
	&Organization{},
	&Segment{},
	&Admin{},
	&Session{},
	&DailySessionCount{},
	&DailyErrorCount{},
	&Field{},
	&EmailSignup{},
	&ResourcesObject{},
	&SessionComment{},
	&ErrorComment{},
	&ErrorAlert{},
	&SessionAlert{},
	&Project{},
	&Workspace{},
}

func init() {
	hd := hashids.NewData()
	hd.MinLength = 8
	hd.Alphabet = "abcdefghijklmnopqrstuvwxyz1234567890"
	hid, err := hashids.NewWithData(hd)
	if err != nil {
		log.Fatalf("error creating hash id client: %v", err)
	}
	HashID = hid
}

type Model struct {
	ID        int        `gorm:"primary_key;type:serial" json:"id"`
	CreatedAt time.Time  `json:"created_at"`
	UpdatedAt time.Time  `json:"updated_at"`
	DeletedAt *time.Time `json:"deleted_at"`
}

type Organization struct {
	Model
	Name             *string
	StripeCustomerID *string
	StripePriceID    *string
	BillingEmail     *string
	Secret           *string    `json:"-"`
	Admins           []Admin    `gorm:"many2many:organization_admins;"`
	TrialEndDate     *time.Time `json:"trial_end_date"`
	// Slack API Interaction.
	SlackAccessToken      *string
	SlackWebhookURL       *string
	SlackWebhookChannel   *string
	SlackWebhookChannelID *string
	SlackChannels         *string
	// Manual monthly session limit override
	MonthlySessionLimit *int
}

type Workspace struct {
	Model
	Name                  *string
	Secret                *string // Needed for workspace-level team
	Admins                []Admin `gorm:"many2many:workspace_admins;"`
	SlackAccessToken      *string
	SlackWebhookURL       *string
	SlackWebhookChannel   *string
	SlackWebhookChannelID *string
	SlackChannels         *string
	Projects              []Project
	MigratedFromProjectID *int // Column can be removed after migration is done
}

type Project struct {
	Model
	Name             *string
	StripeCustomerID *string
	StripePriceID    *string
	BillingEmail     *string
	Secret           *string    `json:"-"`
	Admins           []Admin    `gorm:"many2many:project_admins;"`
	TrialEndDate     *time.Time `json:"trial_end_date"`
	// Manual monthly session limit override
	MonthlySessionLimit *int
	WorkspaceID         int
}

type HasSecret interface {
	GetSecret() *string
}

func (project *Project) GetSecret() *string     { return project.Secret }
func (workspace *Workspace) GetSecret() *string { return workspace.Secret }

type Alert struct {
	OrganizationID       int
	ProjectID            int
	ExcludedEnvironments *string
	CountThreshold       int
	ThresholdWindow      *int
	ChannelsToNotify     *string
	Type                 *string `gorm:"index"`
}

type ErrorAlert struct {
	Model
	Alert
}

type SessionAlert struct {
	Model
	Alert
	TrackProperties *string
	UserProperties  *string
}

func (obj *Alert) GetExcludedEnvironments() ([]*string, error) {
	if obj == nil {
		return nil, e.New("empty session alert object for excluded environments")
	}
	excludedString := "[]"
	if obj.ExcludedEnvironments != nil {
		excludedString = *obj.ExcludedEnvironments
	}
	var sanitizedExcludedEnvironments []*string
	if err := json.Unmarshal([]byte(excludedString), &sanitizedExcludedEnvironments); err != nil {
		return nil, e.Wrap(err, "error unmarshalling sanitized excluded environments")
	}
	return sanitizedExcludedEnvironments, nil
}

func (obj *Alert) GetChannelsToNotify() ([]*modelInputs.SanitizedSlackChannel, error) {
	if obj == nil {
		return nil, e.New("empty session alert object for channels to notify")
	}
	channelString := "[]"
	if obj.ChannelsToNotify != nil {
		channelString = *obj.ChannelsToNotify
	}
	var sanitizedChannels []*modelInputs.SanitizedSlackChannel
	if err := json.Unmarshal([]byte(channelString), &sanitizedChannels); err != nil {
		return nil, e.Wrap(err, "error unmarshalling sanitized slack channels")
	}
	return sanitizedChannels, nil
}

func (obj *SessionAlert) GetTrackProperties() ([]*TrackProperty, error) {
	if obj == nil {
		return nil, e.New("empty session alert object for track properties")
	}
	propertyString := "[]"
	if obj.TrackProperties != nil {
		propertyString = *obj.TrackProperties
	}
	var sanitizedProperties []*TrackProperty
	if err := json.Unmarshal([]byte(propertyString), &sanitizedProperties); err != nil {
		return nil, e.Wrap(err, "error unmarshalling sanitized track properties")
	}
	return sanitizedProperties, nil
}

func (obj *SessionAlert) GetUserProperties() ([]*UserProperty, error) {
	if obj == nil {
		return nil, e.New("empty session alert object for user properties")
	}
	propertyString := "[]"
	if obj.UserProperties != nil {
		propertyString = *obj.UserProperties
	}
	var sanitizedProperties []*UserProperty
	if err := json.Unmarshal([]byte(propertyString), &sanitizedProperties); err != nil {
		return nil, e.Wrap(err, "error unmarshalling sanitized user properties")
	}
	return sanitizedProperties, nil
}

type SlackChannel struct {
	WebhookAccessToken string
	WebhookURL         string
	WebhookChannel     string
	WebhookChannelID   string
}

func (u *Workspace) IntegratedSlackChannels() ([]SlackChannel, error) {
	parsedChannels := []SlackChannel{}
	if u.SlackChannels != nil {
		err := json.Unmarshal([]byte(*u.SlackChannels), &parsedChannels)
		if err != nil {
			return nil, e.Wrap(err, "error parsing details json")
		}
	} else {
		return parsedChannels, nil
	}
	repeat := false
	for _, c := range parsedChannels {
		if u.SlackWebhookChannelID != nil && c.WebhookChannelID == *u.SlackWebhookChannelID {
			repeat = true
		}
	}
	if u.SlackWebhookChannel != nil && !repeat {
		// Archived channels or users will not have a channel ID.
		if u.SlackWebhookChannelID != nil {
			parsedChannels = append(parsedChannels, SlackChannel{
				WebhookAccessToken: *u.SlackAccessToken,
				WebhookURL:         *u.SlackWebhookURL,
				WebhookChannel:     *u.SlackWebhookChannel,
				WebhookChannelID:   *u.SlackWebhookChannelID,
			})
		}
	}
	return parsedChannels, nil
}

func (u *Project) VerboseID() string {
	str, err := HashID.Encode([]int{u.ID})
	if err != nil {
		log.Errorf("error generating hash id: %v", err)
		str = strconv.Itoa(u.ID)
	}
	return str
}

func FromVerboseID(verboseId string) int {
	// Try to convert the id to an integer in the case that the client is out of date.
	if projectID, err := strconv.Atoi(verboseId); err == nil {
		return projectID
	}
	// Otherwise, decode with HashID library
	ints := HashID.Decode(verboseId)
	if len(ints) != 1 {
		return 1
	}
	return ints[0]
}

func (u *Project) BeforeCreate(tx *gorm.DB) (err error) {
	x := xid.New().String()
	u.Secret = &x
	return
}

func (u *Workspace) BeforeCreate(tx *gorm.DB) (err error) {
	x := xid.New().String()
	u.Secret = &x
	return
}

type Admin struct {
	Model
	Name             *string
	Email            *string
	PhotoURL         *string          `json:"photo_url"`
	UID              *string          `gorm:"unique_index"`
	Organizations    []Organization   `gorm:"many2many:organization_admins;"`
	Projects         []Project        `gorm:"many2many:project_admins;"`
	SessionComments  []SessionComment `gorm:"many2many:session_comment_admins;"`
	ErrorComments    []ErrorComment   `gorm:"many2many:error_comment_admins;"`
	Workspaces       []Workspace      `gorm:"many2many:workspace_admins;"`
	SlackIMChannelID *string
	Role             *string `json:"role" gorm:"default:ADMIN"`
}

type EmailSignup struct {
	Model
	Email               string `gorm:"unique_index"`
	ApolloData          string
	ApolloDataShortened string
}

type SessionResults struct {
	Sessions   []Session
	TotalCount int64
}

type Session struct {
	Model
	// The ID used publicly for the URL on the client; used for sharing
	SecureID    string `json:"secure_id" gorm:"uniqueIndex;not null;default:secure_id_generator()"`
	Fingerprint int    `json:"fingerprint"`
	// User provided identifier (see IdentifySession)
	Identifier     string `json:"identifier"`
	OrganizationID int    `json:"organization_id"`
	ProjectID      int    `json:"project_id"`
	// Location data based off user ip (see InitializeSession)
	City      string  `json:"city"`
	State     string  `json:"state"`
	Postal    string  `json:"postal"`
	Latitude  float64 `json:"latitude"`
	Longitude float64 `json:"longitude"`
	// Details based off useragent (see Initialize Session)
	OSName         string `json:"os_name"`
	OSVersion      string `json:"os_version"`
	BrowserName    string `json:"browser_name"`
	BrowserVersion string `json:"browser_version"`
	Language       string `json:"language"`
	// Tells us if the session has been parsed by a worker.
	Processed *bool `json:"processed"`
	// The length of a session.
	Length         int64    `json:"length"`
	ActiveLength   int64    `json:"active_length"`
	Fields         []*Field `json:"fields" gorm:"many2many:session_fields;"`
	Environment    string   `json:"environment"`
	AppVersion     *string  `json:"app_version" gorm:"index"`
	UserObject     JSONB    `json:"user_object" sql:"type:jsonb"`
	UserProperties string   `json:"user_properties"`
	// Whether this is the first session created by this user.
	FirstTime        *bool      `json:"first_time" gorm:"default:false"`
	PayloadUpdatedAt *time.Time `json:"payload_updated_at"`
	// Custom properties
	Viewed                         *bool   `json:"viewed"`
	Starred                        *bool   `json:"starred"`
	FieldGroup                     *string `json:"field_group"`
	EnableStrictPrivacy            *bool   `json:"enable_strict_privacy"`
	EnableRecordingNetworkContents *bool   `json:"enable_recording_network_contents"`
	// The version of Highlight's Client.
	ClientVersion string `json:"client_version" gorm:"index"`
	// The version of Highlight's Firstload.
	FirstloadVersion string `json:"firstload_version" gorm:"index"`
	// The client configuration that the end-user sets up. This is used for debugging purposes.
	ClientConfig *string `json:"client_config" sql:"type:jsonb"`
	// Determines whether this session should be viewable. This enforces billing.
	WithinBillingQuota *bool `json:"within_billing_quota" gorm:"index;default:true"` // index? probably.
	// Used for shareable links. No authentication is needed if IsPublic is true
	IsPublic *bool `json:"is_public" gorm:"default:false"`

	ObjectStorageEnabled *bool   `json:"object_storage_enabled"`
	PayloadSize          *int64  `json:"payload_size"`
	MigrationState       *string `json:"migration_state"`
}

// AreModelsWeaklyEqual compares two structs of the same type while ignoring the Model and SecureID field
// a and b MUST be pointers, otherwise this won't work
func AreModelsWeaklyEqual(a, b interface{}) (bool, []string, error) {
	if reflect.TypeOf(a) != reflect.TypeOf(b) {
		return false, nil, e.New("interfaces to compare aren't the same time")
	}

	aReflection := reflect.ValueOf(a)
	// Check if the passed interface is a pointer
	if aReflection.Type().Kind() != reflect.Ptr {
		return false, nil, e.New("`a` is not a pointer")
	}
	// 'dereference' with Elem() and get the field by name
	aModelField := aReflection.Elem().FieldByName("Model")
	aSecureIDField := aReflection.Elem().FieldByName("SecureID")

	bReflection := reflect.ValueOf(b)
	// Check if the passed interface is a pointer
	if bReflection.Type().Kind() != reflect.Ptr {
		return false, nil, e.New("`b` is not a pointer")
	}
	// 'dereference' with Elem() and get the field by name
	bModelField := bReflection.Elem().FieldByName("Model")
	bSecureIDField := bReflection.Elem().FieldByName("SecureID")

	if aModelField.IsValid() && bModelField.IsValid() {
		// override Model on b with a's model
		bModelField.Set(aModelField)
	} else if aModelField.IsValid() || bModelField.IsValid() {
		// return error if one has a model and the other doesn't
		return false, nil, e.New("one interface has a model and the other doesn't")
	}

	if aSecureIDField.IsValid() && bSecureIDField.IsValid() {
		// override SecureID on b with a's SecureID
		bSecureIDField.Set(aSecureIDField)
	} else if aSecureIDField.IsValid() || bSecureIDField.IsValid() {
		// return error if one has a SecureID and the other doesn't
		return false, nil, e.New("one interface has a SecureID and the other doesn't")
	}

	// get diff
	diff := deep.Equal(aReflection.Interface(), bReflection.Interface())
	isEqual := len(diff) == 0

	return isEqual, diff, nil
}

type Field struct {
	Model
	// 'user_property', 'session_property'.
	Type string
	// 'email', 'identifier', etc.
	Name string
	// 'email@email.com'
	Value          string
	OrganizationID int       `json:"organization_id"`
	ProjectID      int       `json:"project_id"`
	Sessions       []Session `gorm:"many2many:session_fields;"`
}

type ResourcesObject struct {
	Model
	SessionID int
	Resources string
}

func (r *ResourcesObject) Contents() string {
	return r.Resources
}

type SearchParams struct {
	UserProperties     []*UserProperty `json:"user_properties"`
	ExcludedProperties []*UserProperty `json:"excluded_properties"`
	TrackProperties    []*UserProperty `json:"track_properties"`
	DateRange          *DateRange      `json:"date_range"`
	LengthRange        *LengthRange    `json:"length_range"`
	Browser            *string         `json:"browser"`
	OS                 *string         `json:"os"`
	VisitedURL         *string         `json:"visited_url"`
	Referrer           *string         `json:"referrer"`
	Identified         bool            `json:"identified"`
	HideViewed         bool            `json:"hide_viewed"`
	FirstTime          bool            `json:"first_time"`
}
type Segment struct {
	Model
	Name           *string
	Params         *string `json:"params"`
	OrganizationID int
	ProjectID      int `json:"project_id"`
}

type DailySessionCount struct {
	Model
	Date           *time.Time `json:"date"`
	Count          int64      `json:"count"`
	OrganizationID int
	ProjectID      int `json:"project_id"`
}

type DailyErrorCount struct {
	Model
	Date           *time.Time `json:"date"`
	Count          int64      `json:"count"`
	OrganizationID int
	ProjectID      int `json:"project_id"`
}

func (s *SearchParams) GormDataType() string {
	out, err := json.Marshal(s)
	if err != nil {
		return ""
	}
	return string(out)
}

func (s *SearchParams) GormValue(ctx context.Context, db *gorm.DB) clause.Expr {
	return clause.Expr{
		SQL: fmt.Sprintf("ST_PointFromText(%v)", s.GormDataType()),
	}
}

type DateRange struct {
	StartDate time.Time
	EndDate   time.Time
}

type LengthRange struct {
	Min float64
	Max float64
}

type UserProperty struct {
	ID    int    `json:"id"`
	Name  string `json:"name"`
	Value string `json:"value"`
}

type TrackProperty struct {
	ID    int    `json:"id"`
	Name  string `json:"name"`
	Value string `json:"value"`
}

type Object interface {
	Contents() string
}

type MessagesObject struct {
	Model
	SessionID int
	Messages  string
}

func (m *MessagesObject) Contents() string {
	return m.Messages
}

type EventsObject struct {
	Model
	SessionID int
	Events    string
}

func (m *EventsObject) Contents() string {
	return m.Events
}

type ErrorResults struct {
	ErrorGroups []ErrorGroup
	TotalCount  int64
}

type ErrorSearchParams struct {
	DateRange  *DateRange              `json:"date_range"`
	Browser    *string                 `json:"browser"`
	OS         *string                 `json:"os"`
	VisitedURL *string                 `json:"visited_url"`
	Event      *string                 `json:"event"`
	State      *modelInputs.ErrorState `json:"state"`
}
type ErrorSegment struct {
	Model
	Name           *string
	Params         *string `json:"params"`
	OrganizationID int
	ProjectID      int `json:"project_id"`
}

type ErrorObject struct {
	Model
	OrganizationID int
	ProjectID      int `json:"project_id"`
	SessionID      int
	ErrorGroupID   int
	Event          string
	Type           string
	URL            string
	Source         string
	LineNumber     int
	ColumnNumber   int
	OS             string
	Browser        string
	Trace          *string   `json:"trace"` //DEPRECATED, USE STACKTRACE INSTEAD
	StackTrace     *string   `json:"stack_trace"`
	Timestamp      time.Time `json:"timestamp"`
	Payload        *string   `json:"payload"`
	Environment    string
}

type ErrorGroup struct {
	Model
	// The ID used publicly for the URL on the client; used for sharing
	SecureID         string `json:"secure_id" gorm:"uniqueIndex;not null;default:secure_id_generator()"`
	OrganizationID   int
	ProjectID        int `json:"project_id"`
	Event            string
	Type             string
	Trace            string //DEPRECATED, USE STACKTRACE INSTEAD
	StackTrace       string
	MappedStackTrace *string
	State            string        `json:"state" gorm:"default:OPEN"`
	Fields           []*ErrorField `gorm:"many2many:error_group_fields;"`
	FieldGroup       *string
	Environments     string
	IsPublic         bool `gorm:"default:false"`
}

type ErrorField struct {
	Model
	OrganizationID int
	ProjectID      int `json:"project_id"`
	Name           string
	Value          string
	ErrorGroups    []ErrorGroup `gorm:"many2many:error_group_fields;"`
}

type SessionComment struct {
	Model
	Admins          []Admin `gorm:"many2many:session_comment_admins;"`
	OrganizationID  int
	ProjectID       int `json:"project_id"`
	AdminId         int
	SessionId       int
	SessionSecureId string `gorm:"index;not null;default:''"`
	Timestamp       int
	Text            string
	XCoordinate     float64
	YCoordinate     float64
	Type            string `json:"type" gorm:"default:ADMIN"`
	Metadata        JSONB  `json:"metadata" gorm:"type:jsonb"`
}

type ErrorComment struct {
	Model
	Admins         []Admin `gorm:"many2many:error_comment_admins;"`
	OrganizationID int
	ProjectID      int `json:"project_id"`
	AdminId        int
	ErrorId        int
	ErrorSecureId  string `gorm:"index;not null;default:''"`
	Text           string
}

func SetupDB(dbName string) (*gorm.DB, error) {
	var (
		host     = os.Getenv("PSQL_HOST")
		port     = os.Getenv("PSQL_PORT")
		username = os.Getenv("PSQL_USER")
		password = os.Getenv("PSQL_PASSWORD")
		sslmode  = "disable"
	)

	databaseURL, ok := os.LookupEnv("DATABASE_URL")
	if ok {
		re, err := regexp.Compile(`(?m)^(?:postgres://)([^:]*)(?::)([^@]*)(?:@)([^:]*)(?::)([^/]*)(?:/)(.*)`)
		if err != nil {
			log.Error(e.Wrap(err, "failed to compile regex"))
		} else {
			matched := re.FindAllStringSubmatch(databaseURL, -1)
			if len(matched) > 0 && len(matched[0]) > 5 {
				username = matched[0][1]
				password = matched[0][2]
				host = matched[0][3]
				port = matched[0][4]
				dbName = matched[0][5]
				sslmode = "require"
			}
		}
	}
	log.Printf("setting up db @ %s\n", host)
	psqlConf := fmt.Sprintf(
		"host=%s port=%s user=%s dbname=%s password=%s sslmode=%s",
		host,
		port,
		username,
		dbName,
		password,
		sslmode)

	var err error

	logLevel := logger.Silent
	if os.Getenv("HIGHLIGHT_DEBUG_MODE") == "blame-GARAGE-spike-typic-neckline-santiago-tore-keep-becalm-preach-fiber-pomade-escheat-crone-tasmania" {
		logLevel = logger.Info
	}
	DB, err = gorm.Open(postgres.Open(psqlConf), &gorm.Config{
		DisableForeignKeyConstraintWhenMigrating: true,
		Logger:                                   logger.Default.LogMode(logLevel),
		PrepareStmt:                              true,
		SkipDefaultTransaction:                   true,
	})

	if err != nil {
		return nil, e.Wrap(err, "Failed to connect to database")
	}

	log.Printf("running db migration ... \n")
	if err := DB.Exec("CREATE EXTENSION IF NOT EXISTS pgcrypto;").Error; err != nil {
		return nil, e.Wrap(err, "Error installing pgcrypto")
	}
	// Unguessable, cryptographically random url-safe ID for users to share links
	if err := DB.Exec(`
		CREATE OR REPLACE FUNCTION secure_id_generator(OUT result text) AS $$
		BEGIN
			result := encode(gen_random_bytes(21), 'base64');
			result := replace(result, '+', '0');
			result := replace(result, '/', '1');
			result := replace(result, '=', '');
		END;
		$$ LANGUAGE PLPGSQL;
	`).Error; err != nil {
		return nil, e.Wrap(err, "Error creating secure_id_generator")
	}
	if err := DB.AutoMigrate(
		Models...,
	); err != nil {
		return nil, e.Wrap(err, "Error migrating db")
	}
	sqlDB, err := DB.DB()
	if err != nil {
		return nil, e.Wrap(err, "error retrieving underlying sql db")
	}
	sqlDB.SetMaxOpenConns(15)

	switch os.Getenv("DEPLOYMENT_KEY") {
	case "HIGHLIGHT_BEHAVE_HEALTH-i_fgQwbthAdqr9Aat_MzM7iU3!@fKr-_vopjXR@f":
		fallthrough
	case "HIGHLIGHT_ONPREM_BETA":
		// default case, should only exist in main highlight prod
		thresholdWindow := 30
		emptiness := "[]"
		if err := DB.FirstOrCreate(&SessionAlert{
			Alert: Alert{
				ProjectID: 1,
				Type:      &AlertType.SESSION_FEEDBACK,
			},
		}).Attrs(&SessionAlert{
			Alert: Alert{
				ExcludedEnvironments: &emptiness,
				CountThreshold:       1,
				ThresholdWindow:      &thresholdWindow,
				ChannelsToNotify:     &emptiness,
			},
		}).Error; err != nil {
			break
		}
	}

	log.Printf("finished db migration. \n")
	return DB, nil
}

// Implement JSONB interface
type JSONB map[string]interface{}

func (j JSONB) Value() (driver.Value, error) {
	valueString, err := json.Marshal(j)
	return string(valueString), err
}

func (j *JSONB) Scan(value interface{}) error {
	switch v := value.(type) {
	case string:
		if err := json.Unmarshal([]byte(v), &j); err != nil {
			return err
		}
	case []byte:
		if err := json.Unmarshal(v, &j); err != nil {
			return err
		}
	}
	return nil
}

// Params used for reading from search requests.
type Param struct {
	Action string `json:"action"`
	Type   string `json:"type"`
	Value  struct {
		Text  string `json:"text"`
		Value string `json:"value"`
	} `json:"value"`
}

func DecodeAndValidateParams(params []interface{}) ([]*Param, error) {
	ps := []*Param{}
	keys := make(map[string]bool)
	for _, param := range params {
		var output *Param
		cfg := &mapstructure.DecoderConfig{
			Metadata: nil,
			Result:   &output,
			TagName:  "json",
		}
		decoder, err := mapstructure.NewDecoder(cfg)
		if err != nil {
			return nil, e.Wrap(err, "error creating decoder")
		}
		err = decoder.Decode(param)
		if err != nil {
			return nil, e.Wrap(err, "error decoding")
		}
		// If we've already seen the key, throw an error.
		if val := keys[output.Action]; val {
			return nil, fmt.Errorf("repeated param '%v' not suppported", val)
		}
		keys[output.Action] = true
		ps = append(ps, output)
	}
	return ps, nil
}

func (s *Session) SetUserProperties(userProperties map[string]string) error {
	user, err := json.Marshal(userProperties)
	if err != nil {
		return e.Wrapf(err, "[project_id: %d] error marshalling user properties map into bytes", s.ProjectID)
	}
	s.UserProperties = string(user)
	return nil
}

func (s *Session) GetUserProperties() (map[string]string, error) {
	var userProperties map[string]string
	if err := json.Unmarshal([]byte(s.UserProperties), &userProperties); err != nil {
		return nil, e.Wrapf(err, "[project_id: %d] error unmarshalling user properties map into bytes", s.ProjectID)
	}
	return userProperties, nil
}

type SendSlackAlertInput struct {
	Organization *Organization
<<<<<<< HEAD
	// Workspace is a required parameter
	Workspace *Workspace
	// SessionID is a required parameter
	SessionID int
=======
	// Project is a required parameter
	Project *Project
	// SessionSecureID is a required parameter
	SessionSecureID string
>>>>>>> c05de61a
	// UserIdentifier is a required parameter for New User, Error, and SessionFeedback alerts
	UserIdentifier string
	// Group is a required parameter for Error alerts
	Group *ErrorGroup
	// URL is an optional parameter for Error alerts
	URL *string
	// ErrorsCount is a required parameter for Error alerts
	ErrorsCount *int64
	// MatchedFields is a required parameter for Track Properties and User Properties alerts
	MatchedFields []*Field
	// UserProperties is a required parameter for User Properties alerts
	UserProperties map[string]string
	// CommentID is a required parameter for SessionFeedback alerts
	CommentID *int
	// CommentText is a required parameter for SessionFeedback alerts
	CommentText string
}

func (obj *Alert) SendSlackAlert(input *SendSlackAlertInput) error {
	// TODO: combine `error_alerts` and `session_alerts` tables and create unique composite index on (project_id, type)
	if obj == nil {
		return e.New("alert is nil")
	}
	// get alerts channels
	channels, err := obj.GetChannelsToNotify()
	if err != nil {
		return e.Wrap(err, "error getting channels to notify from user properties alert")
	}
	// get project's channels
	integratedSlackChannels, err := input.Workspace.IntegratedSlackChannels()
	if err != nil {
		return e.Wrap(err, "error getting slack webhook url for alert")
	}
	if len(integratedSlackChannels) <= 0 {
		return nil
	}

	var blockSet []slack.Block
	var textBlock *slack.TextBlockObject
	var msg slack.WebhookMessage
	var messageBlock []*slack.TextBlockObject

	frontendURL := os.Getenv("FRONTEND_URI")
	suffix := "/"
	if input.CommentID != nil {
		suffix = fmt.Sprintf("?commentId=%d", *input.CommentID)
	}
	sessionLink := fmt.Sprintf("<%s/%d/sessions/%s%s>", frontendURL, obj.ProjectID, input.SessionSecureID, suffix)
	messageBlock = append(messageBlock, slack.NewTextBlockObject(slack.MarkdownType, "*Session:*\n"+sessionLink, false, false))

	if obj.Type == nil {
		if input.Group != nil {
			obj.Type = &AlertType.ERROR
		} else {
			obj.Type = &AlertType.NEW_USER
		}
	}
	switch *obj.Type {
	case AlertType.ERROR:
		if input.Group == nil || input.Group.State == ErrorGroupStates.IGNORED {
			return nil
		}
		shortEvent := input.Group.Event
		if len(input.Group.Event) > 50 {
			shortEvent = input.Group.Event[:50] + "..."
		}
		errorLink := fmt.Sprintf("%s/%d/errors/%s", frontendURL, obj.ProjectID, input.Group.SecureID)
		// construct Slack message
		textBlock = slack.NewTextBlockObject(slack.MarkdownType, fmt.Sprintf("*Highlight Error Alert: %d Recent Occurrences*\n\n%s\n<%s/>", *input.ErrorsCount, shortEvent, errorLink), false, false)
		messageBlock = append(messageBlock, slack.NewTextBlockObject(slack.MarkdownType, "*User:*\n"+input.UserIdentifier, false, false))
		if input.URL != nil {
			messageBlock = append(messageBlock, slack.NewTextBlockObject(slack.MarkdownType, "*Visited Url:*\n"+*input.URL, false, false))
		}
		blockSet = append(blockSet, slack.NewSectionBlock(textBlock, messageBlock, nil))
		var actionBlock []slack.BlockElement
		for _, action := range modelInputs.AllErrorState {
			if input.Group.State == string(action) {
				continue
			}

			titleStr := string(action)
			if action == modelInputs.ErrorStateIgnored || action == modelInputs.ErrorStateResolved {
				titleStr = titleStr[:len(titleStr)-1]
			}
			button := slack.NewButtonBlockElement(
				"",
				"click",
				slack.NewTextBlockObject(
					slack.PlainTextType,
					strings.Title(strings.ToLower(titleStr))+" Error",
					false,
					false,
				),
			)
			button.URL = fmt.Sprintf("%s?action=%s", errorLink, strings.ToLower(string(action)))
			actionBlock = append(actionBlock, button)
		}
		blockSet = append(blockSet, slack.NewActionBlock(
			"",
			actionBlock...,
		))
		blockSet = append(blockSet, slack.NewDividerBlock())
		msg.Attachments = []slack.Attachment{
			{
				Color:  "#961e13",
				Blocks: slack.Blocks{BlockSet: blockSet},
			},
		}
	case AlertType.NEW_USER:
		// construct Slack message
		textBlock = slack.NewTextBlockObject(slack.MarkdownType, "*Highlight New User Alert:*\n\n", false, false)
		if input.UserIdentifier != "" {
			messageBlock = append(messageBlock, slack.NewTextBlockObject(slack.MarkdownType, "*User:*\n"+input.UserIdentifier, false, false))
		}
		for k, v := range input.UserProperties {
			if k == "" {
				continue
			}
			if v == "" {
				v = "_empty_"
			}
			messageBlock = append(messageBlock, slack.NewTextBlockObject(slack.MarkdownType, fmt.Sprintf("*%s:*\n%s", strings.Title(strings.ToLower(k)), v), false, false))
		}
		blockSet = append(blockSet, slack.NewSectionBlock(textBlock, messageBlock, nil))
		blockSet = append(blockSet, slack.NewDividerBlock())
		msg.Blocks = &slack.Blocks{BlockSet: blockSet}
	case AlertType.TRACK_PROPERTIES:
		// format matched properties
		var formattedFields []string
		for _, addr := range input.MatchedFields {
			formattedFields = append(formattedFields, fmt.Sprintf("{name: %s, value: %s}", addr.Name, addr.Value))
		}
		// construct Slack message
		textBlock = slack.NewTextBlockObject(slack.MarkdownType, "*Highlight Track Properties Alert:*\n\n", false, false)
		messageBlock = append(messageBlock, slack.NewTextBlockObject(slack.MarkdownType, fmt.Sprintf("*Matched Track Properties:*\n%+v", formattedFields), false, false))
		blockSet = append(blockSet, slack.NewSectionBlock(textBlock, messageBlock, nil))
		blockSet = append(blockSet, slack.NewDividerBlock())
		msg.Blocks = &slack.Blocks{BlockSet: blockSet}
	case AlertType.USER_PROPERTIES:
		// format matched properties
		var formattedFields []string
		for _, addr := range input.MatchedFields {
			formattedFields = append(formattedFields, fmt.Sprintf("{name: %s, value: %s}", addr.Name, addr.Value))
		}
		// construct Slack message
		textBlock = slack.NewTextBlockObject(slack.MarkdownType, "*Highlight User Properties Alert:*\n\n", false, false)
		messageBlock = append(messageBlock, slack.NewTextBlockObject(slack.MarkdownType, fmt.Sprintf("*Matched User Properties:*\n%+v", formattedFields), false, false))
		blockSet = append(blockSet, slack.NewSectionBlock(textBlock, messageBlock, nil))
		blockSet = append(blockSet, slack.NewDividerBlock())
		msg.Blocks = &slack.Blocks{BlockSet: blockSet}
	case AlertType.SESSION_FEEDBACK:
		textBlock = slack.NewTextBlockObject(slack.MarkdownType, fmt.Sprintf("*%s Left Feedback*\n\n%s", input.UserIdentifier, input.CommentText), false, false)
		blockSet = append(blockSet, slack.NewSectionBlock(textBlock, messageBlock, nil))
		blockSet = append(blockSet, slack.NewDividerBlock())
		msg.Blocks = &slack.Blocks{BlockSet: blockSet}
	}

	var slackClient *slack.Client
	if input.Workspace.SlackAccessToken != nil {
		slackClient = slack.New(*input.Workspace.SlackAccessToken)
	}
<<<<<<< HEAD
	log.Printf("Sending Slack Alert for workspace: %d session: %d", input.Workspace.ID, input.SessionID)
=======
	log.Printf("Sending Slack Alert for project: %d session: %s", input.Project.ID, input.SessionSecureID)
>>>>>>> c05de61a

	// send message
	for _, channel := range channels {
		if channel.WebhookChannel != nil {
			var slackWebhookURL string
			isWebhookChannel := false

			// Find the webhook URL
			for _, ch := range integratedSlackChannels {
				if id := channel.WebhookChannelID; id != nil && ch.WebhookChannelID == *id {
					slackWebhookURL = ch.WebhookURL

					if ch.WebhookAccessToken != "" {
						isWebhookChannel = true
					}
					break
				}
			}

			if slackWebhookURL == "" && isWebhookChannel {
				log.WithFields(log.Fields{"workspace_id": input.Workspace.ID}).
					Error("requested channel has no matching slackWebhookURL")
				continue
			}

			msg.Channel = *channel.WebhookChannel
			slackChannelId := *channel.WebhookChannelID
			slackChannelName := *channel.WebhookChannel

			go func() {
				if isWebhookChannel {
					log.Printf("Sending Slack Webhook")
					err := slack.PostWebhook(
						slackWebhookURL,
						&msg,
					)
					if err != nil {
						log.WithFields(log.Fields{"workspace_id": input.Workspace.ID, "slack_webhook_url": slackWebhookURL, "message": fmt.Sprintf("%+v", msg)}).
							Error(e.Wrap(err, "error sending slack msg via webhook"))
					}
				} else {
					// The Highlight Slack bot needs to join the channel before it can send a message.
					// Slack handles a bot trying to join a channel it already is a part of, we don't need to handle it.
					log.Printf("Sending Slack Bot Message")
					if slackClient != nil {
						if strings.Contains(slackChannelName, "#") {
							_, _, _, err := slackClient.JoinConversation(slackChannelId)
							if err != nil {
								log.Error(e.Wrap(err, "failed to join slack channel"))
							}
						}
						_, _, err := slackClient.PostMessage(slackChannelId, slack.MsgOptionBlocks(blockSet...))
						if err != nil {
							log.WithFields(log.Fields{"workspace_id": input.Workspace.ID, "message": fmt.Sprintf("%+v", msg)}).
								Error(e.Wrap(err, "error sending slack msg via bot api"))
						}

					} else {
						log.Printf("Slack Bot Client was not defined")
					}
				}
			}()
		}
	}
	return nil
}<|MERGE_RESOLUTION|>--- conflicted
+++ resolved
@@ -884,17 +884,10 @@
 
 type SendSlackAlertInput struct {
 	Organization *Organization
-<<<<<<< HEAD
 	// Workspace is a required parameter
 	Workspace *Workspace
-	// SessionID is a required parameter
-	SessionID int
-=======
-	// Project is a required parameter
-	Project *Project
 	// SessionSecureID is a required parameter
 	SessionSecureID string
->>>>>>> c05de61a
 	// UserIdentifier is a required parameter for New User, Error, and SessionFeedback alerts
 	UserIdentifier string
 	// Group is a required parameter for Error alerts
@@ -1056,11 +1049,7 @@
 	if input.Workspace.SlackAccessToken != nil {
 		slackClient = slack.New(*input.Workspace.SlackAccessToken)
 	}
-<<<<<<< HEAD
-	log.Printf("Sending Slack Alert for workspace: %d session: %d", input.Workspace.ID, input.SessionID)
-=======
-	log.Printf("Sending Slack Alert for project: %d session: %s", input.Project.ID, input.SessionSecureID)
->>>>>>> c05de61a
+	log.Printf("Sending Slack Alert for project: %d session: %s", input.Workspace.ID, input.SessionSecureID)
 
 	// send message
 	for _, channel := range channels {
