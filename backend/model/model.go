--- conflicted
+++ resolved
@@ -366,29 +366,14 @@
 
 type Admin struct {
 	Model
-<<<<<<< HEAD
-	Name             *string
-	FirstName        *string
-	LastName         *string
-	HubspotContactID *int
-	Email            *string
-	Phone            *string
-	EmailVerified    *bool            `gorm:"default:false"`
-	PhotoURL         *string          `json:"photo_url"`
-	UID              *string          `gorm:"unique_index"`
-	Organizations    []Organization   `gorm:"many2many:organization_admins;"`
-	Projects         []Project        `gorm:"many2many:project_admins;"`
-	SessionComments  []SessionComment `gorm:"many2many:session_comment_admins;"`
-	ErrorComments    []ErrorComment   `gorm:"many2many:error_comment_admins;"`
-	Workspaces       []Workspace      `gorm:"many2many:workspace_admins;"`
-	SlackIMChannelID *string
-	Role             *string `json:"role" gorm:"default:ADMIN"`
-=======
 	Name                  *string
+	FirstName             *string
+	LastName              *string
+	HubspotContactID      *int
 	Email                 *string
+	AboutYouDetailsFilled *bool
 	Phone                 *string
 	EmailVerified         *bool            `gorm:"default:false"`
-	AboutYouDetailsFilled *bool            `gorm:"default:false"`
 	PhotoURL              *string          `json:"photo_url"`
 	UID                   *string          `gorm:"unique_index"`
 	Organizations         []Organization   `gorm:"many2many:organization_admins;"`
@@ -398,7 +383,6 @@
 	Workspaces            []Workspace      `gorm:"many2many:workspace_admins;"`
 	SlackIMChannelID      *string
 	Role                  *string `json:"role" gorm:"default:ADMIN"`
->>>>>>> 06b8be05
 	// How/where this user was referred from to sign up to Highlight.
 	Referral *string `json:"referral"`
 	// This is the role the Admin has specified. This is their role in their organization, not within Highlight. This should not be used for authorization checks.
