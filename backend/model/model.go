--- conflicted
+++ resolved
@@ -113,11 +113,7 @@
 	Model
 	Name          *string
 	Email         *string
-<<<<<<< HEAD
-	PhotoURL      *string
-=======
 	PhotoURL      *string        `json:"photo_url"`
->>>>>>> b1b4b546
 	UID           *string        `gorm:"unique_index"`
 	Organizations []Organization `gorm:"many2many:organization_admins;"`
 }
