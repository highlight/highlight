--- conflicted
+++ resolved
@@ -37,18 +37,12 @@
 )
 
 var AlertType = struct {
-<<<<<<< HEAD
 	ERROR            string
-=======
->>>>>>> 7dafbb4b
 	NEW_USER         string
 	TRACK_PROPERTIES string
 	USER_PROPERTIES  string
 }{
-<<<<<<< HEAD
 	ERROR:            "ERROR_ALERT",
-=======
->>>>>>> 7dafbb4b
 	NEW_USER:         "NEW_USER_ALERT",
 	TRACK_PROPERTIES: "TRACK_PROPERTIES_ALERT",
 	USER_PROPERTIES:  "USER_PROPERTIES_ALERT",
@@ -409,17 +403,13 @@
 }
 
 type UserProperty struct {
-	ID    string
+	ID    int
 	Name  string
 	Value string
 }
 
 type TrackProperty struct {
-<<<<<<< HEAD
-	ID    string `json:"id"`
-=======
 	ID    int    `json:"id"`
->>>>>>> 7dafbb4b
 	Name  string `json:"name"`
 	Value string `json:"value"`
 }
