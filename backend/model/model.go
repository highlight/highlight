--- conflicted
+++ resolved
@@ -467,15 +467,13 @@
 	MigrationState        *string `json:"migration_state"`
 	VerboseID             string  `json:"verbose_id"`
 
-<<<<<<< HEAD
 	// Excluded will be true when we would typically have deleted the session
 	Excluded bool `gorm:"default:false"`
-=======
+
 	// Lock is the timestamp at which a session was locked
 	// - when selecting sessions, ignore Locks that are > 10 minutes old
 	//   ex. SELECT * FROM sessions WHERE (lock IS NULL OR lock < NOW() - 10 * (INTERVAL '1 MINUTE'))
 	Lock sql.NullTime
->>>>>>> 985abff3
 }
 
 // AreModelsWeaklyEqual compares two structs of the same type while ignoring the Model and SecureID field
