--- conflicted
+++ resolved
@@ -930,7 +930,7 @@
 		blockSet = append(blockSet, slack.NewDividerBlock())
 		msg.Blocks = &slack.Blocks{BlockSet: blockSet}
 	}
-	slackClient := slack.New(*organization.SlackAccessToken)
+	slackClient := slack.New(*input.Organization.SlackAccessToken)
 
 	// send message
 	for _, channel := range channels {
@@ -949,7 +949,6 @@
 					break
 				}
 			}
-<<<<<<< HEAD
 			msg.Channel = *channel.WebhookChannel
 			go func() {
 				if isWebhookChannel {
@@ -958,7 +957,7 @@
 						&msg,
 					)
 					if err != nil {
-						log.WithFields(log.Fields{"org_id": organization.ID, "slack_webhook_url": slackWebhookURL, "message": fmt.Sprintf("%+v", msg)}).
+						log.WithFields(log.Fields{"org_id": input.Organization.ID, "slack_webhook_url": slackWebhookURL, "message": fmt.Sprintf("%+v", msg)}).
 							Error(e.Wrap(err, "error sending slack msg"))
 					}
 				} else {
@@ -972,25 +971,9 @@
 					}
 					_, _, err := slackClient.PostMessage(*channel.WebhookChannelID, slack.MsgOptionBlocks(blockSet...))
 					if err != nil {
-						log.WithFields(log.Fields{"org_id": organization.ID, "slack_webhook_url": slackWebhookURL, "message": fmt.Sprintf("%+v", msg)}).
+						log.WithFields(log.Fields{"org_id": input.Organization.ID, "slack_webhook_url": slackWebhookURL, "message": fmt.Sprintf("%+v", msg)}).
 							Error(e.Wrap(err, "error sending slack msg"))
 					}
-=======
-			if slackWebhookURL == "" {
-				log.WithFields(log.Fields{"org_id": input.Organization.ID}).
-					Error("requested channel has no matching slackWebhookURL")
-				continue
-			}
-			msg.Channel = *channel.WebhookChannel
-			go func() {
-				err := slack.PostWebhook(
-					slackWebhookURL,
-					&msg,
-				)
-				if err != nil {
-					log.WithFields(log.Fields{"org_id": input.Organization.ID, "slack_webhook_url": slackWebhookURL, "message": fmt.Sprintf("%+v", msg)}).
-						Error(e.Wrap(err, "error sending slack msg"))
->>>>>>> 9e18609c
 				}
 			}()
 		}
