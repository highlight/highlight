--- conflicted
+++ resolved
@@ -120,11 +120,8 @@
 	&ErrorAlert{},
 	&SessionAlert{},
 	&Project{},
-<<<<<<< HEAD
 	&RageClickEvent{},
-=======
 	&Workspace{},
->>>>>>> b5a8d675
 }
 
 func init() {
