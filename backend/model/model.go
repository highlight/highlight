package model

import (
	"context"
	"database/sql"
	"database/sql/driver"
	"encoding/json"
	"fmt"
	"strconv"
	"strings"
	"time"

	"github.com/highlight-run/highlight/backend/env"

	Email "github.com/highlight-run/highlight/backend/email"
	modelInputs "github.com/highlight-run/highlight/backend/private-graph/graph/model"
	"github.com/jackc/pgerrcode"
	"github.com/jackc/pgx/v5/pgconn"

	"github.com/ReneKroon/ttlcache"
	"github.com/lib/pq"
	"github.com/mitchellh/mapstructure"
	"github.com/rs/xid"
	"github.com/sendgrid/sendgrid-go"
	"github.com/slack-go/slack"
	"github.com/speps/go-hashids"

	"gorm.io/driver/postgres"
	"gorm.io/gorm"
	"gorm.io/gorm/logger"

	"github.com/pkg/errors"
	e "github.com/pkg/errors"
	log "github.com/sirupsen/logrus"
)

var (
	DB                *gorm.DB
	HashID            *hashids.HashID
	emailHistoryCache *ttlcache.Cache
	F                 = false
	T                 = true
)

const (
	SUGGESTION_LIMIT_CONSTANT       = 8
	EVENTS_OBJECTS_ADVISORY_LOCK_ID = 1337
	InternalMetricCategory          = "__internal"
	AWS_REGION_US_EAST_2            = "us-east-2"
)

// TODO(et) - replace this with generated SessionAlertType
var AlertType = struct {
	ERROR            string
	NEW_USER         string
	TRACK_PROPERTIES string
	USER_PROPERTIES  string
	ERROR_FEEDBACK   string
	RAGE_CLICK       string
	NEW_SESSION      string
	LOG              string
}{
	ERROR:            "ERROR_ALERT",
	NEW_USER:         "NEW_USER_ALERT",
	TRACK_PROPERTIES: "TRACK_PROPERTIES_ALERT",
	USER_PROPERTIES:  "USER_PROPERTIES_ALERT",
	ERROR_FEEDBACK:   "ERROR_FEEDBACK_ALERT",
	RAGE_CLICK:       "RAGE_CLICK_ALERT",
	NEW_SESSION:      "NEW_SESSION_ALERT",
	LOG:              "LOG",
}

var AdminRole = struct {
	ADMIN  string
	MEMBER string
}{
	ADMIN:  "ADMIN",
	MEMBER: "MEMBER",
}

var SessionCommentTypes = struct {
	// Comments created by a Highlight user on the Highlight app.
	ADMIN string
	// Comments created by a Highlight customer, comes from feedback from their app.
	FEEDBACK string
}{
	ADMIN:    "ADMIN",
	FEEDBACK: "FEEDBACK",
}

type contextString string

var ContextKeys = struct {
	IP             contextString
	UserAgent      contextString
	AcceptLanguage contextString
	UID            contextString
	OAuthClientID  contextString
	// The email for the current user. If the email is a @highlight.run, the email will need to be verified, otherwise `Email` will be an empty string.
	Email          contextString
	AcceptEncoding contextString
	ZapierToken    contextString
	ZapierProject  contextString
	SessionId      contextString
}{
	IP:             "ip",
	UserAgent:      "userAgent",
	AcceptLanguage: "acceptLanguage",
	UID:            "uid",
	Email:          "email",
	AcceptEncoding: "acceptEncoding",
	ZapierToken:    "parsedToken",
	ZapierProject:  "project",
	SessionId:      "sessionId",
}

var Models = []interface{}{
	&AWSMarketplaceCustomer{},
	&ErrorObject{},
	&ErrorGroup{},
	&ErrorGroupEmbeddings{},
	&ErrorField{},
	&SavedSegment{},
	&Organization{},
	&Admin{},
	&Session{},
	&SessionInterval{},
	&SessionExport{},
	&DailySessionCount{},
	&DailyErrorCount{},
	&Field{},
	&EmailSignup{},
	&ExternalAttachment{},
	&SessionComment{},
	&SessionCommentTag{},
	&ErrorComment{},
	&CommentReply{},
	&CommentFollower{},
	&CommentSlackThread{},
	&ErrorAlert{},
	&ErrorAlertEvent{},
	&SessionAlert{},
	&SessionAlertEvent{},
	&LogAlert{},
	&LogAlertEvent{},
	&Project{},
	&RageClickEvent{},
	&Workspace{},
	&WorkspaceAdmin{},
	&WorkspaceInviteLink{},
	&WorkspaceAccessRequest{},
	&EnhancedUserDetails{},
	&RegistrationData{},
	&MetricGroup{},
	&Metric{},
	&MetricMonitor{},
	&ErrorFingerprint{},
	&EventChunk{},
	&SavedAsset{},
	&ProjectAssetTransform{},
	&Dashboard{},
	&DashboardMetric{},
	&DashboardMetricFilter{},
	&DeleteSessionsTask{},
	&VercelIntegrationConfig{},
	&OAuthClientStore{},
	&OAuthOperation{},
	&ResthookSubscription{},
	&IntegrationProjectMapping{},
	&IntegrationWorkspaceMapping{},
	&EmailOptOut{},
	&BillingEmailHistory{},
	&Service{},
	&SetupEvent{},
	&SessionAdminsView{},
	&ErrorGroupAdminsView{},
	&LogAdminsView{},
	&ProjectFilterSettings{},
	&AllWorkspaceSettings{},
	&ErrorGroupActivityLog{},
	&UserJourneyStep{},
	&SystemConfiguration{},
	&SessionInsight{},
	&ErrorTag{},
	&Graph{},
	&Visualization{},
	&Alert{},
	&AlertDestination{},
}

func init() {
	hd := hashids.NewData()
	hd.MinLength = 8
	hd.Alphabet = "abcdefghijklmnopqrstuvwxyz1234567890"
	hid, err := hashids.NewWithData(hd)
	if err != nil {
		log.WithContext(context.Background()).Fatalf("error creating hash id client: %v", err)
	}
	HashID = hid

	emailHistoryCache = ttlcache.NewCache()
	emailHistoryCache.SetTTL(15 * time.Minute)
	emailHistoryCache.SkipTtlExtensionOnHit(true)
}

type Model struct {
	ID        int        `gorm:"primary_key;type:integer;autoIncrement" json:"id" deep:"-"`
	CreatedAt time.Time  `json:"created_at" deep:"-"`
	UpdatedAt time.Time  `json:"updated_at" deep:"-"`
	DeletedAt *time.Time `json:"deleted_at" deep:"-"`
}

type Int64Model struct {
	ID        int64      `gorm:"primary_key;type:bigint;autoIncrement" json:"id" deep:"-"`
	CreatedAt time.Time  `json:"created_at" deep:"-"`
	UpdatedAt time.Time  `json:"updated_at" deep:"-"`
	DeletedAt *time.Time `json:"deleted_at" deep:"-"`
}

type Organization struct {
	Model
	Name         *string
	BillingEmail *string
	Secret       *string    `json:"-"`
	Admins       []Admin    `gorm:"many2many:organization_admins;"`
	TrialEndDate *time.Time `json:"trial_end_date"`
	// Slack API Interaction.
	SlackAccessToken      *string
	SlackWebhookURL       *string
	SlackWebhookChannel   *string
	SlackWebhookChannelID *string
	SlackChannels         *string
	// Manual monthly session limit override
	MonthlySessionLimit *int
}

type Workspace struct {
	Model
	Name                        *string
	Secret                      *string // Needed for workspace-level team
	Admins                      []Admin `gorm:"many2many:workspace_admins;"`
	SlackAccessToken            *string
	SlackWebhookURL             *string
	SlackWebhookChannel         *string
	SlackWebhookChannelID       *string
	JiraDomain                  *string
	JiraCloudID                 *string
	MicrosoftTeamsTenantId      *string
	SlackChannels               *string
	LinearAccessToken           *string
	VercelAccessToken           *string
	VercelTeamID                *string
	CloudflareProxy             *string
	Projects                    []Project
	MigratedFromProjectID       *int // Column can be removed after migration is done
	HubspotCompanyID            *int
	StripeCustomerID            *string
	AWSMarketplaceCustomer      *AWSMarketplaceCustomer `gorm:"foreignKey:WorkspaceID"`
	PlanTier                    string                  `gorm:"default:Free"`
	UnlimitedMembers            bool                    `gorm:"default:false"`
	BillingPeriodStart          *time.Time
	BillingPeriodEnd            *time.Time
	NextInvoiceDate             *time.Time
	MonthlySessionLimit         *int
	MonthlyMembersLimit         *int
	MonthlyErrorsLimit          *int
	MonthlyLogsLimit            *int
	MonthlyTracesLimit          *int
	RetentionPeriod             *modelInputs.RetentionPeriod
	ErrorsRetentionPeriod       *modelInputs.RetentionPeriod
	LogsRetentionPeriod         *modelInputs.RetentionPeriod
	TracesRetentionPeriod       *modelInputs.RetentionPeriod
	SessionsMaxCents            *int
	ErrorsMaxCents              *int
	LogsMaxCents                *int
	TracesMaxCents              *int
	StripeSessionOveragePriceID *string
	StripeErrorOveragePriceID   *string
	StripeLogOveragePriceID     *string
	StripeTracesOveragePriceID  *string
	TrialEndDate                *time.Time `json:"trial_end_date"`
	AllowMeterOverage           bool       `gorm:"default:true"`
	AllowedAutoJoinEmailOrigins *string    `json:"allowed_auto_join_email_origins"`
	EligibleForTrialExtension   bool       `gorm:"default:false"`
	TrialExtensionEnabled       bool       `gorm:"default:false"`
	ClearbitEnabled             bool       `gorm:"default:false"`
	DiscordGuildId              *string
	ClickupAccessToken          *string
	PromoCode                   *string
}

func (w *Workspace) GetRetentionPeriod() modelInputs.RetentionPeriod {
	if w.RetentionPeriod != nil {
		return *w.RetentionPeriod
	}
	// Retention period is six months for any workspace grandfathered in
	return modelInputs.RetentionPeriodSixMonths
}

func (w *Workspace) AdminEmailAddresses(db *gorm.DB) ([]struct {
	AdminID int
	Email   string
}, error) {
	var toAddrs []struct {
		AdminID int
		Email   string
	}
	if err := db.Raw(`
			SELECT a.id as admin_id, a.email
			FROM workspace_admins wa
			INNER JOIN admins a
			ON wa.admin_id = a.id
			WHERE wa.workspace_id = ?
			AND wa.role = 'ADMIN'
			AND NOT EXISTS (
				SELECT *
				FROM email_opt_outs eoo
				WHERE eoo.admin_id = a.id
				AND eoo.category IN ('All', 'Billing')
			)
		`, w.ID).Scan(&toAddrs).Error; err != nil {
		return nil, e.Wrap(err, "error querying recipient emails")
	}
	return toAddrs, nil
}

type WorkspaceAdmin struct {
	AdminID     int           `gorm:"primaryKey"`
	WorkspaceID int           `gorm:"primaryKey"`
	CreatedAt   time.Time     `json:"created_at" deep:"-"`
	UpdatedAt   time.Time     `json:"updated_at" deep:"-"`
	DeletedAt   *time.Time    `json:"deleted_at" deep:"-"`
	Role        *string       `json:"role" gorm:"default:ADMIN"`
	ProjectIds  pq.Int32Array `gorm:"type:integer[]"`
}

type WorkspaceAdminRole struct {
	WorkspaceId int
	Admin       *Admin
	Role        string
	ProjectIds  []int
}

type WorkspaceInviteLink struct {
	Model
	WorkspaceID    *int
	InviteeEmail   *string
	InviteeRole    *string
	ExpirationDate *time.Time
	Secret         *string
	ProjectIds     pq.Int32Array `gorm:"type:integer[]"`
}

type WorkspaceAccessRequest struct {
	Model
	AdminID                int `gorm:"uniqueIndex"`
	LastRequestedWorkspace int
}

type AWSMarketplaceCustomer struct {
	Model
	WorkspaceID          int `gorm:"uniqueIndex"`
	CustomerIdentifier   *string
	CustomerAWSAccountID *string
	ProductCode          *string
}

type Project struct {
	Model
	Name                *string
	ZapierAccessToken   *string
	FrontAccessToken    *string
	FrontRefreshToken   *string
	FrontTokenExpiresAt *time.Time
	BillingEmail        *string
	Secret              *string    `json:"-"`
	TrialEndDate        *time.Time `json:"trial_end_date"`
	// Manual monthly session limit override
	MonthlySessionLimit *int
	WorkspaceID         int
	Workspace           *Workspace
	FreeTier            bool           `gorm:"default:false"`
	ExcludedUsers       pq.StringArray `json:"excluded_users" gorm:"type:text[]"`
	ErrorFilters        pq.StringArray `gorm:"type:text[]"`
	ErrorJsonPaths      pq.StringArray `gorm:"type:text[]"`

	// BackendSetup will be true if this is the session where HighlightBackend is run for the first time
	BackendSetup *bool         `json:"backend_setup"`
	SetupEvent   []*SetupEvent `gorm:"foreignKey:ProjectID"`

	// Maximum time window considered for a rage click event
	RageClickWindowSeconds int `gorm:"default:5"`
	// Maximum distance between clicks for a rage click event
	RageClickRadiusPixels int `gorm:"default:8"`
	// Minimum count of clicks in a rage click event
	RageClickCount int `gorm:"default:5"`

	// Applies to all browser extensions
	// TODO - rename to FilterBrowserExtension #5811
	FilterChromeExtension *bool `gorm:"default:false"`
}

type MarkBackendSetupType = string

const (
	// Generic is temporary and can be removed once all messages are processed.
	MarkBackendSetupTypeGeneric MarkBackendSetupType = "generic"
	MarkBackendSetupTypeSession MarkBackendSetupType = "session"
	MarkBackendSetupTypeError   MarkBackendSetupType = "error"
	MarkBackendSetupTypeLogs    MarkBackendSetupType = "logs"
	MarkBackendSetupTypeTraces  MarkBackendSetupType = "traces"
)

type SetupEvent struct {
	ID        int                  `gorm:"primary_key;type:integer;autoIncrement" json:"id" deep:"-"`
	CreatedAt time.Time            `json:"created_at" deep:"-"`
	ProjectID int                  `gorm:"uniqueIndex:idx_project_id_type"`
	Type      MarkBackendSetupType `gorm:"uniqueIndex:idx_project_id_type"`
}

type ProjectFilterSettings struct {
	Model
	Project                           *Project
	ProjectID                         int
	FilterSessionsWithoutError        bool    `gorm:"default:false"`
	AutoResolveStaleErrorsDayInterval int     `gorm:"default:0"`
	SessionSamplingRate               float64 `gorm:"default:1"`
	ErrorSamplingRate                 float64 `gorm:"default:1"`
	LogSamplingRate                   float64 `gorm:"default:1"`
	TraceSamplingRate                 float64 `gorm:"default:1"`
	SessionMinuteRateLimit            *int64
	ErrorMinuteRateLimit              *int64
	LogMinuteRateLimit                *int64
	TraceMinuteRateLimit              *int64
	SessionExclusionQuery             *string
	ErrorExclusionQuery               *string
	LogExclusionQuery                 *string
	TraceExclusionQuery               *string
}

type AllWorkspaceSettings struct {
	Model
	WorkspaceID    int  `gorm:"uniqueIndex"`
	AIApplication  bool `gorm:"default:true"`
	AIInsights     bool `gorm:"default:false"`
	AIQueryBuilder bool `gorm:"default:false"`

	// use embeddings to group errors in this workspace
	ErrorEmbeddingsGroup bool `gorm:"default:true"`
	// use embeddings to tag error groups in this workspace
	ErrorEmbeddingsTagGroup bool `gorm:"default:true"`

	ErrorEmbeddingsThreshold  float64 `gorm:"default:0.2"`
	ReplaceAssets             bool    `gorm:"default:false"`
	StoreIP                   bool    `gorm:"default:false"`
	EnableSessionExport       bool    `gorm:"default:false"`
	EnableIngestSampling      bool    `gorm:"default:false"`
	EnableUnlistedSharing     bool    `gorm:"default:true"`
	EnableNetworkTraces       bool    `gorm:"default:true"`
	EnableBillingLimits       bool    `gorm:"default:false"` // old plans grandfathered in to true
	EnableDataDeletion        bool    `gorm:"default:true"`
	CanShowBillingIssueBanner bool    `gorm:"default:true"`
	EnableGrafanaDashboard    bool    `gorm:"default:false"`
	EnableProjectLevelAccess  bool    `gorm:"default:false"`
}

type HasSecret interface {
	GetSecret() *string
}

func (project *Project) GetSecret() *string     { return project.Secret }
func (workspace *Workspace) GetSecret() *string { return workspace.Secret }

type EnhancedUserDetails struct {
	Model
	Email       *string `gorm:"uniqueIndex"`
	PersonJSON  *string
	CompanyJSON *string
}

type ResthookSubscription struct {
	Model
	ProjectID int     `json:"project_id"`
	Event     *string `json:"event"`
	TargetUrl *string `json:"target_url"`
}

type RegistrationData struct {
	Model
	WorkspaceID int
	TeamSize    *string
	Role        *string
	UseCase     *string
	HeardAbout  *string
	Pun         *string
}

type Dashboard struct {
	Model
	ProjectID         int `gorm:"index;not null;"`
	Name              string
	LastAdminToEditID *int
	Layout            *string
	Metrics           []*DashboardMetric `gorm:"foreignKey:DashboardID;"`
	IsDefault         *bool
}

type DashboardMetric struct {
	Model
	DashboardID              int `gorm:"index;not null;"`
	Name                     string
	Description              string
	ComponentType            *modelInputs.MetricViewComponentType
	ChartType                *modelInputs.DashboardChartType
	Aggregator               *modelInputs.MetricAggregator `gorm:"default:P50"`
	MaxGoodValue             *float64
	MaxNeedsImprovementValue *float64
	PoorValue                *float64
	Units                    *string
	HelpArticle              *string
	MinValue                 *float64
	MinPercentile            *float64
	MaxValue                 *float64
	MaxPercentile            *float64
	Filters                  []*DashboardMetricFilter `gorm:"foreignKey:MetricID"`
	Groups                   pq.StringArray           `gorm:"type:text[]"`
}

type DashboardMetricFilter struct {
	Model
	MetricID        int
	MetricMonitorID int
	Tag             string
	Op              modelInputs.MetricTagFilterOp `gorm:"default:equals"`
	Value           string
}

type SlackChannel struct {
	WebhookAccessToken string
	WebhookURL         string
	WebhookChannel     string
	WebhookChannelID   string
}

func (u *Workspace) IntegratedSlackChannels() ([]SlackChannel, error) {
	parsedChannels := []SlackChannel{}
	if u.SlackChannels != nil {
		err := json.Unmarshal([]byte(*u.SlackChannels), &parsedChannels)
		if err != nil {
			return nil, e.Wrap(err, "error parsing details json")
		}
	} else {
		return parsedChannels, nil
	}
	repeat := false
	for _, c := range parsedChannels {
		if u.SlackWebhookChannelID != nil && c.WebhookChannelID == *u.SlackWebhookChannelID {
			repeat = true
		}
	}
	if u.SlackWebhookChannel != nil && !repeat {
		// Archived channels or users will not have a channel ID.
		if u.SlackWebhookChannelID != nil {
			parsedChannels = append(parsedChannels, SlackChannel{
				WebhookAccessToken: *u.SlackAccessToken,
				WebhookURL:         *u.SlackWebhookURL,
				WebhookChannel:     *u.SlackWebhookChannel,
				WebhookChannelID:   *u.SlackWebhookChannelID,
			})
		}
	}
	return parsedChannels, nil
}

func (u *Project) VerboseID() string {
	str, err := HashID.Encode([]int{u.ID})
	if err != nil {
		log.WithContext(context.TODO()).Errorf("error generating hash id: %v", err)
		str = strconv.Itoa(u.ID)
	}
	return str
}

func FromVerboseID(verboseId string) (int, error) {
	// Try to convert the id to an integer in the case that the client is out of date.
	if projectID, err := strconv.Atoi(verboseId); err == nil {
		return projectID, nil
	}
	// Otherwise, decode with HashID library
	if ints, err := HashID.DecodeWithError(verboseId); err == nil {
		if len(ints) != 1 {
			return 1, e.Errorf("An unsupported verboseID was used: %s", verboseId)
		}
		return ints[0], nil
	}

	return 0, e.New(fmt.Sprintf("failed to decode %s", verboseId))
}

func (u *Project) BeforeCreate(tx *gorm.DB) (err error) {
	x := xid.New().String()
	u.Secret = &x
	return
}

func (u *Workspace) BeforeCreate(tx *gorm.DB) (err error) {
	x := xid.New().String()
	u.Secret = &x
	return
}

func (s *Session) BeforeCreate(tx *gorm.DB) (err error) {
	if s.LastUserInteractionTime.IsZero() {
		s.LastUserInteractionTime = time.UnixMilli(0)
	}
	return
}

func (s *SystemConfiguration) BeforeCreate(tx *gorm.DB) (err error) {
	if s.ErrorFilters == nil {
		s.ErrorFilters = pq.StringArray{"ENOENT.*", "connect ECONNREFUSED.*"}
	}
	if s.IgnoredFiles == nil {
		s.IgnoredFiles = pq.StringArray{".*/node_modules/.*", ".*/go/pkg/mod/.*", ".*/site-packages/.*"}
	}
	return
}

type Admin struct {
	Model
	Name                      *string
	FirstName                 *string
	LastName                  *string
	HubspotContactID          *int
	Email                     *string
	AboutYouDetailsFilled     *bool
	Phone                     *string
	NumberOfSessionsViewed    *int
	NumberOfErrorGroupsViewed *int
	NumberOfLogsViewed        *int
	EmailVerified             *bool            `gorm:"default:false"`
	PhotoURL                  *string          `json:"photo_url"`
	UID                       *string          `gorm:"uniqueIndex"`
	Organizations             []Organization   `gorm:"many2many:organization_admins;"`
	SessionComments           []SessionComment `gorm:"many2many:session_comment_admins;"`
	ErrorComments             []ErrorComment   `gorm:"many2many:error_comment_admins;"`
	Workspaces                []Workspace      `gorm:"many2many:workspace_admins;"`
	SlackIMChannelID          *string
	// How/where this user was referred from to sign up to Highlight.
	Referral *string `json:"referral"`
	// This is the role the Admin has specified. This is their role in their organization, not within Highlight. This should not be used for authorization checks.
	UserDefinedRole         *string `json:"user_defined_role"`
	UserDefinedTeamSize     *string `json:"user_defined_team_size"`
	UserDefinedPersona      *string `json:"user_defined_persona"`
	HeardAbout              *string `json:"heard_about"`
	PhoneHomeContactAllowed *bool   `json:"phone_home_contact_allowed"`
}

type EmailSignup struct {
	Model
	Email               string `gorm:"uniqueIndex"`
	ApolloData          string
	ApolloDataShortened string
}

type SessionsHistogram struct {
	BucketTimes           []time.Time `json:"bucket_times"`
	SessionsWithoutErrors []int64     `json:"sessions_without_errors"`
	SessionsWithErrors    []int64     `json:"sessions_with_errors"`
	TotalSessions         []int64     `json:"total_sessions"`
}

type SessionResults struct {
	Sessions   []Session
	TotalCount int64
}

type Session struct {
	Model
	// The ID used publicly for the URL on the client; used for sharing
	SecureID string `json:"secure_id" gorm:"uniqueIndex;not null;default:secure_id_generator()"`
	// For associating unidentified sessions with a user after identification
	ClientID string `json:"client_id" gorm:"not null;default:''"`
	// Whether a session has been identified.
	Identified  bool `json:"identified" gorm:"default:false;not null"`
	Fingerprint int  `json:"fingerprint"`
	// User provided identifier (see IdentifySession)
	Identifier string  `json:"identifier"`
	ProjectID  int     `json:"project_id"`
	Email      *string `json:"email"`
	// Location data based off user ip (see InitializeSession)
	IP        string  `json:"ip"`
	City      string  `json:"city"`
	State     string  `json:"state"`
	Postal    string  `json:"postal"`
	Country   string  `json:"country"`
	Latitude  float64 `json:"latitude"`
	Longitude float64 `json:"longitude"`
	// Details based off useragent (see Initialize Session)
	OSName         string `json:"os_name"`
	OSVersion      string `json:"os_version"`
	BrowserName    string `json:"browser_name"`
	BrowserVersion string `json:"browser_version"`
	Language       string `json:"language"`
	// Tells us if 'beforeunload' was fired on the client - note this is not necessarily fired on every session end
	HasUnloaded bool `gorm:"default:false"`
	// Tells us if the session has been parsed by a worker.
	Processed           *bool `json:"processed"`
	HasComments         bool  `json:"has_comments" gorm:"default:false"`
	HasRageClicks       *bool `json:"has_rage_clicks"`
	HasErrors           *bool `json:"has_errors"`
	HasOutOfOrderEvents bool  `gorm:"default:false"`
	// The timestamp of the first payload received after the session got processed (if applicable)
	ResumedAfterProcessedTime *time.Time `json:"resumed_after_processed_time"`
	// The length of a session.
	Length         int64    `json:"length"`
	ActiveLength   int64    `json:"active_length"`
	Fields         []*Field `json:"fields" gorm:"many2many:session_fields;"`
	Environment    string   `json:"environment"`
	AppVersion     *string  `json:"app_version"`
	ServiceName    string
	UserObject     JSONB  `json:"user_object" gorm:"type:jsonb"`
	UserProperties string `json:"user_properties"`
	// Whether this is the first session created by this user.
	FirstTime               *bool      `json:"first_time" gorm:"default:false"`
	PayloadUpdatedAt        *time.Time `json:"payload_updated_at"`
	LastUserInteractionTime time.Time  `json:"last_user_interaction_time"`
	// Set if the last payload was a beacon; cleared on the next non-beacon payload
	BeaconTime *time.Time `json:"beacon_time"`
	// Custom properties
	Viewed                         *bool   `json:"viewed"`
	Starred                        *bool   `json:"starred"`
	FieldGroup                     *string `json:"field_group"`
	EnableStrictPrivacy            *bool   `json:"enable_strict_privacy"`
	PrivacySetting                 *string `json:"privacy_setting"`
	EnableRecordingNetworkContents *bool   `json:"enable_recording_network_contents"`
	// The version of Highlight's Client.
	ClientVersion string `json:"client_version"`
	// The version of Highlight's Firstload.
	FirstloadVersion string `json:"firstload_version"`
	// The client configuration that the end-user sets up. This is used for debugging purposes.
	ClientConfig *string `json:"client_config" gorm:"type:jsonb"`
	// Determines whether this session should be viewable. This enforces billing.
	WithinBillingQuota *bool `json:"within_billing_quota" gorm:"default:true"`
	// Used for shareable links. No authentication is needed if IsPublic is true
	IsPublic bool `json:"is_public" gorm:"default:false"`
	// EventCounts is a len()=100 slice that contains the count of events for the session normalized over 100 points
	EventCounts *string
	// Number of pages visited during a session
	PagesVisited int

	ObjectStorageEnabled  *bool  `json:"object_storage_enabled"`
	DirectDownloadEnabled bool   `json:"direct_download_enabled" gorm:"default:false"`
	AllObjectsCompressed  bool   `json:"all_resources_compressed" gorm:"default:false"`
	PayloadSize           *int64 `json:"payload_size"`
	VerboseID             string `json:"verbose_id"`

	// Excluded will be true when we would typically have deleted the session
	Excluded       bool `gorm:"default:false"`
	ExcludedReason *modelInputs.SessionExcludedReason

	// Lock is the timestamp at which a session was locked
	// - when selecting sessions, ignore Locks that are > 10 minutes old
	//   ex. SELECT * FROM sessions WHERE (lock IS NULL OR lock < NOW() - 10 * (INTERVAL '1 MINUTE'))
	Lock sql.NullTime

	RetryCount int

	// Represents the admins that have viewed this session.
	ViewedByAdmins []Admin `json:"viewed_by_admins" gorm:"many2many:session_admins_views;"`

	Chunked          *bool
	ProcessWithRedis bool
	Normalness       *float64
}

type SessionAdminsView struct {
	SessionID int       `gorm:"primaryKey"`
	AdminID   int       `gorm:"primaryKey"`
	ViewedAt  time.Time `gorm:"default:NOW()"`
}

type SessionInsight struct {
	Model
	SessionID int `gorm:"index"`
	Insight   string
}

type SessionExportFormat = string

const (
	SessionExportFormatMP4 SessionExportFormat = "video/mp4"
	SessionExportFormatGif SessionExportFormat = "image/gif"
	SessionExportFormatPng SessionExportFormat = "image/png"
)

type SessionExport struct {
	Model
	SessionID    int                 `gorm:"uniqueIndex:idx_session_exports"`
	Type         SessionExportFormat `gorm:"uniqueIndex:idx_session_exports"`
	URL          string
	Error        string
	TargetEmails pq.StringArray `gorm:"type:text[];"`
}

type EventChunk struct {
	Model
	SessionID  int `gorm:"index"`
	ChunkIndex int
	Timestamp  int64
}

type Field struct {
	Int64Model
	// 'user_property', 'session_property'.
	Type string `gorm:"uniqueIndex:idx_fields_type_name_value_project_id"`
	// 'email', 'identifier', etc.
	Name string `gorm:"uniqueIndex:idx_fields_type_name_value_project_id"`
	// 'email@email.com'
	Value     string    `gorm:"uniqueIndex:idx_fields_type_name_value_project_id"`
	ProjectID int       `json:"project_id" gorm:"uniqueIndex:idx_fields_type_name_value_project_id"`
	Sessions  []Session `gorm:"many2many:session_fields;"`
}

type ResourcesObject struct {
	Model
	ID        int `json:"id"` // Shadow Model.ID to avoid creating a pkey constraint
	SessionID int
	Resources string
	IsBeacon  bool `gorm:"default:false"`
}

func (r *ResourcesObject) Contents() string {
	return r.Resources
}

type SearchParams struct {
	Query *string `json:"query"`
}

type DailySessionCount struct {
	Model
	Date      *time.Time `json:"date"`
	Count     int64      `json:"count"`
	ProjectID int        `json:"project_id"`
}

const (
	SESSIONS_TBL                    = "sessions"
	METRIC_GROUPS_NAME_SESSION_UNIQ = "metric_groups_name_session_uniq"
	DASHBOARD_METRIC_FILTERS_UNIQ   = "dashboard_metric_filters_uniq"
)

type DailyErrorCount struct {
	Model
	Date      *time.Time `json:"date"`
	Count     int64      `json:"count"`
	ProjectID int        `json:"project_id"`
	ErrorType string     `gorm:"default:FRONTEND"`
}

type DateRange struct {
	StartDate time.Time
	EndDate   time.Time
}

type LengthRange struct {
	Min float64
	Max float64
}

type UserProperty struct {
	ID    int    `json:"id"`
	Name  string `json:"name"`
	Value string `json:"value"`
}

type TrackProperty struct {
	ID    int    `json:"id"`
	Name  string `json:"name"`
	Value string `json:"value"`
}

type Object interface {
	Contents() string
}

type SessionData struct {
	Data string
}

func (sd *SessionData) Contents() string {
	return sd.Data
}

type MessagesObject struct {
	Model
	ID        int `json:"id"` // Shadow Model.ID to avoid creating a pkey constraint
	SessionID int
	Messages  string
	IsBeacon  bool `gorm:"default:false"`
}

type Metric struct {
	CreatedAt     time.Time `json:"created_at" deep:"-"`
	MetricGroupID int       `gorm:"index"`
	Name          string
	Value         float64
	Category      string
}

type MetricGroup struct {
	ID        int `gorm:"primary_key;type:bigint;autoIncrement" json:"id" deep:"-"`
	GroupName string
	SessionID int
	ProjectID int
	Metrics   []*Metric `gorm:"foreignKey:MetricGroupID;"`
}

type MetricMonitor struct {
	Model
	ProjectID         int `gorm:"index;not null;"`
	Name              string
	Aggregator        modelInputs.MetricAggregator `gorm:"default:P50"`
	PeriodMinutes     *int                         // apply aggregator function on PeriodMinutes lookback
	Threshold         float64
	Units             *string // Threshold value is in these Units.
	MetricToMonitor   string
	ChannelsToNotify  *string                  `gorm:"channels_to_notify"`
	EmailsToNotify    *string                  `gorm:"emails_to_notify"`
	LastAdminToEditID int                      `gorm:"last_admin_to_edit_id"`
	Disabled          *bool                    `gorm:"default:false"`
	Filters           []*DashboardMetricFilter `gorm:"foreignKey:MetricMonitorID"`
	AlertIntegrations
}

func (m *MessagesObject) Contents() string {
	return m.Messages
}

type EventsObject struct {
	Model
	ID        int `json:"id"` // Shadow Model.ID to avoid creating a pkey constraint
	SessionID int
	Events    string
	IsBeacon  bool `gorm:"default:false"`
}

func (m *EventsObject) Contents() string {
	return m.Events
}

const PARTITION_SESSION_ID = 30000000

type ErrorsHistogram struct {
	BucketTimes  []time.Time `json:"bucket_times"`
	ErrorObjects []int64     `json:"error_objects"`
}

type ErrorResults struct {
	ErrorGroups []ErrorGroup
	TotalCount  int64
}

type ErrorGroupingMethod string

const (
	ErrorGroupingMethodClassic             ErrorGroupingMethod = "Classic"
	ErrorGroupingMethodAdaEmbeddingV2      ErrorGroupingMethod = "AdaV2"
	ErrorGroupingMethodGteLargeEmbeddingV2 ErrorGroupingMethod = "thenlper/gte-large"
	ErrorGroupingMethodGteLargeEmbeddingV3 ErrorGroupingMethod = "thenlper/gte-large.v3"
)

type ErrorObject struct {
	Model
	ID                      int  `gorm:"primary_key;type:integer;autoIncrement;index:idx_error_group_id_id,priority:2,option:CONCURRENTLY" json:"id" deep:"-"`
	ProjectID               int  `json:"project_id"`
	SessionID               *int `gorm:"type:integer"`
	TraceID                 *string
	SpanID                  *string
	LogCursor               *string `gorm:"index:idx_error_object_log_cursor,option:CONCURRENTLY"`
	ErrorGroupID            int     `gorm:"index:idx_error_group_id_id,priority:1,option:CONCURRENTLY;type:integer"`
	ErrorGroupIDAlternative int     // the alternative algorithm for grouping the object
	ErrorGroupingMethod     ErrorGroupingMethod
	ErrorGroup              ErrorGroup
	Event                   string
	Type                    string
	URL                     string
	Source                  string
	LineNumber              int `gorm:"type:integer"`
	ColumnNumber            int `gorm:"type:integer"`
	OS                      string
	Browser                 string
	Trace                   *string `json:"trace"` //DEPRECATED, USE STACKTRACE INSTEAD
	StackTrace              *string `json:"stack_trace"`
	MappedStackTrace        *string
	Timestamp               time.Time `json:"timestamp"`
	Payload                 *string   `json:"payload"`
	Environment             string
	RequestID               *string // From X-Highlight-Request header
	IsBeacon                bool    `gorm:"default:false"`
	ServiceName             string
	ServiceVersion          string
}

type ErrorObjectEmbeddings struct {
	Model
	ProjectID         int
	ErrorObjectID     int
	CombinedEmbedding Vector `gorm:"type:vector(1536)"` // 1536 dimensions in the AdaEmbeddingV2 model
	GteLargeEmbedding Vector `gorm:"type:vector(1024)"` // 1024 dimensions in the thenlper/gte-large model
}

type ErrorGroup struct {
	Model
	// The ID used publicly for the URL on the client; used for sharing
	SecureID         string `json:"secure_id" gorm:"uniqueIndex;not null;default:secure_id_generator()"`
	ProjectID        int    `json:"project_id"`
	Event            string
	Type             string
	Trace            string //DEPRECATED, USE STACKTRACE INSTEAD
	StackTrace       string
	MappedStackTrace *string
	State            modelInputs.ErrorState `json:"state" gorm:"default:OPEN"`
	SnoozedUntil     *time.Time             `json:"snoozed_until"`
	Fields           []*ErrorField          `gorm:"many2many:error_group_fields;" json:"fields"`
	Fingerprints     []*ErrorFingerprint
	FieldGroup       *string
	Environments     string
	IsPublic         bool                                 `gorm:"default:false"`
	ErrorFrequency   []int64                              `gorm:"-"`
	ErrorMetrics     []*modelInputs.ErrorDistributionItem `gorm:"-"`
	FirstOccurrence  *time.Time                           `gorm:"-"`
	LastOccurrence   *time.Time                           `gorm:"-"`
	ErrorObjects     []ErrorObject
	ServiceName      string

	// manually migrate as gorm wants to make this have a default value otherwise
	ErrorTagID *int      `gorm:"-:migration"`
	ErrorTag   *ErrorTag `gorm:"-:migration"`

	// Represents the admins that have viewed this session.
	ViewedByAdmins []Admin `json:"viewed_by_admins" gorm:"many2many:error_group_admins_views;"`
	Viewed         *bool   `json:"viewed"`
}

type ErrorTag struct {
	Model
	Title       string `gorm:"uniqueIndex;not null"`
	Description string
	Embedding   Vector `gorm:"type:vector(1024)"` // 1024 dimensions in the thenlper/gte-large
}

type MatchedErrorObject struct {
	ErrorObject
	Score float64 `json:"score"`
}

type ErrorGroupEventType string

const (
	ErrorGroupResolvedEvent ErrorGroupEventType = "ErrorGroupResolved"
	ErrorGroupIgnoredEvent  ErrorGroupEventType = "ErrorGroupIgnored"
	ErrorGroupOpenedEvent   ErrorGroupEventType = "ErrorGroupOpened"
)

type ErrorGroupActivityLog struct {
	Model
	ErrorGroupID int `gorm:"index"`
	AdminID      int // when this is 0, it means the system generated the event
	Admin        *Admin
	EventType    ErrorGroupEventType
	EventData    JSONB
}

type ErrorGroupAdminsView struct {
	ErrorGroupID int       `gorm:"primaryKey"`
	AdminID      int       `gorm:"primaryKey"`
	ViewedAt     time.Time `gorm:"default:NOW()"`
}

type ErrorInstance struct {
	ErrorObject ErrorObject `json:"error_object"`
	NextID      *int        `json:"next_id"`
	PreviousID  *int        `json:"previous_id"`
}

type ErrorField struct {
	Model
	ProjectID   int `json:"project_id"`
	Name        string
	Value       string
	ErrorGroups []ErrorGroup `gorm:"many2many:error_group_fields;"`
}

type ErrorGroupEmbeddings struct {
	Model
	ProjectID         int `gorm:"uniqueIndex:idx_project_id_error_group_id"`
	ErrorGroupID      int `gorm:"uniqueIndex:idx_project_id_error_group_id"`
	Count             int
	GteLargeEmbedding Vector `gorm:"type:vector(1024)"` // 1024 dimensions in the thenlper/gte-large model
}

type LogAdminsView struct {
	ID       int       `gorm:"primary_key;type:bigint;autoIncrement" json:"id" deep:"-"`
	ViewedAt time.Time `gorm:"default:NOW()"`
	AdminID  int       `gorm:"primaryKey"`
}

type FingerprintType string

var Fingerprint = struct {
	StackFrameCode     FingerprintType
	StackFrameMetadata FingerprintType
	JsonResult         FingerprintType
}{
	StackFrameCode:     "CODE",
	StackFrameMetadata: "META",
	JsonResult:         "JSON",
}

type ErrorFingerprint struct {
	Model
	ProjectID    int
	ErrorGroupId int
	Type         FingerprintType
	Value        string
	Index        int
}

type ExternalAttachment struct {
	Model
	IntegrationType modelInputs.IntegrationType

	ExternalID string
	Title      string

	SessionCommentID int `gorm:"index"`
	ErrorCommentID   int `gorm:"index"`

	Removed bool `gorm:"default:false"`
}

type SessionCommentTag struct {
	Model
	SessionComments []SessionComment `json:"session_comments" gorm:"many2many:session_tags;"`
	ProjectID       int              `json:"project_id"`
	Name            string
}

type SessionComment struct {
	Model
	Admins          []Admin `gorm:"many2many:session_comment_admins;"`
	ProjectID       int     `json:"project_id"`
	AdminId         int     `gorm:"type:integer"`
	SessionId       int     `gorm:"type:integer"`
	SessionSecureId string  `gorm:"index;not null;default:''"`
	SessionImage    string
	Timestamp       int `gorm:"type:integer"`
	Text            string
	XCoordinate     float64
	YCoordinate     float64
	Type            string                `json:"type" gorm:"default:ADMIN"`
	Metadata        JSONB                 `json:"metadata" gorm:"type:jsonb"`
	Tags            []*SessionCommentTag  `json:"tags" gorm:"many2many:session_tags;"`
	Attachments     []*ExternalAttachment `gorm:"foreignKey:SessionCommentID"`
	Replies         []*CommentReply       `gorm:"foreignKey:SessionCommentID"`
	Followers       []*CommentFollower    `gorm:"foreignKey:SessionCommentID"`
	Threads         []*CommentSlackThread `gorm:"foreignKey:SessionCommentID"`
}

type ErrorComment struct {
	Model
	Admins        []Admin `gorm:"many2many:error_comment_admins;"`
	ProjectID     int     `json:"project_id"`
	AdminId       int
	ErrorId       int
	ErrorSecureId string `gorm:"index;not null;default:''"`
	Text          string
	Attachments   []*ExternalAttachment `gorm:"foreignKey:ErrorCommentID"`
	Replies       []*CommentReply       `gorm:"foreignKey:ErrorCommentID"`
	Followers     []*CommentFollower    `gorm:"foreignKey:ErrorCommentID"`
	Threads       []*CommentSlackThread `gorm:"foreignKey:ErrorCommentID"`
}

type CommentReply struct {
	Model
	SessionCommentID int `gorm:"index"`
	ErrorCommentID   int `gorm:"index"`

	Admins  []Admin `gorm:"many2many:comment_reply_admins;"`
	AdminId int
	Text    string
}

type CommentFollower struct {
	Model
	SessionCommentID int `gorm:"index"`
	ErrorCommentID   int `gorm:"index"`

	AdminId          int
	SlackChannelName string
	SlackChannelID   string
	HasMuted         *bool
}

type CommentSlackThread struct {
	Model
	SessionCommentID int `gorm:"index"`
	ErrorCommentID   int `gorm:"index"`

	SlackChannelID string
	ThreadTS       string
}

type SessionInterval struct {
	Model
	ID              int64  `gorm:"primary_key;type:bigint;autoIncrement" json:"id" deep:"-"`
	SessionSecureID string `gorm:"index" json:"secure_id"`
	StartTime       time.Time
	EndTime         time.Time
	Duration        int
	Active          bool
}

type TimelineIndicatorEvent struct {
	Model
	ID              int    `json:"id"` // Shadow Model.ID to avoid creating a pkey constraint
	SessionSecureID string `gorm:"index" json:"secure_id"`
	Timestamp       float64
	Type            int
	SID             float64
	Data            JSONB `json:"data" gorm:"type:jsonb"`
}

type RageClickEvent struct {
	Model
	ProjectID       int    `deep:"-"`
	SessionSecureID string `deep:"-"`
	TotalClicks     int
	StartTimestamp  time.Time `deep:"-"`
	EndTimestamp    time.Time `deep:"-"`
}

type SessionPayload struct {
	Events                  []interface{}    `json:"events"`
	Errors                  []ErrorObject    `json:"errors"`
	RageClicks              []RageClickEvent `json:"rage_clicks"`
	SessionComments         []SessionComment `json:"session_comments"`
	LastUserInteractionTime time.Time        `json:"last_user_interaction_time"`
}

type SavedAsset struct {
	ProjectID   int    `gorm:"uniqueIndex:idx_saved_assets_project_id_original_url_date;index:idx_project_id_hash_val"`
	OriginalUrl string `gorm:"uniqueIndex:idx_saved_assets_project_id_original_url_date"`
	Date        string `gorm:"uniqueIndex:idx_saved_assets_project_id_original_url_date"`
	HashVal     string `gorm:"index:idx_project_id_hash_val"`
}

type ProjectAssetTransform struct {
	ProjectID         int    `gorm:"primary_key:not null"`
	SourceScheme      string `gorm:"primary_key:not null"`
	DestinationScheme string
	DestinationHost   string
}

type VercelIntegrationConfig struct {
	WorkspaceID     int `gorm:"uniqueIndex:idx_workspace_id_vercel_project_id;index"`
	ProjectID       int
	VercelProjectID string `gorm:"uniqueIndex:idx_workspace_id_vercel_project_id"`
}

type IntegrationWorkspaceMapping struct {
	IntegrationType modelInputs.IntegrationType `gorm:"primary_key;not null"`
	WorkspaceID     int                         `gorm:"primary_key;not null"`
	AccessToken     string                      `gorm:"not null"`
	RefreshToken    string
	Expiry          time.Time
}

type IntegrationProjectMapping struct {
	// idx_integration_project_mapping_integration_type_external_id is used to find a project for a given integration by its external id
	IntegrationType modelInputs.IntegrationType `gorm:"uniqueIndex:idx_integration_project_mapping_project_id_integration_type;index:idx_integration_project_mapping_integration_type_external_id"`
	ProjectID       int                         `gorm:"uniqueIndex:idx_integration_project_mapping_project_id_integration_type"`
	ExternalID      string                      `gorm:"index:idx_integration_project_mapping_integration_type_external_id"`
}

type OAuthClientStore struct {
	ID        string         `gorm:"primary_key;default:uuid_generate_v4()"`
	CreatedAt time.Time      `json:"created_at" deep:"-"`
	Secret    string         `gorm:"uniqueIndex;not null"`
	Domains   pq.StringArray `gorm:"not null;type:text[]"`
	AppName   string

	AdminID int
	Admin   *Admin

	Operations []*OAuthOperation `gorm:"foreignKey:ClientID"`
}

type OAuthOperation struct {
	Model
	ClientID                   string
	AuthorizedGraphQLOperation string
	MinuteRateLimit            int64 `gorm:"default:600"`
}

var ErrorType = struct {
	FRONTEND string
	BACKEND  string
}{
	FRONTEND: "Frontend",
	BACKEND:  "Backend",
}

type EmailOptOut struct {
	Model
	AdminID   int                             `gorm:"uniqueIndex:email_opt_out_admin_category_idx"`
	Category  modelInputs.EmailOptOutCategory `gorm:"uniqueIndex:email_opt_out_admin_category_idx"`
	ProjectID *int                            `gorm:"uniqueIndex:email_opt_out_admin_category_project_idx"`
}

type RawPayloadType string

const (
	PayloadTypeEvents          RawPayloadType = "raw-events"
	PayloadTypeResources       RawPayloadType = "raw-resources"
	PayloadTypeWebSocketEvents RawPayloadType = "raw-web-socket-events"
)

type BillingEmailHistory struct {
	Model
	Active      bool
	WorkspaceID int
	Type        Email.EmailType
}

type UserJourneyStep struct {
	CreatedAt time.Time `json:"created_at" deep:"-"`
	ProjectID int
	SessionID int `gorm:"primary_key;not null"`
	Index     int `gorm:"primary_key;not null"`
	Url       string
	NextUrl   string
}

type SystemConfiguration struct {
	Active            bool `gorm:"primary_key"`
	MaintenanceStart  time.Time
	MaintenanceEnd    time.Time
	ErrorFilters      pq.StringArray `gorm:"type:text[]"`
	IgnoredFiles      pq.StringArray `gorm:"type:text[]"`
	MainWorkers       int            `gorm:"default:64"`
	LogsWorkers       int            `gorm:"default:1"`
	LogsFlushSize     int            `gorm:"type:bigint;default:1000"`
	LogsQueueSize     int            `gorm:"type:bigint;default:100"`
	LogsFlushTimeout  time.Duration  `gorm:"type:bigint;default:1000000000"`
	DataSyncWorkers   int            `gorm:"default:1"`
	DataSyncFlushSize int            `gorm:"type:bigint;default:1000"`
	DataSyncQueueSize int            `gorm:"type:bigint;default:100"`
	DataSyncTimeout   time.Duration  `gorm:"type:bigint;default:1000000000"`
	TraceWorkers      int            `gorm:"default:1"`
	TraceFlushSize    int            `gorm:"type:bigint;default:1000"`
	TraceQueueSize    int            `gorm:"type:bigint;default:100"`
	TraceFlushTimeout time.Duration  `gorm:"type:bigint;default:1000000000"`
}

type RetryableType string

const (
	RetryableOpensearchError RetryableType = "OPENSEARCH_ERROR"
)

type Retryable struct {
	Model
	Type        RetryableType
	PayloadType string
	PayloadID   string
	Payload     JSONB `gorm:"type:jsonb"`
	Error       string
}

type Graph struct {
	Model
	VisualizationID   int `gorm:"index"`
	Type              string
	Title             string
	ProductType       modelInputs.ProductType
	Query             string
	Metric            string
	FunctionType      modelInputs.MetricAggregator
	GroupByKey        *string
	BucketByKey       *string
	BucketCount       *int
	Limit             *int
	LimitFunctionType *modelInputs.MetricAggregator
	LimitMetric       *string
	Display           *string
	NullHandling      *string
}

type Visualization struct {
	Model
	ProjectID        int `gorm:"index"`
	Name             string
	UpdatedByAdminId *int
	UpdatedByAdmin   *Admin        `gorm:"foreignKey:UpdatedByAdminId"`
	GraphIds         pq.Int32Array `gorm:"type:integer[]"`
	Graphs           []Graph
}

type VisualizationsResponse struct {
	Count   int
	Results []Visualization
}

func SetupDB(ctx context.Context, dbName string) (*gorm.DB, error) {
	var (
		host     = env.Config.SQLHost
		port     = env.Config.SQLPort
		username = env.Config.SQLUser
		password = env.Config.SQLPassword
		sslmode  = "disable"
	)

	log.WithContext(ctx).Printf("setting up db @ %s\n", host)
	psqlConf := fmt.Sprintf(
		"host=%s port=%s user=%s dbname=%s password=%s sslmode=%s",
		host,
		port,
		username,
		dbName,
		password,
		sslmode)

	var err error

	DB, err = gorm.Open(postgres.Open(psqlConf), &gorm.Config{
		DisableForeignKeyConstraintWhenMigrating: true,
		Logger:                                   logger.Default.LogMode(logger.Silent),
		PrepareStmt:                              true,
		SkipDefaultTransaction:                   true,
		CreateBatchSize:                          5000, // Postgres only allows 65535 parameters per insert - this would allow 5000 records with 13 inserted fields each.
	})

	if err != nil {
		return nil, e.Wrap(err, "Failed to connect to database")
	}

	sqlDB, err := DB.DB()
	if err != nil {
		return nil, e.Wrap(err, "error retrieving underlying sql db")
	}
	sqlDB.SetMaxOpenConns(15)

	log.WithContext(ctx).Printf("Finished setting up DB. \n")
	return DB, nil
}

func MigrateDB(ctx context.Context, DB *gorm.DB) (bool, error) {
	log.WithContext(ctx).Printf("Running DB migrations... \n")
	if err := DB.Exec("CREATE EXTENSION IF NOT EXISTS pgcrypto;").Error; err != nil {
		return false, e.Wrap(err, "Error installing pgcrypto")
	}
	if err := DB.Exec("CREATE EXTENSION IF NOT EXISTS vector;").Error; err != nil {
		return false, e.Wrap(err, "Error installing vector")
	}

	// Unguessable, cryptographically random url-safe ID for users to share links
	if err := DB.Exec(`
		CREATE OR REPLACE FUNCTION secure_id_generator(OUT result text) AS $$
		BEGIN
			result := encode(gen_random_bytes(21), 'base64');
			result := replace(result, '+', '0');
			result := replace(result, '/', '1');
			result := replace(result, '=', '');
		END;
		$$ LANGUAGE PLPGSQL;
	`).Error; err != nil {
		return false, e.Wrap(err, "Error creating secure_id_generator")
	}

	// allows using postgres native UUID functions
	if err := DB.Exec(`CREATE EXTENSION IF NOT EXISTS "uuid-ossp";`).Error; err != nil {
		return false, e.Wrap(err, "failed to configure uuid extension")
	}

	if err := DB.AutoMigrate(
		Models...,
	); err != nil {
		return false, e.Wrap(err, "Error migrating db")
	}

	// Drop the null constraint on error_fingerprints.error_group_id
	// This is necessary for replacing the error_groups.fingerprints association through GORM
	// (not sure if this is a GORM bug or due to our GORM / Postgres version)
	if err := DB.Exec(`
		DO $$
		BEGIN
			IF EXISTS
				(select * from information_schema.columns where table_name = 'error_fingerprints' and column_name = 'error_group_id' and is_nullable = 'NO')
			THEN
				ALTER TABLE error_fingerprints
    				ALTER COLUMN error_group_id DROP NOT NULL;
			END IF;
		END $$;
	`).Error; err != nil {
		return false, e.Wrap(err, "Error dropping null constraint on error_fingerprints.error_group_id")
	}

	if err := DB.Exec(`
		CREATE MATERIALIZED VIEW IF NOT EXISTS daily_session_counts_view AS
			SELECT project_id, DATE_TRUNC('day', created_at, 'UTC') as date, COUNT(*) as count
			FROM sessions
			WHERE excluded <> true
			AND within_billing_quota
			AND (active_length >= 1000 OR (active_length is null and length >= 1000))
			AND processed = true
			AND created_at > now() - interval '3 months'
			GROUP BY 1, 2;
	`).Error; err != nil {
		return false, e.Wrap(err, "Error creating daily_session_counts_view")
	}

	if err := DB.Exec(`
		DO $$
		BEGIN
			IF NOT EXISTS
				(select * from pg_indexes where indexname = 'idx_daily_session_counts_view_project_id_date')
			THEN
				CREATE UNIQUE INDEX IF NOT EXISTS idx_daily_session_counts_view_project_id_date ON daily_session_counts_view (project_id, date);
			END IF;
		END $$;
	`).Error; err != nil {
		return false, e.Wrap(err, "Error creating idx_daily_session_counts_view_project_id_date")
	}

	if err := DB.Exec(`
		CREATE MATERIALIZED VIEW IF NOT EXISTS daily_error_counts_view AS
			SELECT project_id, DATE_TRUNC('day', created_at, 'UTC') as date, COUNT(*) as count
			FROM error_objects
			WHERE created_at > now() - interval '3 months'
			GROUP BY 1, 2;
	`).Error; err != nil {
		return false, e.Wrap(err, "Error creating daily_error_counts_view")
	}

	if err := DB.Exec(`
		DO $$
		BEGIN
			IF NOT EXISTS
				(select * from pg_indexes where indexname = 'idx_daily_error_counts_view_project_id_date')
			THEN
				CREATE UNIQUE INDEX IF NOT EXISTS idx_daily_error_counts_view_project_id_date ON daily_error_counts_view (project_id, date);
			END IF;
		END $$;
	`).Error; err != nil {
		return false, e.Wrap(err, "Error creating idx_daily_error_counts_view_project_id_date")
	}

	// Create unique conditional index for billing email history
	if err := DB.Exec(`
		DO $$
		BEGIN
			IF NOT EXISTS
				(select * from pg_indexes where indexname = 'email_history_active_workspace_type_idx')
			THEN
				CREATE UNIQUE INDEX email_history_active_workspace_type_idx ON billing_email_histories (active, workspace_id, type) WHERE (active = true);
			END IF;
		END $$;
	`).Error; err != nil {
		return false, e.Wrap(err, "Error creating email_history_active_workspace_type_idx")
	}

	if err := DB.Exec(fmt.Sprintf(`
		DO $$
			BEGIN
				BEGIN
					IF NOT EXISTS
						(SELECT constraint_name from information_schema.constraint_column_usage where table_name = 'metric_groups' and constraint_name = '%s')
					THEN
						ALTER TABLE metric_groups
						ADD CONSTRAINT %s
							UNIQUE (group_name, session_id);
					END IF;
				EXCEPTION
					WHEN duplicate_table
					THEN RAISE NOTICE 'metric_groups.%s already exists';
				END;
			END $$;
	`, METRIC_GROUPS_NAME_SESSION_UNIQ, METRIC_GROUPS_NAME_SESSION_UNIQ, METRIC_GROUPS_NAME_SESSION_UNIQ)).Error; err != nil {
		return false, e.Wrap(err, "Error adding unique constraint on metric_groups")
	}

	if err := DB.Exec(fmt.Sprintf(`
		DO $$
		BEGIN
			BEGIN
				DROP INDEX IF EXISTS idx_metric_tag_filter_metric_id_tag;
				IF EXISTS
					(SELECT constraint_name
					 from information_schema.key_column_usage
					 where table_name = 'dashboard_metric_filters'
					   and constraint_name = 'dashboard_metric_filters_chart_id')
				THEN
					ALTER TABLE dashboard_metric_filters
						DROP CONSTRAINT dashboard_metric_filters_chart_id;
				END IF;
				IF NOT EXISTS
					(SELECT constraint_name
					 from information_schema.constraint_column_usage
					 where table_name = 'dashboard_metric_filters'
					   and constraint_name = '%s')
				THEN
					ALTER TABLE dashboard_metric_filters
						ADD CONSTRAINT %s
						UNIQUE (metric_id, metric_monitor_id, tag);
				END IF;
			EXCEPTION
				WHEN duplicate_table
					THEN RAISE NOTICE 'dashboard_metric_filters.%s already exists';
			END;
		END $$;
	`, DASHBOARD_METRIC_FILTERS_UNIQ, DASHBOARD_METRIC_FILTERS_UNIQ, DASHBOARD_METRIC_FILTERS_UNIQ)).Error; err != nil {
		return false, e.Wrap(err, "Error adding unique constraint on dashboard_metric_filters")
	}

	if err := DB.Exec(`
		CREATE INDEX CONCURRENTLY IF NOT EXISTS error_fields_md5_idx
		ON error_fields (project_id, name, CAST(md5(value) AS uuid));
	`).Error; err != nil {
		return false, e.Wrap(err, "Error creating error_fields_md5_idx")
	}

	// If sessions_id_seq is not greater than 30000000, set it
	if err := DB.Exec(`
		SELECT
		CASE
			WHEN not exists(SELECT last_value FROM sessions_id_seq WHERE last_value >= ?)
				THEN setval('sessions_id_seq', ?)
			ELSE 0
		END;
	`, PARTITION_SESSION_ID, PARTITION_SESSION_ID).Error; err != nil {
		return false, e.Wrap(err, "Error setting session id sequence to 30000000")
	}

	// Create sequence for session_fields.id manually. This started as a join
	// table with no primary key. We use our own sequence to prevent assigning a
	// value to old records.
	if err := DB.Exec(`
		DO $$
			BEGIN
				IF NOT EXISTS
					(SELECT * FROM information_schema.sequences WHERE sequence_name = 'session_fields_id_seq')
				THEN
					CREATE SEQUENCE IF NOT EXISTS session_fields_id_seq;
				END IF;
		END $$;
	`).Error; err != nil {
		return false, e.Wrap(err, "Error creating session_fields_id_seq")
	}

	if err := DB.Exec(`
		DO $$
			BEGIN
				IF NOT EXISTS
					(SELECT * FROM information_schema.columns WHERE table_name = 'session_fields' AND column_name = 'id')
				THEN
					ALTER TABLE session_fields ADD COLUMN IF NOT EXISTS id BIGINT DEFAULT NULL;
				END IF;
		END $$;
	`).Error; err != nil {
		return false, e.Wrap(err, "Error creating session_fields.id column")
	}

	if err := DB.Exec(`
		DO $$
			BEGIN
				IF EXISTS
					(SELECT * FROM information_schema.columns WHERE table_name = 'session_fields' AND column_default IS NULL AND column_name = 'id')
				THEN
					ALTER TABLE session_fields ALTER COLUMN id SET DEFAULT nextval('session_fields_id_seq');
				END IF;
		END $$;
	`).Error; err != nil {
		return false, e.Wrap(err, "Error assigning default to session_fields.id")
	}

	if err := DB.Exec(`alter table error_groups add column IF NOT EXISTS error_tag_id integer`).Error; err != nil {
		return false, e.Wrap(err, "Error adding error_tag_id to error_groups")
	}
	// in case gorm still sets a default / not null constraint
	DB.Exec(`alter table error_groups alter column error_tag_id drop default`)
	DB.Exec(`alter table error_groups alter column error_tag_id drop not null`)

	if err := DB.Exec(`
		DO $$
			BEGIN
				IF EXISTS
					(SELECT * FROM information_schema.columns WHERE table_name = 'o_auth_client_stores' AND column_default IS NULL AND column_name = 'secret')
				THEN
					ALTER TABLE o_auth_client_stores ALTER COLUMN secret SET DEFAULT uuid_generate_v4();
				END IF;
		END $$;
	`).Error; err != nil {
		return false, err
	}

	log.WithContext(ctx).Printf("Finished running DB migrations.\n")

	return true, nil
}

// Implement JSONB interface
type JSONB map[string]interface{}

func (j JSONB) Value() (driver.Value, error) {
	valueString, err := json.Marshal(j)
	return string(valueString), err
}

func (j *JSONB) Scan(value interface{}) error {
	switch v := value.(type) {
	case string:
		if err := json.Unmarshal([]byte(v), &j); err != nil {
			return err
		}
	case []byte:
		if err := json.Unmarshal(v, &j); err != nil {
			return err
		}
	}
	return nil
}

// Vector is serialized as '[-0.0123,0.456]' aka like a json list
type Vector []float32

func (j Vector) Value() (driver.Value, error) {
	if len(j) == 0 {
		return nil, nil
	}
	valueString, err := json.Marshal(j)
	return string(valueString), err
}

func (j *Vector) Scan(value interface{}) error {
	switch v := value.(type) {
	case string:
		if err := json.Unmarshal([]byte(v), &j); err != nil {
			return err
		}
	case []byte:
		if err := json.Unmarshal(v, &j); err != nil {
			return err
		}
	}
	return nil
}

// Params used for reading from search requests.
type Param struct {
	Action string `json:"action"`
	Type   string `json:"type"`
	Value  struct {
		Text  string `json:"text"`
		Value string `json:"value"`
	} `json:"value"`
}

func DecodeAndValidateParams(params []interface{}) ([]*Param, error) {
	ps := []*Param{}
	keys := make(map[string]bool)
	for _, param := range params {
		var output *Param
		cfg := &mapstructure.DecoderConfig{
			Metadata: nil,
			Result:   &output,
			TagName:  "json",
		}
		decoder, err := mapstructure.NewDecoder(cfg)
		if err != nil {
			return nil, e.Wrap(err, "error creating decoder")
		}
		err = decoder.Decode(param)
		if err != nil {
			return nil, e.Wrap(err, "error decoding")
		}
		// If we've already seen the key, throw an error.
		if val := keys[output.Action]; val {
			return nil, e.Errorf("repeated param '%v' not supported", val)
		}
		keys[output.Action] = true
		ps = append(ps, output)
	}
	return ps, nil
}

func (s *Session) SetUserProperties(userProperties map[string]string) error {
	user, err := json.Marshal(userProperties)
	if err != nil {
		return e.Wrapf(err, "[project_id: %d] error marshalling user properties map into bytes", s.ProjectID)
	}
	s.UserProperties = string(user)
	return nil
}

func formatDuration(d time.Duration) string {
	ret := ""

	h := d / time.Hour
	d -= h * time.Hour

	m := d / time.Minute
	d -= m * time.Minute

	s := d / time.Second

	if h > 0 {
		ret += fmt.Sprintf("%dh ", h)
	}
	if m > 0 || len(ret) > 0 {
		ret += fmt.Sprintf("%dm ", m)
	}

	ret += fmt.Sprintf("%ds", s)

	return ret
}

func (e *ErrorGroup) GetSlackAttachment(attachment *slack.Attachment) error {
	errorTitle := e.Event
	errorDateStr := fmt.Sprintf("<!date^%d^{date} {time}|%s>", e.CreatedAt.Unix(), e.CreatedAt.Format(time.RFC1123))
	errorType := e.Type
	errorState := e.State

	frontendURL := env.Config.FrontendUri
	errorURL := fmt.Sprintf("%s/%d/errors/%s", frontendURL, e.ProjectID, e.SecureID)

	fields := []*slack.TextBlockObject{
		slack.NewTextBlockObject("mrkdwn", fmt.Sprintf("*Created:*\n%s", errorDateStr), false, false),
		slack.NewTextBlockObject("mrkdwn", fmt.Sprintf("*State:*\n%s", errorState), false, false),
		slack.NewTextBlockObject("mrkdwn", fmt.Sprintf("*Type:*\n%s", errorType), false, false),
	}

	mainSection := slack.NewSectionBlock(
		slack.NewTextBlockObject(
			"mrkdwn",
			fmt.Sprintf("<%s|*Error: %s*>", errorURL, errorTitle),
			false,
			false,
		),
		fields,
		nil,
	)

	openBtn := slack.NewButtonBlockElement("view_error", "", slack.NewTextBlockObject("plain_text", "Open in Highlight", false, false))
	openBtn.URL = errorURL
	actionBtns := slack.NewActionBlock("action_block", openBtn)

	attachment.Blocks.BlockSet = append(attachment.Blocks.BlockSet, mainSection, actionBtns)

	return nil
}

func (s *Session) GetSlackAttachment(attachment *slack.Attachment) error {
	sessionTitle := s.Identifier
	if sessionTitle == "" {
		sessionTitle = fmt.Sprintf("#%d", s.Fingerprint)
	}
	sessionActiveDuration := formatDuration(time.Duration(s.ActiveLength * 10e5).Round(time.Second))
	sessionTotalDuration := formatDuration(time.Duration(s.Length * 10e5).Round(time.Second))
	sessionDateStr := fmt.Sprintf("<!date^%d^{date} {time}|%s>", s.CreatedAt.Unix(), s.CreatedAt.Format(time.RFC1123))

	frontendURL := env.Config.FrontendUri
	sessionURL := fmt.Sprintf("%s/%d/sessions/%s", frontendURL, s.ProjectID, s.SecureID)
	sessionImg := ""
	userProps, err := s.GetUserProperties()
	if err == nil && userProps["avatar"] != "" {
		sessionImg = userProps["avatar"]
	}

	fields := []*slack.TextBlockObject{
		slack.NewTextBlockObject("mrkdwn", fmt.Sprintf("*User:*\n%s", sessionTitle), false, false),
		slack.NewTextBlockObject("mrkdwn", fmt.Sprintf("*Created:*\n%s", sessionDateStr), false, false),
		slack.NewTextBlockObject("mrkdwn", fmt.Sprintf("*Active Duration:*\n%s", sessionActiveDuration), false, false),
		slack.NewTextBlockObject("mrkdwn", fmt.Sprintf("*Total Duration:*\n%s", sessionTotalDuration), false, false),
		slack.NewTextBlockObject("mrkdwn", fmt.Sprintf("*Browser:*\n%s", s.BrowserName), false, false),
		slack.NewTextBlockObject("mrkdwn", fmt.Sprintf("*OS:*\n%s", s.OSName), false, false),
	}

	var sideImg *slack.ImageBlockElement
	if sessionImg != "" {
		sideImg = slack.NewImageBlockElement(sessionImg, "user avatar")
	}

	var mainSection *slack.SectionBlock
	if sideImg != nil {
		mainSection = slack.NewSectionBlock(nil, fields, slack.NewAccessory(sideImg))
	} else {
		mainSection = slack.NewSectionBlock(nil, fields, nil)
	}

	openBtn := slack.NewButtonBlockElement("view_session", "", slack.NewTextBlockObject("plain_text", "Open in Highlight", false, false))
	openBtn.URL = sessionURL
	actionBtns := slack.NewActionBlock("action_block", openBtn)

	attachment.Blocks.BlockSet = append(attachment.Blocks.BlockSet, mainSection, actionBtns)

	return nil
}

func (s *Session) GetUserProperties() (map[string]string, error) {
	var userProperties map[string]string
	if err := json.Unmarshal([]byte(s.UserProperties), &userProperties); err != nil {
		return nil, e.Wrapf(err, "[project_id: %d] error unmarshalling user properties map into bytes", s.ProjectID)
	}
	return userProperties, nil
}

type Alert struct {
	Model
	ProjectID         int
	MetricId          string
	Name              string
	ProductType       modelInputs.ProductType
	FunctionType      modelInputs.MetricAggregator
<<<<<<< HEAD
	Metric            string
=======
	FunctionColumn    *string
>>>>>>> d1f1bfa5
	Query             *string
	GroupByKey        *string
	Disabled          bool                `gorm:"default:false"`
	LastAdminToEditID int                 `gorm:"last_admin_to_edit_id"`
	Destinations      []*AlertDestination `gorm:"foreignKey:AlertID"`

	// fields for threshold alert
	BelowThreshold    *bool
	ThresholdValue    *float64
	ThresholdWindow   *int
	ThresholdCooldown *int
}

type AlertDestination struct {
	Model
	AlertID         int
	DestinationType modelInputs.AlertDestinationType
	TypeID          string
	TypeName        string
	Authorization   *string // webhooks may have this
}

type AlertDeprecated struct {
	ProjectID            int
	ExcludedEnvironments *string
	CountThreshold       int
	ThresholdWindow      *int // TODO(geooot): [HIG-2351] make this not a pointer or change graphql struct field to be nullable
	ChannelsToNotify     *string
	EmailsToNotify       *string
	Name                 string
	Type                 *string `gorm:"index"`
	LastAdminToEditID    int     `gorm:"last_admin_to_edit_id"`
	Frequency            int     `gorm:"default:15"` // time in seconds
	Disabled             *bool   `gorm:"default:false"`
	Default              bool    `gorm:"default:false"` // alert created during setup flow
}

type ErrorAlert struct {
	Model
	AlertDeprecated
	RegexGroups *string
	Query       string
	AlertIntegrations
}

type ErrorAlertEvent struct {
	ID            int64 `gorm:"primary_key;type:bigint;autoIncrement" json:"id" deep:"-"`
	ErrorAlertID  int   `gorm:"index:idx_error_alert_event"`
	ErrorObjectID int   `gorm:"index:idx_error_alert_event"`
	SentAt        time.Time
}

func SendBillingNotifications(ctx context.Context, db *gorm.DB, mailClient *sendgrid.Client, emailType Email.EmailType, workspace *Workspace) error {
	// Skip sending email if sending was attempted within the cache TTL
	cacheKey := fmt.Sprintf("%s;%d", emailType, workspace.ID)
	_, exists := emailHistoryCache.Get(cacheKey)
	if exists {
		return nil
	}
	emailHistoryCache.Set(cacheKey, true)

	history := BillingEmailHistory{
		WorkspaceID: workspace.ID,
		Type:        emailType,
		Active:      true,
	}
	if err := db.Create(&history).Error; err != nil {
		var pgErr *pgconn.PgError
		// An active BillingEmailHistory may already exist -
		// in this case, don't send users another email.
		if errors.As(err, &pgErr) && pgErr.Code == pgerrcode.UniqueViolation {
			return nil
		}
		return e.Wrap(err, "error creating BillingEmailHistory")
	}

	toAddrs, err := workspace.AdminEmailAddresses(db)
	if err != nil {
		return err
	}
	var errors []string
	for _, toAddr := range toAddrs {
		err := Email.SendBillingNotificationEmail(ctx, mailClient, workspace.ID, workspace.Name, emailType, toAddr.Email, toAddr.AdminID)
		if err != nil {
			errors = append(errors, err.Error())
		}
	}

	if len(errors) > 0 {
		return e.New(strings.Join(errors, "\n"))
	}

	return nil
}

func (obj *ErrorAlert) GetRegexGroups() ([]*string, error) {
	var regexGroups []*string
	if obj.RegexGroups == nil || *obj.RegexGroups == "" {
		return regexGroups, nil
	}

	err := json.Unmarshal([]byte(*obj.RegexGroups), &regexGroups)
	if err != nil {
		return nil, err
	}
	return regexGroups, nil
}

type SessionAlert struct {
	Model
	AlertDeprecated
	TrackProperties *string
	UserProperties  *string
	ExcludeRules    *string
	AlertIntegrations
}

type SessionAlertEvent struct {
	ID              int64  `gorm:"primary_key;type:bigint;autoIncrement" json:"id" deep:"-"`
	SessionAlertID  int    `gorm:"index:idx_session_alert_event"`
	SessionSecureID string `gorm:"index:idx_session_alert_event"`
	SentAt          time.Time
}

type Service struct {
	Model
	ProjectID          int                       `gorm:"not null;uniqueIndex:idx_project_id_name"`
	Name               string                    `gorm:"not null;uniqueIndex:idx_project_id_name"`
	Status             modelInputs.ServiceStatus `gorm:"not null;default:created"`
	GithubRepoPath     *string
	BuildPrefix        *string
	GithubPrefix       *string
	ErrorDetails       pq.StringArray `gorm:"type:text[]"`
	ProcessName        *string
	ProcessVersion     *string
	ProcessDescription *string
}

type LogAlert struct {
	Model
	AlertDeprecated
	Query          string
	BelowThreshold bool
	AlertIntegrations
}

type LogAlertEvent struct {
	ID         int64     `gorm:"primary_key;type:bigint;autoIncrement" json:"id" deep:"-"`
	LogAlertID int       `gorm:"index:idx_log_alert_event"`
	Query      string    `gorm:"index:idx_log_alert_event"`
	StartDate  time.Time `gorm:"index:idx_log_alert_event"`
	EndDate    time.Time `gorm:"index:idx_log_alert_event"`
	SentAt     time.Time
}

type SavedSegment struct {
	Model
	Name       string
	EntityType modelInputs.SavedSegmentEntityType `gorm:"index:idx_saved_segment,priority:2"`
	Params     string                             `json:"params"`
	ProjectID  int                                `gorm:"index:idx_saved_segment,priority:1" json:"project_id"`
}

func (obj *AlertDeprecated) GetExcludedEnvironments() ([]*string, error) {
	if obj == nil {
		return nil, e.New("empty session alert object for excluded environments")
	}
	excludedString := "[]"
	if obj.ExcludedEnvironments != nil {
		excludedString = *obj.ExcludedEnvironments
	}
	var sanitizedExcludedEnvironments []*string
	if err := json.Unmarshal([]byte(excludedString), &sanitizedExcludedEnvironments); err != nil {
		return nil, e.Wrap(err, "error unmarshalling sanitized excluded environments")
	}
	return sanitizedExcludedEnvironments, nil
}

func (obj *AlertDeprecated) GetChannelsToNotify() ([]*modelInputs.SanitizedSlackChannel, error) {
	if obj == nil {
		return nil, e.New("empty session alert object for channels to notify")
	}
	channelString := "[]"
	if obj.ChannelsToNotify != nil {
		channelString = *obj.ChannelsToNotify
	}
	var sanitizedChannels []*modelInputs.SanitizedSlackChannel
	if err := json.Unmarshal([]byte(channelString), &sanitizedChannels); err != nil {
		return nil, e.Wrap(err, "error unmarshalling sanitized slack channels")
	}
	return sanitizedChannels, nil
}

func (obj *AlertDeprecated) GetName() string {
	return obj.Name
}

func (obj *AlertDeprecated) GetEmailsToNotify() ([]*string, error) {
	if obj == nil {
		return nil, e.New("empty session alert object for emails to notify")
	}

	emailsToNotify, err := GetEmailsToNotify(obj.EmailsToNotify)

	return emailsToNotify, err
}

func (obj *AlertDeprecated) GetDailyErrorEventFrequency(db *gorm.DB, id int) ([]*int64, error) {
	var dailyAlerts []*int64
	if err := db.Raw(`
		SELECT COUNT(e.id)
		FROM (
			SELECT to_char(date_trunc('day', (current_date - offs)), 'YYYY-MM-DD') AS date
			FROM generate_series(0, 6, 1)
			AS offs
		) d
		LEFT OUTER JOIN error_alert_events e
		ON d.date = to_char(date_trunc('day', e.sent_at), 'YYYY-MM-DD')
			AND e.error_alert_id=?
		GROUP BY d.date
		ORDER BY d.date;
	`, id).Scan(&dailyAlerts).Error; err != nil {
		return nil, e.Wrap(err, "error querying daily error event frequency")
	}

	return dailyAlerts, nil
}

func (obj *AlertDeprecated) GetDailySessionEventFrequency(db *gorm.DB, id int) ([]*int64, error) {
	var dailyAlerts []*int64
	if err := db.Raw(`
		SELECT COUNT(e.id)
		FROM (
			SELECT to_char(date_trunc('day', (current_date - offs)), 'YYYY-MM-DD') AS date
			FROM generate_series(0, 6, 1)
			AS offs
		) d
		LEFT OUTER JOIN session_alert_events e
		ON d.date = to_char(date_trunc('day', e.sent_at), 'YYYY-MM-DD')
			AND e.session_alert_id=?
		GROUP BY d.date
		ORDER BY d.date;
	`, id).Scan(&dailyAlerts).Error; err != nil {
		return nil, e.Wrap(err, "error querying daily session event frequency")
	}

	return dailyAlerts, nil
}

func (obj *AlertDeprecated) GetDailyLogEventFrequency(db *gorm.DB, id int) ([]*int64, error) {
	var dailyAlerts []*int64
	if err := db.Raw(`
		SELECT COUNT(e.id)
		FROM (
			SELECT to_char(date_trunc('day', (current_date - offs)), 'YYYY-MM-DD') AS date
			FROM generate_series(0, 6, 1)
			AS offs
		) d
		LEFT OUTER JOIN log_alert_events e
		ON d.date = to_char(date_trunc('day', e.sent_at), 'YYYY-MM-DD')
			AND e.log_alert_id=?
		GROUP BY d.date
		ORDER BY d.date;
	`, id).Scan(&dailyAlerts).Error; err != nil {
		return nil, e.Wrap(err, "error querying daily log event frequency")
	}

	return dailyAlerts, nil
}

func GetEmailsToNotify(emails *string) ([]*string, error) {
	emailString := "[]"
	if emails != nil {
		emailString = *emails
	}
	var emailsToNotify []*string
	if err := json.Unmarshal([]byte(emailString), &emailsToNotify); err != nil {
		return nil, e.Wrap(err, "error unmarshalling emails")
	}
	return emailsToNotify, nil

}

func (obj *MetricMonitor) GetChannelsToNotify() ([]*modelInputs.SanitizedSlackChannel, error) {
	if obj == nil {
		return nil, e.New("empty metric monitor object for channels to notify")
	}
	channelString := "[]"
	if obj.ChannelsToNotify != nil {
		channelString = *obj.ChannelsToNotify
	}
	var sanitizedChannels []*modelInputs.SanitizedSlackChannel
	if err := json.Unmarshal([]byte(channelString), &sanitizedChannels); err != nil {
		return nil, e.Wrap(err, "error unmarshalling sanitized slack channels")
	}
	return sanitizedChannels, nil
}

func (obj *MetricMonitor) GetName() string {
	return obj.Name
}

func (obj *MetricMonitor) GetId() int {
	return obj.ID
}

func (obj *SessionAlert) GetTrackProperties() ([]*TrackProperty, error) {
	if obj == nil {
		return nil, e.New("empty session alert object for track properties")
	}
	propertyString := "[]"
	if obj.TrackProperties != nil {
		propertyString = *obj.TrackProperties
	}
	var sanitizedProperties []*TrackProperty
	if err := json.Unmarshal([]byte(propertyString), &sanitizedProperties); err != nil {
		return nil, e.Wrap(err, "error unmarshalling sanitized track properties")
	}
	return sanitizedProperties, nil
}

func (obj *SessionAlert) GetUserProperties() ([]*UserProperty, error) {
	if obj == nil {
		return nil, e.New("empty session alert object for user properties")
	}
	propertyString := "[]"
	if obj.UserProperties != nil {
		propertyString = *obj.UserProperties
	}
	var sanitizedProperties []*UserProperty
	if err := json.Unmarshal([]byte(propertyString), &sanitizedProperties); err != nil {
		return nil, e.Wrap(err, "error unmarshalling sanitized user properties")
	}
	return sanitizedProperties, nil
}

func (obj *SessionAlert) GetExcludeRules() ([]*string, error) {
	if obj == nil {
		return nil, e.New("empty session alert object for exclude rules")
	}
	excludeRulesString := "[]"
	if obj.ExcludeRules != nil {
		excludeRulesString = *obj.ExcludeRules
	}
	var sanitizedExcludeRules []*string
	if err := json.Unmarshal([]byte(excludeRulesString), &sanitizedExcludeRules); err != nil {
		return nil, e.Wrap(err, "error unmarshalling sanitized exclude rules")
	}
	return sanitizedExcludeRules, nil
}

// For a given session, an EventCursor is the address of an event in the list of events,
// that can be used for incremental fetching.
// The EventIndex must always be specified, with the EventObjectIndex optionally
// specified for optimization purposes.
type EventsCursor struct {
	EventIndex       int
	EventObjectIndex *int
}

type SendWelcomeSlackMessageInput struct {
	Workspace            *Workspace
	Admin                *Admin
	OperationName        string
	OperationDescription string
	ID                   int
	Project              *Project
	IncludeEditLink      bool
	URLSlug              string
}

type DeleteSessionsTask struct {
	TaskID    string `gorm:"index:idx_task_id_batch_id"`
	BatchID   string `gorm:"index:idx_task_id_batch_id"`
	SessionID int
}

type IAlert interface {
	GetChannelsToNotify() ([]*modelInputs.SanitizedSlackChannel, error)
	GetName() string
}

func SendWelcomeSlackMessage(ctx context.Context, obj IAlert, input *SendWelcomeSlackMessageInput) error {
	if obj == nil {
		return e.New("Alert needs to be defined.")
	}
	if input.Workspace == nil {
		return e.New("Workspace needs to be defined.")
	}
	if input.Admin == nil {
		return e.New("Admin needs to be defined.")
	}
	if input.Project == nil {
		return e.New("Project needs to be defined.")
	}
	if input.ID == 0 {
		return e.New("ID needs to be defined.")
	}
	if input.URLSlug == "" {
		return e.New("URLSlug needs to be defined.")
	}

	// get alerts channels
	channels, err := obj.GetChannelsToNotify()
	if err != nil {
		return e.Wrap(err, "error getting channels to notify welcome slack message")
	}
	if len(channels) <= 0 {
		return nil
	}
	// get project's channels
	integratedSlackChannels, err := input.Workspace.IntegratedSlackChannels()
	if err != nil {
		return e.Wrap(err, "error getting slack webhook url for alert")
	}
	if len(integratedSlackChannels) <= 0 {
		return nil
	}
	var slackClient *slack.Client
	if input.Workspace.SlackAccessToken != nil {
		slackClient = slack.New(*input.Workspace.SlackAccessToken)
	}

	frontendURL := env.Config.FrontendUri
	alertUrl := fmt.Sprintf("%s/%d/%s/%d", frontendURL, input.Project.Model.ID, input.URLSlug, input.ID)
	if !input.IncludeEditLink {
		alertUrl = ""
	}
	adminName := input.Admin.Name

	if adminName == nil {
		adminName = input.Admin.Email
	}

	// send message
	for _, channel := range channels {
		if channel.WebhookChannel != nil {
			var slackWebhookURL string
			isWebhookChannel := false

			// Find the webhook URL
			for _, ch := range integratedSlackChannels {
				if id := channel.WebhookChannelID; id != nil && ch.WebhookChannelID == *id {
					slackWebhookURL = ch.WebhookURL

					if ch.WebhookAccessToken != "" {
						isWebhookChannel = true
					}
					break
				}
			}

			if slackWebhookURL == "" && isWebhookChannel {
				log.WithContext(ctx).WithFields(log.Fields{"workspace_id": input.Workspace.ID}).
					Error("requested channel has no matching slackWebhookURL when sending welcome message")
				continue
			}

			message := fmt.Sprintf("👋 %s has %s the alert \"%s\". %s %s", *adminName, input.OperationName, obj.GetName(), input.OperationDescription, alertUrl)
			slackChannelId := *channel.WebhookChannelID
			slackChannelName := *channel.WebhookChannel

			go func() {
				// The Highlight Slack bot needs to join the channel before it can send a message.
				// Slack handles a bot trying to join a channel it already is a part of, we don't need to handle it.
				log.WithContext(ctx).Printf("Sending Slack Bot Message for welcome message")
				if slackClient != nil {
					if strings.Contains(slackChannelName, "#") {
						_, _, _, err := slackClient.JoinConversation(slackChannelId)
						if err != nil {
							log.WithContext(ctx).WithFields(log.Fields{"project_id": input.Project.ID}).Error(e.Wrap(err, "failed to join slack channel while sending welcome message"))
						}
					}
					_, _, err := slackClient.PostMessage(slackChannelId, slack.MsgOptionText(message, false),
						slack.MsgOptionDisableLinkUnfurl(),  /** Disables showing a preview of any links that are in the Slack message.*/
						slack.MsgOptionDisableMediaUnfurl(), /** Disables showing a preview of any links that are in the Slack message.*/
					)
					if err != nil {
						log.WithContext(ctx).WithFields(log.Fields{"workspace_id": input.Workspace.ID, "message": fmt.Sprintf("%+v", message)}).
							Error(e.Wrap(err, "error sending slack msg via bot api for welcome message"))
					}

				} else {
					log.WithContext(ctx).Printf("Slack Bot Client was not defined for sending welcome message")
				}
			}()
		}
	}

	return nil
}

type TableConfig[TReservedKey ~string] struct {
	TableName        string
	BodyColumn       string
	SeverityColumn   string
	AttributesColumn string
	// AttributesList set when AttributesColumn is an array of k,v pairs of attributes
	AttributesList bool
	KeysToColumns  map[TReservedKey]string
	ReservedKeys   []TReservedKey
	SelectColumns  []string
	DefaultFilter  string
	IgnoredFilters map[string]bool
}<|MERGE_RESOLUTION|>--- conflicted
+++ resolved
@@ -1925,11 +1925,7 @@
 	Name              string
 	ProductType       modelInputs.ProductType
 	FunctionType      modelInputs.MetricAggregator
-<<<<<<< HEAD
-	Metric            string
-=======
 	FunctionColumn    *string
->>>>>>> d1f1bfa5
 	Query             *string
 	GroupByKey        *string
 	Disabled          bool                `gorm:"default:false"`
