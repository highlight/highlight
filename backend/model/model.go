package model

import (
	"context"
	"database/sql/driver"
	"encoding/json"
	"fmt"
	"os"
	"strconv"
	"time"

	"github.com/jinzhu/gorm"
	"github.com/k0kubun/pp"
	"github.com/mitchellh/mapstructure"
	"github.com/rs/xid"
	"github.com/speps/go-hashids"
	"gorm.io/gorm/clause"

	e "github.com/pkg/errors"
	log "github.com/sirupsen/logrus"
)

var (
	DB     *gorm.DB
	HashID *hashids.HashID
	F      bool = false
	T      bool = true
)

func init() {
	hd := hashids.NewData()
	hd.MinLength = 8
	hd.Alphabet = "abcdefghijklmnopqrstuvwxyz1234567890"
	hid, err := hashids.NewWithData(hd)
	if err != nil {
		log.Fatalf("error creating hash id client: %v", err)
	}
	HashID = hid
}

type Model struct {
	ID        int        `gorm:"primary_key" json:"id"`
	CreatedAt time.Time  `json:"created_at"`
	UpdatedAt time.Time  `json:"updated_at"`
	DeletedAt *time.Time `json:"deleted_at"`
}

type RecordingSettings struct {
	Model
	OrganizationID int     `json:"organization_id"`
	Details        *string `json:"details"`
}

func (r *RecordingSettings) GetDetailsAsSlice() ([]string, error) {
	var result []string
	if r.Details == nil {
		return result, nil
	}
	err := json.Unmarshal([]byte(*r.Details), &result)
	if err != nil {
		return nil, e.Wrap(err, "error parsing details json")
	}
	return result, nil
}

type Organization struct {
	Model
	Name             *string
	StripeCustomerID *string
	BillingEmail     *string
	Secret           *string `json:"-"`
	Users            []User
	Admins           []Admin `gorm:"many2many:organization_admins;"`
	Fields           []Field
	Segments         []Segment `gorm:"foreignKey:ID;"`
	RecordingSetting RecordingSettings
	TrialEndDate     *time.Time `json:"trial_end_date"`
	// Slack API Interaction.
	SlackAccessToken      *string
	SlackWebhookURL       *string
	SlackWebhookChannel   *string
	SlackWebhookChannelID *string
}

func (u *Organization) VerboseID() string {
	str, err := HashID.Encode([]int{u.ID})
	if err != nil {
		log.Errorf("error generating hash id: %v", err)
		str = strconv.Itoa(u.ID)
	}
	return str
}

func FromVerboseID(verboseId string) int {
	// Try to convert the id to an integer in the case that the client is out of date.
	if organizationID, err := strconv.Atoi(verboseId); err == nil {
		return organizationID
	}
	// Otherwise, decode with HashID library
	ints := HashID.Decode(verboseId)
	if len(ints) != 1 {
		return 1
	}
	return ints[0]
}

func (u *Organization) BeforeCreate(tx *gorm.DB) (err error) {
	x := xid.New().String()
	u.Secret = &x
	return
}

type Admin struct {
	Model
	Name          *string
	Email         *string
	UID           *string        `gorm:"unique_index"`
	Organizations []Organization `gorm:"many2many:organization_admins;"`
}

type EmailSignup struct {
	Model
	Email string `gorm:"unique_index"`
}

type User struct {
	Model
	OrganizationID int
	Sessions       []Session
}

type SessionResults struct {
	Sessions   []Session
	TotalCount int
}

type Session struct {
	Model
	UserID int `json:"user_id"`
	// User provided identifier (see IdentifySession)
	Identifier     string `json:"identifier"`
	OrganizationID int    `json:"organization_id"`
	// Location data based off user ip (see InitializeSession)
	City      string  `json:"city"`
	State     string  `json:"state"`
	Postal    string  `json:"postal"`
	Latitude  float64 `json:"latitude"`
	Longitude float64 `json:"longitude"`
	// Details based off useragent (see Initialize Session)
	OSName         string `json:"os_name"`
	OSVersion      string `json:"os_version"`
	BrowserName    string `json:"browser_name"`
	BrowserVersion string `json:"browser_version"`
	Status         string `json:"status"`
	Language       string `json:"language"`
	EventsObjects  []EventsObject
	// Tells us if the session has been parsed by a worker.
	Processed *bool `json:"processed"`
	// The length of a session.
	Length           int64      `json:"length"`
	Fields           []*Field   `json:"fields" gorm:"many2many:session_fields;"`
	UserObject       JSONB      `json:"user_object" sql:"type:jsonb"`
	PayloadUpdatedAt *time.Time `json:"payload_updated_at"`
	// Custom properties
<<<<<<< HEAD
	Viewed     *bool   `json:"viewed"`
	Starred    *bool   `json:"starred"`
	FieldGroup *string `json:"field_group"`
=======
	Viewed              *bool   `json:"viewed"`
	Starred             *bool   `json:"starred"`
	FieldGroup          *string `json:"field_group"`
	EnableStrictPrivacy *bool   `json:"enable_strict_privacy"`
>>>>>>> 46252c70
}

type Field struct {
	Model
	// 'user_property', 'session_property'.
	Type string
	// 'email', 'identifier', etc.
	Name string
	// 'email@email.com'
	Value          string
	OrganizationID int       `json:"organization_id"`
	Sessions       []Session `gorm:"many2many:session_fields;"`
}

type ResourcesObject struct {
	Model
	SessionID int
	Resources string
}

type SearchParams struct {
	UserProperties     []*UserProperty `json:"user_properties"`
	ExcludedProperties []*UserProperty `json:"excluded_properties"`
	TrackProperties    []*UserProperty `json:"track_properties"`
	DateRange          *DateRange      `json:"date_range"`
	LengthRange        *LengthRange    `json:"length_range"`
	Browser            *string         `json:"browser"`
	OS                 *string         `json:"os"`
	VisitedURL         *string         `json:"visited_url"`
	Referrer           *string         `json:"referrer"`
	Identified         bool            `json:"identified"`
	HideViewed         bool            `json:"hide_viewed"`
}
type Segment struct {
	Model
	Name           *string
	Params         *string `json:"params"`
	UserObject     JSONB   `json:"user_object" sql:"type:jsonb"`
	OrganizationID int
}

func (s *SearchParams) GormDataType() string {
	out, err := json.Marshal(s)
	if err != nil {
		return ""
	}
	return string(out)
}

func (s *SearchParams) GormValue(ctx context.Context, db *gorm.DB) clause.Expr {
	pp.Println("value", s.GormDataType())
	return clause.Expr{
		SQL: fmt.Sprintf("ST_PointFromText(%v)", s.GormDataType()),
	}
}

type DateRange struct {
	StartDate time.Time
	EndDate   time.Time
}

type LengthRange struct {
	Min int
	Max int
}

type UserProperty struct {
	Name  string
	Value string
}

type MessagesObject struct {
	Model
	SessionID int
	Messages  string
}

type EventsObject struct {
	Model
	SessionID int
	Events    string
}

type ErrorResults struct {
	ErrorGroups []ErrorGroup
	TotalCount  int
}

type ErrorSearchParams struct {
	DateRange    *DateRange `json:"date_range"`
	Browser      *string    `json:"browser"`
	OS           *string    `json:"os"`
	VisitedURL   *string    `json:"visited_url"`
	HideResolved bool       `json:"hide_resolved"`
	Event        *string    `json:"event"`
}
type ErrorSegment struct {
	Model
	Name           *string
	Params         *string `json:"params"`
	OrganizationID int
}

type ErrorObject struct {
	Model
	OrganizationID int
	SessionID      int
	ErrorGroupID   int
	Event          string
	Type           string
	URL            string
	Source         string
	LineNumber     int
	ColumnNumber   int
	OS             string
	Browser        string
	Trace          *string   `json:"trace"`
	Timestamp      time.Time `json:"timestamp"`
}

type ErrorGroup struct {
	Model
	OrganizationID int
	Event          string
	Type           string
	Trace          string
	Resolved       *bool `json:"resolved"`
	MetadataLog    *string
	Fields         []*ErrorField `gorm:"many2many:error_group_fields;"`
	FieldGroup     *string
}

type ErrorField struct {
	Model
	OrganizationID int
	Name           string
	Value          string
	ErrorGroups    []ErrorGroup `gorm:"many2many:error_group_fields;"`
}

func SetupDB() *gorm.DB {
	log.Println("setting up database")
	psqlConf := fmt.Sprintf(
		"host=%s port=%s user=%s dbname=%s password=%s sslmode=disable",
		os.Getenv("PSQL_HOST"),
		os.Getenv("PSQL_PORT"),
		os.Getenv("PSQL_USER"),
		os.Getenv("PSQL_DB"),
		os.Getenv("PSQL_PASSWORD"))

	var err error
	DB, err = gorm.Open("postgres", psqlConf)
	if err != nil {
		log.Fatalf("Failed to connect to database: %v", err)
	}
	DB.AutoMigrate(
		&RecordingSettings{},
		&MessagesObject{},
		&EventsObject{},
		&ErrorObject{},
		&ErrorGroup{},
		&ErrorField{},
		&ErrorSegment{},
		&Organization{},
		&Segment{},
		&Admin{},
		&User{},
		&Session{},
		&Field{},
		&EmailSignup{},
		&ResourcesObject{},
	)
	return DB
}

// Implement JSONB interface
type JSONB map[string]interface{}

func (j JSONB) Value() (driver.Value, error) {
	valueString, err := json.Marshal(j)
	return string(valueString), err
}

func (j *JSONB) Scan(value interface{}) error {
	if err := json.Unmarshal(value.([]byte), &j); err != nil {
		return err
	}
	return nil
}

// Params used for reading from search requests.
type Param struct {
	Action string `json:"action"`
	Type   string `json:"type"`
	Value  struct {
		Text  string `json:"text"`
		Value string `json:"value"`
	} `json:"value"`
}

func DecodeAndValidateParams(params []interface{}) ([]*Param, error) {
	ps := []*Param{}
	keys := make(map[string]bool)
	for _, param := range params {
		var output *Param
		cfg := &mapstructure.DecoderConfig{
			Metadata: nil,
			Result:   &output,
			TagName:  "json",
		}
		decoder, err := mapstructure.NewDecoder(cfg)
		if err != nil {
			return nil, e.Wrap(err, "error creating decoder")
		}
		err = decoder.Decode(param)
		if err != nil {
			return nil, e.Wrap(err, "error decoding")
		}
		// If we've already seen the key, throw an error.
		if val := keys[output.Action]; val {
			return nil, fmt.Errorf("repeated param '%v' not suppported", val)
		}
		keys[output.Action] = true
		ps = append(ps, output)
	}
	return ps, nil
}<|MERGE_RESOLUTION|>--- conflicted
+++ resolved
@@ -162,16 +162,10 @@
 	UserObject       JSONB      `json:"user_object" sql:"type:jsonb"`
 	PayloadUpdatedAt *time.Time `json:"payload_updated_at"`
 	// Custom properties
-<<<<<<< HEAD
-	Viewed     *bool   `json:"viewed"`
-	Starred    *bool   `json:"starred"`
-	FieldGroup *string `json:"field_group"`
-=======
 	Viewed              *bool   `json:"viewed"`
 	Starred             *bool   `json:"starred"`
 	FieldGroup          *string `json:"field_group"`
 	EnableStrictPrivacy *bool   `json:"enable_strict_privacy"`
->>>>>>> 46252c70
 }
 
 type Field struct {
