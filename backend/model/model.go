--- conflicted
+++ resolved
@@ -2112,15 +2112,9 @@
 type SavedSegment struct {
 	Model
 	Name       string
-<<<<<<< HEAD
-	EntityType modelInputs.SavedSegmentEntityType `gorm:"index:idx_saved_segment"`
-	Params     string                             `json:"params"`
-	ProjectID  int                                `gorm:"index:idx_saved_segment" json:"project_id"`
-=======
 	EntityType modelInputs.SavedSegmentEntityType `gorm:"index:idx_saved_segment,priority:2"`
 	Params     string                             `json:"params"`
 	ProjectID  int                                `gorm:"index:idx_saved_segment,priority:1" json:"project_id"`
->>>>>>> 32da0359
 }
 
 func (obj *Alert) GetExcludedEnvironments() ([]*string, error) {
