package model

import (
	"context"
	"database/sql/driver"
	"encoding/json"
	"fmt"
	"os"
	"reflect"
	"regexp"
	"strconv"
	"strings"
	"time"

	"github.com/go-test/deep"
	"github.com/mitchellh/mapstructure"
	"github.com/rs/xid"
	"github.com/slack-go/slack"
	"github.com/speps/go-hashids"

	"gorm.io/driver/postgres"
	"gorm.io/gorm"
	"gorm.io/gorm/clause"
	"gorm.io/gorm/logger"

	e "github.com/pkg/errors"
	log "github.com/sirupsen/logrus"

	modelInputs "github.com/highlight-run/highlight/backend/private-graph/graph/model"
)

var (
	DB     *gorm.DB
	HashID *hashids.HashID
	F      bool = false
	T      bool = true
)

const (
	SUGGESTION_LIMIT_CONSTANT = 8
)

var AlertType = struct {
	ERROR            string
	NEW_USER         string
	TRACK_PROPERTIES string
	USER_PROPERTIES  string
	SESSION_FEEDBACK string
	NEW_SESSION      string
}{
	ERROR:            "ERROR_ALERT",
	NEW_USER:         "NEW_USER_ALERT",
	TRACK_PROPERTIES: "TRACK_PROPERTIES_ALERT",
	USER_PROPERTIES:  "USER_PROPERTIES_ALERT",
	SESSION_FEEDBACK: "SESSION_FEEDBACK_ALERT",
	NEW_SESSION:      "NEW_SESSION_ALERT",
}

var AdminRole = struct {
	ADMIN  string
	MEMBER string
}{
	ADMIN:  "ADMIN",
	MEMBER: "MEMBER",
}

var ErrorGroupStates = struct {
	OPEN     string
	RESOLVED string
	IGNORED  string
}{
	OPEN:     "OPEN",
	RESOLVED: "RESOLVED",
	IGNORED:  "IGNORED",
}

var SessionCommentTypes = struct {
	// Comments created by a Highlight user on the Highlight app.
	ADMIN string
	// Comments created by a Highlight customer, comes from feedback from their app.
	FEEDBACK string
}{
	ADMIN:    "ADMIN",
	FEEDBACK: "FEEDBACK",
}

var ErrorType = struct {
	FRONTEND string
	BACKEND  string
}{
	FRONTEND: "FRONTEND",
	BACKEND:  "BACKEND",
}

type contextString string

var ContextKeys = struct {
	IP             contextString
	UserAgent      contextString
	AcceptLanguage contextString
	UID            contextString
	// The email for the current user. If the email is a @highlight.run, the email will need to be verified, otherwise `Email` will be an empty string.
	Email contextString
}{
	IP:             "ip",
	UserAgent:      "userAgent",
	AcceptLanguage: "acceptLanguage",
	UID:            "uid",
	Email:          "email",
}

var Models = []interface{}{
	&MessagesObject{},
	&EventsObject{},
	&ErrorObject{},
	&ErrorGroup{},
	&ErrorField{},
	&ErrorSegment{},
	&Organization{},
	&Segment{},
	&Admin{},
	&Session{},
	&DailySessionCount{},
	&DailyErrorCount{},
	&Field{},
	&EmailSignup{},
	&ResourcesObject{},
	&SessionComment{},
	&ErrorComment{},
	&ErrorAlert{},
	&SessionAlert{},
	&Project{},
	&RageClickEvent{},
	&Workspace{},
}

func init() {
	hd := hashids.NewData()
	hd.MinLength = 8
	hd.Alphabet = "abcdefghijklmnopqrstuvwxyz1234567890"
	hid, err := hashids.NewWithData(hd)
	if err != nil {
		log.Fatalf("error creating hash id client: %v", err)
	}
	HashID = hid
}

type Model struct {
	ID        int        `gorm:"primary_key;type:serial" json:"id" deep:"-"`
	CreatedAt time.Time  `json:"created_at" deep:"-"`
	UpdatedAt time.Time  `json:"updated_at" deep:"-"`
	DeletedAt *time.Time `json:"deleted_at" deep:"-"`
}

type Organization struct {
	Model
	Name             *string
	StripeCustomerID *string
	StripePriceID    *string
	BillingEmail     *string
	Secret           *string    `json:"-"`
	Admins           []Admin    `gorm:"many2many:organization_admins;"`
	TrialEndDate     *time.Time `json:"trial_end_date"`
	// Slack API Interaction.
	SlackAccessToken      *string
	SlackWebhookURL       *string
	SlackWebhookChannel   *string
	SlackWebhookChannelID *string
	SlackChannels         *string
	// Manual monthly session limit override
	MonthlySessionLimit *int
}

type Workspace struct {
	Model
	Name                  *string
	Secret                *string // Needed for workspace-level team
	Admins                []Admin `gorm:"many2many:workspace_admins;"`
	SlackAccessToken      *string
	SlackWebhookURL       *string
	SlackWebhookChannel   *string
	SlackWebhookChannelID *string
	SlackChannels         *string
	Projects              []Project
	MigratedFromProjectID *int // Column can be removed after migration is done
}

type Project struct {
	Model
	Name             *string
	StripeCustomerID *string
	StripePriceID    *string
	BillingEmail     *string
	Secret           *string    `json:"-"`
	Admins           []Admin    `gorm:"many2many:project_admins;"`
	TrialEndDate     *time.Time `json:"trial_end_date"`
	// Manual monthly session limit override
	MonthlySessionLimit *int
	WorkspaceID         int
}

type HasSecret interface {
	GetSecret() *string
}

func (project *Project) GetSecret() *string     { return project.Secret }
func (workspace *Workspace) GetSecret() *string { return workspace.Secret }

type Alert struct {
	OrganizationID       int
	ProjectID            int
	ExcludedEnvironments *string
	CountThreshold       int
	ThresholdWindow      *int
	ChannelsToNotify     *string
	Type                 *string `gorm:"index"`
}

type ErrorAlert struct {
	Model
	Alert
}

type SessionAlert struct {
	Model
	Alert
	TrackProperties *string
	UserProperties  *string
}

func (obj *Alert) GetExcludedEnvironments() ([]*string, error) {
	if obj == nil {
		return nil, e.New("empty session alert object for excluded environments")
	}
	excludedString := "[]"
	if obj.ExcludedEnvironments != nil {
		excludedString = *obj.ExcludedEnvironments
	}
	var sanitizedExcludedEnvironments []*string
	if err := json.Unmarshal([]byte(excludedString), &sanitizedExcludedEnvironments); err != nil {
		return nil, e.Wrap(err, "error unmarshalling sanitized excluded environments")
	}
	return sanitizedExcludedEnvironments, nil
}

func (obj *Alert) GetChannelsToNotify() ([]*modelInputs.SanitizedSlackChannel, error) {
	if obj == nil {
		return nil, e.New("empty session alert object for channels to notify")
	}
	channelString := "[]"
	if obj.ChannelsToNotify != nil {
		channelString = *obj.ChannelsToNotify
	}
	var sanitizedChannels []*modelInputs.SanitizedSlackChannel
	if err := json.Unmarshal([]byte(channelString), &sanitizedChannels); err != nil {
		return nil, e.Wrap(err, "error unmarshalling sanitized slack channels")
	}
	return sanitizedChannels, nil
}

func (obj *SessionAlert) GetTrackProperties() ([]*TrackProperty, error) {
	if obj == nil {
		return nil, e.New("empty session alert object for track properties")
	}
	propertyString := "[]"
	if obj.TrackProperties != nil {
		propertyString = *obj.TrackProperties
	}
	var sanitizedProperties []*TrackProperty
	if err := json.Unmarshal([]byte(propertyString), &sanitizedProperties); err != nil {
		return nil, e.Wrap(err, "error unmarshalling sanitized track properties")
	}
	return sanitizedProperties, nil
}

func (obj *SessionAlert) GetUserProperties() ([]*UserProperty, error) {
	if obj == nil {
		return nil, e.New("empty session alert object for user properties")
	}
	propertyString := "[]"
	if obj.UserProperties != nil {
		propertyString = *obj.UserProperties
	}
	var sanitizedProperties []*UserProperty
	if err := json.Unmarshal([]byte(propertyString), &sanitizedProperties); err != nil {
		return nil, e.Wrap(err, "error unmarshalling sanitized user properties")
	}
	return sanitizedProperties, nil
}

type SlackChannel struct {
	WebhookAccessToken string
	WebhookURL         string
	WebhookChannel     string
	WebhookChannelID   string
}

func (u *Workspace) IntegratedSlackChannels() ([]SlackChannel, error) {
	parsedChannels := []SlackChannel{}
	if u.SlackChannels != nil {
		err := json.Unmarshal([]byte(*u.SlackChannels), &parsedChannels)
		if err != nil {
			return nil, e.Wrap(err, "error parsing details json")
		}
	} else {
		return parsedChannels, nil
	}
	repeat := false
	for _, c := range parsedChannels {
		if u.SlackWebhookChannelID != nil && c.WebhookChannelID == *u.SlackWebhookChannelID {
			repeat = true
		}
	}
	if u.SlackWebhookChannel != nil && !repeat {
		// Archived channels or users will not have a channel ID.
		if u.SlackWebhookChannelID != nil {
			parsedChannels = append(parsedChannels, SlackChannel{
				WebhookAccessToken: *u.SlackAccessToken,
				WebhookURL:         *u.SlackWebhookURL,
				WebhookChannel:     *u.SlackWebhookChannel,
				WebhookChannelID:   *u.SlackWebhookChannelID,
			})
		}
	}
	return parsedChannels, nil
}

func (u *Project) VerboseID() string {
	str, err := HashID.Encode([]int{u.ID})
	if err != nil {
		log.Errorf("error generating hash id: %v", err)
		str = strconv.Itoa(u.ID)
	}
	return str
}

func FromVerboseID(verboseId string) int {
	// Try to convert the id to an integer in the case that the client is out of date.
	if projectID, err := strconv.Atoi(verboseId); err == nil {
		return projectID
	}
	// Otherwise, decode with HashID library
	ints := HashID.Decode(verboseId)
	if len(ints) != 1 {
		return 1
	}
	return ints[0]
}

func (u *Project) BeforeCreate(tx *gorm.DB) (err error) {
	x := xid.New().String()
	u.Secret = &x
	return
}

func (u *Workspace) BeforeCreate(tx *gorm.DB) (err error) {
	x := xid.New().String()
	u.Secret = &x
	return
}

type Admin struct {
	Model
	Name             *string
	Email            *string
	PhotoURL         *string          `json:"photo_url"`
	UID              *string          `gorm:"unique_index"`
	Organizations    []Organization   `gorm:"many2many:organization_admins;"`
	Projects         []Project        `gorm:"many2many:project_admins;"`
	SessionComments  []SessionComment `gorm:"many2many:session_comment_admins;"`
	ErrorComments    []ErrorComment   `gorm:"many2many:error_comment_admins;"`
	Workspaces       []Workspace      `gorm:"many2many:workspace_admins;"`
	SlackIMChannelID *string
	Role             *string `json:"role" gorm:"default:ADMIN"`
}

type EmailSignup struct {
	Model
	Email               string `gorm:"unique_index"`
	ApolloData          string
	ApolloDataShortened string
}

type SessionResults struct {
	Sessions   []Session
	TotalCount int64
}

type Session struct {
	Model
	// The ID used publicly for the URL on the client; used for sharing
	SecureID    string `json:"secure_id" gorm:"uniqueIndex;not null;default:secure_id_generator()"`
	Fingerprint int    `json:"fingerprint"`
	// User provided identifier (see IdentifySession)
	Identifier     string `json:"identifier"`
	OrganizationID int    `json:"organization_id"`
	ProjectID      int    `json:"project_id"`
	// Location data based off user ip (see InitializeSession)
	City      string  `json:"city"`
	State     string  `json:"state"`
	Postal    string  `json:"postal"`
	Latitude  float64 `json:"latitude"`
	Longitude float64 `json:"longitude"`
	// Details based off useragent (see Initialize Session)
	OSName         string `json:"os_name"`
	OSVersion      string `json:"os_version"`
	BrowserName    string `json:"browser_name"`
	BrowserVersion string `json:"browser_version"`
	Language       string `json:"language"`
	// Tells us if the session has been parsed by a worker.
	Processed *bool `json:"processed"`
	// The length of a session.
	Length         int64    `json:"length"`
	ActiveLength   int64    `json:"active_length"`
	Fields         []*Field `json:"fields" gorm:"many2many:session_fields;"`
	Environment    string   `json:"environment"`
	AppVersion     *string  `json:"app_version" gorm:"index"`
	UserObject     JSONB    `json:"user_object" sql:"type:jsonb"`
	UserProperties string   `json:"user_properties"`
	// Whether this is the first session created by this user.
	FirstTime        *bool      `json:"first_time" gorm:"default:false"`
	PayloadUpdatedAt *time.Time `json:"payload_updated_at"`
	// Custom properties
	Viewed                         *bool   `json:"viewed"`
	Starred                        *bool   `json:"starred"`
	FieldGroup                     *string `json:"field_group"`
	EnableStrictPrivacy            *bool   `json:"enable_strict_privacy"`
	EnableRecordingNetworkContents *bool   `json:"enable_recording_network_contents"`
	// The version of Highlight's Client.
	ClientVersion string `json:"client_version" gorm:"index"`
	// The version of Highlight's Firstload.
	FirstloadVersion string `json:"firstload_version" gorm:"index"`
	// The client configuration that the end-user sets up. This is used for debugging purposes.
	ClientConfig *string `json:"client_config" sql:"type:jsonb"`
	// Determines whether this session should be viewable. This enforces billing.
	WithinBillingQuota *bool `json:"within_billing_quota" gorm:"index;default:true"` // index? probably.
	// Used for shareable links. No authentication is needed if IsPublic is true
	IsPublic *bool `json:"is_public" gorm:"default:false"`

	ObjectStorageEnabled *bool   `json:"object_storage_enabled"`
	PayloadSize          *int64  `json:"payload_size"`
	MigrationState       *string `json:"migration_state"`
}

// AreModelsWeaklyEqual compares two structs of the same type while ignoring the Model and SecureID field
// a and b MUST be pointers, otherwise this won't work
func AreModelsWeaklyEqual(a, b interface{}) (bool, []string, error) {
	if reflect.TypeOf(a) != reflect.TypeOf(b) {
		return false, nil, e.New("interfaces to compare aren't the same time")
	}

	aReflection := reflect.ValueOf(a)
	// Check if the passed interface is a pointer
	if aReflection.Type().Kind() != reflect.Ptr {
		return false, nil, e.New("`a` is not a pointer")
	}
	// 'dereference' with Elem() and get the field by name
	aModelField := aReflection.Elem().FieldByName("Model")
	aSecureIDField := aReflection.Elem().FieldByName("SecureID")

	bReflection := reflect.ValueOf(b)
	// Check if the passed interface is a pointer
	if bReflection.Type().Kind() != reflect.Ptr {
		return false, nil, e.New("`b` is not a pointer")
	}
	// 'dereference' with Elem() and get the field by name
	bModelField := bReflection.Elem().FieldByName("Model")
	bSecureIDField := bReflection.Elem().FieldByName("SecureID")

	if aModelField.IsValid() && bModelField.IsValid() {
		// override Model on b with a's model
		bModelField.Set(aModelField)
	} else if aModelField.IsValid() || bModelField.IsValid() {
		// return error if one has a model and the other doesn't
		return false, nil, e.New("one interface has a model and the other doesn't")
	}

	if aSecureIDField.IsValid() && bSecureIDField.IsValid() {
		// override SecureID on b with a's SecureID
		bSecureIDField.Set(aSecureIDField)
	} else if aSecureIDField.IsValid() || bSecureIDField.IsValid() {
		// return error if one has a SecureID and the other doesn't
		return false, nil, e.New("one interface has a SecureID and the other doesn't")
	}

	// get diff
	diff := deep.Equal(aReflection.Interface(), bReflection.Interface())
	isEqual := len(diff) == 0

	return isEqual, diff, nil
}

type Field struct {
	Model
	// 'user_property', 'session_property'.
	Type string
	// 'email', 'identifier', etc.
	Name string
	// 'email@email.com'
	Value          string
	OrganizationID int       `json:"organization_id"`
	ProjectID      int       `json:"project_id"`
	Sessions       []Session `gorm:"many2many:session_fields;"`
}

type ResourcesObject struct {
	Model
	SessionID int
	Resources string
}

func (r *ResourcesObject) Contents() string {
	return r.Resources
}

type SearchParams struct {
	UserProperties          []*UserProperty `json:"user_properties"`
	ExcludedProperties      []*UserProperty `json:"excluded_properties"`
	TrackProperties         []*UserProperty `json:"track_properties"`
	ExcludedTrackProperties []*UserProperty `json:"excluded_track_properties"`
	DateRange               *DateRange      `json:"date_range"`
	LengthRange             *LengthRange    `json:"length_range"`
	Browser                 *string         `json:"browser"`
	OS                      *string         `json:"os"`
	Environments            []*string       `json:"environments"`
	AppVersions             []*string       `json:"app_versions"`
	DeviceID                *string         `json:"device_id"`
	VisitedURL              *string         `json:"visited_url"`
	Referrer                *string         `json:"referrer"`
	Identified              bool            `json:"identified"`
	HideViewed              bool            `json:"hide_viewed"`
	FirstTime               bool            `json:"first_time"`
	ShowLiveSessions        bool            `json:"show_live_sessions"`
}
type Segment struct {
	Model
	Name           *string
	Params         *string `json:"params"`
	OrganizationID int
	ProjectID      int `json:"project_id"`
}

type DailySessionCount struct {
	Model
	Date           *time.Time `json:"date"`
	Count          int64      `json:"count"`
	OrganizationID int
	ProjectID      int `json:"project_id"`
}

const DAILY_ERROR_COUNTS_TBL = "daily_error_counts"
const DAILY_ERROR_COUNTS_UNIQ = "date_project_id_error_type_uniq"

type DailyErrorCount struct {
	Model
	Date           *time.Time `json:"date"`
	Count          int64      `json:"count"`
	OrganizationID int
	ProjectID      int    `json:"project_id"`
	ErrorType      string `gorm:"default:FRONTEND"`
}

func (s *SearchParams) GormDataType() string {
	out, err := json.Marshal(s)
	if err != nil {
		return ""
	}
	return string(out)
}

func (s *SearchParams) GormValue(ctx context.Context, db *gorm.DB) clause.Expr {
	return clause.Expr{
		SQL: fmt.Sprintf("ST_PointFromText(%v)", s.GormDataType()),
	}
}

type DateRange struct {
	StartDate time.Time
	EndDate   time.Time
}

type LengthRange struct {
	Min float64
	Max float64
}

type UserProperty struct {
	ID    int    `json:"id"`
	Name  string `json:"name"`
	Value string `json:"value"`
}

type TrackProperty struct {
	ID    int    `json:"id"`
	Name  string `json:"name"`
	Value string `json:"value"`
}

type Object interface {
	Contents() string
}

type MessagesObject struct {
	Model
	SessionID int
	Messages  string
}

func (m *MessagesObject) Contents() string {
	return m.Messages
}

type EventsObject struct {
	Model
	SessionID int
	Events    string
}

func (m *EventsObject) Contents() string {
	return m.Events
}

type ErrorResults struct {
	ErrorGroups []ErrorGroup
	TotalCount  int64
}

type ErrorSearchParams struct {
	DateRange  *DateRange              `json:"date_range"`
	Browser    *string                 `json:"browser"`
	OS         *string                 `json:"os"`
	VisitedURL *string                 `json:"visited_url"`
	Event      *string                 `json:"event"`
	State      *modelInputs.ErrorState `json:"state"`
}
type ErrorSegment struct {
	Model
	Name           *string
	Params         *string `json:"params"`
	OrganizationID int
	ProjectID      int `json:"project_id"`
}

type ErrorObject struct {
	Model
	OrganizationID int
	ProjectID      int `json:"project_id"`
	SessionID      int
	ErrorGroupID   int
	Event          string
	Type           string
	URL            string
	Source         string
	LineNumber     int
	ColumnNumber   int
	OS             string
	Browser        string
	Trace          *string   `json:"trace"` //DEPRECATED, USE STACKTRACE INSTEAD
	StackTrace     *string   `json:"stack_trace"`
	Timestamp      time.Time `json:"timestamp"`
	Payload        *string   `json:"payload"`
	Environment    string
	RequestID      *string // From X-Highlight-Request header
	ErrorType      string  `gorm:"default:FRONTEND"`
}

type ErrorGroup struct {
	Model
	// The ID used publicly for the URL on the client; used for sharing
	SecureID         string `json:"secure_id" gorm:"uniqueIndex;not null;default:secure_id_generator()"`
	OrganizationID   int
	ProjectID        int `json:"project_id"`
	Event            string
	Type             string
	Trace            string //DEPRECATED, USE STACKTRACE INSTEAD
	StackTrace       string
	MappedStackTrace *string
	State            string        `json:"state" gorm:"default:OPEN"`
	Fields           []*ErrorField `gorm:"many2many:error_group_fields;"`
	FieldGroup       *string
	Environments     string
	IsPublic         bool `gorm:"default:false"`
}

type ErrorField struct {
	Model
	OrganizationID int
	ProjectID      int `json:"project_id"`
	Name           string
	Value          string
	ErrorGroups    []ErrorGroup `gorm:"many2many:error_group_fields;"`
}

type SessionComment struct {
	Model
	Admins          []Admin `gorm:"many2many:session_comment_admins;"`
	OrganizationID  int
	ProjectID       int `json:"project_id"`
	AdminId         int
	SessionId       int
	SessionSecureId string `gorm:"index;not null;default:''"`
	Timestamp       int
	Text            string
	XCoordinate     float64
	YCoordinate     float64
	Type            string `json:"type" gorm:"default:ADMIN"`
	Metadata        JSONB  `json:"metadata" gorm:"type:jsonb"`
}

type ErrorComment struct {
	Model
	Admins         []Admin `gorm:"many2many:error_comment_admins;"`
	OrganizationID int
	ProjectID      int `json:"project_id"`
	AdminId        int
	ErrorId        int
	ErrorSecureId  string `gorm:"index;not null;default:''"`
	Text           string
}

type RageClickEvent struct {
	Model
	ProjectID       int    `deep:"-"`
	SessionSecureID string `deep:"-"`
	TotalClicks     int
	StartTimestamp  time.Time `deep:"-"`
	EndTimestamp    time.Time `deep:"-"`
}

var ErrorType = struct {
	FRONTEND string
	BACKEND  string
}{
	FRONTEND: "FRONTEND",
	BACKEND:  "BACKEND",
}

func SetupDB(dbName string) (*gorm.DB, error) {
	var (
		host     = os.Getenv("PSQL_HOST")
		port     = os.Getenv("PSQL_PORT")
		username = os.Getenv("PSQL_USER")
		password = os.Getenv("PSQL_PASSWORD")
		sslmode  = "disable"
	)

	databaseURL, ok := os.LookupEnv("DATABASE_URL")
	if ok {
		re, err := regexp.Compile(`(?m)^(?:postgres://)([^:]*)(?::)([^@]*)(?:@)([^:]*)(?::)([^/]*)(?:/)(.*)`)
		if err != nil {
			log.Error(e.Wrap(err, "failed to compile regex"))
		} else {
			matched := re.FindAllStringSubmatch(databaseURL, -1)
			if len(matched) > 0 && len(matched[0]) > 5 {
				username = matched[0][1]
				password = matched[0][2]
				host = matched[0][3]
				port = matched[0][4]
				dbName = matched[0][5]
				sslmode = "require"
			}
		}
	}
	log.Printf("setting up db @ %s\n", host)
	psqlConf := fmt.Sprintf(
		"host=%s port=%s user=%s dbname=%s password=%s sslmode=%s",
		host,
		port,
		username,
		dbName,
		password,
		sslmode)

	var err error

	logLevel := logger.Silent
	if os.Getenv("HIGHLIGHT_DEBUG_MODE") == "blame-GARAGE-spike-typic-neckline-santiago-tore-keep-becalm-preach-fiber-pomade-escheat-crone-tasmania" {
		logLevel = logger.Info
	}
	DB, err = gorm.Open(postgres.Open(psqlConf), &gorm.Config{
		DisableForeignKeyConstraintWhenMigrating: true,
		Logger:                                   logger.Default.LogMode(logLevel),
		PrepareStmt:                              true,
		SkipDefaultTransaction:                   true,
	})

	if err != nil {
		return nil, e.Wrap(err, "Failed to connect to database")
	}

	log.Printf("running db migration ... \n")
	if err := DB.Exec("CREATE EXTENSION IF NOT EXISTS pgcrypto;").Error; err != nil {
		return nil, e.Wrap(err, "Error installing pgcrypto")
	}
	// Unguessable, cryptographically random url-safe ID for users to share links
	if err := DB.Exec(`
		CREATE OR REPLACE FUNCTION secure_id_generator(OUT result text) AS $$
		BEGIN
			result := encode(gen_random_bytes(21), 'base64');
			result := replace(result, '+', '0');
			result := replace(result, '/', '1');
			result := replace(result, '=', '');
		END;
		$$ LANGUAGE PLPGSQL;
	`).Error; err != nil {
		return nil, e.Wrap(err, "Error creating secure_id_generator")
	}
<<<<<<< HEAD
	if err := DB.Raw(`
		DO $$
		BEGIN
		
			BEGIN
				ALTER TABLE daily_error_counts 
				ADD CONSTRAINT date_project_id_error_type_uniq
					UNIQUE (date, project_id, error_type);
			EXCEPTION
				WHEN duplicate_table 
				THEN RAISE NOTICE 'daily_error_counts.date_project_id_error_type_uniq already exists';
			END;
		
		END $$;
	`).Error; err != nil {
		return nil, e.Wrap(err, "Error adding unique constraint on daily_error_counts")
	}
=======

>>>>>>> bd688087
	if err := DB.AutoMigrate(
		Models...,
	); err != nil {
		return nil, e.Wrap(err, "Error migrating db")
	}

	// Add unique constraint to daily_error_counts
	if err := DB.Exec(`
		DO $$
			BEGIN
				BEGIN
					ALTER TABLE daily_error_counts 
					ADD CONSTRAINT date_project_id_error_type_uniq
						UNIQUE (date, project_id, error_type);
				EXCEPTION
					WHEN duplicate_table 
					THEN RAISE NOTICE 'daily_error_counts.date_project_id_error_type_uniq already exists';
				END;
			END $$;
	`).Error; err != nil {
		return nil, e.Wrap(err, "Error adding unique constraint on daily_error_counts")
	}

	sqlDB, err := DB.DB()
	if err != nil {
		return nil, e.Wrap(err, "error retrieving underlying sql db")
	}
	sqlDB.SetMaxOpenConns(15)

	switch os.Getenv("DEPLOYMENT_KEY") {
	case "HIGHLIGHT_BEHAVE_HEALTH-i_fgQwbthAdqr9Aat_MzM7iU3!@fKr-_vopjXR@f":
		fallthrough
	case "HIGHLIGHT_ONPREM_BETA":
		// default case, should only exist in main highlight prod
		thresholdWindow := 30
		emptiness := "[]"
		if err := DB.FirstOrCreate(&SessionAlert{
			Alert: Alert{
				ProjectID: 1,
				Type:      &AlertType.SESSION_FEEDBACK,
			},
		}).Attrs(&SessionAlert{
			Alert: Alert{
				ExcludedEnvironments: &emptiness,
				CountThreshold:       1,
				ThresholdWindow:      &thresholdWindow,
				ChannelsToNotify:     &emptiness,
			},
		}).Error; err != nil {
			break
		}
	}

	log.Printf("finished db migration. \n")
	return DB, nil
}

// Implement JSONB interface
type JSONB map[string]interface{}

func (j JSONB) Value() (driver.Value, error) {
	valueString, err := json.Marshal(j)
	return string(valueString), err
}

func (j *JSONB) Scan(value interface{}) error {
	switch v := value.(type) {
	case string:
		if err := json.Unmarshal([]byte(v), &j); err != nil {
			return err
		}
	case []byte:
		if err := json.Unmarshal(v, &j); err != nil {
			return err
		}
	}
	return nil
}

// Params used for reading from search requests.
type Param struct {
	Action string `json:"action"`
	Type   string `json:"type"`
	Value  struct {
		Text  string `json:"text"`
		Value string `json:"value"`
	} `json:"value"`
}

func DecodeAndValidateParams(params []interface{}) ([]*Param, error) {
	ps := []*Param{}
	keys := make(map[string]bool)
	for _, param := range params {
		var output *Param
		cfg := &mapstructure.DecoderConfig{
			Metadata: nil,
			Result:   &output,
			TagName:  "json",
		}
		decoder, err := mapstructure.NewDecoder(cfg)
		if err != nil {
			return nil, e.Wrap(err, "error creating decoder")
		}
		err = decoder.Decode(param)
		if err != nil {
			return nil, e.Wrap(err, "error decoding")
		}
		// If we've already seen the key, throw an error.
		if val := keys[output.Action]; val {
			return nil, fmt.Errorf("repeated param '%v' not suppported", val)
		}
		keys[output.Action] = true
		ps = append(ps, output)
	}
	return ps, nil
}

func (s *Session) SetUserProperties(userProperties map[string]string) error {
	user, err := json.Marshal(userProperties)
	if err != nil {
		return e.Wrapf(err, "[project_id: %d] error marshalling user properties map into bytes", s.ProjectID)
	}
	s.UserProperties = string(user)
	return nil
}

func (s *Session) GetUserProperties() (map[string]string, error) {
	var userProperties map[string]string
	if err := json.Unmarshal([]byte(s.UserProperties), &userProperties); err != nil {
		return nil, e.Wrapf(err, "[project_id: %d] error unmarshalling user properties map into bytes", s.ProjectID)
	}
	return userProperties, nil
}

type SendSlackAlertInput struct {
	Organization *Organization
	// Workspace is a required parameter
	Workspace *Workspace
	// SessionSecureID is a required parameter
	SessionSecureID string
	// UserIdentifier is a required parameter for New User, Error, and SessionFeedback alerts
	UserIdentifier string
	// Group is a required parameter for Error alerts
	Group *ErrorGroup
	// URL is an optional parameter for Error alerts
	URL *string
	// ErrorsCount is a required parameter for Error alerts
	ErrorsCount *int64
	// MatchedFields is a required parameter for Track Properties and User Properties alerts
	MatchedFields []*Field
	// UserProperties is a required parameter for User Properties alerts
	UserProperties map[string]string
	// CommentID is a required parameter for SessionFeedback alerts
	CommentID *int
	// CommentText is a required parameter for SessionFeedback alerts
	CommentText string
}

func (obj *Alert) SendSlackAlert(input *SendSlackAlertInput) error {
	// TODO: combine `error_alerts` and `session_alerts` tables and create unique composite index on (project_id, type)
	if obj == nil {
		return e.New("alert is nil")
	}
	// get alerts channels
	channels, err := obj.GetChannelsToNotify()
	if err != nil {
		return e.Wrap(err, "error getting channels to notify from user properties alert")
	}
	if len(channels) <= 0 {
		return nil
	}
	// get project's channels
	integratedSlackChannels, err := input.Workspace.IntegratedSlackChannels()
	if err != nil {
		return e.Wrap(err, "error getting slack webhook url for alert")
	}
	if len(integratedSlackChannels) <= 0 {
		return nil
	}

	var blockSet []slack.Block
	var textBlock *slack.TextBlockObject
	var msg slack.WebhookMessage
	var messageBlock []*slack.TextBlockObject

	frontendURL := os.Getenv("FRONTEND_URI")
	suffix := ""
	if input.CommentID != nil {
		suffix = fmt.Sprintf("?commentId=%d", *input.CommentID)
	}
	sessionLink := fmt.Sprintf("<%s/%d/sessions/%s%s>", frontendURL, obj.ProjectID, input.SessionSecureID, suffix)
	messageBlock = append(messageBlock, slack.NewTextBlockObject(slack.MarkdownType, "*Session:*\n"+sessionLink, false, false))

	if obj.Type == nil {
		if input.Group != nil {
			obj.Type = &AlertType.ERROR
		} else {
			obj.Type = &AlertType.NEW_USER
		}
	}
	switch *obj.Type {
	case AlertType.ERROR:
		if input.Group == nil || input.Group.State == ErrorGroupStates.IGNORED {
			return nil
		}
		shortEvent := input.Group.Event
		if len(input.Group.Event) > 50 {
			shortEvent = input.Group.Event[:50] + "..."
		}
		errorLink := fmt.Sprintf("%s/%d/errors/%s", frontendURL, obj.ProjectID, input.Group.SecureID)
		// construct Slack message
		textBlock = slack.NewTextBlockObject(slack.MarkdownType, fmt.Sprintf("*Highlight Error Alert: %d Recent Occurrences*\n\n%s\n<%s/>", *input.ErrorsCount, shortEvent, errorLink), false, false)
		messageBlock = append(messageBlock, slack.NewTextBlockObject(slack.MarkdownType, "*User:*\n"+input.UserIdentifier, false, false))
		if input.URL != nil {
			messageBlock = append(messageBlock, slack.NewTextBlockObject(slack.MarkdownType, "*Visited Url:*\n"+*input.URL, false, false))
		}
		blockSet = append(blockSet, slack.NewSectionBlock(textBlock, messageBlock, nil))
		var actionBlock []slack.BlockElement
		for _, action := range modelInputs.AllErrorState {
			if input.Group.State == string(action) {
				continue
			}

			titleStr := string(action)
			if action == modelInputs.ErrorStateIgnored || action == modelInputs.ErrorStateResolved {
				titleStr = titleStr[:len(titleStr)-1]
			}
			button := slack.NewButtonBlockElement(
				"",
				"click",
				slack.NewTextBlockObject(
					slack.PlainTextType,
					strings.Title(strings.ToLower(titleStr))+" Error",
					false,
					false,
				),
			)
			button.URL = fmt.Sprintf("%s?action=%s", errorLink, strings.ToLower(string(action)))
			actionBlock = append(actionBlock, button)
		}
		blockSet = append(blockSet, slack.NewActionBlock(
			"",
			actionBlock...,
		))
		blockSet = append(blockSet, slack.NewDividerBlock())
		msg.Attachments = []slack.Attachment{
			{
				Color:  "#961e13",
				Blocks: slack.Blocks{BlockSet: blockSet},
			},
		}
	case AlertType.NEW_USER:
		// construct Slack message
		textBlock = slack.NewTextBlockObject(slack.MarkdownType, "*Highlight New User Alert:*\n\n", false, false)
		if input.UserIdentifier != "" {
			messageBlock = append(messageBlock, slack.NewTextBlockObject(slack.MarkdownType, "*User:*\n"+input.UserIdentifier, false, false))
		}
		for k, v := range input.UserProperties {
			if k == "" {
				continue
			}
			if v == "" {
				v = "_empty_"
			}
			messageBlock = append(messageBlock, slack.NewTextBlockObject(slack.MarkdownType, fmt.Sprintf("*%s:*\n%s", strings.Title(strings.ToLower(k)), v), false, false))
		}
		blockSet = append(blockSet, slack.NewSectionBlock(textBlock, messageBlock, nil))
		blockSet = append(blockSet, slack.NewDividerBlock())
		msg.Blocks = &slack.Blocks{BlockSet: blockSet}
	case AlertType.TRACK_PROPERTIES:
		// format matched properties
		var formattedFields []string
		for _, addr := range input.MatchedFields {
			formattedFields = append(formattedFields, fmt.Sprintf("{name: %s, value: %s}", addr.Name, addr.Value))
		}
		// construct Slack message
		textBlock = slack.NewTextBlockObject(slack.MarkdownType, "*Highlight Track Properties Alert:*\n\n", false, false)
		messageBlock = append(messageBlock, slack.NewTextBlockObject(slack.MarkdownType, fmt.Sprintf("*Matched Track Properties:*\n%+v", formattedFields), false, false))
		blockSet = append(blockSet, slack.NewSectionBlock(textBlock, messageBlock, nil))
		blockSet = append(blockSet, slack.NewDividerBlock())
		msg.Blocks = &slack.Blocks{BlockSet: blockSet}
	case AlertType.USER_PROPERTIES:
		// format matched properties
		var formattedFields []string
		for _, addr := range input.MatchedFields {
			formattedFields = append(formattedFields, fmt.Sprintf("{name: %s, value: %s}", addr.Name, addr.Value))
		}
		// construct Slack message
		textBlock = slack.NewTextBlockObject(slack.MarkdownType, "*Highlight User Properties Alert:*\n\n", false, false)
		messageBlock = append(messageBlock, slack.NewTextBlockObject(slack.MarkdownType, fmt.Sprintf("*Matched User Properties:*\n%+v", formattedFields), false, false))
		blockSet = append(blockSet, slack.NewSectionBlock(textBlock, messageBlock, nil))
		blockSet = append(blockSet, slack.NewDividerBlock())
		msg.Blocks = &slack.Blocks{BlockSet: blockSet}
	case AlertType.SESSION_FEEDBACK:
		textBlock = slack.NewTextBlockObject(slack.MarkdownType, fmt.Sprintf("*%s Left Feedback*\n\n%s", input.UserIdentifier, input.CommentText), false, false)
		blockSet = append(blockSet, slack.NewSectionBlock(textBlock, messageBlock, nil))
		blockSet = append(blockSet, slack.NewDividerBlock())
		msg.Blocks = &slack.Blocks{BlockSet: blockSet}
	case AlertType.NEW_SESSION:
		textBlock = slack.NewTextBlockObject(slack.MarkdownType, fmt.Sprintf("*New Session Created By User: %s*\n\n", input.UserIdentifier), false, false)
		blockSet = append(blockSet, slack.NewSectionBlock(textBlock, messageBlock, nil))
		blockSet = append(blockSet, slack.NewDividerBlock())
		msg.Blocks = &slack.Blocks{BlockSet: blockSet}
	}

	var slackClient *slack.Client
	if input.Workspace.SlackAccessToken != nil {
		slackClient = slack.New(*input.Workspace.SlackAccessToken)
	}
	log.Printf("Sending Slack Alert for project: %d session: %s", input.Workspace.ID, input.SessionSecureID)

	// send message
	for _, channel := range channels {
		if channel.WebhookChannel != nil {
			var slackWebhookURL string
			isWebhookChannel := false

			// Find the webhook URL
			for _, ch := range integratedSlackChannels {
				if id := channel.WebhookChannelID; id != nil && ch.WebhookChannelID == *id {
					slackWebhookURL = ch.WebhookURL

					if ch.WebhookAccessToken != "" {
						isWebhookChannel = true
					}
					break
				}
			}

			if slackWebhookURL == "" && isWebhookChannel {
				log.WithFields(log.Fields{"workspace_id": input.Workspace.ID}).
					Error("requested channel has no matching slackWebhookURL")
				continue
			}

			msg.Channel = *channel.WebhookChannel
			slackChannelId := *channel.WebhookChannelID
			slackChannelName := *channel.WebhookChannel

			go func() {
				if isWebhookChannel {
					log.Printf("Sending Slack Webhook")
					err := slack.PostWebhook(
						slackWebhookURL,
						&msg,
					)
					if err != nil {
						log.WithFields(log.Fields{"workspace_id": input.Workspace.ID, "slack_webhook_url": slackWebhookURL, "message": fmt.Sprintf("%+v", msg)}).
							Error(e.Wrap(err, "error sending slack msg via webhook"))
					}
				} else {
					// The Highlight Slack bot needs to join the channel before it can send a message.
					// Slack handles a bot trying to join a channel it already is a part of, we don't need to handle it.
					log.Printf("Sending Slack Bot Message")
					if slackClient != nil {
						if strings.Contains(slackChannelName, "#") {
							_, _, _, err := slackClient.JoinConversation(slackChannelId)
							if err != nil {
								log.Error(e.Wrap(err, "failed to join slack channel"))
							}
						}
						_, _, err := slackClient.PostMessage(slackChannelId, slack.MsgOptionBlocks(blockSet...))
						if err != nil {
							log.WithFields(log.Fields{"workspace_id": input.Workspace.ID, "message": fmt.Sprintf("%+v", msg)}).
								Error(e.Wrap(err, "error sending slack msg via bot api"))
						}

					} else {
						log.Printf("Slack Bot Client was not defined")
					}
				}
			}()
		}
	}
	return nil
}<|MERGE_RESOLUTION|>--- conflicted
+++ resolved
@@ -82,14 +82,6 @@
 }{
 	ADMIN:    "ADMIN",
 	FEEDBACK: "FEEDBACK",
-}
-
-var ErrorType = struct {
-	FRONTEND string
-	BACKEND  string
-}{
-	FRONTEND: "FRONTEND",
-	BACKEND:  "BACKEND",
 }
 
 type contextString string
@@ -805,27 +797,7 @@
 	`).Error; err != nil {
 		return nil, e.Wrap(err, "Error creating secure_id_generator")
 	}
-<<<<<<< HEAD
-	if err := DB.Raw(`
-		DO $$
-		BEGIN
-		
-			BEGIN
-				ALTER TABLE daily_error_counts 
-				ADD CONSTRAINT date_project_id_error_type_uniq
-					UNIQUE (date, project_id, error_type);
-			EXCEPTION
-				WHEN duplicate_table 
-				THEN RAISE NOTICE 'daily_error_counts.date_project_id_error_type_uniq already exists';
-			END;
-		
-		END $$;
-	`).Error; err != nil {
-		return nil, e.Wrap(err, "Error adding unique constraint on daily_error_counts")
-	}
-=======
-
->>>>>>> bd688087
+
 	if err := DB.AutoMigrate(
 		Models...,
 	); err != nil {
