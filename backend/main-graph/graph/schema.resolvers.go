package graph

// This file will be automatically regenerated based on the schema, any resolver implementations
// will be copied through when generating and any unknown code will be moved to the end.

import (
	"context"
	"encoding/json"
	"fmt"
	"os"
	"strconv"
	"strings"
	"time"

	"github.com/jay-khatri/fullstory/backend/main-graph/graph/generated"
	modelInputs "github.com/jay-khatri/fullstory/backend/main-graph/graph/model"
	"github.com/jay-khatri/fullstory/backend/model"
	"github.com/k0kubun/pp"
	e "github.com/pkg/errors"
	"github.com/rs/xid"
	"github.com/sendgrid/sendgrid-go/helpers/mail"
	log "github.com/sirupsen/logrus"
	"github.com/slack-go/slack"
	stripe "github.com/stripe/stripe-go"
)

func (r *mutationResolver) CreateOrganization(ctx context.Context, name string) (*model.Organization, error) {
	admin, err := r.Query().Admin(ctx)
	if err != nil {
		return nil, e.Wrap(err, "error getting admin")
	}
	trialEnd := time.Now().AddDate(0, 0, 14)

	params := &stripe.CustomerParams{}
	c, err := r.StripeClient.Customers.New(params)
	if err != nil {
		return nil, e.Wrap(err, "error creating stripe customer")
	}

	org := &model.Organization{
		StripeCustomerID: &c.ID,
		Name:             &name,
		Admins:           []model.Admin{*admin},
		TrialEndDate:     &trialEnd,
		BillingEmail:     admin.Email,
	}
	if err := r.DB.Create(org).Error; err != nil {
		return nil, e.Wrap(err, "error creating org")
	}
	if err := r.DB.Create(&model.RecordingSettings{
		OrganizationID: org.ID,
		Details:        nil,
	}).Error; err != nil {
		return nil, e.Wrap(err, "error creating new recording settings")
	}
	msg := slack.WebhookMessage{Text: fmt.
		Sprintf("```NEW WORKSPACE \nid: %v\nname: %v\nadmin_email: %v```", org.ID, *org.Name, *admin.Email)}
	if err := slack.PostWebhook("https://hooks.slack.com/services/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", &msg); err != nil {
		log.Errorf("error sending slack hook: %v", err)
	}
	return org, nil
}

func (r *mutationResolver) EditOrganization(ctx context.Context, id int, name *string, billingEmail *string) (*model.Organization, error) {
	org, err := r.isAdminInOrganization(ctx, id)
	if err != nil {
		return nil, e.Wrap(err, "error querying org")
	}
	if err := r.DB.Model(org).Updates(&model.Organization{
		Name:         name,
		BillingEmail: billingEmail,
	}).Error; err != nil {
		return nil, e.Wrap(err, "error updating org fields")
	}
	return org, nil
}

func (r *mutationResolver) MarkSessionAsViewed(ctx context.Context, id int) (*bool, error) {
	_, err := r.isAdminSessionOwner(ctx, id)
	if err != nil {
		return nil, e.Wrap(err, "admin not session owner")
	}
	if err := r.DB.Model(&model.Session{Model: model.Model{ID: id}}).Updates(&model.Session{
		Viewed: true,
	}).Error; err != nil {
		return nil, e.Wrap(err, "error writing session as viewed")
	}
	t := true
	return &t, nil
}

func (r *mutationResolver) DeleteOrganization(ctx context.Context, id int) (*bool, error) {
	if err := r.DB.Delete(&model.Organization{Model: model.Model{ID: id}}).Error; err != nil {
		return nil, e.Wrap(err, "error deleting organization")
	}
	t := true
	return &t, nil
}

func (r *mutationResolver) SendAdminInvite(ctx context.Context, organizationID int, email string) (*string, error) {
	org, err := r.isAdminInOrganization(ctx, organizationID)
	if err != nil {
		return nil, e.Wrap(err, "error querying org")
	}
	var secret string
	if org.Secret == nil {
		uid := xid.New().String()
		if err := r.DB.Model(org).Updates(&model.Organization{Secret: &uid}).Error; err != nil {
			return nil, e.Wrap(err, "error updating uid in org secret")
		}
		secret = uid
	} else {
		secret = *org.Secret
	}
	inviteLink := os.Getenv("FRONTEND_URI") + "/" + strconv.Itoa(organizationID) + "/invite/" + secret
	to := &mail.Email{Address: email}
	subject := "Highlight Invite Link!"
	content := fmt.Sprintf(`
	Hi there, <br><br>

	You've just been invited to the '%v' Highlight workspace! <br><br>

	Click <a href="%v">this</a> link, login, and you should be good to go!<br><br>

	Cheers, <br>
	The Highlight Team <br>
	`, *org.Name, inviteLink)

	from := mail.NewEmail("Highlight", "notifications@highlight.run")
	message := mail.NewSingleEmail(from, subject, to, content, fmt.Sprintf("<p>%v</p>", content))
	_, err = r.MailClient.Send(message)
	if err != nil {
		return nil, fmt.Errorf("error sending sendgrid email: %v", err)
	}
	return &email, nil
}

func (r *mutationResolver) AddAdminToOrganization(ctx context.Context, organizationID int, inviteID string) (*int, error) {
	org := &model.Organization{}
	res := r.DB.Where(&model.Organization{Model: model.Model{ID: organizationID}}).First(&org)
	if err := res.Error; err != nil || res.RecordNotFound() {
		return nil, e.Wrap(err, "error querying org")
	}
	if org.Secret == nil || (org.Secret != nil && *org.Secret != inviteID) {
		return nil, e.New("invalid invite id")
	}
	admin, err := r.Query().Admin(ctx)
	if err != nil {
		return nil, e.New("error querying admin")
	}
	if err := r.DB.Model(org).Association("Admins").Append(admin).Error; err != nil {
		return nil, e.Wrap(err, "error adding admin to association")
	}
	return &org.ID, nil
}

func (r *mutationResolver) CreateSegment(ctx context.Context, organizationID int, name string, params modelInputs.SearchParamsInput) (*model.Segment, error) {
	if _, err := r.isAdminInOrganization(ctx, organizationID); err != nil {
		return nil, e.Wrap(err, "admin is not in organization")
	}
	modelParams := InputToParams(&params)
	// Convert to json to store in the db.
	paramBytes, err := json.Marshal(modelParams)
	if err != nil {
		return nil, e.Wrap(err, "error unmarshaling search params")
	}
	paramString := string(paramBytes)

	segment := &model.Segment{
		Name:           &name,
		Params:         &paramString,
		OrganizationID: organizationID,
	}
	if err := r.DB.Create(segment).Error; err != nil {
		return nil, e.Wrap(err, "error creating segment")
	}
	return segment, nil
}

func (r *mutationResolver) EditSegment(ctx context.Context, id int, organizationID int, params modelInputs.SearchParamsInput) (*bool, error) {
	if _, err := r.isAdminInOrganization(ctx, organizationID); err != nil {
		return nil, e.Wrap(err, "admin is not in organization")
	}
	modelParams := InputToParams(&params)
	// Convert to json to store in the db.
	paramBytes, err := json.Marshal(modelParams)
	if err != nil {
		return nil, e.Wrap(err, "error unmarshaling search params")
	}
	paramString := string(paramBytes)
	if err := r.DB.Model(&model.Segment{Model: model.Model{ID: id}}).Updates(&model.Segment{
		Params: &paramString,
	}).Error; err != nil {
		return nil, e.Wrap(err, "error writing new recording settings")
	}
	t := true
	return &t, nil
}

func (r *mutationResolver) DeleteSegment(ctx context.Context, segmentID int) (*bool, error) {
	if err := r.DB.Delete(&model.Segment{Model: model.Model{ID: segmentID}}).Error; err != nil {
		return nil, e.Wrap(err, "error deleting segment")
	}
	t := true
	return &t, nil
}

func (r *mutationResolver) EditRecordingSettings(ctx context.Context, organizationID int, details *string) (*model.RecordingSettings, error) {
	if _, err := r.isAdminInOrganization(ctx, organizationID); err != nil {
		return nil, e.Wrap(err, "admin not found in org")
	}
	rec := &model.RecordingSettings{}
	res := r.DB.Where(&model.RecordingSettings{Model: model.Model{ID: organizationID}}).First(&rec)
	if err := res.Error; err != nil || res.RecordNotFound() {
		return nil, e.Wrap(err, "error querying record")
	}
	if err := r.DB.Model(rec).Updates(&model.RecordingSettings{
		OrganizationID: organizationID,
		Details:        details,
	}).Error; err != nil {
		return nil, e.Wrap(err, "error writing new recording settings")
	}
	return rec, nil
}

func (r *mutationResolver) CreateOrUpdateSubscription(ctx context.Context, organizationID int, plan modelInputs.Plan) (*string, error) {
	org, err := r.isAdminInOrganization(ctx, organizationID)
	if err != nil {
		return nil, e.Wrap(err, "admin is not in organization")
	}

	// For older workspaces, if there's no customer ID, we create a StripeCustomer obj.
	if org.StripeCustomerID == nil {
		params := &stripe.CustomerParams{}
		c, err := r.StripeClient.Customers.New(params)
		if err != nil {
			return nil, e.Wrap(err, "error creating stripe customer")
		}
		if err := r.DB.Model(org).Updates(&model.Organization{
			StripeCustomerID: &c.ID,
		}).Error; err != nil {
			return nil, e.Wrap(err, "error updating org fields")
		}
		org.StripeCustomerID = &c.ID
	}

	// Check if there's already a subscription on the user. If there is, we do an update and return early.
	params := &stripe.CustomerParams{}
	params.AddExpand("subscriptions")
	c, err := r.StripeClient.Customers.Get(*org.StripeCustomerID, params)
	if err != nil {
		return nil, e.Wrap(err, "couldn't retrieve stripe customer data")
	}
	// If there's a single subscription on the user and a single price item on the subscription
	if len(c.Subscriptions.Data) == 1 && len(c.Subscriptions.Data[0].Items.Data) == 1 {
		plan := ToPriceID(plan)
		subscriptionParams := &stripe.SubscriptionParams{
			CancelAtPeriodEnd: stripe.Bool(false),
			ProrationBehavior: stripe.String(string(stripe.SubscriptionProrationBehaviorCreateProrations)),
			Items: []*stripe.SubscriptionItemsParams{
				{
					ID:   stripe.String(c.Subscriptions.Data[0].Items.Data[0].ID),
					Plan: &plan,
				},
			},
		}
		_, err := r.StripeClient.Subscriptions.Update(c.Subscriptions.Data[0].ID, subscriptionParams)
		if err != nil {
			return nil, e.Wrap(err, "couldn't update subscription")
		}
		ret := ""
		return &ret, nil
	}

	// If there's no existing subscription, we create a checkout.
	checkoutSessionParams := &stripe.CheckoutSessionParams{
		SuccessURL: stripe.String(os.Getenv("FRONTEND_URI") + "/" + strconv.Itoa(organizationID) + "/billing/success"),
		CancelURL:  stripe.String(os.Getenv("FRONTEND_URI") + "/" + strconv.Itoa(organizationID) + "/billing/checkoutCanceled"),
		PaymentMethodTypes: stripe.StringSlice([]string{
			"card",
		}),
		Customer: org.StripeCustomerID,
		SubscriptionData: &stripe.CheckoutSessionSubscriptionDataParams{
			Items: []*stripe.CheckoutSessionSubscriptionDataItemsParams{
				{
					Plan: stripe.String(ToPriceID(plan)),
				},
			},
		},
		Mode: stripe.String(string(stripe.CheckoutSessionModeSubscription)),
	}

	stripeSession, err := r.StripeClient.CheckoutSessions.New(checkoutSessionParams)
	if err != nil {
		return nil, e.Wrap(err, "error creating CheckoutSession in stripe")
	}

	return &stripeSession.ID, nil
}

func (r *queryResolver) Session(ctx context.Context, id int) (*model.Session, error) {
	if _, err := r.isAdminSessionOwner(ctx, id); err != nil {
		return nil, e.Wrap(err, "admin not session owner")
	}
	sessionObj := &model.Session{}
	res := r.DB.Preload("Fields").Where(&model.Session{Model: model.Model{ID: id}}).First(&sessionObj)
	if res.Error != nil {
		return nil, fmt.Errorf("error reading from session: %v", res.Error)
	}
	return sessionObj, nil
}

func (r *queryResolver) Events(ctx context.Context, sessionID int) ([]interface{}, error) {
	if _, err := r.isAdminSessionOwner(ctx, sessionID); err != nil {
		return nil, e.Wrap(err, "admin not session owner")
	}
	eventObjs := []*model.EventsObject{}
	if res := r.DB.Order("created_at desc").Where(&model.EventsObject{SessionID: sessionID}).Find(&eventObjs); res.Error != nil {
		return nil, fmt.Errorf("error reading from events: %v", res.Error)
	}
	allEvents := make(map[string][]interface{})
	for _, eventObj := range eventObjs {
		subEvents := make(map[string][]interface{})
		if err := json.Unmarshal([]byte(eventObj.Events), &subEvents); err != nil {
			return nil, fmt.Errorf("error decoding event data: %v", err)
		}
		allEvents["events"] = append(subEvents["events"], allEvents["events"]...)
	}
	return allEvents["events"], nil
}

func (r *queryResolver) Errors(ctx context.Context, organizationID int) ([]*model.ErrorObject, error) {
	if _, err := r.isAdminInOrganization(ctx, organizationID); err != nil {
		return nil, e.Wrap(err, "admin not found in org")
	}
	errorObjs := []*model.ErrorObject{}
	if res := r.DB.Order("created_at desc").Where(&model.ErrorObject{OrganizationID: organizationID}).Find(&errorObjs); res.Error != nil {
		return nil, fmt.Errorf("error reading from errors: %v", res.Error)
	}
	return errorObjs, nil
}

func (r *queryResolver) Messages(ctx context.Context, sessionID int) ([]interface{}, error) {
	if _, err := r.isAdminSessionOwner(ctx, sessionID); err != nil {
		return nil, e.Wrap(err, "admin not session owner")
	}
	messagesObj := []*model.MessagesObject{}
	if res := r.DB.Order("created_at desc").Where(&model.MessagesObject{SessionID: sessionID}).Find(&messagesObj); res.Error != nil {
		return nil, fmt.Errorf("error reading from messages: %v", res.Error)
	}
	allEvents := make(map[string][]interface{})
	for _, messageObj := range messagesObj {
		subMessage := make(map[string][]interface{})
		if err := json.Unmarshal([]byte(messageObj.Messages), &subMessage); err != nil {
			return nil, fmt.Errorf("error decoding message data: %v", err)
		}
		allEvents["messages"] = append(subMessage["messages"], allEvents["messages"]...)
	}
	return allEvents["messages"], nil
}

func (r *queryResolver) Resources(ctx context.Context, sessionID int) ([]interface{}, error) {
	if _, err := r.isAdminSessionOwner(ctx, sessionID); err != nil {
		return nil, e.Wrap(err, "admin not session owner")
	}
	resourcesObject := []*model.ResourcesObject{}
	if res := r.DB.Order("created_at desc").Where(&model.ResourcesObject{SessionID: sessionID}).Find(&resourcesObject); res.Error != nil {
		return nil, fmt.Errorf("error reading from resources: %v", res.Error)
	}
	allResources := make(map[string][]interface{})
	for _, resourceObj := range resourcesObject {
		subResources := make(map[string][]interface{})
		if err := json.Unmarshal([]byte(resourceObj.Resources), &subResources); err != nil {
			return nil, fmt.Errorf("error decoding resource data: %v", err)
		}
		allResources["resources"] = append(subResources["resources"], allResources["resources"]...)
	}
	return allResources["resources"], nil
}

func (r *queryResolver) Admins(ctx context.Context, organizationID int) ([]*model.Admin, error) {
	if _, err := r.isAdminInOrganization(ctx, organizationID); err != nil {
		return nil, e.Wrap(err, "admin not found in org")
	}
	admins := []*model.Admin{}
	err := r.DB.Model(
		&model.Organization{Model: model.Model{ID: organizationID}}).Association("Admins").Find(&admins).Error
	if err != nil {
		return nil, e.Wrap(err, "error getting associated admins")
	}
	return admins, nil
}

func (r *queryResolver) IsIntegrated(ctx context.Context, organizationID int) (*bool, error) {
	if _, err := r.isAdminInOrganization(ctx, organizationID); err != nil {
		return nil, e.Wrap(err, "admin not found in org")
	}
	sessions := []*model.Session{}
	err := r.DB.Where(
		&model.Session{OrganizationID: organizationID}).Find(&sessions).Error
	if err != nil {
		return nil, e.Wrap(err, "error getting associated admins")
	}
	f, t := false, true
	if len(sessions) > 0 {
		return &t, nil
	}
	return &f, nil
}

func (r *queryResolver) SessionsBeta(ctx context.Context, organizationID int, count int, params *modelInputs.SearchParamsInput) (*model.SessionResults, error) {
<<<<<<< HEAD
	// Find fields based on the search params
	//included fields
	fieldIds := []int{}
	fieldQuery := r.DB.Model(&model.Field{})

	for _, prop := range params.UserProperties {
		if prop.Name == "contains" {
			fieldQuery = fieldQuery.Or("value ILIKE ? and type = ?", "%"+prop.Value+"%", "user")
		} else {
			fieldQuery = fieldQuery.Or("name = ? AND value = ? AND type = ?", prop.Name, prop.Value, "user")
		}
	}

	for _, prop := range params.TrackProperties {
		if prop.Name == "contains" {
			fieldQuery = fieldQuery.Or("value ILIKE ? and type = ?", "%"+prop.Value+"%", "track")
		} else {
			fieldQuery = fieldQuery.Or("name = ? AND value = ? AND type = ?", prop.Name, prop.Value, "track")
		}
	}

	if params.VisitedURL != nil {
		fieldQuery = fieldQuery.Or("name = ? and value ILIKE ?", "visited-url", "%"+*params.VisitedURL+"%")
	}

	if params.Referrer != nil {
		fieldQuery = fieldQuery.Or("name = ? and value ILIKE ?", "visited-url", "%"+*params.Referrer+"%")
	}

	if len(params.UserProperties)+len(params.TrackProperties) > 0 || params.Referrer != nil || params.VisitedURL != nil {
		if err := fieldQuery.Pluck("id", &fieldIds).Error; err != nil {
			return nil, e.Wrap(err, "error querying initial set of session fields")
		}
	}

	//excluded fields
	notFieldIds := []int{}
	notFieldQuery := r.DB.Model(&model.Field{})

	for _, prop := range params.ExcludedProperties {
		if prop.Name == "contains" {
			notFieldQuery = notFieldQuery.Or("name = 'identifier' AND value ILIKE ? and type = ?", "%"+prop.Value+"%", "user")
			notFieldQuery = notFieldQuery.Or("name = 'name' AND value ILIKE ? and type = ?", "%"+prop.Value+"%", "user")
		} else {
			notFieldQuery = notFieldQuery.Or("name = ? AND value = ? AND type = ?", prop.Name, prop.Value, "user")
		}
	}

	//pluck not field ids
	if len(params.ExcludedProperties) > 0 {
		if err := notFieldQuery.Pluck("id", &notFieldIds).Error; err != nil {
			return nil, e.Wrap(err, "error querying initial set of excluded sessions fields")
		}
	}

	//find all session with those fields (if any)
	queriedSessions := []model.Session{}

	queryString := `SELECT id, user_id, organization_id, processed, os_name, os_version, browser_name,  
	browser_version, city, state, postal, identifier, created_at, deleted_at length, user_object, viewed 
	FROM (SELECT id, user_id, organization_id, processed, os_name, os_version, browser_name,  
	browser_version, city, state, postal, identifier, created_at, deleted_at, length, user_object, viewed, array_agg(t.field_id) fieldIds 
	FROM sessions s INNER JOIN session_fields t ON s.id=t.session_id GROUP BY s.id) AS rows `

	//WHERE (organization_id = ?) AND (length > ?", organizationID, 1000)
	//query = query.Where("processed = ?", true).Order("created_at desc")
	queryString += fmt.Sprintf("WHERE (organization_id = %d) ", organizationID)
	queryString += fmt.Sprintf("AND (length > %d) ", 1000)
	queryString += "AND (processed = true) "
	queryString += "AND (deleted_at IS NULL) "

	if len(fieldIds) > 0 {
		for _, id := range fieldIds {
			queryString += fmt.Sprintf("AND (fieldIds @> ARRAY[%d]::int[]) ", id)
		}
	}

	if len(notFieldIds) > 0 {
		for _, id := range notFieldIds {
			queryString += fmt.Sprintf("AND NOT (fieldIds @> ARRAY[%d]::int[]) ", id)
		}
	}
=======
	queriedSessions := []model.Session{}
	query := r.DB.Where("organization_id = ?", organizationID).
		Where("processed = ?", true).
		Where("length > ?", 1000).
		Order("created_at desc")
>>>>>>> 1945fbb8

	if d := params.DateRange; d != nil {
		queryString += fmt.Sprintf("AND (created_at > '%s') AND (created_at < '%s') ", d.StartDate.Format("2006-01-02 15:04:05"), d.EndDate.Format("2006-01-02 15:04:05"))
	}

	if os := params.Os; os != nil {
		queryString += fmt.Sprintf("AND (os_name = %s) ", os)
	}

	if identified := params.Identified; identified != nil && *identified {
		queryString += "AND (length(identifier) > 0) "
	}

	if viewed := params.HideViewed; viewed != nil && *viewed {
		queryString += "AND (viewed = false) "
	}

	if browser := params.Browser; browser != nil {
		queryString += fmt.Sprintf("AND (browser_name = %s) ", *browser)
	}

<<<<<<< HEAD
	queryString += "ORDER BY created_at DESC"

	if err := r.DB.Raw(queryString).Scan(&queriedSessions).Error; err != nil {
		return nil, e.Wrap(err, "error querying filtered sessions")
	}

	if len(queriedSessions) > 0 {
		pp.Println(queriedSessions[0])
	}

	if len(queriedSessions) < count {
		count = len(queriedSessions)
=======
	if err := query.Preload("Fields").Find(&queriedSessions).Error; err != nil {
		return nil, e.Wrap(err, "error querying initial set of sessions")
	}

	// Find sessions that have all the specified user properties.
	sessions := []model.Session{}
	for _, session := range queriedSessions {
		passed := 0
		excluded := 0
		tracked := 0
		for _, prop := range params.UserProperties {
			for _, field := range session.Fields {
				if (prop.Name == field.Name || prop.Name == "contains") && strings.Contains(field.Value, prop.Value) {
					passed++
				}
			}
		}
		for _, prop := range params.ExcludedProperties {
			if prop.Name == "contains" {
				all := true
				for _, field := range session.Fields {
					if strings.Contains(field.Value, prop.Value) {
						all = false
					}
				}
				if all {
					excluded++
				}
			} else {
				for _, field := range session.Fields {
					if prop.Name == field.Name && field.Value != prop.Value {
						excluded++
					}
				}
			}
		}
		for _, prop := range params.TrackProperties {
			for _, field := range session.Fields {
				if (prop.Name == field.Name || prop.Name == "contains") && strings.Contains(field.Value, prop.Value) {
					tracked++
				}
			}
		}
		if passed == len(params.UserProperties) && excluded == len(params.ExcludedProperties) && tracked == len(params.TrackProperties) {
			sessions = append(sessions, session)
		}
	}

	// Find session that have the visited url.
	if params.VisitedURL != nil {
		visitedSessions := []model.Session{}
		for _, session := range sessions {
			for _, field := range session.Fields {
				if field.Name == "visited-url" && strings.Contains(field.Value, *params.VisitedURL) {
					visitedSessions = append(visitedSessions, session)
				}
			}
		}
		sessions = visitedSessions
>>>>>>> 1945fbb8
	}

	// Find session that have the referrer.
	if params.Referrer != nil {
		referredSessions := []model.Session{}
		for _, session := range sessions {
			for _, field := range session.Fields {
				if field.Name == "referrer" && strings.Contains(field.Value, *params.Referrer) {
					referredSessions = append(referredSessions, session)
				}
			}
		}
		sessions = referredSessions
	}

	if len(sessions) < count {
		count = len(sessions)
	}
	sessionList := &model.SessionResults{
		Sessions:   sessions[:count],
		TotalCount: len(sessions),
	}
	return sessionList, nil
}

func (r *queryResolver) BillingDetails(ctx context.Context, organizationID int) (modelInputs.Plan, error) {
	none := modelInputs.PlanNone
	org, err := r.isAdminInOrganization(ctx, organizationID)
	if err != nil {
		return none, e.Wrap(err, "admin not found in org")
	}
	if org.StripeCustomerID == nil {
		return none, nil
	}
	params := &stripe.CustomerParams{}
	params.AddExpand("subscriptions")
	c, err := r.StripeClient.Customers.Get(*org.StripeCustomerID, params)
	if err != nil {
		return none, e.Wrap(err, "couldn't retrieve customer")
	}
	if len(c.Subscriptions.Data) == 0 {
		return none, nil
	}
	if len(c.Subscriptions.Data[0].Items.Data) == 0 {
		return none, nil
	}
	plan := FromPriceID(c.Subscriptions.Data[0].Items.Data[0].Plan.ID)
	return plan, nil
}

func (r *queryResolver) FieldSuggestionBeta(ctx context.Context, organizationID int, name string, query string) ([]*model.Field, error) {
	if _, err := r.isAdminInOrganization(ctx, organizationID); err != nil {
		return nil, e.Wrap(err, "error querying organization")
	}
	fields := []*model.Field{}
	res := r.DB.Where(&model.Field{OrganizationID: organizationID, Name: name}).
		Where("length(value) > ?", 0).
		Where("value ILIKE ?", "%"+query+"%").
		Limit(8).
		Find(&fields)
	if err := res.Error; err != nil || res.RecordNotFound() {
		return nil, e.Wrap(err, "error querying field suggestion")
	}
	return fields, nil
}

func (r *queryResolver) PropertySuggestion(ctx context.Context, organizationID int, query string, typeArg string) ([]*model.Field, error) {
	if _, err := r.isAdminInOrganization(ctx, organizationID); err != nil {
		return nil, e.Wrap(err, "error querying organization")
	}
	fields := []*model.Field{}
	res := r.DB.Where(&model.Field{OrganizationID: organizationID, Type: typeArg}).
		Where("length(value) > ?", 0).
		Where("value ILIKE ?", "%"+query+"%").
		Limit(8).
		Find(&fields)
	if err := res.Error; err != nil || res.RecordNotFound() {
		return nil, e.Wrap(err, "error querying field suggestion")
	}
	return fields, nil
}

func (r *queryResolver) Organizations(ctx context.Context) ([]*model.Organization, error) {
	admin, err := r.Query().Admin(ctx)
	if err != nil {
		return nil, e.Wrap(err, "error retrieiving user")
	}
	orgs := []*model.Organization{}
	if err := r.DB.Model(&admin).Association("Organizations").Find(&orgs).Error; err != nil {
		return nil, e.Wrap(err, "error getting associated organizations")
	}
	return orgs, nil
}

func (r *queryResolver) Organization(ctx context.Context, id int) (*model.Organization, error) {
	org, err := r.isAdminInOrganization(ctx, id)
	if err != nil {
		return nil, e.Wrap(err, "error querying organization")
	}
	return org, nil
}

func (r *queryResolver) Admin(ctx context.Context) (*model.Admin, error) {
	uid := fmt.Sprintf("%v", ctx.Value("uid"))
	admin := &model.Admin{UID: &uid}
	res := r.DB.Where(&model.Admin{UID: &uid}).First(&admin)
	if err := res.Error; err != nil || res.RecordNotFound() {
		fbuser, err := AuthClient.GetUser(context.Background(), uid)
		if err != nil {
			return nil, e.Wrap(err, "error retrieving user from firebase api")
		}
		newAdmin := &model.Admin{
			UID:   &uid,
			Name:  &fbuser.DisplayName,
			Email: &fbuser.Email,
		}
		if err := r.DB.Create(newAdmin).Error; err != nil {
			return nil, e.Wrap(err, "error creating new admin")
		}
		admin = newAdmin
		msg := slack.WebhookMessage{Text: fmt.
			Sprintf("```NEW USER \nid: %v\nname: %v\nemail: %v```", newAdmin.ID, *newAdmin.Name, *newAdmin.Email)}
		err = slack.PostWebhook("https://hooks.slack.com/services/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", &msg)
		if err != nil {
			log.Errorf("error sending slack hook: %v", err)
		}
	}
	return admin, nil
}

func (r *queryResolver) Segments(ctx context.Context, organizationID int) ([]*model.Segment, error) {
	if _, err := r.isAdminInOrganization(ctx, organizationID); err != nil {
		return nil, e.Wrap(err, "admin not found in org")
	}
	// list of maps, where each map represents a field query.
	segments := []*model.Segment{}
	if err := r.DB.Where(model.Segment{OrganizationID: organizationID}).Find(&segments).Error; err != nil {
		log.Errorf("error querying segments from organization: %v", err)
	}
	return segments, nil
}

func (r *queryResolver) RecordingSettings(ctx context.Context, organizationID int) (*model.RecordingSettings, error) {
	recordingSettings := &model.RecordingSettings{OrganizationID: organizationID}
	if res := r.DB.Where(&model.RecordingSettings{OrganizationID: organizationID}).First(&recordingSettings); res.RecordNotFound() || res.Error != nil {
		newRecordSettings := &model.RecordingSettings{
			OrganizationID: organizationID,
			Details:        nil,
		}
		if err := r.DB.Create(newRecordSettings).Error; err != nil {
			return nil, e.Wrap(err, "error creating new recording settings")
		}
		recordingSettings = newRecordSettings
	}
	return recordingSettings, nil
}

func (r *segmentResolver) Params(ctx context.Context, obj *model.Segment) (*model.SearchParams, error) {
	params := &model.SearchParams{}
	if obj.Params == nil {
		return params, nil
	}
	if err := json.Unmarshal([]byte(*obj.Params), params); err != nil {
		return nil, e.Wrapf(err, "error unmarshaling segment params")
	}
	return params, nil
}

func (r *sessionResolver) UserObject(ctx context.Context, obj *model.Session) (interface{}, error) {
	return obj.UserObject, nil
}

// Mutation returns generated.MutationResolver implementation.
func (r *Resolver) Mutation() generated.MutationResolver { return &mutationResolver{r} }

// Query returns generated.QueryResolver implementation.
func (r *Resolver) Query() generated.QueryResolver { return &queryResolver{r} }

// Segment returns generated.SegmentResolver implementation.
func (r *Resolver) Segment() generated.SegmentResolver { return &segmentResolver{r} }

// Session returns generated.SessionResolver implementation.
func (r *Resolver) Session() generated.SessionResolver { return &sessionResolver{r} }

type mutationResolver struct{ *Resolver }
type queryResolver struct{ *Resolver }
type segmentResolver struct{ *Resolver }
type sessionResolver struct{ *Resolver }<|MERGE_RESOLUTION|>--- conflicted
+++ resolved
@@ -9,13 +9,11 @@
 	"fmt"
 	"os"
 	"strconv"
-	"strings"
 	"time"
 
 	"github.com/jay-khatri/fullstory/backend/main-graph/graph/generated"
 	modelInputs "github.com/jay-khatri/fullstory/backend/main-graph/graph/model"
 	"github.com/jay-khatri/fullstory/backend/model"
-	"github.com/k0kubun/pp"
 	e "github.com/pkg/errors"
 	"github.com/rs/xid"
 	"github.com/sendgrid/sendgrid-go/helpers/mail"
@@ -409,7 +407,6 @@
 }
 
 func (r *queryResolver) SessionsBeta(ctx context.Context, organizationID int, count int, params *modelInputs.SearchParamsInput) (*model.SessionResults, error) {
-<<<<<<< HEAD
 	// Find fields based on the search params
 	//included fields
 	fieldIds := []int{}
@@ -492,13 +489,6 @@
 			queryString += fmt.Sprintf("AND NOT (fieldIds @> ARRAY[%d]::int[]) ", id)
 		}
 	}
-=======
-	queriedSessions := []model.Session{}
-	query := r.DB.Where("organization_id = ?", organizationID).
-		Where("processed = ?", true).
-		Where("length > ?", 1000).
-		Order("created_at desc")
->>>>>>> 1945fbb8
 
 	if d := params.DateRange; d != nil {
 		queryString += fmt.Sprintf("AND (created_at > '%s') AND (created_at < '%s') ", d.StartDate.Format("2006-01-02 15:04:05"), d.EndDate.Format("2006-01-02 15:04:05"))
@@ -520,101 +510,18 @@
 		queryString += fmt.Sprintf("AND (browser_name = %s) ", *browser)
 	}
 
-<<<<<<< HEAD
 	queryString += "ORDER BY created_at DESC"
 
 	if err := r.DB.Raw(queryString).Scan(&queriedSessions).Error; err != nil {
 		return nil, e.Wrap(err, "error querying filtered sessions")
 	}
 
-	if len(queriedSessions) > 0 {
-		pp.Println(queriedSessions[0])
-	}
-
 	if len(queriedSessions) < count {
 		count = len(queriedSessions)
-=======
-	if err := query.Preload("Fields").Find(&queriedSessions).Error; err != nil {
-		return nil, e.Wrap(err, "error querying initial set of sessions")
-	}
-
-	// Find sessions that have all the specified user properties.
-	sessions := []model.Session{}
-	for _, session := range queriedSessions {
-		passed := 0
-		excluded := 0
-		tracked := 0
-		for _, prop := range params.UserProperties {
-			for _, field := range session.Fields {
-				if (prop.Name == field.Name || prop.Name == "contains") && strings.Contains(field.Value, prop.Value) {
-					passed++
-				}
-			}
-		}
-		for _, prop := range params.ExcludedProperties {
-			if prop.Name == "contains" {
-				all := true
-				for _, field := range session.Fields {
-					if strings.Contains(field.Value, prop.Value) {
-						all = false
-					}
-				}
-				if all {
-					excluded++
-				}
-			} else {
-				for _, field := range session.Fields {
-					if prop.Name == field.Name && field.Value != prop.Value {
-						excluded++
-					}
-				}
-			}
-		}
-		for _, prop := range params.TrackProperties {
-			for _, field := range session.Fields {
-				if (prop.Name == field.Name || prop.Name == "contains") && strings.Contains(field.Value, prop.Value) {
-					tracked++
-				}
-			}
-		}
-		if passed == len(params.UserProperties) && excluded == len(params.ExcludedProperties) && tracked == len(params.TrackProperties) {
-			sessions = append(sessions, session)
-		}
-	}
-
-	// Find session that have the visited url.
-	if params.VisitedURL != nil {
-		visitedSessions := []model.Session{}
-		for _, session := range sessions {
-			for _, field := range session.Fields {
-				if field.Name == "visited-url" && strings.Contains(field.Value, *params.VisitedURL) {
-					visitedSessions = append(visitedSessions, session)
-				}
-			}
-		}
-		sessions = visitedSessions
->>>>>>> 1945fbb8
-	}
-
-	// Find session that have the referrer.
-	if params.Referrer != nil {
-		referredSessions := []model.Session{}
-		for _, session := range sessions {
-			for _, field := range session.Fields {
-				if field.Name == "referrer" && strings.Contains(field.Value, *params.Referrer) {
-					referredSessions = append(referredSessions, session)
-				}
-			}
-		}
-		sessions = referredSessions
-	}
-
-	if len(sessions) < count {
-		count = len(sessions)
 	}
 	sessionList := &model.SessionResults{
-		Sessions:   sessions[:count],
-		TotalCount: len(sessions),
+		Sessions:   queriedSessions[:count],
+		TotalCount: len(queriedSessions),
 	}
 	return sessionList, nil
 }
