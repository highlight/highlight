--- conflicted
+++ resolved
@@ -765,11 +765,7 @@
 	return &count, nil
 }
 
-<<<<<<< HEAD
-func (r *queryResolver) Sessions(ctx context.Context, organizationID int, count int, lifecycle modelInputs.SessionLifecycle, starred bool, params *modelInputs.SearchParamsInput) (*model.SessionResults, error) {
-=======
-func (r *queryResolver) Sessions(ctx context.Context, organizationID int, count int, processed bool, starred bool, firstTime bool, params *modelInputs.SearchParamsInput) (*model.SessionResults, error) {
->>>>>>> 15dc636c
+func (r *queryResolver) Sessions(ctx context.Context, organizationID int, count int, lifecycle modelInputs.SessionLifecycle, starred bool, firstTime bool, params *modelInputs.SearchParamsInput) (*model.SessionResults, error) {
 	// Find fields based on the search params
 	//included fields
 	fieldCheck := true
