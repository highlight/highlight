# MAIN GRAPH

scalar Any
scalar Time
scalar Int64

type Field {
    name: String!
    value: String!
    type: String
}

type Session {
    id: ID!
    user_id: ID!
    os_name: String!
    os_version: String!
    browser_name: String!
    browser_version: String!
    city: String!
    state: String!
    postal: String!
    identifier: String!
    created_at: Time
    length: Int
    user_object: Any
    fields: [Field]
    viewed: Boolean
    starred: Boolean
    processed: Boolean
    first_time: Boolean
    field_group: String
    enable_strict_privacy: Boolean
}

type BillingDetails {
    plan: Plan!
    meter: Int64!
}

type Plan {
    type: PlanType!
    quota: Int!
}

enum PlanType {
    None
    Basic
    Startup
    Enterprise
}

type RecordingSettings {
    id: ID!
    organization_id: ID!
    details: String!
}

type Organization {
    id: ID!
    verbose_id: String!
    name: String!
    billing_email: String
    trial_end_date: Time
    slack_webhook_channel: String
}

type Segment {
    id: ID!
    name: String!
    params: SearchParams!
    organization_id: ID!
}

type ErrorSegment {
    id: ID!
    name: String!
    params: ErrorSearchParams!
    organization_id: ID!
}

type ErrorObject {
    id: ID!
    organization_id: Int!
    session_id: Int!
    error_group_id: Int!
    event: [String]!
    type: String!
    url: String!
    source: String
    line_number: Int
    column_number: Int
    trace: [Any]
    timestamp: Time
}

type ErrorField {
    organization_id: Int
    name: String!
    value: String!
}

type ErrorGroup {
    id: ID!
    organization_id: Int!
    type: String!
    event: [String]!
    trace: [ErrorTrace]!
    metadata_log: [ErrorMetadata]!
    field_group: [ErrorField]
    resolved: Boolean
}

type ErrorMetadata {
    error_id: Int!
    session_id: Int!
    timestamp: Time!
    os: String
    browser: String
    visited_url: String
}

type ErrorTrace {
    file_name: String
    line_number: Int
    function_name: String
    column_number: Int
}

# NOTE: for SearchParams, if you make a change and want it to be reflected in both Segments and the default search UI,
# edit both Foo and FooInput
input SearchParamsInput {
    user_properties: [UserPropertyInput]
    excluded_properties: [UserPropertyInput]
    track_properties: [UserPropertyInput]
    date_range: DateRangeInput
    length_range: LengthRangeInput
    os: String
    browser: String
    visited_url: String
    referrer: String
    identified: Boolean
    hide_viewed: Boolean
    first_time: Boolean
}

type SearchParams {
    user_properties: [UserProperty]
    excluded_properties: [UserProperty]
    track_properties: [UserProperty]
    date_range: DateRange
    length_range: LengthRange
    os: String
    browser: String
    visited_url: String
    referrer: String
    identified: Boolean
    hide_viewed: Boolean
    first_time: Boolean
}

input ErrorSearchParamsInput {
    date_range: DateRangeInput
    os: String
    browser: String
    visited_url: String
    hide_resolved: Boolean
    event: String
}

type ErrorSearchParams {
    date_range: DateRange
    os: String
    browser: String
    visited_url: String
    hide_resolved: Boolean
    event: String
}

type DateRange {
    start_date: Time
    end_date: Time
}

input DateRangeInput {
    start_date: Time
    end_date: Time
}

type LengthRange {
    min: Int
    max: Int
}

input LengthRangeInput {
    min: Int
    max: Int
}

type UserProperty {
    name: String!
    value: String!
}

input UserPropertyInput {
    name: String!
    value: String!
}

type User {
    id: ID!
}

type Admin {
    id: ID!
    name: String!
    email: String!
}

# A subset of Admin. This type will contain fields that are allowed to be exposed to other users.
type SanitizedAdmin {
    id: ID!
    name: String
    email: String!
}

type SessionResults {
    sessions: [Session!]!
    totalCount: Int64!
}

type ErrorResults {
    error_groups: [ErrorGroup!]!
    totalCount: Int!
}

type SessionComment {
    id: ID!
    timestamp: Int!
    created_at: Time!
    updated_at: Time!
    author: SanitizedAdmin!
    text: String!
    x_coordinate: Float!
    y_coordinate: Float!
}

enum SessionLifecycle {
    All
    Live
    Completed
}

type DailySession {
    organization_id: ID!
    date: Time!
    session_count: Int!
}

type DailyError {
    organization_id: ID!
    date: Time!
    error_count: Int!
}

type Query {
    session(id: ID!): Session
    events(session_id: ID!): [Any]
    error_groups(
        organization_id: ID!
        count: Int!
        params: ErrorSearchParamsInput
    ): ErrorResults
    error_group(id: ID!): ErrorGroup
    messages(session_id: ID!): [Any]
    errors(session_id: ID!): [ErrorObject]
    resources(session_id: ID!): [Any]
    session_comments(session_id: ID!): [SessionComment]!
    admins(organization_id: ID!): [Admin]
    isIntegrated(organization_id: ID!): Boolean
<<<<<<< HEAD
    unprocessedSessionsCount(organization_id: ID!): Int
    dailySessionsCount(
        organization_id: ID!
        duration: DateRangeInput!
    ): [DailySession]
    dailyErrorsCount(
        organization_id: ID!
        duration: DateRangeInput!
    ): [DailyError]
=======
    unprocessedSessionsCount(organization_id: ID!): Int64
>>>>>>> 0fd9e78b
    sessions(
        organization_id: ID!
        count: Int!
        lifecycle: SessionLifecycle!
        starred: Boolean!
        params: SearchParamsInput
    ): SessionResults!
    billingDetails(organization_id: ID!): BillingDetails!
    # gets all the organizations of a user
    field_suggestion(
        organization_id: ID!
        name: String!
        query: String!
    ): [Field]
    property_suggestion(
        organization_id: ID!
        query: String!
        type: String!
    ): [Field]
    error_field_suggestion(
        organization_id: ID!
        name: String!
        query: String!
    ): [ErrorField]
    organizations: [Organization]
    organizationSuggestion(query: String!): [Organization]
    organization(id: ID!): Organization
    admin: Admin
    segments(organization_id: ID!): [Segment]
    error_segments(organization_id: ID!): [ErrorSegment]
    recording_settings(organization_id: ID!): RecordingSettings
}

type Mutation {
    createOrganization(name: String!): Organization
    editOrganization(id: ID!, name: String, billing_email: String): Organization
    markSessionAsViewed(id: ID!, viewed: Boolean): Session
    markSessionAsStarred(id: ID!, starred: Boolean): Session
    markErrorGroupAsResolved(id: ID!, resolved: Boolean): ErrorGroup
    deleteOrganization(id: ID!): Boolean
    sendAdminInvite(organization_id: ID!, email: String!): String
    addAdminToOrganization(organization_id: ID!, invite_id: String!): ID
    addSlackIntegrationToWorkspace(
        organization_id: ID!
        code: String!
        redirect_path: String!
    ): Boolean
    createSegment(
        organization_id: ID!
        name: String!
        params: SearchParamsInput!
    ): Segment
    emailSignup(email: String!): String!
    editSegment(
        id: ID!
        organization_id: ID!
        params: SearchParamsInput!
    ): Boolean
    deleteSegment(segment_id: ID!): Boolean
    createErrorSegment(
        organization_id: ID!
        name: String!
        params: ErrorSearchParamsInput!
    ): ErrorSegment
    editErrorSegment(
        id: ID!
        organization_id: ID!
        params: ErrorSearchParamsInput!
    ): Boolean
    deleteErrorSegment(segment_id: ID!): Boolean
    editRecordingSettings(
        organization_id: ID!
        details: String
    ): RecordingSettings
    # If this endpoint returns a checkout_id, we initiate a stripe checkout.
    # Otherwise, we simply update the subscription.
    createOrUpdateSubscription(
        organization_id: ID!
        plan_type: PlanType!
    ): String
    createSessionComment(
        organization_id: ID!
        admin_id: ID!
        session_id: ID!
        session_timestamp: Int!
        text: String!
        x_coordinate: Float!
        y_coordinate: Float!
    ): SessionComment
}<|MERGE_RESOLUTION|>--- conflicted
+++ resolved
@@ -278,8 +278,7 @@
     session_comments(session_id: ID!): [SessionComment]!
     admins(organization_id: ID!): [Admin]
     isIntegrated(organization_id: ID!): Boolean
-<<<<<<< HEAD
-    unprocessedSessionsCount(organization_id: ID!): Int
+    unprocessedSessionsCount(organization_id: ID!): Int64
     dailySessionsCount(
         organization_id: ID!
         duration: DateRangeInput!
@@ -288,9 +287,6 @@
         organization_id: ID!
         duration: DateRangeInput!
     ): [DailyError]
-=======
-    unprocessedSessionsCount(organization_id: ID!): Int64
->>>>>>> 0fd9e78b
     sessions(
         organization_id: ID!
         count: Int!
