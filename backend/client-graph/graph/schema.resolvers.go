package graph

// This file will be automatically regenerated based on the schema, any resolver implementations
// will be copied through when generating and any unknown code will be moved to the end.

import (
	"context"
	"encoding/json"
	"errors"
	"fmt"
	"strings"
	"time"

	"github.com/jay-khatri/fullstory/backend/client-graph/graph/generated"
	customModels "github.com/jay-khatri/fullstory/backend/client-graph/graph/model"
	parse "github.com/jay-khatri/fullstory/backend/event-parse"
	"github.com/jay-khatri/fullstory/backend/model"
	"github.com/jinzhu/gorm"
	e "github.com/pkg/errors"
	log "github.com/sirupsen/logrus"
)

func (r *mutationResolver) InitializeSession(ctx context.Context, organizationVerboseID string, enableStrictPrivacy bool) (*model.Session, error) {
	organizationID := model.FromVerboseID(organizationVerboseID)
	organization := &model.Organization{}
	if err := r.DB.Where(&model.Organization{Model: model.Model{ID: organizationID}}).First(&organization).Error; err != nil {
		return nil, e.Wrap(err, "org doesn't exist")
	}

	uid, ok := ctx.Value("uid").(int)
	if !ok {
		return nil, e.New("error unwrapping uid in context")
	}

	// Get the current user to check whether the org_id is set.
	user := &model.User{}
	if err := r.DB.Where(&model.User{Model: model.Model{ID: uid}}).First(&user).Error; err != nil {
		return nil, e.Wrap(err, "user doesn't exist")
	}
	// If not, set it.
	if user.OrganizationID != organizationID {
		if err := r.DB.Model(user).Updates(model.User{OrganizationID: organizationID}).Error; err != nil {
			return nil, e.Wrap(err, "error updating user")
		}
	}

	// Get the user's ip, get geolocation data
	location := &Location{}
	var err error
	ip, ok := ctx.Value("ip").(string)
	if ok {
		location, err = GetLocationFromIP(ip)
		if err != nil {
			log.Errorf("error getting user's location: %v", err)
		}
	}

	// Parse the user-agent string
	var deviceDetails DeviceDetails
	if userAgentString, ok := ctx.Value("userAgent").(string); ok {
		deviceDetails = GetDeviceDetails(userAgentString)
	}

	// Get the language from the request header
	acceptLanguageString := ctx.Value("acceptLanguage").(string)
	n := time.Now()
	session := &model.Session{
		UserID:              user.ID,
		OrganizationID:      organizationID,
		City:                location.City,
		State:               location.State,
		Postal:              location.Postal,
		Latitude:            location.Latitude.(float64),
		Longitude:           location.Longitude.(float64),
		OSName:              deviceDetails.OSName,
		OSVersion:           deviceDetails.OSVersion,
		BrowserName:         deviceDetails.BrowserName,
		BrowserVersion:      deviceDetails.BrowserVersion,
		Language:            acceptLanguageString,
		Processed:           &model.F,
		PayloadUpdatedAt:    &n,
		EnableStrictPrivacy: &enableStrictPrivacy,
	}

	if err := r.DB.Create(session).Error; err != nil {
		return nil, e.Wrap(err, "error creating session")
	}

	sessionProperties := map[string]string{
		"os_name":         deviceDetails.OSName,
		"os_version":      deviceDetails.OSVersion,
		"browser_name":    deviceDetails.BrowserName,
		"browser_version": deviceDetails.BrowserVersion,
	}
	if err := r.AppendProperties(session.ID, sessionProperties, PropertyType.SESSION); err != nil {
		return nil, e.Wrap(err, "error adding set of properites to db")
	}
	return session, nil
}

func (r *mutationResolver) IdentifySession(ctx context.Context, sessionID int, userIdentifier string, userObject interface{}) (*int, error) {
	obj, ok := userObject.(map[string]interface{})
	if !ok {
		return nil, fmt.Errorf("error converting userObject interface type")
	}

	userProperties := map[string]string{
		"identifier": userIdentifier,
	}
	for k, v := range obj {
		userProperties[k] = fmt.Sprintf("%v", v)
	}
	if err := r.AppendProperties(sessionID, userProperties, PropertyType.USER); err != nil {
		return nil, e.Wrap(err, "error adding set of properites to db")
	}
<<<<<<< HEAD
	if err := r.DB.Model(&model.Session{Model: model.Model{ID: sessionID}}).Updates(&model.Session{Identifier: userIdentifier}).Error; err != nil {
=======

	// Check if there is a session created by this user.
	firstTime := &model.F
	if err := r.DB.Where(&model.Session{Identifier: userIdentifier}).Take(&model.Session{}).Error; err != nil {
		if errors.Is(err, gorm.ErrRecordNotFound) {
			firstTime = &model.T
		} else {
			return nil, e.Wrap(err, "error querying session with past identifier")
		}
	}

	res := r.DB.Model(&model.Session{Model: model.Model{ID: sessionID}}).Updates(&model.Session{Identifier: userIdentifier, FirstTime: firstTime})
	if err := res.Error; err != nil || res.RecordNotFound() {
>>>>>>> b266f06f
		return nil, e.Wrap(err, "error adding user identifier to session")
	}
	return &sessionID, nil
}

func (r *mutationResolver) AddTrackProperties(ctx context.Context, sessionID int, propertiesObject interface{}) (*int, error) {
	obj, ok := propertiesObject.(map[string]interface{})
	if !ok {
		return nil, fmt.Errorf("error converting userObject interface type")
	}
	fields := map[string]string{}
	for k, v := range obj {
		fields[k] = fmt.Sprintf("%v", v)
	}
	err := r.AppendProperties(sessionID, fields, PropertyType.TRACK)
	if err != nil {
		return nil, e.Wrap(err, "error adding set of properites to db")
	}
	return &sessionID, nil
}

func (r *mutationResolver) AddSessionProperties(ctx context.Context, sessionID int, propertiesObject interface{}) (*int, error) {
	obj, ok := propertiesObject.(map[string]interface{})
	if !ok {
		return nil, fmt.Errorf("error converting userObject interface type")
	}
	fields := map[string]string{}
	for k, v := range obj {
		fields[k] = fmt.Sprintf("%v", v)
	}
	err := r.AppendProperties(sessionID, fields, PropertyType.SESSION)
	if err != nil {
		return nil, e.Wrap(err, "error adding set of properites to db")
	}
	return &sessionID, nil
}

func (r *mutationResolver) PushPayload(ctx context.Context, sessionID int, events customModels.ReplayEventsInput, messages string, resources string, errors []*customModels.ErrorObjectInput) (*int, error) {
	sessionObj := &model.Session{}
	res := r.DB.Where(&model.Session{Model: model.Model{ID: sessionID}}).First(&sessionObj)
	if res.Error != nil {
		return nil, fmt.Errorf("error reading from session: %v", res.Error)
	}
	organizationID := sessionObj.OrganizationID
	if evs := events.Events; len(evs) > 0 {
		// TODO: this isn't very performant, as marshaling the whole event obj to a string is expensive;
		// should fix at some point.
		eventBytes, err := json.Marshal(events)
		if err != nil {
			return nil, e.Wrap(err, "error marshaling events from schema interfaces")
		}
		parsedEvents, err := parse.EventsFromString(string(eventBytes))
		if err != nil {
			return nil, e.Wrap(err, "error parsing events from schema interfaces")
		}

		// If we see a snapshot event, attempt to inject CORS stylesheets.
		for _, e := range parsedEvents.Events {
			if e.Type == parse.FullSnapshot {
				d, err := parse.InjectStylesheets(e.Data)
				if err != nil {
					continue
				}
				e.Data = d
			}
		}

		// Re-format as a string to write to the db.
		b, err := json.Marshal(parsedEvents)
		if err != nil {
			return nil, e.Wrap(err, "error marshaling events from schema interfaces")
		}
		obj := &model.EventsObject{SessionID: sessionID, Events: string(b)}
		if err := r.DB.Create(obj).Error; err != nil {
			return nil, e.Wrap(err, "error creating events object")
		}
	}
	// unmarshal messages
	messagesParsed := make(map[string][]interface{})
	if err := json.Unmarshal([]byte(messages), &messagesParsed); err != nil {
		return nil, fmt.Errorf("error decoding message data: %v", err)
	}
	if len(messagesParsed["messages"]) > 0 {
		obj := &model.MessagesObject{SessionID: sessionID, Messages: messages}
		if err := r.DB.Create(obj).Error; err != nil {
			return nil, e.Wrap(err, "error creating messages object")
		}
	}
	// unmarshal resources
	resourcesParsed := make(map[string][]interface{})
	if err := json.Unmarshal([]byte(resources), &resourcesParsed); err != nil {
		return nil, fmt.Errorf("error decoding resource data: %v", err)
	}
	if len(resourcesParsed["resources"]) > 0 {
		obj := &model.ResourcesObject{SessionID: sessionID, Resources: resources}
		if err := r.DB.Create(obj).Error; err != nil {
			return nil, e.Wrap(err, "error creating resources object")
		}
	}
	// put errors in db
	for _, v := range errors {
		traceBytes, err := json.Marshal(v.Trace)
		if err != nil {
			log.Errorf("Error marshaling trace: %v", v.Trace)
			continue
		}
		traceString := string(traceBytes)

		errorToInsert := &model.ErrorObject{
			OrganizationID: organizationID,
			SessionID:      sessionID,
			Event:          v.Event,
			Type:           v.Type,
			URL:            v.URL,
			Source:         v.Source,
			LineNumber:     v.LineNumber,
			ColumnNumber:   v.ColumnNumber,
			OS:             sessionObj.OSName,
			Browser:        sessionObj.BrowserName,
			Trace:          &traceString,
			Timestamp:      v.Timestamp,
		}

		//create error fields array
		metaFields := []*model.ErrorField{}
		metaFields = append(metaFields, &model.ErrorField{OrganizationID: organizationID, Name: "browser", Value: sessionObj.BrowserName})
		metaFields = append(metaFields, &model.ErrorField{OrganizationID: organizationID, Name: "os_name", Value: sessionObj.OSName})
		metaFields = append(metaFields, &model.ErrorField{OrganizationID: organizationID, Name: "visited_url", Value: errorToInsert.URL})
		metaFields = append(metaFields, &model.ErrorField{OrganizationID: organizationID, Name: "event", Value: errorToInsert.Event})
		group, err := r.HandleErrorAndGroup(errorToInsert, v.Trace, metaFields)
		if err != nil {
			log.Errorf("Error updating error group: %v", errorToInsert)
			continue
		}
		// Send a slack message if we're not on localhost.
		if !strings.Contains(errorToInsert.URL, "localhost") {
			if err := r.SendSlackErrorMessage(group, organizationID, sessionID, sessionObj.Identifier, errorToInsert.URL); err != nil {
				log.Errorf("Error sending slack error message: %v", err)
				continue
			}
		}
		// TODO: We need to do a batch insert which is supported by the new gorm lib.
	}
	now := time.Now()
	if err := r.DB.Model(&model.Session{Model: model.Model{ID: sessionID}}).Updates(&model.Session{PayloadUpdatedAt: &now}).Error; err != nil {
		return nil, e.Wrap(err, "error updating session payload time")
	}
	return &sessionID, nil
}

func (r *queryResolver) Ignore(ctx context.Context, id int) (interface{}, error) {
	return nil, nil
}

// Mutation returns generated.MutationResolver implementation.
func (r *Resolver) Mutation() generated.MutationResolver { return &mutationResolver{r} }

// Query returns generated.QueryResolver implementation.
func (r *Resolver) Query() generated.QueryResolver { return &queryResolver{r} }

type mutationResolver struct{ *Resolver }
type queryResolver struct{ *Resolver }<|MERGE_RESOLUTION|>--- conflicted
+++ resolved
@@ -15,9 +15,9 @@
 	customModels "github.com/jay-khatri/fullstory/backend/client-graph/graph/model"
 	parse "github.com/jay-khatri/fullstory/backend/event-parse"
 	"github.com/jay-khatri/fullstory/backend/model"
-	"github.com/jinzhu/gorm"
 	e "github.com/pkg/errors"
 	log "github.com/sirupsen/logrus"
+	"gorm.io/gorm"
 )
 
 func (r *mutationResolver) InitializeSession(ctx context.Context, organizationVerboseID string, enableStrictPrivacy bool) (*model.Session, error) {
@@ -113,9 +113,6 @@
 	if err := r.AppendProperties(sessionID, userProperties, PropertyType.USER); err != nil {
 		return nil, e.Wrap(err, "error adding set of properites to db")
 	}
-<<<<<<< HEAD
-	if err := r.DB.Model(&model.Session{Model: model.Model{ID: sessionID}}).Updates(&model.Session{Identifier: userIdentifier}).Error; err != nil {
-=======
 
 	// Check if there is a session created by this user.
 	firstTime := &model.F
@@ -128,8 +125,7 @@
 	}
 
 	res := r.DB.Model(&model.Session{Model: model.Model{ID: sessionID}}).Updates(&model.Session{Identifier: userIdentifier, FirstTime: firstTime})
-	if err := res.Error; err != nil || res.RecordNotFound() {
->>>>>>> b266f06f
+	if err := res.Error; err != nil {
 		return nil, e.Wrap(err, "error adding user identifier to session")
 	}
 	return &sessionID, nil
