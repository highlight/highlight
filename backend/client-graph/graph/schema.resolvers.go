package graph

// This file will be automatically regenerated based on the schema, any resolver implementations
// will be copied through when generating and any unknown code will be moved to the end.

import (
	"context"
	"encoding/json"
	"errors"
	"fmt"
	"strings"
	"time"

	"github.com/jay-khatri/fullstory/backend/client-graph/graph/generated"
	customModels "github.com/jay-khatri/fullstory/backend/client-graph/graph/model"
	"github.com/jay-khatri/fullstory/backend/event-parse"
	"github.com/jay-khatri/fullstory/backend/model"
	e "github.com/pkg/errors"
	log "github.com/sirupsen/logrus"
	"github.com/slack-go/slack"
	"gopkg.in/DataDog/dd-trace-go.v1/ddtrace/tracer"
	"gorm.io/gorm"
)

<<<<<<< HEAD
func (r *mutationResolver) InitializeSession(ctx context.Context, organizationVerboseID string, enableStrictPrivacy bool, clientVersion string, firstloadVersion string, clientConfig string) (*model.Session, error) {
	fmt.Println(clientConfig)
	organizationID := model.FromVerboseID(organizationVerboseID)
	organization := &model.Organization{}
	res := r.DB.Where(&model.Organization{Model: model.Model{ID: organizationID}}).First(&organization)
	if err := res.Error; err != nil || res.RecordNotFound() {
		return nil, e.Wrap(err, "org doesn't exist")
	}

	uid, ok := ctx.Value("uid").(int)
	if !ok {
		return nil, e.New("error unwrapping uid in context")
	}

	// Get the current user to check whether the org_id is set.
	user := &model.User{}
	res = r.DB.Where(&model.User{Model: model.Model{ID: uid}}).First(&user)
	if err := res.Error; err != nil || res.RecordNotFound() {
		return nil, e.Wrap(err, "user doesn't exist")
	}
	// If not, set it.
	if user.OrganizationID != organizationID {
		res := r.DB.Model(user).Updates(model.User{OrganizationID: organizationID})
		if err := res.Error; err != nil || res.RecordNotFound() {
			return nil, e.Wrap(err, "error updating user")
		}
	}

	// Get the user's ip, get geolocation data
	location := &Location{}
	var err error
	ip, ok := ctx.Value("ip").(string)
	if ok {
		location, err = GetLocationFromIP(ip)
		if err != nil {
			log.Errorf("error getting user's location: %v", err)
		}
	}

	// Parse the user-agent string
	var deviceDetails DeviceDetails
	if userAgentString, ok := ctx.Value("userAgent").(string); ok {
		deviceDetails = GetDeviceDetails(userAgentString)
	}

	// Get the language from the request header
	acceptLanguageString := ctx.Value("acceptLanguage").(string)
	n := time.Now()

	session := &model.Session{
		UserID:              user.ID,
		OrganizationID:      organizationID,
		City:                location.City,
		State:               location.State,
		Postal:              location.Postal,
		Latitude:            location.Latitude.(float64),
		Longitude:           location.Longitude.(float64),
		OSName:              deviceDetails.OSName,
		OSVersion:           deviceDetails.OSVersion,
		BrowserName:         deviceDetails.BrowserName,
		BrowserVersion:      deviceDetails.BrowserVersion,
		Language:            acceptLanguageString,
		Processed:           &model.F,
		PayloadUpdatedAt:    &n,
		EnableStrictPrivacy: &enableStrictPrivacy,
		FirstloadVersion:    firstloadVersion,
		ClientVersion:       clientVersion,
		ClientConfig:        &clientConfig,
	}
=======
func (r *mutationResolver) InitializeSession(ctx context.Context, organizationVerboseID string, enableStrictPrivacy bool) (*model.Session, error) {
	session, err := InitializeSessionImplementation(r, ctx, organizationVerboseID, enableStrictPrivacy)
>>>>>>> c929bab2

	if err != nil {
		msg := slack.WebhookMessage{Text: fmt.
			Sprintf("Error in InitializeSession: %q\nOccurred for organization: %q", err, organizationVerboseID)}
		slack.PostWebhook("https://hooks.slack.com/services/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", &msg)
	}

	return session, err
}

func (r *mutationResolver) IdentifySession(ctx context.Context, sessionID int, userIdentifier string, userObject interface{}) (*int, error) {
	obj, ok := userObject.(map[string]interface{})
	if !ok {
		return nil, fmt.Errorf("error converting userObject interface type")
	}

	userProperties := map[string]string{
		"identifier": userIdentifier,
	}
	for k, v := range obj {
		userProperties[k] = fmt.Sprintf("%v", v)
	}
	if err := r.AppendProperties(sessionID, userProperties, PropertyType.USER); err != nil {
		return nil, e.Wrap(err, "error adding set of properites to db")
	}

	session := &model.Session{}
	if err := r.DB.Where(&model.Session{Model: model.Model{ID: sessionID}}).First(&session).Error; err != nil {
		return nil, e.Wrap(err, "error querying session by sessionID")
	}

	// Check if there is a session created by this user.
	firstTime := &model.F
	if err := r.DB.Where(&model.Session{Identifier: userIdentifier, OrganizationID: session.OrganizationID}).Take(&model.Session{}).Error; err != nil {
		if errors.Is(err, gorm.ErrRecordNotFound) {
			firstTime = &model.T
		} else {
			return nil, e.Wrap(err, "error querying session with past identifier")
		}
	}

	session.FirstTime = firstTime
	session.Identifier = userIdentifier

	if err := r.DB.Save(&session).Error; err != nil {
		return nil, e.Wrap(err, "failed to update session")
	}

	return &sessionID, nil
}

func (r *mutationResolver) AddTrackProperties(ctx context.Context, sessionID int, propertiesObject interface{}) (*int, error) {
	obj, ok := propertiesObject.(map[string]interface{})
	if !ok {
		return nil, fmt.Errorf("error converting userObject interface type")
	}
	fields := map[string]string{}
	for k, v := range obj {
		fields[k] = fmt.Sprintf("%v", v)
	}
	err := r.AppendProperties(sessionID, fields, PropertyType.TRACK)
	if err != nil {
		return nil, e.Wrap(err, "error adding set of properites to db")
	}
	return &sessionID, nil
}

func (r *mutationResolver) AddSessionProperties(ctx context.Context, sessionID int, propertiesObject interface{}) (*int, error) {
	obj, ok := propertiesObject.(map[string]interface{})
	if !ok {
		return nil, fmt.Errorf("error converting userObject interface type")
	}
	fields := map[string]string{}
	for k, v := range obj {
		fields[k] = fmt.Sprintf("%v", v)
	}
	err := r.AppendProperties(sessionID, fields, PropertyType.SESSION)
	if err != nil {
		return nil, e.Wrap(err, "error adding set of properites to db")
	}
	return &sessionID, nil
}

func (r *mutationResolver) PushPayload(ctx context.Context, sessionID int, events customModels.ReplayEventsInput, messages string, resources string, errors []*customModels.ErrorObjectInput) (*int, error) {
	querySessionSpan, _ := tracer.StartSpanFromContext(ctx, "client-graph.pushPayload", tracer.ResourceName("db.querySession"))
	querySessionSpan.SetTag("sessionID", sessionID)
	querySessionSpan.SetTag("messagesLength", len(messages))
	querySessionSpan.SetTag("resourcesLength", len(resources))
	querySessionSpan.SetTag("numberOfErrors", len(errors))
	querySessionSpan.SetTag("numberOfEvents", len(events.Events))
	sessionObj := &model.Session{}
	res := r.DB.Where(&model.Session{Model: model.Model{ID: sessionID}}).First(&sessionObj)
	if res.Error != nil {
		return nil, fmt.Errorf("error reading from session: %v", res.Error)
	}
	querySessionSpan.Finish()

	organizationID := sessionObj.OrganizationID
	parseEventsSpan, _ := tracer.StartSpanFromContext(ctx, "client-graph.pushPayload", tracer.ResourceName("go.parseEvents"))
	if evs := events.Events; len(evs) > 0 {
		// TODO: this isn't very performant, as marshaling the whole event obj to a string is expensive;
		// should fix at some point.
		eventBytes, err := json.Marshal(events)
		if err != nil {
			return nil, e.Wrap(err, "error marshaling events from schema interfaces")
		}
		parsedEvents, err := parse.EventsFromString(string(eventBytes))
		if err != nil {
			return nil, e.Wrap(err, "error parsing events from schema interfaces")
		}

		// If we see a snapshot event, attempt to inject CORS stylesheets.
		for _, e := range parsedEvents.Events {
			if e.Type == parse.FullSnapshot {
				d, err := parse.InjectStylesheets(e.Data)
				if err != nil {
					continue
				}
				e.Data = d
			}
		}

		// Re-format as a string to write to the db.
		b, err := json.Marshal(parsedEvents)
		if err != nil {
			return nil, e.Wrap(err, "error marshaling events from schema interfaces")
		}
		obj := &model.EventsObject{SessionID: sessionID, Events: string(b)}
		if err := r.DB.Create(obj).Error; err != nil {
			return nil, e.Wrap(err, "error creating events object")
		}
	}
	parseEventsSpan.Finish()

	// unmarshal messages
	unmarshalMessagesSpan, _ := tracer.StartSpanFromContext(ctx, "client-graph.pushPayload", tracer.ResourceName("go.unmarshal.messages"))
	messagesParsed := make(map[string][]interface{})
	if err := json.Unmarshal([]byte(messages), &messagesParsed); err != nil {
		return nil, fmt.Errorf("error decoding message data: %v", err)
	}
	if len(messagesParsed["messages"]) > 0 {
		obj := &model.MessagesObject{SessionID: sessionID, Messages: messages}
		if err := r.DB.Create(obj).Error; err != nil {
			return nil, e.Wrap(err, "error creating messages object")
		}
	}
	unmarshalMessagesSpan.Finish()

	// unmarshal resources
	unmarshalResourcesSpan, _ := tracer.StartSpanFromContext(ctx, "client-graph.pushPayload", tracer.ResourceName("go.unmarshal.resources"))
	resourcesParsed := make(map[string][]interface{})
	if err := json.Unmarshal([]byte(resources), &resourcesParsed); err != nil {
		return nil, fmt.Errorf("error decoding resource data: %v", err)
	}
	if len(resourcesParsed["resources"]) > 0 {
		obj := &model.ResourcesObject{SessionID: sessionID, Resources: resources}
		if err := r.DB.Create(obj).Error; err != nil {
			return nil, e.Wrap(err, "error creating resources object")
		}
	}
	unmarshalResourcesSpan.Finish()

	// put errors in db
	putErrorsToDBSpan, _ := tracer.StartSpanFromContext(ctx, "client-graph.pushPayload", tracer.ResourceName("db.errors"))
	for _, v := range errors {
		traceBytes, err := json.Marshal(v.Trace)
		if err != nil {
			log.Errorf("Error marshaling trace: %v", v.Trace)
			continue
		}
		traceString := string(traceBytes)

		errorToInsert := &model.ErrorObject{
			OrganizationID: organizationID,
			SessionID:      sessionID,
			Event:          v.Event,
			Type:           v.Type,
			URL:            v.URL,
			Source:         v.Source,
			LineNumber:     v.LineNumber,
			ColumnNumber:   v.ColumnNumber,
			OS:             sessionObj.OSName,
			Browser:        sessionObj.BrowserName,
			Trace:          &traceString,
			Timestamp:      v.Timestamp,
		}

		//create error fields array
		metaFields := []*model.ErrorField{}
		metaFields = append(metaFields, &model.ErrorField{OrganizationID: organizationID, Name: "browser", Value: sessionObj.BrowserName})
		metaFields = append(metaFields, &model.ErrorField{OrganizationID: organizationID, Name: "os_name", Value: sessionObj.OSName})
		metaFields = append(metaFields, &model.ErrorField{OrganizationID: organizationID, Name: "visited_url", Value: errorToInsert.URL})
		metaFields = append(metaFields, &model.ErrorField{OrganizationID: organizationID, Name: "event", Value: errorToInsert.Event})
		group, err := r.HandleErrorAndGroup(errorToInsert, v.Trace, metaFields)
		if err != nil {
			log.Errorf("Error updating error group: %v", errorToInsert)
			continue
		}
		// Send a slack message if we're not on localhost.
		if !strings.Contains(errorToInsert.URL, "localhost") {
			if err := r.SendSlackErrorMessage(group, organizationID, sessionID, sessionObj.Identifier, errorToInsert.URL); err != nil {
				log.Errorf("Error sending slack error message: %v", err)
				continue
			}
		}
		// TODO: We need to do a batch insert which is supported by the new gorm lib.
	}
	putErrorsToDBSpan.Finish()

	now := time.Now()
	if err := r.DB.Model(&model.Session{Model: model.Model{ID: sessionID}}).Updates(&model.Session{PayloadUpdatedAt: &now}).Error; err != nil {
		return nil, e.Wrap(err, "error updating session payload time")
	}
	return &sessionID, nil
}

func (r *queryResolver) Ignore(ctx context.Context, id int) (interface{}, error) {
	return nil, nil
}

// Mutation returns generated.MutationResolver implementation.
func (r *Resolver) Mutation() generated.MutationResolver { return &mutationResolver{r} }

// Query returns generated.QueryResolver implementation.
func (r *Resolver) Query() generated.QueryResolver { return &queryResolver{r} }

type mutationResolver struct{ *Resolver }
type queryResolver struct{ *Resolver }<|MERGE_RESOLUTION|>--- conflicted
+++ resolved
@@ -13,7 +13,7 @@
 
 	"github.com/jay-khatri/fullstory/backend/client-graph/graph/generated"
 	customModels "github.com/jay-khatri/fullstory/backend/client-graph/graph/model"
-	"github.com/jay-khatri/fullstory/backend/event-parse"
+	parse "github.com/jay-khatri/fullstory/backend/event-parse"
 	"github.com/jay-khatri/fullstory/backend/model"
 	e "github.com/pkg/errors"
 	log "github.com/sirupsen/logrus"
@@ -22,80 +22,8 @@
 	"gorm.io/gorm"
 )
 
-<<<<<<< HEAD
 func (r *mutationResolver) InitializeSession(ctx context.Context, organizationVerboseID string, enableStrictPrivacy bool, clientVersion string, firstloadVersion string, clientConfig string) (*model.Session, error) {
-	fmt.Println(clientConfig)
-	organizationID := model.FromVerboseID(organizationVerboseID)
-	organization := &model.Organization{}
-	res := r.DB.Where(&model.Organization{Model: model.Model{ID: organizationID}}).First(&organization)
-	if err := res.Error; err != nil || res.RecordNotFound() {
-		return nil, e.Wrap(err, "org doesn't exist")
-	}
-
-	uid, ok := ctx.Value("uid").(int)
-	if !ok {
-		return nil, e.New("error unwrapping uid in context")
-	}
-
-	// Get the current user to check whether the org_id is set.
-	user := &model.User{}
-	res = r.DB.Where(&model.User{Model: model.Model{ID: uid}}).First(&user)
-	if err := res.Error; err != nil || res.RecordNotFound() {
-		return nil, e.Wrap(err, "user doesn't exist")
-	}
-	// If not, set it.
-	if user.OrganizationID != organizationID {
-		res := r.DB.Model(user).Updates(model.User{OrganizationID: organizationID})
-		if err := res.Error; err != nil || res.RecordNotFound() {
-			return nil, e.Wrap(err, "error updating user")
-		}
-	}
-
-	// Get the user's ip, get geolocation data
-	location := &Location{}
-	var err error
-	ip, ok := ctx.Value("ip").(string)
-	if ok {
-		location, err = GetLocationFromIP(ip)
-		if err != nil {
-			log.Errorf("error getting user's location: %v", err)
-		}
-	}
-
-	// Parse the user-agent string
-	var deviceDetails DeviceDetails
-	if userAgentString, ok := ctx.Value("userAgent").(string); ok {
-		deviceDetails = GetDeviceDetails(userAgentString)
-	}
-
-	// Get the language from the request header
-	acceptLanguageString := ctx.Value("acceptLanguage").(string)
-	n := time.Now()
-
-	session := &model.Session{
-		UserID:              user.ID,
-		OrganizationID:      organizationID,
-		City:                location.City,
-		State:               location.State,
-		Postal:              location.Postal,
-		Latitude:            location.Latitude.(float64),
-		Longitude:           location.Longitude.(float64),
-		OSName:              deviceDetails.OSName,
-		OSVersion:           deviceDetails.OSVersion,
-		BrowserName:         deviceDetails.BrowserName,
-		BrowserVersion:      deviceDetails.BrowserVersion,
-		Language:            acceptLanguageString,
-		Processed:           &model.F,
-		PayloadUpdatedAt:    &n,
-		EnableStrictPrivacy: &enableStrictPrivacy,
-		FirstloadVersion:    firstloadVersion,
-		ClientVersion:       clientVersion,
-		ClientConfig:        &clientConfig,
-	}
-=======
-func (r *mutationResolver) InitializeSession(ctx context.Context, organizationVerboseID string, enableStrictPrivacy bool) (*model.Session, error) {
-	session, err := InitializeSessionImplementation(r, ctx, organizationVerboseID, enableStrictPrivacy)
->>>>>>> c929bab2
+	session, err := InitializeSessionImplementation(r, ctx, organizationVerboseID, enableStrictPrivacy, firstloadVersion, clientVersion, clientConfig)
 
 	if err != nil {
 		msg := slack.WebhookMessage{Text: fmt.
