--- conflicted
+++ resolved
@@ -162,11 +162,7 @@
 	return nil
 }
 
-<<<<<<< HEAD
-func getErrorQueryImplDeprecated(tableName string, selectColumns string, query modelInputs.ClickhouseQuery, projectId int, retentionDate time.Time, groupBy *string, orderBy *string, limit *int, offset *int) (string, []interface{}, error) {
-=======
-func getErrorQueryImpl(tableName string, selectColumns string, query modelInputs.ClickhouseQuery, projectId int, groupBy *string, orderBy *string, limit *int, offset *int) (string, []interface{}, error) {
->>>>>>> f4532327
+func getErrorQueryImplDeprecated(tableName string, selectColumns string, query modelInputs.ClickhouseQuery, projectId int, groupBy *string, orderBy *string, limit *int, offset *int) (string, []interface{}, error) {
 	rules, err := deserializeRules(query.Rules)
 	if err != nil {
 		return "", nil, err
@@ -250,7 +246,7 @@
 	}
 	offset := (pageInt - 1) * count
 
-	sql, args, err := getErrorQueryImplDeprecated(ErrorGroupsTable, "ID, count() OVER() AS total", query, projectId, retentionDate, nil, pointy.String("UpdatedAt DESC, ID DESC"), pointy.Int(count), pointy.Int(offset))
+	sql, args, err := getErrorQueryImplDeprecated(ErrorGroupsTable, "ID, count() OVER() AS total", query, projectId, nil, pointy.String("UpdatedAt DESC, ID DESC"), pointy.Int(count), pointy.Int(offset))
 	if err != nil {
 		return nil, 0, err
 	}
@@ -280,11 +276,7 @@
 	}
 	offset := (pageInt - 1) * count
 
-<<<<<<< HEAD
 	sql, args, err := getErrorQueryImpl(ErrorGroupsTable, "ID, count() OVER() AS total", params, projectId, retentionDate, nil, pointy.String("UpdatedAt DESC, ID DESC"), pointy.Int(count), pointy.Int(offset))
-=======
-	sql, args, err := getErrorQueryImpl(ErrorGroupsTable, "ID, count() OVER() AS total", query, projectId, nil, pointy.String("UpdatedAt DESC, ID DESC"), pointy.Int(count), pointy.Int(offset))
->>>>>>> f4532327
 	if err != nil {
 		return nil, 0, err
 	}
@@ -645,11 +637,7 @@
 
 	orderBy := fmt.Sprintf("1 WITH FILL FROM %s(?, '%s') TO %s(?, '%s') STEP 1", aggFn, location.String(), aggFn, location.String())
 
-<<<<<<< HEAD
-	sql, args, err := getErrorQueryImplDeprecated(ErrorObjectsTable, selectCols, query, projectId, retentionDate, pointy.String("1"), &orderBy, nil, nil)
-=======
-	sql, args, err := getErrorQueryImpl(ErrorObjectsTable, selectCols, query, projectId, pointy.String("1"), &orderBy, nil, nil)
->>>>>>> f4532327
+	sql, args, err := getErrorQueryImplDeprecated(ErrorObjectsTable, selectCols, query, projectId, pointy.String("1"), &orderBy, nil, nil)
 	if err != nil {
 		return nil, nil, err
 	}
