package clickhouse

import (
	"encoding/base64"

	"fmt"
	"strings"
	"time"

	e "github.com/pkg/errors"

	modelInputs "github.com/highlight-run/highlight/backend/private-graph/graph/model"
)

type Edge[T interface{}] struct {
	Cursor string
	Node   *T
}

type Connection[T interface{}] struct {
	Edges    []*Edge[T]
	PageInfo *modelInputs.PageInfo
}

<<<<<<< HEAD
func getConnection[T interface{}](edges []*Edge[T], pagination Pagination, limit int) *Connection[T] {
=======
func getConnection[T interface{}](edges []*Edge[T], pagination Pagination) *Connection[T] {
	limit := LogsLimit
	if pagination.Limit != nil {
		limit = *pagination.Limit
	}

>>>>>>> 7a02a761
	var (
		endCursor       string
		startCursor     string
		hasNextPage     bool
		hasPreviousPage bool
	)

	if pagination.At != nil && len(*pagination.At) > 1 {
		idx := getCursorIdx(edges, *pagination.At)

		beforeCount := idx
		afterCount := len(edges) - idx - 1

		if beforeCount == limit/2+1 { // has backwards pagination
			hasPreviousPage = true
			edges = edges[1:] // remove first
		}

		if afterCount == limit/2+1 { // has forward pagination
			hasNextPage = true
			edges = edges[:len(edges)-1] // remove last
		}
	} else if pagination.After != nil && len(*pagination.After) > 1 {
		hasPreviousPage = true // implicitly true because the passed in cursor should match
		if len(edges) >= limit+1 {
			hasNextPage = true
			edges = edges[:len(edges)-1]
		}
	} else if pagination.Before != nil && len(*pagination.Before) > 1 {
		hasNextPage = true // implicitly true because the passed in cursor should match
		if len(edges) >= limit+1 {
			hasPreviousPage = true
			edges = edges[1 : len(edges)-1]
		}
	} else {
		if len(edges) >= limit+1 { // has forward page
			hasNextPage = len(edges) == limit+1
			edges = edges[:limit]
		}
	}

	if len(edges) > 0 {
		startCursor = edges[0].Cursor
		endCursor = edges[len(edges)-1].Cursor
	}

	return &Connection[T]{
		Edges: edges,
		PageInfo: &modelInputs.PageInfo{
			HasNextPage:     hasNextPage,
			HasPreviousPage: hasPreviousPage,
			EndCursor:       endCursor,
			StartCursor:     startCursor,
		},
	}
}

func getCursorIdx[T interface{}](edges []*Edge[T], cursor string) int {
	for idx, edge := range edges {
		if edge.Cursor == cursor {
			return idx
		}
	}
	return -1
}

func encodeCursor(t time.Time, uuid string) string {
	key := fmt.Sprintf("%s,%s", t.Format(time.RFC3339), uuid)
	return base64.StdEncoding.EncodeToString([]byte(key))
}
func decodeCursor(encodedCursor string) (timestamp time.Time, uuid string, err error) {
	byt, err := base64.StdEncoding.DecodeString(encodedCursor)
	if err != nil {
		return
	}

	arrStr := strings.Split(string(byt), ",")
	if len(arrStr) != 2 {
		err = e.New("cursor is invalid")
		return
	}

	timestamp, err = time.Parse(time.RFC3339, arrStr[0])
	if err != nil {
		return
	}
	uuid = arrStr[1]
	return
}<|MERGE_RESOLUTION|>--- conflicted
+++ resolved
@@ -22,16 +22,12 @@
 	PageInfo *modelInputs.PageInfo
 }
 
-<<<<<<< HEAD
-func getConnection[T interface{}](edges []*Edge[T], pagination Pagination, limit int) *Connection[T] {
-=======
 func getConnection[T interface{}](edges []*Edge[T], pagination Pagination) *Connection[T] {
 	limit := LogsLimit
 	if pagination.Limit != nil {
 		limit = *pagination.Limit
 	}
 
->>>>>>> 7a02a761
 	var (
 		endCursor       string
 		startCursor     string
