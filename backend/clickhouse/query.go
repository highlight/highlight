--- conflicted
+++ resolved
@@ -12,11 +12,7 @@
 
 	"github.com/ClickHouse/clickhouse-go/v2"
 	"github.com/ClickHouse/clickhouse-go/v2/lib/driver"
-<<<<<<< HEAD
-	"github.com/gofiber/fiber/v2/log"
 	"github.com/highlight-run/highlight/backend/parser"
-=======
->>>>>>> 38f14ec6
 	modelInputs "github.com/highlight-run/highlight/backend/private-graph/graph/model"
 	"github.com/highlight-run/highlight/backend/queryparser"
 	"github.com/highlight-run/highlight/backend/util"
@@ -175,7 +171,6 @@
 	return getConnection(edges, pagination), nil
 }
 
-<<<<<<< HEAD
 func makeSelectBuilder[T ~string](
 	config tableConfig[T],
 	selectStr string,
@@ -187,10 +182,6 @@
 	orderBackward string,
 	orderForward string,
 ) (*sqlbuilder.SelectBuilder, error) {
-=======
-func makeSelectBuilder[T ~string](config tableConfig[T], selectStr string, selectArgs []any,
-	groupBy []string, projectID int, params modelInputs.QueryInput, pagination Pagination, orderBackward string, orderForward string) (*sqlbuilder.SelectBuilder, error) {
->>>>>>> 38f14ec6
 	sb := sqlbuilder.NewSelectBuilder()
 
 	// selectStr can contain %s format tokens as placeholders for argument placeholders
@@ -209,10 +200,6 @@
 
 	sb.Select(cols...)
 	sb.From(config.tableName)
-<<<<<<< HEAD
-=======
-
->>>>>>> 38f14ec6
 	sb.Where(sb.Equal("ProjectId", projectID))
 
 	if pagination.After != nil && len(*pagination.After) > 1 {
@@ -261,7 +248,6 @@
 		}
 	}
 
-<<<<<<< HEAD
 	// TODO: Is there a better way to leverage the tableConfig types and pass this
 	// directly to AssignSearchFilters? Problem is that I can't reuse the
 	// tableConfig type inside the parser class, so I can pass tableConfig as an
@@ -273,68 +259,6 @@
 	parser.AssignSearchFilters(sb, params.Query, config.bodyColumn, config.attributesColumn, keysToColumns)
 
 	return sb, nil
-=======
-	appendWhereConditions(sb, config, params.Query)
-
-	return sb, nil
-}
-
-func appendWhereConditions[T ~string](sb *sqlbuilder.SelectBuilder, config tableConfig[T], query string) {
-	filters := makeFilters(query, lo.Keys(config.keysToColumns), config.defaultFilters)
-
-	for _, body := range filters.body {
-		bodyQuery := ""
-		if strings.Contains(body, "%") {
-			bodyQuery = config.bodyColumn + " ILIKE " + sb.Var(body)
-		} else {
-			bodyQuery = "hasTokenCaseInsensitive(" + config.bodyColumn + ", " + sb.Var(body) + ")"
-		}
-		if bodyQuery != "" {
-			sb.Where(bodyQuery)
-		}
-	}
-
-	for key, column := range config.keysToColumns {
-		makeFilterConditions(sb, filters.reserved[key], column)
-	}
-
-	conditions := []string{}
-	for key, values := range filters.attributes {
-		hasNotPrefix := false
-		if len(values) == 1 {
-			value := values[0]
-			if strings.Contains(value, "%") {
-				conditions = append(conditions, sb.Var(sqlbuilder.Buildf(config.attributesColumn+"[%s] LIKE %s", key, value)))
-			} else if strings.HasPrefix(value, "!") || strings.HasPrefix(value, "-") {
-				hasNotPrefix = true
-				conditions = append(conditions, sb.Var(sqlbuilder.Buildf(config.attributesColumn+"[%s] != %s", key, value[1:])))
-			} else {
-				conditions = append(conditions, sb.Var(sqlbuilder.Buildf(config.attributesColumn+"[%s] = %s", key, value)))
-			}
-		} else {
-			innerConditions := []string{}
-			for _, value := range values {
-				if strings.Contains(value, "%") {
-					innerConditions = append(innerConditions, sb.Var(sqlbuilder.Buildf(config.attributesColumn+"[%s] LIKE %s", key, value)))
-				} else if strings.HasPrefix(value, "!") || strings.HasPrefix(value, "-") {
-					hasNotPrefix = true
-					conditions = append(conditions, sb.Var(sqlbuilder.Buildf(config.attributesColumn+"[%s] != %s", key, value[1:])))
-				} else {
-					innerConditions = append(innerConditions, sb.Var(sqlbuilder.Buildf(config.attributesColumn+"[%s] = %s", key, value)))
-				}
-			}
-
-			if hasNotPrefix {
-				conditions = append(conditions, sb.And(innerConditions...))
-			} else {
-				conditions = append(conditions, sb.Or(innerConditions...))
-			}
-		}
-	}
-	if len(conditions) > 0 {
-		sb.Where(sb.And(conditions...))
-	}
->>>>>>> 38f14ec6
 }
 
 func expandJSON(logAttributes map[string]string) map[string]interface{} {
