--- conflicted
+++ resolved
@@ -103,12 +103,8 @@
 
 		ub := sqlbuilder.UnionAll(beforeSb, atSb, afterSb)
 		sb.Select(outerSelect).
-<<<<<<< HEAD
 			Distinct().
-			From(config.tableName).
-=======
 			From(config.TableName).
->>>>>>> 94588b90
 			Where(sb.Equal("ProjectId", projectID)).
 			Where(sb.In(fmt.Sprintf("(%s)", innerSelect), ub)).
 			OrderBy(orderForward)
@@ -129,12 +125,8 @@
 
 		fromSb.Distinct().Limit(LogsLimit + 1)
 		sb.Select(outerSelect).
-<<<<<<< HEAD
 			Distinct().
-			From(config.tableName).
-=======
 			From(config.TableName).
->>>>>>> 94588b90
 			Where(sb.Equal("ProjectId", projectID)).
 			Where(sb.In(fmt.Sprintf("(%s)", innerSelect), fromSb)).
 			OrderBy(orderForward).
