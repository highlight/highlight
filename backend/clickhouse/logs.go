package clickhouse

import (
	"context"
	"fmt"
	"strings"
	"time"
	"unicode"

	"gopkg.in/DataDog/dd-trace-go.v1/ddtrace/tracer"

	"github.com/google/uuid"
	modelInputs "github.com/highlight-run/highlight/backend/private-graph/graph/model"
	"github.com/huandu/go-sqlbuilder"
	flat "github.com/nqd/flat"
	e "github.com/pkg/errors"
)

<<<<<<< HEAD
=======
const LogsTable = "logs"

>>>>>>> db555976
func (client *Client) BatchWriteLogRows(ctx context.Context, logRows []*LogRow) error {
	if len(logRows) == 0 {
		return nil
	}
	batch, err := client.conn.PrepareBatch(ctx, fmt.Sprintf("INSERT INTO %s", LogsTable))

	if err != nil {
		return e.Wrap(err, "failed to create logs batch")
	}

	for _, logRow := range logRows {
		if len(logRow.UUID) == 0 {
			logRow.UUID = uuid.New().String()
		}
		err = batch.AppendStruct(logRow)
		if err != nil {
			return err
		}
	}
	return batch.Send()
}

const LogsLimit int = 50
const KeyValuesLimit int = 50

const OrderBackward = "toUnixTimestamp(Timestamp) ASC, UUID ASC"
const OrderForward = "toUnixTimestamp(Timestamp) DESC, UUID DESC"

type Pagination struct {
	After     *string
	Before    *string
	At        *string
	CountOnly bool
}

func (client *Client) ReadLogs(ctx context.Context, projectID int, params modelInputs.LogsParamsInput, pagination Pagination) (*modelInputs.LogsConnection, error) {
	sb := sqlbuilder.NewSelectBuilder()
	var err error
	var args []interface{}
	selectStr := "Timestamp, UUID, SeverityText, Body, LogAttributes, TraceId, SpanId, SecureSessionId, Source, ServiceName"

	if pagination.At != nil && len(*pagination.At) > 1 {
		// Create a "window" around the cursor
		// https://stackoverflow.com/a/71738696
		beforeSb, err := makeSelectBuilder(selectStr, projectID, params, Pagination{
			Before: pagination.At,
		})
		if err != nil {
			return nil, err
		}
		beforeSb.Limit(LogsLimit/2 + 1)

		atSb, err := makeSelectBuilder(selectStr, projectID, params, Pagination{
			At: pagination.At,
		})
		if err != nil {
			return nil, err
		}

		afterSb, err := makeSelectBuilder(selectStr, projectID, params, Pagination{
			After: pagination.At,
		})
		if err != nil {
			return nil, err
		}
		afterSb.Limit(LogsLimit/2 + 1)

		ub := sqlbuilder.UnionAll(beforeSb, atSb, afterSb)
		sb.Select(selectStr).From(sb.BuilderAs(ub, "logs_window")).OrderBy(OrderForward)
	} else {
		fromSb, err := makeSelectBuilder(selectStr, projectID, params, pagination)
		if err != nil {
			return nil, err
		}

		fromSb.Limit(LogsLimit + 1)
		sb.Select(selectStr).From(sb.BuilderAs(fromSb, "logs_window")).OrderBy(OrderForward)
	}

	sql, args := sb.Build()

	span, _ := tracer.StartSpanFromContext(ctx, "logs", tracer.ResourceName("ReadLogs"))
	query, err := sqlbuilder.ClickHouse.Interpolate(sql, args)
	if err != nil {
		span.Finish(tracer.WithError(err))
		return nil, err
	}
	span.SetTag("Query", query)
	span.SetTag("Params", params)

	rows, err := client.conn.Query(ctx, sql, args...)

	if err != nil {
		span.Finish(tracer.WithError(err))
		return nil, err
	}

	edges := []*modelInputs.LogEdge{}

	for rows.Next() {
		var result struct {
			Timestamp       time.Time
			UUID            string
			SeverityText    string
			Body            string
			LogAttributes   map[string]string
			TraceId         string
			SpanId          string
			SecureSessionId string
			Source          string
			ServiceName     string
		}
		if err := rows.ScanStruct(&result); err != nil {
			return nil, err
		}

		edges = append(edges, &modelInputs.LogEdge{
			Cursor: encodeCursor(result.Timestamp, result.UUID),
			Node: &modelInputs.Log{
				Timestamp:       result.Timestamp,
				Level:           makeLogLevel(result.SeverityText),
				Message:         result.Body,
				LogAttributes:   expandJSON(result.LogAttributes),
				TraceID:         &result.TraceId,
				SpanID:          &result.SpanId,
				SecureSessionID: &result.SecureSessionId,
				Source:          &result.Source,
				ServiceName:     &result.ServiceName,
			},
		})
	}
	rows.Close()

	span.Finish(tracer.WithError(rows.Err()))
	return getLogsConnection(edges, pagination), rows.Err()
}

func (client *Client) ReadLogsTotalCount(ctx context.Context, projectID int, params modelInputs.LogsParamsInput) (uint64, error) {
	sb, err := makeSelectBuilder("COUNT(*)", projectID, params, Pagination{CountOnly: true})
	if err != nil {
		return 0, err
	}

	sql, args := sb.Build()

	var count uint64
	err = client.conn.QueryRow(
		ctx,
		sql,
		args...,
	).Scan(&count)

	return count, err
}

func (client *Client) ReadLogsHistogram(ctx context.Context, projectID int, params modelInputs.LogsParamsInput, nBuckets int) (*modelInputs.LogsHistogram, error) {
	startTimestamp := uint64(params.DateRange.StartDate.Unix())
	endTimestamp := uint64(params.DateRange.EndDate.Unix())

	fromSb, err := makeSelectBuilder(
		fmt.Sprintf(
			"toUInt64(floor(%d * (toUInt64(Timestamp) - %d) / (%d - %d))) AS bucketId, SeverityText AS level",
			nBuckets,
			startTimestamp,
			endTimestamp,
			startTimestamp,
		),
		projectID,
		params,
		Pagination{},
	)

	if err != nil {
		return nil, err
	}

	sb := sqlbuilder.NewSelectBuilder()

	sb.
		Select("bucketId, level, count()").
		From(sb.BuilderAs(fromSb, LogsTable)).
		GroupBy("bucketId, level").
		OrderBy("bucketId, level")

	sql, args := sb.Build()

	histogram := &modelInputs.LogsHistogram{
		Buckets:    make([]*modelInputs.LogsHistogramBucket, 0, nBuckets),
		TotalCount: uint64(nBuckets),
	}

	rows, err := client.conn.Query(
		ctx,
		sql,
		args...,
	)

	if err != nil {
		return nil, err
	}

	var (
		bucketId uint64
		level    string
		count    uint64
	)

	buckets := make(map[uint64]map[modelInputs.LogLevel]uint64)

	for rows.Next() {
		if err := rows.Scan(&bucketId, &level, &count); err != nil {
			return nil, err
		}
		// clamp bucket to [0, nBuckets)
		if bucketId >= uint64(nBuckets) {
			bucketId = uint64(nBuckets - 1)
		}

		// create bucket if not exists
		if _, ok := buckets[bucketId]; !ok {
			buckets[bucketId] = make(map[modelInputs.LogLevel]uint64)
		}

		// add count to bucket
		buckets[bucketId][makeLogLevel(level)] = count
	}

	for bucketId = uint64(0); bucketId < uint64(nBuckets); bucketId++ {
		if _, ok := buckets[bucketId]; !ok {
			continue
		}
		bucket := buckets[bucketId]
		counts := make([]*modelInputs.LogsHistogramBucketCount, 0, len(bucket))
		for _, level := range modelInputs.AllLogLevel {
			if _, ok := bucket[level]; !ok {
				bucket[level] = 0
			}
			counts = append(counts, &modelInputs.LogsHistogramBucketCount{
				Level: level,
				Count: bucket[level],
			})
		}

		histogram.Buckets = append(histogram.Buckets, &modelInputs.LogsHistogramBucket{
			BucketID: bucketId,
			Counts:   counts,
		})
	}

	return histogram, err
}

func (client *Client) LogsKeys(ctx context.Context, projectID int, startDate time.Time, endDate time.Time) ([]*modelInputs.LogKey, error) {
	sb := sqlbuilder.NewSelectBuilder()
	sb.Select("arrayJoin(LogAttributes.keys) as key, count() as cnt").
		From(LogsTable).
		Where(sb.Equal("ProjectId", projectID)).
		GroupBy("key").
		OrderBy("cnt DESC").
		Where(sb.LessEqualThan("toUInt64(toDateTime(Timestamp))", uint64(endDate.Unix()))).
		Where(sb.GreaterEqualThan("toUInt64(toDateTime(Timestamp))", uint64(startDate.Unix())))

	sql, args := sb.Build()

	span, _ := tracer.StartSpanFromContext(ctx, "logs", tracer.ResourceName("LogsKeys"))
	query, err := sqlbuilder.ClickHouse.Interpolate(sql, args)
	if err != nil {
		span.Finish(tracer.WithError(err))
		return nil, err
	}
	span.SetTag("Query", query)

	rows, err := client.conn.Query(ctx, sql, args...)

	if err != nil {
		return nil, err
	}

	keys := []*modelInputs.LogKey{}
	for rows.Next() {
		var (
			Key   string
			Count uint64
		)
		if err := rows.Scan(&Key, &Count); err != nil {
			return nil, err
		}

		keys = append(keys, &modelInputs.LogKey{
			Name: Key,
			Type: modelInputs.LogKeyTypeString, // For now, assume everything is a string
		})
	}

	for _, key := range modelInputs.AllReservedLogKey {
		keys = append(keys, &modelInputs.LogKey{
			Name: key.String(),
			Type: modelInputs.LogKeyTypeString,
		})
	}

	rows.Close()

	span.Finish(tracer.WithError(rows.Err()))
	return keys, rows.Err()

}

func (client *Client) LogsKeyValues(ctx context.Context, projectID int, keyName string, startDate time.Time, endDate time.Time) ([]string, error) {
	sb := sqlbuilder.NewSelectBuilder()

	switch keyName {
	case modelInputs.ReservedLogKeyLevel.String():
		sb.Select("DISTINCT SeverityText level").
			From(LogsTable).
			Where(sb.Equal("ProjectId", projectID)).
			Where(sb.NotEqual("level", "")).
			Limit(KeyValuesLimit)
	case modelInputs.ReservedLogKeySecureSessionID.String():
		sb.Select("DISTINCT SecureSessionId secure_session_id").
			From(LogsTable).
			Where(sb.Equal("ProjectId", projectID)).
			Where(sb.NotEqual("secure_session_id", "")).
			Limit(KeyValuesLimit)
	case modelInputs.ReservedLogKeySpanID.String():
		sb.Select("DISTINCT SpanId span_id").
			From(LogsTable).
			Where(sb.Equal("ProjectId", projectID)).
			Where(sb.NotEqual("span_id", "")).
			Limit(KeyValuesLimit)
	case modelInputs.ReservedLogKeyTraceID.String():
		sb.Select("DISTINCT TraceId trace_id").
			From(LogsTable).
			Where(sb.Equal("ProjectId", projectID)).
			Where(sb.NotEqual("trace_id", "")).
			Limit(KeyValuesLimit)
	case modelInputs.ReservedLogKeySource.String():
		sb.Select("DISTINCT Source source").
			From(LogsTable).
			Where(sb.Equal("ProjectId", projectID)).
			Where(sb.NotEqual("source", "")).
			Limit(KeyValuesLimit)
	case modelInputs.ReservedLogKeyServiceName.String():
		sb.Select("DISTINCT ServiceName service_name").
			From(LogsTable).
			Where(sb.Equal("ProjectId", projectID)).
			Where(sb.NotEqual("service_name", "")).
			Limit(KeyValuesLimit)
	default:
		sb.Select("DISTINCT LogAttributes [" + sb.Var(keyName) + "] as value").
			From(LogsTable).
			Where(sb.Equal("ProjectId", projectID)).
			Where("mapContains(LogAttributes, " + sb.Var(keyName) + ")").
			Limit(KeyValuesLimit)
	}

	sb.Where(sb.LessEqualThan("toUInt64(toDateTime(Timestamp))", uint64(endDate.Unix()))).
		Where(sb.GreaterEqualThan("toUInt64(toDateTime(Timestamp))", uint64(startDate.Unix())))

	sql, args := sb.Build()

	rows, err := client.conn.Query(ctx, sql, args...)

	if err != nil {
		return nil, err
	}

	values := []string{}
	for rows.Next() {
		var (
			Value string
		)
		if err := rows.Scan(&Value); err != nil {
			return nil, err
		}

		values = append(values, Value)
	}

	rows.Close()

	return values, rows.Err()
}

func makeSelectBuilder(selectStr string, projectID int, params modelInputs.LogsParamsInput, pagination Pagination) (*sqlbuilder.SelectBuilder, error) {
<<<<<<< HEAD
	sb := sqlbuilder.NewSelectBuilder()
	sb.Select(selectStr).
		From("logs").
		Where(sb.Equal("ProjectId", projectID))
=======
	filters := makeFilters(params.Query)
	sb := sqlbuilder.NewSelectBuilder()
	sb.Select(selectStr).From(LogsTable)

	// Clickhouse requires that PREWHERE clauses occur before WHERE clauses
	// sql-builder doesn't support PREWHERE natively so we use `SQL` which sets a marker
	// of where to place the raw SQL later when it is being built.
	// In this case, we are placing the marker after the `FROM` clause
	preWheres := []string{}
	for _, body := range filters.body {
		if strings.Contains(body, "%") {
			sb.Where("Body ILIKE" + sb.Var(body))
		} else {
			preWheres = append(preWheres, "hasTokenCaseInsensitive(Body, "+sb.Var(body)+")")
		}
	}

	if len(preWheres) > 0 {
		sb.SQL("PREWHERE " + strings.Join(preWheres, " AND "))
	}

	sb.Where(sb.Equal("ProjectId", projectID))
>>>>>>> db555976

	if pagination.After != nil && len(*pagination.After) > 1 {
		timestamp, uuid, err := decodeCursor(*pagination.After)
		if err != nil {
			return nil, err
		}

		// See https://dba.stackexchange.com/a/206811
		sb.Where(sb.LessEqualThan("toUInt64(toDateTime(Timestamp))", uint64(timestamp.Unix()))).
			Where(sb.GreaterEqualThan("toUInt64(toDateTime(Timestamp))", uint64(params.DateRange.StartDate.Unix()))).
			Where(
				sb.Or(
					sb.LessThan("toUInt64(toDateTime(Timestamp))", uint64(timestamp.Unix())),
					sb.LessThan("UUID", uuid),
				),
			).OrderBy(OrderForward)
	} else if pagination.At != nil && len(*pagination.At) > 1 {
		timestamp, uuid, err := decodeCursor(*pagination.At)
		if err != nil {
			return nil, err
		}
		sb.Where(sb.Equal("toUInt64(toDateTime(Timestamp))", uint64(timestamp.Unix()))).
			Where(sb.Equal("UUID", uuid))
	} else if pagination.Before != nil && len(*pagination.Before) > 1 {
		timestamp, uuid, err := decodeCursor(*pagination.Before)
		if err != nil {
			return nil, err
		}

		sb.Where(sb.GreaterEqualThan("toUInt64(toDateTime(Timestamp))", uint64(timestamp.Unix()))).
			Where(sb.LessEqualThan("toUInt64(toDateTime(Timestamp))", uint64(params.DateRange.EndDate.Unix()))).
			Where(
				sb.Or(
					sb.GreaterThan("toUInt64(toDateTime(Timestamp))", uint64(timestamp.Unix())),
					sb.GreaterThan("UUID", uuid),
				),
			).
			OrderBy(OrderBackward)
	} else {
		sb.Where(sb.LessEqualThan("toUInt64(toDateTime(Timestamp))", uint64(params.DateRange.EndDate.Unix()))).
			Where(sb.GreaterEqualThan("toUInt64(toDateTime(Timestamp))", uint64(params.DateRange.StartDate.Unix())))

		if !pagination.CountOnly { // count queries can't be ordered because we don't include Timestamp in the select
			sb.OrderBy(OrderForward)
		}

	}

<<<<<<< HEAD
	filters := makeFilters(params.Query)

	for _, body := range filters.body {
		if strings.Contains(body, "%") {
			sb.Where("Body ILIKE" + sb.Var(body))
		} else {
			sb.Where("hasTokenCaseInsensitive(Body, " + sb.Var(body) + ")")
		}
	}

	if len(filters.level) > 0 {
=======
	if filters.level != "" {
>>>>>>> db555976
		if strings.Contains(filters.level, "%") {
			sb.Where(sb.Like("SeverityText", filters.level))
		} else {
			sb.Where(sb.Equal("SeverityText", filters.level))
		}
	}

	if filters.secure_session_id != "" {
		if strings.Contains(filters.secure_session_id, "%") {
			sb.Where(sb.Like("SecureSessionId", filters.secure_session_id))
		} else {
			sb.Where(sb.Equal("SecureSessionId", filters.secure_session_id))
		}
	}

	if filters.span_id != "" {
		if strings.Contains(filters.span_id, "%") {
			sb.Where(sb.Like("SpanId", filters.span_id))
		} else {
			sb.Where(sb.Equal("SpanId", filters.span_id))
		}
	}

	if filters.trace_id != "" {
		if strings.Contains(filters.trace_id, "%") {
			sb.Where(sb.Like("TraceId", filters.trace_id))
		} else {
			sb.Where(sb.Equal("TraceId", filters.trace_id))
		}
	}

	if filters.source != "" {
		if strings.Contains(filters.source, "%") {
			sb.Where(sb.Like("Source", filters.source))
		} else {
			sb.Where(sb.Equal("Source", filters.source))
		}
	}

	if filters.service_name != "" {
		if strings.Contains(filters.service_name, "%") {
			sb.Where(sb.Like("ServiceName", filters.service_name))
		} else {
			sb.Where(sb.Equal("ServiceName", filters.service_name))
		}
	}

	for key, value := range filters.attributes {
		if strings.Contains(value, "%") {
			sb.Where(
				sb.Var(sqlbuilder.Buildf("LogAttributes[%s] LIKE %s", key, value)),
			)
		} else {
			sb.Where(
				sb.Var(sqlbuilder.Buildf("LogAttributes[%s] = %s", key, value)),
			)
		}
	}

	return sb, nil
}

type filters struct {
	body              []string
	level             string
	trace_id          string
	span_id           string
	secure_session_id string
	source            string
	service_name      string
	attributes        map[string]string
}

func makeFilters(query string) filters {
	filters := filters{
		attributes: make(map[string]string),
	}

	queries := splitQuery(query)

	for _, q := range queries {
		parts := strings.Split(q, ":")

		if len(parts) == 1 && len(parts[0]) > 0 {
			body := parts[0]

			if strings.Contains(body, "*") {
				body = strings.ReplaceAll(body, "*", "%")
				filters.body = append(filters.body, body)
			} else {
				splitBody := strings.FieldsFunc(body, isSeparator)
				filters.body = append(filters.body, splitBody...)
			}
		} else if len(parts) == 2 {
			key, value := parts[0], parts[1]

			wildcardValue := strings.ReplaceAll(value, "*", "%")

			switch key {
			case modelInputs.ReservedLogKeyLevel.String():
				filters.level = wildcardValue
			case modelInputs.ReservedLogKeySecureSessionID.String():
				filters.secure_session_id = wildcardValue
			case modelInputs.ReservedLogKeySpanID.String():
				filters.span_id = wildcardValue
			case modelInputs.ReservedLogKeyTraceID.String():
				filters.trace_id = wildcardValue
			case modelInputs.ReservedLogKeySource.String():
				filters.source = wildcardValue
			case modelInputs.ReservedLogKeyServiceName.String():
				filters.service_name = wildcardValue
			default:
				filters.attributes[key] = wildcardValue
			}
		}
	}

	return filters
}

func isSeparator(r rune) bool {
	return !unicode.IsLetter(r) && !unicode.IsDigit(r)
}

// Splits the query by spaces _unless_ it is quoted
// "some thing" => ["some", "thing"]
// "some thing 'spaced string' else" => ["some", "thing", "spaced string", "else"]
func splitQuery(query string) []string {
	var result []string
	inquote := false
	i := 0
	for j, c := range query {
		if c == '"' {
			inquote = !inquote
		} else if c == ' ' && !inquote {
			result = append(result, unquoteAndTrim(query[i:j]))
			i = j + 1
		}
	}
	return append(result, unquoteAndTrim(query[i:]))
}

func unquoteAndTrim(s string) string {
	return strings.ReplaceAll(strings.Trim(s, " "), `"`, "")
}

func expandJSON(logAttributes map[string]string) map[string]interface{} {
	gqlLogAttributes := make(map[string]interface{}, len(logAttributes))
	for i, v := range logAttributes {
		gqlLogAttributes[i] = v
	}

	out, err := flat.Unflatten(gqlLogAttributes, nil)
	if err != nil {
		return gqlLogAttributes
	}

	return out
}<|MERGE_RESOLUTION|>--- conflicted
+++ resolved
@@ -16,11 +16,8 @@
 	e "github.com/pkg/errors"
 )
 
-<<<<<<< HEAD
-=======
 const LogsTable = "logs"
 
->>>>>>> db555976
 func (client *Client) BatchWriteLogRows(ctx context.Context, logRows []*LogRow) error {
 	if len(logRows) == 0 {
 		return nil
@@ -406,12 +403,6 @@
 }
 
 func makeSelectBuilder(selectStr string, projectID int, params modelInputs.LogsParamsInput, pagination Pagination) (*sqlbuilder.SelectBuilder, error) {
-<<<<<<< HEAD
-	sb := sqlbuilder.NewSelectBuilder()
-	sb.Select(selectStr).
-		From("logs").
-		Where(sb.Equal("ProjectId", projectID))
-=======
 	filters := makeFilters(params.Query)
 	sb := sqlbuilder.NewSelectBuilder()
 	sb.Select(selectStr).From(LogsTable)
@@ -434,7 +425,6 @@
 	}
 
 	sb.Where(sb.Equal("ProjectId", projectID))
->>>>>>> db555976
 
 	if pagination.After != nil && len(*pagination.After) > 1 {
 		timestamp, uuid, err := decodeCursor(*pagination.After)
@@ -483,21 +473,7 @@
 
 	}
 
-<<<<<<< HEAD
-	filters := makeFilters(params.Query)
-
-	for _, body := range filters.body {
-		if strings.Contains(body, "%") {
-			sb.Where("Body ILIKE" + sb.Var(body))
-		} else {
-			sb.Where("hasTokenCaseInsensitive(Body, " + sb.Var(body) + ")")
-		}
-	}
-
-	if len(filters.level) > 0 {
-=======
 	if filters.level != "" {
->>>>>>> db555976
 		if strings.Contains(filters.level, "%") {
 			sb.Where(sb.Like("SeverityText", filters.level))
 		} else {
