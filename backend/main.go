package main

import (
	"flag"
	"net/http"
	"os"
	"strings"

	"github.com/DataDog/datadog-go/statsd"
	"github.com/go-chi/chi"
	"github.com/gorilla/handlers"
	"github.com/highlight-run/highlight/backend/model"
	storage "github.com/highlight-run/highlight/backend/object-storage"
	"github.com/highlight-run/highlight/backend/util"
	"github.com/highlight-run/highlight/backend/worker"
	"github.com/rs/cors"
	"github.com/sendgrid/sendgrid-go"
	"github.com/stripe/stripe-go/client"
	"gopkg.in/DataDog/dd-trace-go.v1/ddtrace/tracer"

	ghandler "github.com/99designs/gqlgen/graphql/handler"
	private "github.com/highlight-run/highlight/backend/private-graph/graph"
	privategen "github.com/highlight-run/highlight/backend/private-graph/graph/generated"
	public "github.com/highlight-run/highlight/backend/public-graph/graph"
	publicgen "github.com/highlight-run/highlight/backend/public-graph/graph/generated"
	rd "github.com/highlight-run/highlight/backend/redis"
	log "github.com/sirupsen/logrus"

	_ "gorm.io/gorm"
)

var (
	env          = os.Getenv("ENVIRONMENT")
	frontendURL  = os.Getenv("FRONTEND_URI")
	statsdHost   = os.Getenv("DD_STATSD_HOST")
	apmHost      = os.Getenv("DD_APM_HOST")
	landingURL   = os.Getenv("LANDING_PAGE_URI")
	sendgridKey  = os.Getenv("SENDGRID_API_KEY")
	stripeApiKey = os.Getenv("STRIPE_API_KEY")
	runtime      = flag.String("runtime", "all", "the runtime of the backend; either 1) dev (all runtimes) 2) worker 3) public-graph 4) private-graph")
)

var runtimeParsed util.Runtime

func init() {
	flag.Parse()
	if runtime == nil {
		log.Fatal("runtime is nil, provide a value")
	} else if !util.Runtime(*runtime).IsValid() {
		log.Fatalf("invalid runtime: %v", *runtime)
	}
	runtimeParsed = util.Runtime(*runtime)
}

func health(w http.ResponseWriter, r *http.Request) {
	w.Write([]byte("healthy"))
	return
}

func validateOrigin(request *http.Request, origin string) bool {
	if runtimeParsed == util.PrivateGraph {
		// From the highlight frontend, only the url is whitelisted.
		isPreviewEnv := strings.HasPrefix(origin, "https://frontend-pr-") && strings.HasSuffix(origin, ".onrender.com")
		if origin == frontendURL || origin == landingURL || isPreviewEnv {
			return true
		}
	} else if runtimeParsed == util.PublicGraph || runtimeParsed == util.All {
		return true
	}
	return false
}

var defaultPort = "8082"

func main() {
	port := os.Getenv("PORT")
	if port == "" {
		port = defaultPort
	}

	// Connect to the datadog daemon.
	_, err := statsd.New(statsdHost)
	if err != nil {
		log.Fatalf("error connecting to statsd: %v", err)
		return
	}

	if env == "prod" {
		tracer.Start(tracer.WithAgentAddr(apmHost))
		defer tracer.Stop()
	}

	rd.SetupRedisStore()
	db := model.SetupDB()

	stripeClient := &client.API{}
	stripeClient.Init(stripeApiKey, nil)

	storage, err := storage.NewStorageClient()
	if err != nil {
		log.Fatalf("error creating storage client: %v", err)
	}

	private.SetupAuthClient()
	privateResolver := &private.Resolver{
		DB:            db,
		MailClient:    sendgrid.NewSendClient(sendgridKey),
		StripeClient:  stripeClient,
		StorageClient: storage,
	}
	r := chi.NewMux()
	// Common middlewares for both the client/main graphs.
	r.Use(handlers.CompressHandler)
	// r.Use(func(h http.Handler) http.Handler {
	// 	return handlers.LoggingHandler(os.Stdout, h)
	// })
	r.Use(cors.New(cors.Options{
		AllowOriginRequestFunc: validateOrigin,
		AllowCredentials:       true,
		AllowedHeaders:         []string{"Highlight-Demo", "Content-Type", "Token", "Sentry-Trace"},
	}).Handler)
<<<<<<< HEAD
	// Maingraph logic
	r.Route("/private", func(r chi.Router) {
		r.Use(private.AdminMiddleWare)
		mainServer := ghandler.NewDefaultServer(privategen.NewExecutableSchema(
			privategen.Config{
				Resolvers: privateResolver,
			}),
		)
		mainServer.Use(util.NewTracer(util.PrivateGraph))
		r.Handle("/", mainServer)
	})
	// Clientgraph logic
	r.Route("/public", func(r chi.Router) {
		r.Use(public.ClientMiddleWare)
		clientServer := ghandler.NewDefaultServer(publicgen.NewExecutableSchema(
			publicgen.Config{
				Resolvers: &public.Resolver{
					DB: db,
				},
			}))
		clientServer.Use(util.NewTracer(util.PublicGraph))
		r.Handle("/", clientServer)
	})

	w := &worker.Worker{Resolver: privateResolver, S3Client: storage}
	log.Infof("listening with:\nruntime config: %v\ndoppler environment: %v\n", *runtime, os.Getenv("DOPPLER_ENCLAVE_ENVIRONMENT"))
	if runtimeParsed == util.All {
=======
	r.MethodFunc(http.MethodGet, "/health", health)

	/*
		Selectively turn on backends depending on the input flag
		If type is 'all', we run public-graph on /public and private-graph on /private
		If type is 'public-graph', we run public-graph on /
		If type is 'private-graph', we run private-graph on /
	*/
	if runtimeParsed == util.PrivateGraph || runtimeParsed == util.All {
		privateEndpoint := "/private"
		if runtimeParsed == util.PrivateGraph {
			privateEndpoint = "/"
		}
		r.Route(privateEndpoint, func(r chi.Router) {
			r.Use(private.PrivateMiddleware)
			privateServer := ghandler.NewDefaultServer(privategen.NewExecutableSchema(
				privategen.Config{
					Resolvers: privateResolver,
				}),
			)
			privateServer.Use(util.NewTracer(util.PrivateGraph))
			r.Handle("/", privateServer)
		})
	}
	if runtimeParsed == util.PublicGraph || runtimeParsed == util.All {
		publicEndpoint := "/public"
		if runtimeParsed == util.PublicGraph {
			publicEndpoint = "/"
		}
		r.Route(publicEndpoint, func(r chi.Router) {
			r.Use(public.PublicMiddleware)
			clientServer := ghandler.NewDefaultServer(publicgen.NewExecutableSchema(
				publicgen.Config{
					Resolvers: &public.Resolver{
						DB: db,
					},
				}))
			clientServer.Use(util.NewTracer(util.PublicGraph))
			r.Handle("/", clientServer)
		})
	}

	/*
		Decide what binary to run
		For the the 'worker' runtime, run only the worker.
		For the the 'all' runtime, run both the server and worker.
		For anything else, just run the server.
	*/
	log.Printf("runtime is: %v \n", runtimeParsed)
	log.Println("process running...")
	if runtimeParsed == util.Worker {
		w := &worker.Worker{R: privateResolver}
		w.Start()
	} else if runtimeParsed == util.All {
		w := &worker.Worker{R: privateResolver}
>>>>>>> b1b4b546
		go func() {
			w.Start()
		}()
		log.Fatal(http.ListenAndServe(":"+port, r))
	} else {
		log.Fatal(http.ListenAndServe(":"+port, r))
	}
}<|MERGE_RESOLUTION|>--- conflicted
+++ resolved
@@ -119,35 +119,6 @@
 		AllowCredentials:       true,
 		AllowedHeaders:         []string{"Highlight-Demo", "Content-Type", "Token", "Sentry-Trace"},
 	}).Handler)
-<<<<<<< HEAD
-	// Maingraph logic
-	r.Route("/private", func(r chi.Router) {
-		r.Use(private.AdminMiddleWare)
-		mainServer := ghandler.NewDefaultServer(privategen.NewExecutableSchema(
-			privategen.Config{
-				Resolvers: privateResolver,
-			}),
-		)
-		mainServer.Use(util.NewTracer(util.PrivateGraph))
-		r.Handle("/", mainServer)
-	})
-	// Clientgraph logic
-	r.Route("/public", func(r chi.Router) {
-		r.Use(public.ClientMiddleWare)
-		clientServer := ghandler.NewDefaultServer(publicgen.NewExecutableSchema(
-			publicgen.Config{
-				Resolvers: &public.Resolver{
-					DB: db,
-				},
-			}))
-		clientServer.Use(util.NewTracer(util.PublicGraph))
-		r.Handle("/", clientServer)
-	})
-
-	w := &worker.Worker{Resolver: privateResolver, S3Client: storage}
-	log.Infof("listening with:\nruntime config: %v\ndoppler environment: %v\n", *runtime, os.Getenv("DOPPLER_ENCLAVE_ENVIRONMENT"))
-	if runtimeParsed == util.All {
-=======
 	r.MethodFunc(http.MethodGet, "/health", health)
 
 	/*
@@ -199,11 +170,10 @@
 	log.Printf("runtime is: %v \n", runtimeParsed)
 	log.Println("process running...")
 	if runtimeParsed == util.Worker {
-		w := &worker.Worker{R: privateResolver}
+		w := &worker.Worker{Resolver: privateResolver, S3Client: storage}
 		w.Start()
 	} else if runtimeParsed == util.All {
-		w := &worker.Worker{R: privateResolver}
->>>>>>> b1b4b546
+		w := &worker.Worker{Resolver: privateResolver, S3Client: storage}
 		go func() {
 			w.Start()
 		}()
