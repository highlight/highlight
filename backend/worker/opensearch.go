package worker

import (
	"context"
	"fmt"
	"reflect"
	"time"

	"github.com/highlight-run/highlight/backend/model"
	"github.com/highlight-run/highlight/backend/opensearch"
	"github.com/openlyinc/pointy"
	e "github.com/pkg/errors"
	log "github.com/sirupsen/logrus"
	"gorm.io/gorm"
)

<<<<<<< HEAD
const BATCH_SIZE = 1
=======
const BATCH_SIZE = 2
>>>>>>> db555976

func (w *Worker) indexItem(ctx context.Context, index opensearch.Index, item interface{}) {
	val := reflect.ValueOf(item).Elem()
	id := val.FieldByName("ID").Int()

	// Add an item to the indexer
	if err := w.Resolver.OpenSearch.Index(index, id, nil, item); err != nil {
		log.WithContext(ctx).Error(e.Wrap(err, "OPENSEARCH_ERROR error adding field to the indexer"))
	}
}

func (w *Worker) IndexSessions(ctx context.Context, isUpdate bool) {
	results := &[]*model.Session{}

	inner := func(tx *gorm.DB, batch int) error {
		for _, result := range *results {
			fields := []*opensearch.OpenSearchField{}
			for _, field := range result.Fields {
				f := opensearch.OpenSearchField{
					Field:    field,
					Key:      field.Type + "_" + field.Name,
					KeyValue: field.Type + "_" + field.Name + "_" + field.Value,
				}
				fields = append(fields, &f)
			}
			os := opensearch.OpenSearchSession{
				Session: result,
				Fields:  fields,
			}
			w.indexItem(ctx, opensearch.IndexSessions, &os)
		}
		return nil
	}

	start := time.Now()
	query := w.Resolver.DB.Model(&model.Session{})
	if isUpdate {
		query = query.Where(fmt.Sprintf(`
			exists (
				select * 
				from retryables r 
				where r.deleted_at is null
				and r.type = 'OPENSEARCH_ERROR'
				and r.payload_type = '%s'
				and r.payload_id ~ '^[0-9]+$'
				and cast(r.payload_id as bigint) = sessions.id
				and r.created_at <= ?)`, opensearch.GetIndex(opensearch.IndexSessions)), start)
	}

<<<<<<< HEAD
	if err := query.Debug().Preload("Fields").
=======
	if err := query.Preload("Fields").
>>>>>>> db555976
		FindInBatches(results, BATCH_SIZE, inner).Error; err != nil {
		log.WithContext(ctx).Fatalf("OPENSEARCH_ERROR error querying objects: %+v", err)
	}

	if isUpdate {
		w.Resolver.DB.Exec(fmt.Sprintf(`
			update retryables r
			set deleted_at = now()
			where r.deleted_at is null
			and r.type = 'OPENSEARCH_ERROR'
			and r.payload_type = '%s'
			and r.created_at <= ?`, opensearch.GetIndex(opensearch.IndexSessions)), start)
	}
}

func (w *Worker) IndexErrorGroups(ctx context.Context, isUpdate bool) {
	start := time.Now()
	query := w.Resolver.DB.Model(&model.ErrorGroup{})
	if isUpdate {
		query = query.Where(fmt.Sprintf(`
			exists (
				select * 
				from retryables r 
				where r.deleted_at is null
				and r.type = 'OPENSEARCH_ERROR'
				and r.payload_type = '%s'
				and r.payload_id ~ '^[0-9]+$'
				and cast(r.payload_id as bigint) = error_groups.id
				and r.created_at <= ?)`, opensearch.GetIndex(opensearch.IndexErrorsCombined)), start)
	}

	rows, err := query.
		Order("created_at asc").Rows()
	if err != nil {
		log.WithContext(ctx).Fatalf("OPENSEARCH_ERROR error retrieving objects: %+v", err)
	}

	for rows.Next() {
		eg := model.ErrorGroup{}
		if err := w.Resolver.DB.ScanRows(rows, &eg); err != nil {
			log.WithContext(ctx).Fatalf("OPENSEARCH_ERROR error scanning rows: %+v", err)
		}
		var filename *string
		if eg.MappedStackTrace != nil {
			filename = model.GetFirstFilename(*eg.MappedStackTrace)
		} else {
			filename = model.GetFirstFilename(eg.StackTrace)
		}
		eg.FieldGroup = nil
		eg.Fields = nil
		eg.Environments = ""
		eg.MappedStackTrace = nil
		eg.StackTrace = ""
		os := opensearch.OpenSearchError{
			ErrorGroup: &eg,
			Fields:     nil,
			Filename:   filename,
		}
		if err := w.Resolver.OpenSearch.Index(opensearch.IndexErrorsCombined, int64(eg.ID), pointy.Int(0), os); err != nil {
			log.WithContext(ctx).Error(e.Wrap(err, "OPENSEARCH_ERROR error adding error group to the indexer (combined)"))
		}
	}

	if isUpdate {
		w.Resolver.DB.Exec(fmt.Sprintf(`
			update retryables r
			set deleted_at = now()
			where r.deleted_at is null
			and r.type = 'OPENSEARCH_ERROR'
			and r.payload_type = '%s'
			and r.created_at <= ?
			and r.payload_id not like 'child_%%'`, opensearch.GetIndex(opensearch.IndexErrorsCombined)), start)
	}
}

func (w *Worker) IndexErrorObjects(ctx context.Context, isUpdate bool) {
	start := time.Now()
	query := w.Resolver.DB.Model(&model.ErrorObject{})
	if isUpdate {
		query = query.Where(fmt.Sprintf(`
			exists (
				select * 
				from retryables r 
				where r.deleted_at is null
				and r.type = 'OPENSEARCH_ERROR'
				and r.payload_type = '%s'
				and r.payload_id ~ '^child_[0-9]+$'
				and cast(ltrim(r.payload_id, 'child_') as bigint) = error_objects.id
				and r.created_at <= ?)`, opensearch.GetIndex(opensearch.IndexErrorsCombined)), start)
	}

	rows, err := query.
		Order("created_at asc").Rows()

	if err != nil {
		log.WithContext(ctx).Fatalf("OPENSEARCH_ERROR error retrieving objects: %+v", err)
	}

	for rows.Next() {
		eo := model.ErrorObject{}
		if err := w.Resolver.DB.ScanRows(rows, &eo); err != nil {
			log.WithContext(ctx).Fatalf("OPENSEARCH_ERROR error scanning rows: %+v", err)
		}

		os := opensearch.OpenSearchErrorObject{
			Url:         eo.URL,
			Os:          eo.OS,
			Browser:     eo.Browser,
			Timestamp:   eo.Timestamp,
			Environment: eo.Environment,
		}

		if err := w.Resolver.OpenSearch.Index(opensearch.IndexErrorsCombined, int64(eo.ID), pointy.Int(eo.ErrorGroupID), os); err != nil {
			log.WithContext(ctx).Error(e.Wrap(err, "OPENSEARCH_ERROR error adding error object to the indexer (combined)"))
		}
	}

	if isUpdate {
		w.Resolver.DB.Exec(fmt.Sprintf(`
			update retryables r
			set deleted_at = now()
			where r.deleted_at is null
			and r.type = 'OPENSEARCH_ERROR'
			and r.payload_type = '%s'
			and r.created_at <= ?
			and r.payload_id like 'child_%%'`, opensearch.GetIndex(opensearch.IndexErrorsCombined)), start)
	}
}

func (w *Worker) IndexTable(ctx context.Context, index opensearch.Index, modelPrototype interface{}, isUpdate bool) {
	modelProto := modelPrototype

	start := time.Now()
	query := w.Resolver.DB.Model(modelProto)
	if isUpdate {
		table := "fields"
		if index == opensearch.IndexErrorFields {
			table = "error_fields"
		}
		query = query.Where(fmt.Sprintf(`
			exists (
				select * 
				from retryables r 
				where r.deleted_at is null
				and r.type = 'OPENSEARCH_ERROR'
				and r.payload_type = '%s'
				and r.payload_id ~ '^[0-9]+$'
				and cast(r.payload_id as bigint) = %s.id
				and r.created_at <= ?)`, opensearch.GetIndex(index), table), start)
	}

	rows, err := query.Order("created_at asc").Rows()
	if err != nil {
		log.WithContext(ctx).Fatalf("OPENSEARCH_ERROR error retrieving objects: %+v", err)
	}

	for rows.Next() {
		modelObj := modelPrototype
		if err := w.Resolver.DB.ScanRows(rows, modelObj); err != nil {
			log.WithContext(ctx).Fatalf("OPENSEARCH_ERROR error scanning rows: %+v", err)
		}

		w.indexItem(ctx, index, modelObj)
	}

	if isUpdate {
		w.Resolver.DB.Exec(fmt.Sprintf(`
			update retryables r
			set deleted_at = now()
			where r.deleted_at is null
			and r.type = 'OPENSEARCH_ERROR'
			and r.payload_type = '%s'
			and r.created_at <= ?`, opensearch.GetIndex(index)), start)
	}
}

const JOIN_MAPPINGS = `
{
	"properties": {
		"Event": {
			"type" : "text",
			"fields" : {
				"keyword" : {
					"type" : "keyword",
					"ignore_above" : 30000
				}
			}
		},
		"join_type": {
			"type": "join",
			"relations": {
				"parent": "child"
			}
		}
	}
}`

const NESTED_FIELD_MAPPINGS = `
{
	"properties": {
		"fields": {
			"properties": {
				"Key": {
					"type": "keyword",
					"normalizer": "lowercase",
					"fields": {
						"raw": { 
						  "type":  "keyword"
						}
					}
				},
				"KeyValue": {
					"type": "keyword",
					"normalizer": "lowercase",
					"ignore_above": 30000
				}
			}
		}
	}
}`

const FIELD_MAPPINGS = `
{
	"properties": {
		"Value": {
			"type": "search_as_you_type"
		}
	}
}`

// Had to write the "source" field as one line, wouldn't accept triple quotes
// even though it works in the OpenSearch dashboard.
const FIELD_APPEND_SCRIPT = `
{
	"script": {
		"lang": "painless",
		"source": "def ids = new ArrayList(); def existingParams = ctx._source[params.fieldName]; if (existingParams == null) { existingParams = new ArrayList(); ctx._source[params.fieldName] = existingParams; } for (int i = 0; i < existingParams.length; i += 1) { ids.add(existingParams.get(i).id); } for (def id : ids) { int len = params.toAppend.length; for (int i = len - 1; i >= 0; i--) { def cur_item_id = params.toAppend.get(i).id; if (id.equals(cur_item_id)) { params.toAppend.remove(i); } } } if (params.toAppend.length > 0) { ctx._source[params.fieldName].addAll(params.toAppend); } else { ctx.op = \"noop\"; }"
	}
}
`

func (w *Worker) InitIndexMappings(ctx context.Context) {
	if err := w.Resolver.OpenSearch.PutMapping(ctx, opensearch.IndexSessions, NESTED_FIELD_MAPPINGS); err != nil {
		log.WithContext(ctx).Warnf("OPENSEARCH_ERROR error creating session mappings: %+v", err)
	}
	if err := w.Resolver.OpenSearch.PutMapping(ctx, opensearch.IndexFields, FIELD_MAPPINGS); err != nil {
		log.WithContext(ctx).Warnf("OPENSEARCH_ERROR error creating field mappings: %+v", err)
	}
	if err := w.Resolver.OpenSearch.PutMapping(ctx, opensearch.IndexErrorFields, FIELD_MAPPINGS); err != nil {
		log.WithContext(ctx).Warnf("OPENSEARCH_ERROR error creating error field mappings: %+v", err)
	}
	if err := w.Resolver.OpenSearch.PutMapping(ctx, opensearch.IndexErrorsCombined, JOIN_MAPPINGS); err != nil {
		log.WithContext(ctx).Warnf("OPENSEARCH_ERROR error creating errors combined mappings: %+v", err)
	}
	if err := w.Resolver.OpenSearch.PutScript(ctx, opensearch.ScriptAppendFields, FIELD_APPEND_SCRIPT); err != nil {
		log.WithContext(ctx).Warnf("OPENSEARCH_ERROR error creating field append script: %+v", err)
	}
}<|MERGE_RESOLUTION|>--- conflicted
+++ resolved
@@ -14,11 +14,7 @@
 	"gorm.io/gorm"
 )
 
-<<<<<<< HEAD
-const BATCH_SIZE = 1
-=======
 const BATCH_SIZE = 2
->>>>>>> db555976
 
 func (w *Worker) indexItem(ctx context.Context, index opensearch.Index, item interface{}) {
 	val := reflect.ValueOf(item).Elem()
@@ -68,11 +64,7 @@
 				and r.created_at <= ?)`, opensearch.GetIndex(opensearch.IndexSessions)), start)
 	}
 
-<<<<<<< HEAD
-	if err := query.Debug().Preload("Fields").
-=======
 	if err := query.Preload("Fields").
->>>>>>> db555976
 		FindInBatches(results, BATCH_SIZE, inner).Error; err != nil {
 		log.WithContext(ctx).Fatalf("OPENSEARCH_ERROR error querying objects: %+v", err)
 	}
