package worker

import (
	"context"
	"sync"
	"time"

	e "github.com/pkg/errors"
	"github.com/samber/lo"

	"encoding/binary"

	"github.com/highlight-run/highlight/backend/clickhouse"
	"github.com/highlight-run/highlight/backend/email"
	"github.com/highlight-run/highlight/backend/hlog"
	kafkaqueue "github.com/highlight-run/highlight/backend/kafka-queue"
	"github.com/highlight-run/highlight/backend/model"
	"github.com/highlight-run/highlight/backend/pricing"
	privateModel "github.com/highlight-run/highlight/backend/private-graph/graph/model"
	"github.com/highlight-run/highlight/backend/util"
	log "github.com/sirupsen/logrus"
	"gopkg.in/DataDog/dd-trace-go.v1/ddtrace/tracer"
)

func (k *KafkaWorker) processWorkerError(ctx context.Context, task *kafkaqueue.Message, err error) {
	log.WithContext(ctx).Errorf("task %+v failed: %s", *task, err)
	if task.Failures >= task.MaxRetries {
		log.WithContext(ctx).Errorf("task %+v failed after %d retries", *task, task.Failures)
	} else {
		hlog.Histogram("worker.kafka.processed.taskFailures", float64(task.Failures), nil, 1)
	}
	task.Failures += 1
}

func (k *KafkaWorker) ProcessMessages(ctx context.Context) {
	for {
		func() {
			var err error
			defer util.Recover()
			s := tracer.StartSpan("processPublicWorkerMessage", tracer.ResourceName("worker.kafka.process"))
			s.SetTag("worker.goroutine", k.WorkerThread)
			defer s.Finish(tracer.WithError(err))

			s1 := tracer.StartSpan("worker.kafka.receiveMessage", tracer.ChildOf(s.Context()))
			task := k.KafkaQueue.Receive(ctx)
			s1.Finish()

			if task == nil {
				return
			} else if task.Type == kafkaqueue.HealthCheck {
				return
			}
			s.SetTag("taskType", task.Type)
			s.SetTag("partition", task.KafkaMessage.Partition)
			s.SetTag("partitionKey", string(task.KafkaMessage.Key))

			s2 := tracer.StartSpan("worker.kafka.processMessage", tracer.ChildOf(s.Context()))
			for i := 0; i <= task.MaxRetries; i++ {
				if err = k.Worker.processPublicWorkerMessage(tracer.ContextWithSpan(ctx, s), task); err != nil {
					k.processWorkerError(ctx, task, err)
				} else {
					break
				}
			}
			s.SetTag("taskFailures", task.Failures)
			s2.Finish(tracer.WithError(err))

			s3 := tracer.StartSpan("worker.kafka.commitMessage", tracer.ChildOf(s.Context()))
			k.KafkaQueue.Commit(ctx, task.KafkaMessage)
			s3.Finish()

			hlog.Incr("worker.kafka.processed.total", nil, 1)
		}()
	}
}

<<<<<<< HEAD
const DefaultBatchFlushSize = 128
const DefaultBatchedFlushTimeout = 1 * time.Second
=======
// BatchFlushSize set per https://clickhouse.com/docs/en/cloud/bestpractices/bulk-inserts
const BatchFlushSize = 8192
const BatchedFlushTimeout = 1 * time.Second
>>>>>>> de2de286

type KafkaWorker struct {
	KafkaQueue   *kafkaqueue.Queue
	Worker       *Worker
	WorkerThread int
}

func (k *KafkaBatchWorker) flushLogs(ctx context.Context) {
	s, _ := tracer.StartSpanFromContext(ctx, "kafkaBatchWorker", tracer.ResourceName("worker.kafka.batched.flushLogs"))
	s.SetTag("BatchSize", len(k.BatchBuffer.messageQueue))
	defer s.Finish()

	var oldestLogRow *clickhouse.LogRow
	var logRows []*clickhouse.LogRow

	var received int
	var lastMsg *kafkaqueue.Message
	func() {
		for {
			select {
			case lastMsg = <-k.BatchBuffer.messageQueue:
				switch lastMsg.Type {
				case kafkaqueue.PushLogs:
					logRows = append(logRows, lastMsg.PushLogs.LogRows...)
					for _, row := range lastMsg.PushLogs.LogRows {
						if oldestLogRow == nil || row.Timestamp.Before(oldestLogRow.Timestamp) {
							oldestLogRow = row
						}
					}
					received += len(lastMsg.PushLogs.LogRows)
				}
				if received >= k.BatchFlushSize {
					return
				}
			default:
				return
			}
		}
	}()

	timestampByProject := map[uint32]time.Time{}
	workspaceByProject := map[uint32]*model.Workspace{}
	for _, row := range logRows {
		if row.Timestamp.After(timestampByProject[row.ProjectId]) {
			timestampByProject[row.ProjectId] = row.Timestamp
			workspaceByProject[row.ProjectId] = nil
		}
	}

	spanTs, ctxTs := tracer.StartSpanFromContext(ctx, "kafkaBatchWorker", tracer.ResourceName("worker.kafka.batched.setTimestamps"))
	for projectId, timestamp := range timestampByProject {
		err := k.Worker.Resolver.Redis.SetLastLogTimestamp(ctxTs, int(projectId), timestamp)
		if err != nil {
			log.WithContext(ctxTs).WithError(err).Errorf("failed to set last log timestamp for project %d", projectId)
		}
	}
	spanTs.Finish()

	spanW, ctxW := tracer.StartSpanFromContext(ctx, "kafkaBatchWorker", tracer.ResourceName("worker.kafka.batched.checkBillingQuotas"))

	// If it's saved in Redis that a project has exceeded / not exceeded
	// its quota, use that value. Else, add the projectId to a list of
	// projects to query.
	quotaExceededByProject := map[uint32]bool{}
	projectsToQuery := []uint32{}
	for projectId := range workspaceByProject {
		exceeded, err := k.Worker.Resolver.Redis.IsBillingQuotaExceeded(ctxW, int(projectId), pricing.ProductTypeLogs)
		if err != nil {
			log.WithContext(ctxW).Error(err)
			continue
		}
		if exceeded != nil {
			quotaExceededByProject[projectId] = *exceeded
		} else {
			projectsToQuery = append(projectsToQuery, projectId)
		}
	}

	// For any projects to query, get the associated workspace,
	// check if that workspace is within the logs quota,
	// and write the result to redis.
	for _, projectId := range projectsToQuery {
		var project model.Project
		if err := k.Worker.Resolver.DB.Model(&project).
			Where("id = ?", projectId).Find(&project).Error; err != nil {
			log.WithContext(ctxW).Error(e.Wrap(err, "error querying project"))
			continue
		}

		var workspace model.Workspace
		if err := k.Worker.Resolver.DB.Model(&workspace).
			Where("id = ?", project.WorkspaceID).Find(&workspace).Error; err != nil {
			log.WithContext(ctxW).Error(e.Wrap(err, "error querying workspace"))
			continue
		}

		projects := []model.Project{}
		if err := k.Worker.Resolver.DB.Order("name ASC").Model(&workspace).Association("Projects").Find(&projects); err != nil {
			log.WithContext(ctxW).Error(e.Wrap(err, "error querying associated projects"))
			continue
		}
		workspace.Projects = projects

		withinBillingQuota, quotaPercent := k.Worker.PublicResolver.IsWithinQuota(ctxW, pricing.ProductTypeLogs, &workspace, time.Now())
		quotaExceededByProject[projectId] = !withinBillingQuota
		if err := k.Worker.Resolver.Redis.SetBillingQuotaExceeded(ctxW, int(projectId), pricing.ProductTypeLogs, !withinBillingQuota); err != nil {
			log.WithContext(ctxW).Error(err)
		}

		// Send alert emails if above the relevant thresholds
		go func() {
			defer util.Recover()
			if quotaPercent >= 1 {
				if err := model.SendBillingNotifications(ctx, k.Worker.PublicResolver.DB, k.Worker.PublicResolver.MailClient, email.BillingLogsUsage100Percent, &workspace); err != nil {
					log.WithContext(ctx).Error(e.Wrap(err, "failed to send billing notifications"))
				}
			} else if quotaPercent >= .8 {
				if err := model.SendBillingNotifications(ctx, k.Worker.PublicResolver.DB, k.Worker.PublicResolver.MailClient, email.BillingLogsUsage80Percent, &workspace); err != nil {
					log.WithContext(ctx).Error(e.Wrap(err, "failed to send billing notifications"))
				}
			}
		}()
	}

	spanW.Finish()

	var markBackendSetupProjectIds []uint32
	var filteredRows []*clickhouse.LogRow
	for _, logRow := range logRows {
		if logRow.Source == privateModel.LogSourceBackend {
			markBackendSetupProjectIds = append(markBackendSetupProjectIds, logRow.ProjectId)
		}

		// Filter out any log rows for projects where the log quota has been exceeded
		if quotaExceededByProject[logRow.ProjectId] {
			continue
		}
		filteredRows = append(filteredRows, logRow)
	}

	wSpan, wCtx := tracer.StartSpanFromContext(ctx, "kafkaBatchWorker", tracer.ResourceName("worker.kafka.batched.process"))
	wSpan.SetTag("BatchSize", len(k.BatchBuffer.messageQueue))
	wSpan.SetTag("NumProjects", len(workspaceByProject))
	for _, projectId := range markBackendSetupProjectIds {
		err := k.Worker.PublicResolver.MarkBackendSetupImpl(wCtx, int(projectId), model.MarkBackendSetupTypeLogs)
		if err != nil {
			log.WithContext(wCtx).WithError(err).Error("failed to mark backend logs setup")
		}
	}

	span, ctxT := tracer.StartSpanFromContext(wCtx, "kafkaBatchWorker", tracer.ResourceName("worker.kafka.batched.clickhouse"))
	span.SetTag("NumLogRows", len(logRows))
	span.SetTag("NumFilteredRows", len(filteredRows))
	span.SetTag("PayloadSizeBytes", binary.Size(filteredRows))
	if oldestLogRow != nil {
		span.SetTag("MaxIngestDelay", time.Since(oldestLogRow.Timestamp))
	}
	err := k.Worker.PublicResolver.Clickhouse.BatchWriteLogRows(ctxT, filteredRows)
	if err != nil {
		log.WithContext(ctxT).WithError(err).Error("failed to batch write to clickhouse")
	}
	span.Finish(tracer.WithError(err))
	wSpan.Finish()

	if lastMsg != nil {
		k.KafkaQueue.Commit(ctx, lastMsg.KafkaMessage)
	}
	k.BatchBuffer.lastMessage = nil
}

func (k *KafkaBatchWorker) flushDataSync(ctx context.Context) {
	s, _ := tracer.StartSpanFromContext(ctx, "kafkaBatchWorker", tracer.ResourceName("worker.kafka.batched.flushDataSync"))
	s.SetTag("BatchSize", len(k.BatchBuffer.messageQueue))
	defer s.Finish()

	var sessionIds []int

	var lastMsg *kafkaqueue.Message
	func() {
		for {
			select {
			case lastMsg = <-k.BatchBuffer.messageQueue:
				switch lastMsg.Type {
				case kafkaqueue.SessionDataSync:
					sessionIds = append(sessionIds, lastMsg.SessionDataSync.SessionID)
				}
				if len(sessionIds) >= k.BatchFlushSize {
					return
				}
			default:
				return
			}
		}
	}()

	sessionIds = lo.Uniq(sessionIds)
	if len(sessionIds) > 0 {
		sessionObjs := []*model.Session{}
		if err := k.Worker.PublicResolver.DB.Model(&model.Session{}).Preload("ViewedByAdmins").Where("id in ?", sessionIds).Find(&sessionObjs).Error; err != nil {
			log.WithContext(ctx).Error(err)
		}
		type sessionField struct {
			SessionID int
			FieldID   int64
		}

		fieldObjs := []*model.Field{}
		if err := k.Worker.PublicResolver.DB.Model(&model.Field{}).Where("id IN (SELECT field_id FROM session_fields sf WHERE sf.session_id IN ?)", sessionIds).Find(&fieldObjs).Error; err != nil {
			log.WithContext(ctx).Error(err)
		}
		fieldsById := lo.KeyBy(fieldObjs, func(f *model.Field) int64 {
			return f.ID
		})

		sessionFieldObjs := []*sessionField{}
		if err := k.Worker.PublicResolver.DB.Table("session_fields").Where("session_id IN ?", sessionIds).Find(&sessionFieldObjs).Error; err != nil {
			log.WithContext(ctx).Error(err)
		}
		sessionToFields := lo.GroupBy(sessionFieldObjs, func(sf *sessionField) int {
			return sf.SessionID
		})

		for _, session := range sessionObjs {
			session.Fields = lo.Map(sessionToFields[session.ID], func(sf *sessionField, _ int) *model.Field {
				return fieldsById[sf.FieldID]
			})
		}

		if err := k.Worker.PublicResolver.Clickhouse.WriteSessions(ctx, sessionObjs); err != nil {
			log.WithContext(ctx).Error(err)
		}
	}

	if lastMsg != nil {
		k.KafkaQueue.Commit(ctx, lastMsg.KafkaMessage)
	}
	k.BatchBuffer.lastMessage = nil
}

func (k *KafkaBatchWorker) ProcessMessages(ctx context.Context, flush func(context.Context)) {
	for {
		func() {
			defer util.Recover()
			s, ctx := tracer.StartSpanFromContext(ctx, "kafkaWorker", tracer.ResourceName("worker.kafka.batched.process"))
			s.SetTag("worker.goroutine", k.WorkerThread)
			s.SetTag("BatchSize", len(k.BatchBuffer.messageQueue))
			defer s.Finish()

			k.BatchBuffer.flushLock.Lock()
			if k.BatchBuffer.lastMessage != nil && time.Since(*k.BatchBuffer.lastMessage) > k.BatchedFlushTimeout {
				s.SetTag("OldestMessage", time.Since(*k.BatchBuffer.lastMessage))
				flush(ctx)
			}
			k.BatchBuffer.flushLock.Unlock()

			s1, _ := tracer.StartSpanFromContext(ctx, "kafkaWorker", tracer.ResourceName("worker.kafka.batched.receive"))
			task := k.KafkaQueue.Receive(ctx)
			s1.Finish()
			if task == nil {
				return
			} else if task.Type == kafkaqueue.HealthCheck {
				return
			}

			k.BatchBuffer.messageQueue <- task

			k.BatchBuffer.flushLock.Lock()
			if k.BatchBuffer.lastMessage == nil {
				t := time.Now()
				k.BatchBuffer.lastMessage = &t
			}
			if len(k.BatchBuffer.messageQueue) >= k.BatchFlushSize {
				flush(ctx)
			}
			k.BatchBuffer.flushLock.Unlock()
		}()
	}
}

type KafkaBatchWorker struct {
	KafkaQueue          *kafkaqueue.Queue
	Worker              *Worker
	WorkerThread        int
	BatchBuffer         *KafkaBatchBuffer
	BatchFlushSize      int
	BatchedFlushTimeout time.Duration
}

type KafkaBatchBuffer struct {
	lastMessage  *time.Time
	messageQueue chan *kafkaqueue.Message
	flushLock    sync.Mutex
}<|MERGE_RESOLUTION|>--- conflicted
+++ resolved
@@ -74,14 +74,9 @@
 	}
 }
 
-<<<<<<< HEAD
-const DefaultBatchFlushSize = 128
+// BatchFlushSize set per https://clickhouse.com/docs/en/cloud/bestpractices/bulk-inserts
+const DefaultBatchFlushSize = 8192
 const DefaultBatchedFlushTimeout = 1 * time.Second
-=======
-// BatchFlushSize set per https://clickhouse.com/docs/en/cloud/bestpractices/bulk-inserts
-const BatchFlushSize = 8192
-const BatchedFlushTimeout = 1 * time.Second
->>>>>>> de2de286
 
 type KafkaWorker struct {
 	KafkaQueue   *kafkaqueue.Queue
