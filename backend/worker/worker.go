--- conflicted
+++ resolved
@@ -379,8 +379,6 @@
 			log.Error(errors.Wrap(err, "failed to process IdentifySession task"))
 			return err
 		}
-<<<<<<< HEAD
-=======
 	case kafkaqueue.AddTrackProperties:
 		if task.AddTrackProperties == nil {
 			break
@@ -393,7 +391,6 @@
 			log.Error(errors.Wrap(err, "failed to process AddTrackProperties task"))
 			return err
 		}
->>>>>>> 5f2c6d42
 	case kafkaqueue.AddSessionProperties:
 		if task.AddSessionProperties == nil {
 			break
