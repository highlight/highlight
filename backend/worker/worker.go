package worker

import (
	"container/list"
	"context"
	"encoding/json"
	"fmt"
	"io"
	"math"
	"math/rand"
	"os"
	"sort"
	"strconv"
	"time"

	"gorm.io/gorm"

	highlightErrors "github.com/highlight-run/highlight/backend/errors"

	"github.com/pkg/errors"
	e "github.com/pkg/errors"
	log "github.com/sirupsen/logrus"
	"golang.org/x/sync/errgroup"
	"gopkg.in/DataDog/dd-trace-go.v1/ddtrace/tracer"

	parse "github.com/highlight-run/highlight/backend/event-parse"
	"github.com/highlight-run/highlight/backend/hlog"
	metric_monitor "github.com/highlight-run/highlight/backend/jobs/metric-monitor"
	"github.com/highlight-run/highlight/backend/model"
	storage "github.com/highlight-run/highlight/backend/object-storage"
	"github.com/highlight-run/highlight/backend/opensearch"
	"github.com/highlight-run/highlight/backend/payload"
	"github.com/highlight-run/highlight/backend/pricing"
	mgraph "github.com/highlight-run/highlight/backend/private-graph/graph"
	publicModel "github.com/highlight-run/highlight/backend/public-graph/graph/model"
	"github.com/highlight-run/highlight/backend/util"
	"github.com/highlight-run/workerpool"
)

// Worker is a job runner that parses sessions
const MIN_INACTIVE_DURATION = 10

// For active and inactive segment calculation
const INACTIVE_THRESHOLD = 0.02

// Stop trying to reprocess a session if its retry count exceeds this
const MAX_RETRIES = 5

type Worker struct {
	Resolver *mgraph.Resolver
	S3Client *storage.StorageClient
}

func (w *Worker) pushToObjectStorage(ctx context.Context, s *model.Session, migrationState *string, payloadManager *payload.PayloadManager) error {
	if err := w.Resolver.DB.Model(&model.Session{}).Where(
		&model.Session{Model: model.Model{ID: s.ID}},
	).Updates(
		&model.Session{MigrationState: migrationState},
	).Error; err != nil {
		return errors.Wrap(err, "error updating session to processed status")
	}

	if err := w.Resolver.OpenSearch.Update(opensearch.IndexSessions, s.ID, map[string]interface{}{"migration_state": migrationState}); err != nil {
		return e.Wrap(err, "error updating session in opensearch")
	}

	totalPayloadSize, err := w.S3Client.PushFilesToS3(ctx, s.ID, s.ProjectID, storage.S3SessionsPayloadBucketName, payloadManager)
	// If this is unsucessful, return early (we treat this session as if it is stored in psql).
	if err != nil {
		return errors.Wrap(err, "error pushing files to s3")
	}

	// Mark this session as stored in S3.
	if err := w.Resolver.DB.Model(&model.Session{}).Where(
		&model.Session{Model: model.Model{ID: s.ID}},
	).Updates(
		&model.Session{ObjectStorageEnabled: &model.T, PayloadSize: &totalPayloadSize, DirectDownloadEnabled: true, AllObjectsCompressed: true},
	).Error; err != nil {
		return errors.Wrap(err, "error updating session to storage enabled")
	}

	if err := w.Resolver.OpenSearch.Update(opensearch.IndexSessions, s.ID, map[string]interface{}{
		"object_storage_enabled":  true,
		"payload_size":            totalPayloadSize,
		"direct_download_enabled": true,
	}); err != nil {
		return e.Wrap(err, "error updating session in opensearch")
	}

	return nil
}

func (w *Worker) scanSessionPayload(ctx context.Context, manager *payload.PayloadManager, s *model.Session) error {
	// Fetch/write events.
	eventRows, err := w.Resolver.DB.Model(&model.EventsObject{}).
		Where(&model.EventsObject{SessionID: s.ID}).
		Order("substring(events, '\"timestamp\":[0-9]+') asc").Rows()
	if err != nil {
		return errors.Wrap(err, "error retrieving events objects")
	}
	var numberOfRows int64 = 0
	eventsWriter := manager.Events.Writer()
	for eventRows.Next() {
		eventObject := model.EventsObject{}
		err := w.Resolver.DB.ScanRows(eventRows, &eventObject)
		if err != nil {
			return errors.Wrap(err, "error scanning event row")
		}
		if err := eventsWriter.Write(&eventObject); err != nil {
			return errors.Wrap(err, "error writing event row")
		}
		if err := manager.EventsCompressed.WriteObject(&eventObject, &payload.EventsUnmarshalled{}); err != nil {
			return errors.Wrap(err, "error writing compressed event row")
		}
		numberOfRows += 1
	}
	manager.Events.Length = numberOfRows
	if err := manager.EventsCompressed.Close(); err != nil {
		return errors.Wrap(err, "error closing compressed events writer")
	}

	// Fetch/write resources.
	resourcesRows, err := w.Resolver.DB.Model(&model.ResourcesObject{}).Where(&model.ResourcesObject{SessionID: s.ID}).Order("created_at asc").Rows()
	if err != nil {
		return errors.Wrap(err, "error retrieving resources objects")
	}
	resourceWriter := manager.Resources.Writer()
	numberOfRows = 0
	for resourcesRows.Next() {
		resourcesObject := model.ResourcesObject{}
		err := w.Resolver.DB.ScanRows(resourcesRows, &resourcesObject)
		if err != nil {
			return errors.Wrap(err, "error scanning resource row")
		}
		if err := resourceWriter.Write(&resourcesObject); err != nil {
			return errors.Wrap(err, "error writing resource row")
		}
		if err := manager.ResourcesCompressed.WriteObject(&resourcesObject, &payload.ResourcesUnmarshalled{}); err != nil {
			return errors.Wrap(err, "error writing compressed event row")
		}
		numberOfRows += 1
	}
	manager.Resources.Length = numberOfRows
	if err := manager.ResourcesCompressed.Close(); err != nil {
		return errors.Wrap(err, "error closing compressed resources writer")
	}

	// Fetch/write messages.
	messageRows, err := w.Resolver.DB.Model(&model.MessagesObject{}).Where(&model.MessagesObject{SessionID: s.ID}).Order("created_at asc").Rows()
	if err != nil {
		return errors.Wrap(err, "error retrieving messages objects")
	}

	numberOfRows = 0
	messagesWriter := manager.Messages.Writer()
	for messageRows.Next() {
		messageObject := model.MessagesObject{}
		if err := w.Resolver.DB.ScanRows(messageRows, &messageObject); err != nil {
			return errors.Wrap(err, "error scanning message row")
		}
		if err := messagesWriter.Write(&messageObject); err != nil {
			return errors.Wrap(err, "error writing messages object")
		}
		if err := manager.MessagesCompressed.WriteObject(&messageObject, &payload.MessagesUnmarshalled{}); err != nil {
			return errors.Wrap(err, "error writing compressed event row")
		}
		numberOfRows += 1
	}
	manager.Messages.Length = numberOfRows
	if err := manager.MessagesCompressed.Close(); err != nil {
		return errors.Wrap(err, "error closing compressed messages writer")
	}
	return nil
}

// Delete data for any sessions created > 4 hours ago
// if all session data has been written to s3
func (w *Worker) DeleteCompletedSessions() {
	lookbackPeriod := 4*60 + 10 // 4h10m

	baseQuery := `
				DELETE
				FROM %s o
				USING sessions s
				WHERE o.session_id = s.id
				AND s.object_storage_enabled = True
				AND s.payload_updated_at < s.lock
				AND s.created_at < NOW() - (? * INTERVAL '1 MINUTE')
				AND s.created_at > NOW() - INTERVAL '1 WEEK'`

	for _, table := range []string{"events_objects", "resources_objects", "messages_objects"} {
		deleteSpan, _ := tracer.StartSpanFromContext(context.Background(), "worker.deleteObjects",
			tracer.ResourceName("worker.deleteObjects"), tracer.Tag("table", table))
		if err := w.Resolver.DB.Exec(fmt.Sprintf(baseQuery, table), lookbackPeriod).Error; err != nil {
			log.Error(e.Wrapf(err, "error deleting expired objects from %s", table))
		}
		deleteSpan.Finish()
	}
}

func (w *Worker) processSession(ctx context.Context, s *model.Session) error {
	sessionIdString := os.Getenv("SESSION_FILE_PATH_PREFIX") + strconv.FormatInt(int64(s.ID), 10)

	payloadManager, err := payload.NewPayloadManager(sessionIdString)
	if err != nil {
		return errors.Wrap(err, "error creating payload manager")
	}
	defer payloadManager.Close()

	if err := w.scanSessionPayload(ctx, payloadManager, s); err != nil {
		return errors.Wrap(err, "error scanning session payload")
	}

	// Measure payload sizes.
	if err := payloadManager.ReportPayloadSizes(); err != nil {
		return errors.Wrap(err, "error reporting payload sizes")
	}

	//Delete the session if there's no events.
	if payloadManager.Events.Length == 0 && s.Length <= 0 {
		log.WithFields(log.Fields{"session_id": s.ID, "project_id": s.ProjectID, "identifier": s.Identifier,
			"session_obj": s}).Warnf("deleting session with no events (session_id=%d, identifier=%s, is_in_obj_already=%v, processed=%v)", s.ID, s.Identifier, s.ObjectStorageEnabled, s.Processed)
		s.Excluded = &model.T
		s.Processed = &model.T
		if err := w.Resolver.DB.Table(model.SESSIONS_TBL).Model(&model.Session{Model: model.Model{ID: s.ID}}).Updates(s).Error; err != nil {
			log.WithFields(log.Fields{"session_id": s.ID, "project_id": s.ProjectID, "identifier": s.Identifier,
				"session_obj": s}).Warnf("error excluding session with no events (session_id=%d, identifier=%s, is_in_obj_already=%v, processed=%v): %v", s.ID, s.Identifier, s.ObjectStorageEnabled, s.Processed, err)
		}

		if err := w.Resolver.OpenSearch.Update(opensearch.IndexSessions, s.ID, map[string]interface{}{
			"Excluded":  true,
			"processed": true,
		}); err != nil {
			return e.Wrap(err, "error updating session in opensearch")
		}

		return nil
	}

	payloadManager.SeekStart()

	var userInteractionEvents []*parse.ReplayEvent
	accumulator := MakeEventProcessingAccumulator(s.SecureID)
	p := payload.NewPayloadReadWriter(payloadManager.GetFile(payload.Events))
	re := p.Reader()
	hasNext := true
	for hasNext {
		se, err := re.Next()
		if err != nil {
			if !errors.Is(err, io.EOF) {
				return e.Wrap(err, "error reading next line")
			}
			hasNext = false
		}
		if se != nil && *se != "" {
			eventsObject := model.EventsObject{Events: *se}
			accumulator = processEventChunk(accumulator, eventsObject)
			if accumulator.Error != nil {
				return e.Wrap(accumulator.Error, "error processing event chunk")
			}
			userInteractionEvents = append(userInteractionEvents, accumulator.UserInteractionEvents...)

			if len(accumulator.EventsForTimelineIndicator) > 0 {
				var eventsForTimelineIndicator []*model.TimelineIndicatorEvent
				for _, customEvent := range accumulator.EventsForTimelineIndicator {
					var parsedData model.JSONB
					err = json.Unmarshal(customEvent.Data, &parsedData)
					if err != nil {
						return e.Wrap(err, "error processing event chunk")
					}
					eventsForTimelineIndicator = append(eventsForTimelineIndicator, &model.TimelineIndicatorEvent{
						SessionSecureID: s.SecureID,
						Timestamp:       customEvent.TimestampRaw,
						SID:             customEvent.SID,
						Type:            int(customEvent.Type),
						Data:            parsedData,
					})
				}
				if err := w.Resolver.DB.Create(eventsForTimelineIndicator).Error; err != nil {
					log.Error(e.Wrap(err, "error creating events for timeline indicator"))
				}
			}
		}
	}
	for i, r := range accumulator.RageClickSets {
		r.SessionSecureID = s.SecureID
		r.ProjectID = s.ProjectID
		accumulator.RageClickSets[i] = r
	}
	hasRageClicks := len(accumulator.RageClickSets) > 0
	if hasRageClicks {
		if err := w.Resolver.DB.Create(&accumulator.RageClickSets).Error; err != nil {
			log.Error(e.Wrap(err, "error creating rage click sets"))
		}
	}

	if err := w.Resolver.DB.Where("session_secure_id = ?", s.SecureID).Delete(&model.SessionInterval{}).Error; err != nil {
		log.Error(e.Wrap(err, "error deleting outdated session intervals"))
	}

	userInteractionEvents = append(userInteractionEvents, []*parse.ReplayEvent{{
		Timestamp: accumulator.FirstEventTimestamp,
	}, {
		Timestamp: accumulator.LastEventTimestamp,
	}}...)

	// sort events by timestamp since calculations assume this
	sort.Slice(userInteractionEvents, func(i, j int) bool {
		return userInteractionEvents[i].Timestamp.UnixNano() < userInteractionEvents[j].Timestamp.UnixNano()
	})

	var allIntervals []model.SessionInterval
	startTime := userInteractionEvents[0].Timestamp
	var activeInterval bool
	for i := 1; i < len(userInteractionEvents); i++ {
		currentEvent := userInteractionEvents[i-1]
		nextEvent := userInteractionEvents[i]
		diff := nextEvent.Timestamp.Sub(currentEvent.Timestamp)
		intervalDiff := currentEvent.Timestamp.Sub(startTime)
		if diff.Seconds() <= MIN_INACTIVE_DURATION {
			if i == 1 {
				activeInterval = model.T
			}
			if !activeInterval {
				allIntervals = append(allIntervals, model.SessionInterval{
					SessionSecureID: s.SecureID,
					StartTime:       startTime,
					EndTime:         currentEvent.Timestamp,
					Duration:        int(intervalDiff.Milliseconds()),
					Active:          model.F,
				})
				startTime = currentEvent.Timestamp
				activeInterval = model.T
			}
		} else {
			if i == 1 {
				activeInterval = model.F
			}
			if activeInterval {
				allIntervals = append(allIntervals, model.SessionInterval{
					SessionSecureID: s.SecureID,
					StartTime:       startTime,
					EndTime:         currentEvent.Timestamp,
					Duration:        int(intervalDiff.Milliseconds()),
					Active:          model.T,
				})
				startTime = currentEvent.Timestamp
				activeInterval = model.F
			}
		}
		if i == len(userInteractionEvents)-1 {
			allIntervals = append(allIntervals, model.SessionInterval{
				SessionSecureID: s.SecureID,
				StartTime:       startTime,
				EndTime:         nextEvent.Timestamp,
				Duration:        int(nextEvent.Timestamp.Sub(startTime).Milliseconds()),
				Active:          activeInterval,
			})
		}
	}

	if len(allIntervals) < 1 {
		return nil
	}
	// Merges inactive segments that are less than a threshold into surrounding active sessions
	var finalIntervals []model.SessionInterval
	startInterval := allIntervals[0]
	sessionLength := float64(CalculateSessionLength(accumulator.FirstEventTimestamp, accumulator.LastEventTimestamp).Milliseconds())
	for i := 1; i < len(allIntervals); i++ {
		currentInterval := allIntervals[i-1]
		nextInterval := allIntervals[i]
		if (!nextInterval.Active && nextInterval.Duration > int(INACTIVE_THRESHOLD*sessionLength)) || (!currentInterval.Active && currentInterval.Duration > int(INACTIVE_THRESHOLD*sessionLength)) {
			finalIntervals = append(finalIntervals, model.SessionInterval{
				SessionSecureID: s.SecureID,
				StartTime:       startInterval.StartTime,
				EndTime:         currentInterval.EndTime,
				Duration:        int(currentInterval.EndTime.Sub(startInterval.StartTime).Milliseconds()),
				Active:          currentInterval.Active,
			})
			startInterval = nextInterval
		}
	}
	if len(allIntervals) > 0 {
		finalIntervals = append(finalIntervals, model.SessionInterval{
			SessionSecureID: s.SecureID,
			StartTime:       startInterval.StartTime,
			EndTime:         allIntervals[len(allIntervals)-1].EndTime,
			Duration:        int(allIntervals[len(allIntervals)-1].EndTime.Sub(startInterval.StartTime).Milliseconds()),
			Active:          allIntervals[len(allIntervals)-1].Active,
		})
	}

	if err := w.Resolver.DB.Create(finalIntervals).Error; err != nil {
		log.Error(e.Wrap(err, "error creating session activity intervals"))
	}

	var eventCountsLen int64 = 100
	window := float64(accumulator.LastEventTimestamp.Sub(accumulator.FirstEventTimestamp).Milliseconds()) / float64(eventCountsLen)
	eventCounts := make([]int64, eventCountsLen)
	for t, c := range accumulator.TimestampCounts {
		i := int64(math.Round(float64(t.Sub(accumulator.FirstEventTimestamp).Milliseconds()) / window))
		if i < 0 {
			i = 0
		} else if i > 99 {
			i = 99
		}
		eventCounts[i] += int64(c)
	}
	eventCountsBytes, err := json.Marshal(eventCounts)
	if err != nil {
		return err
	}
	eventCountsString := string(eventCountsBytes)

	// Calculate total session length and write the length to the session.
	sessionTotalLength := CalculateSessionLength(accumulator.FirstEventTimestamp, accumulator.LastEventTimestamp)
	sessionTotalLengthInMilliseconds := sessionTotalLength.Milliseconds()

	// Delete the session if the length of the session is 0.
	// 1. Nothing happened in the session
	// 2. A web crawler visited the page and produced no events
	if accumulator.ActiveDuration == 0 {
		log.WithFields(log.Fields{"session_id": s.ID, "project_id": s.ProjectID, "identifier": s.Identifier,
			"session_obj": s}).Warnf("deleting session with 0ms length active duration (session_id=%d, identifier=%s)", s.ID, s.Identifier)
		s.Excluded = &model.T
		s.Processed = &model.T
		if err := w.Resolver.DB.Table(model.SESSIONS_TBL).Model(&model.Session{Model: model.Model{ID: s.ID}}).Updates(s).Error; err != nil {
			log.WithFields(log.Fields{"session_id": s.ID, "project_id": s.ProjectID, "identifier": s.Identifier,
				"session_obj": s}).Warnf("error excluding session with 0ms length active duration (session_id=%d, identifier=%s, is_in_obj_already=%v, processed=%v): %v", s.ID, s.Identifier, s.ObjectStorageEnabled, s.Processed, err)
		}

		if err := w.Resolver.OpenSearch.Update(opensearch.IndexSessions, s.ID, map[string]interface{}{
			"Excluded":  true,
			"processed": true,
		}); err != nil {
			return e.Wrap(err, "error updating session in opensearch")
		}

		return nil
	}

	if err := w.Resolver.DB.Model(&model.Session{}).Where(
		&model.Session{Model: model.Model{ID: s.ID}},
	).Updates(
		model.Session{
			Processed:           &model.T,
			Length:              sessionTotalLengthInMilliseconds,
			ActiveLength:        accumulator.ActiveDuration.Milliseconds(),
			EventCounts:         &eventCountsString,
			HasRageClicks:       &hasRageClicks,
			HasOutOfOrderEvents: accumulator.AreEventsOutOfOrder,
		},
	).Error; err != nil {
		return errors.Wrap(err, "error updating session to processed status")
	}

	if err := w.Resolver.OpenSearch.Update(opensearch.IndexSessions, s.ID, map[string]interface{}{
		"processed":       true,
		"length":          sessionTotalLengthInMilliseconds,
		"active_length":   accumulator.ActiveDuration.Milliseconds(),
		"EventCounts":     eventCountsString,
		"has_rage_clicks": hasRageClicks,
	}); err != nil {
		return e.Wrap(err, "error updating session in opensearch")
	}

	// Update session count on dailydb
	currentDate := time.Date(s.CreatedAt.UTC().Year(), s.CreatedAt.UTC().Month(), s.CreatedAt.UTC().Day(), 0, 0, 0, 0, time.UTC)
	dailySession := &model.DailySessionCount{}
	if err := w.Resolver.DB.
		Where(&model.DailySessionCount{
			ProjectID: s.ProjectID,
			Date:      &currentDate,
		}).Attrs(&model.DailySessionCount{Count: 0}).
		FirstOrCreate(&dailySession).Error; err != nil {
		return e.Wrap(err, "Error creating new daily session")
	}

	if err := w.Resolver.DB.
		Where(&model.DailySessionCount{Model: model.Model{ID: dailySession.ID}}).
		Updates(&model.DailySessionCount{Count: dailySession.Count + 1}).Error; err != nil {
		return e.Wrap(err, "Error incrementing session count in db")
	}

	var g errgroup.Group
	projectID := s.ProjectID
	project := &model.Project{}
	if err := w.Resolver.DB.Where(&model.Project{Model: model.Model{ID: s.ProjectID}}).First(&project).Error; err != nil {
		return e.Wrap(err, "error querying project")
	}

	g.Go(func() error {
		if len(accumulator.RageClickSets) < 1 {
			return nil
		}
		// Sending Rage Click Alert
		var sessionAlerts []*model.SessionAlert
		if err := w.Resolver.DB.Model(&model.SessionAlert{}).Where(&model.SessionAlert{Alert: model.Alert{ProjectID: projectID, Disabled: &model.F}}).Where("type=?", model.AlertType.RAGE_CLICK).Find(&sessionAlerts).Error; err != nil {
			return e.Wrapf(err, "[project_id: %d] error fetching rage click alert", projectID)
		}

		for _, sessionAlert := range sessionAlerts {
			if sessionAlert.CountThreshold < 1 {
				return nil
			}

			// check if session was produced from an excluded environment
			excludedEnvironments, err := sessionAlert.GetExcludedEnvironments()
			if err != nil {
				return e.Wrapf(err, "[project_id: %d] error getting excluded environments from user properties alert", projectID)
			}
			isExcludedEnvironment := false
			for _, env := range excludedEnvironments {
				if env != nil && *env == s.Environment {
					isExcludedEnvironment = true
					break
				}
			}
			if isExcludedEnvironment {
				return nil
			}

			workspace, err := w.Resolver.GetWorkspace(project.WorkspaceID)
			if err != nil {
				return e.Wrap(err, "error querying workspace")
			}

			if sessionAlert.ThresholdWindow == nil {
				sessionAlert.ThresholdWindow = util.MakeIntPointer(30)
			}
			var count int
			if err := w.Resolver.DB.Raw(`
				SELECT COUNT(*)
				FROM rage_click_events
				WHERE
					project_id=?
					AND created_at > (NOW() - ? * INTERVAL '1 MINUTE')
				`, projectID, sessionAlert.ThresholdWindow).Scan(&count).Error; err != nil {
				return e.Wrap(err, "error counting rage clicks")
			}
			if count < sessionAlert.CountThreshold {
				return nil
			}

			count64 := int64(count)
			sessionAlert.SendAlerts(w.Resolver.DB, w.Resolver.MailClient, &model.SendSlackAlertInput{Workspace: workspace,
				SessionSecureID: s.SecureID, UserIdentifier: s.Identifier, UserObject: s.UserObject, RageClicksCount: &count64,
				QueryParams: map[string]string{"tsAbs": fmt.Sprintf("%d", accumulator.RageClickSets[0].StartTimestamp.UnixNano()/int64(time.Millisecond))}})
		}
		return nil
	})

	// Waits for all goroutines to finish, then returns the first non-nil error (if any).
	if err := g.Wait(); err != nil {
		log.WithFields(log.Fields{"session_id": s.ID, "project_id": s.ProjectID}).Error(e.Wrap(err, "error sending slack alert"))
	}

	// Upload to s3 and wipe from the db.
	if os.Getenv("ENABLE_OBJECT_STORAGE") == "true" {
		state := "normal"
		if err := w.pushToObjectStorage(ctx, s, &state, payloadManager); err != nil {
			log.WithFields(log.Fields{"session_id": s.ID, "project_id": s.ProjectID}).Error(e.Wrap(err, "error pushing to object and wiping from db"))
		}
	}
	return nil
}

// Start begins the worker's tasks.
func (w *Worker) Start() {
	ctx := context.Background()
	payloadLookbackPeriod := 60 // a session must be stale for at least this long to be processed
	lockPeriod := 10            // time in minutes

	if util.IsDevEnv() {
		payloadLookbackPeriod = 8
		lockPeriod = 1
	}

	go reportProcessSessionCount(w.Resolver.DB, payloadLookbackPeriod, lockPeriod)
<<<<<<< HEAD
	maxWorkerCount := 50
=======
	maxWorkerCount := 40
>>>>>>> 03aac40d
	processSessionLimit := 1000
	for {
		time.Sleep(1 * time.Second)
		sessions := []*model.Session{}
		sessionsSpan, ctx := tracer.StartSpanFromContext(ctx, "worker.sessionsQuery", tracer.ResourceName("worker.sessionsQuery"))
		txStart := time.Now()
		if err := w.Resolver.DB.Transaction(func(tx *gorm.DB) error {
			transactionCtx, cancel := context.WithTimeout(ctx, 20*time.Second)
			defer cancel()

			errs := make(chan error, 1)
			go func() {
				defer util.Recover()
				if err := tx.Raw(`
						WITH t AS (
							UPDATE sessions
							SET lock=NOW()
							WHERE id in (
								SELECT id
								FROM sessions
								WHERE (processed = ?)
									AND (COALESCE(payload_updated_at, to_timestamp(0)) < NOW() - (? * INTERVAL '1 SECOND'))
									AND (COALESCE(lock, to_timestamp(0)) < NOW() - (? * INTERVAL '1 MINUTE'))
									AND (COALESCE(retry_count, 0) < ?)
								LIMIT ?
								FOR UPDATE SKIP LOCKED
							)
							RETURNING *
						)
						SELECT * FROM t;
					`, false, payloadLookbackPeriod, lockPeriod, MAX_RETRIES, processSessionLimit). // why do we get payload_updated_at IS NULL?
					Find(&sessions).Debug().Error; err != nil {
					errs <- err
					return
				}
				errs <- nil
			}()

			select {
			case <-transactionCtx.Done():
				return e.New("transaction timeout occurred")
			case err := <-errs:
				if err != nil {
					return err
				}
			}
			return nil
		}); err != nil {
			log.Errorf("error querying unparsed, outdated sessions, took [%v]: %v", time.Since(txStart), err)
			sessionsSpan.Finish()
			continue
		}
		rand.Seed(time.Now().UnixNano())
		rand.Shuffle(len(sessions), func(i, j int) {
			sessions[i], sessions[j] = sessions[j], sessions[i]
		})
		// Sends a "count" metric to datadog so that we can see how many sessions are being queried.
		hlog.Histogram("worker.sessionsQuery.sessionCount", float64(len(sessions)), nil, 1) //nolint
		sessionsSpan.Finish()
		type SessionLog struct {
			SessionID int
			ProjectID int
		}
		sessionIds := []SessionLog{}
		for _, session := range sessions {
			sessionIds = append(sessionIds, SessionLog{SessionID: session.ID, ProjectID: session.ProjectID})
		}
		if len(sessionIds) > 0 {
			log.Infof("sessions that will be processed: %v", sessionIds)
		}

		wp := workerpool.New(maxWorkerCount)
		wp.SetPanicHandler(util.Recover)
		// process 80 sessions at a time.
		for _, session := range sessions {
			session := session
			ctx := ctx
			wp.SubmitRecover(func() {
				span, ctx := tracer.StartSpanFromContext(ctx, "worker.operation", tracer.ResourceName("worker.processSession"))
				if err := w.processSession(ctx, session); err != nil {
					nextCount := session.RetryCount + 1
					var excluded *bool
					if nextCount >= MAX_RETRIES {
						excluded = &model.T
					}

					if err := w.Resolver.DB.Model(&model.Session{}).
						Where(&model.Session{Model: model.Model{ID: session.ID}}).
						Updates(&model.Session{RetryCount: nextCount, Excluded: excluded}).Error; err != nil {
						log.WithField("session_secure_id", session.SecureID).Error(e.Wrap(err, "error incrementing retry count"))
					}

					if excluded != nil && *excluded {
						log.WithField("session_secure_id", session.SecureID).Error(e.Wrap(err, "session has reached the max retry count and will be excluded"))
						if err := w.Resolver.OpenSearch.Update(opensearch.IndexSessions, session.ID, map[string]interface{}{"Excluded": true}); err != nil {
							log.WithField("session_secure_id", session.SecureID).Error(e.Wrap(err, "error updating session in opensearch"))
						}
					}

					log.WithField("session_secure_id", session.SecureID).Error(e.Wrap(err, "error processing main session"))
					span.Finish(tracer.WithError(e.Wrapf(err, "error processing session: %v", session.ID)))
					return
				}
				hlog.Incr("sessionsProcessed", nil, 1)
				span.Finish()
			})
		}
		wp.StopWait()
	}
}

func (w *Worker) ReportStripeUsage() {
	pricing.ReportAllUsage(w.Resolver.DB, w.Resolver.StripeClient)
}

func (w *Worker) UpdateOpenSearchIndex() {
	w.IndexTable(opensearch.IndexFields, &model.Field{}, true)
	w.IndexTable(opensearch.IndexErrorFields, &model.ErrorField{}, true)
	w.IndexErrorGroups(true)
	w.IndexErrorObjects(true)
	w.IndexSessions(true)

	// Close the indexer channel and flush remaining items
	if err := w.Resolver.OpenSearch.Close(); err != nil {
		log.Fatalf("OPENSEARCH_ERROR unexpected error while closing OpenSearch client: %+v", err)
	}

	// Report the indexer statistics
	stats := w.Resolver.OpenSearch.BulkIndexer.Stats()
	if stats.NumFailed > 0 {
		log.Errorf("Indexed [%d] documents with [%d] errors", stats.NumFlushed, stats.NumFailed)
	} else {
		log.Infof("Successfully indexed [%d] documents", stats.NumFlushed)
	}
}

func (w *Worker) InitializeOpenSearchIndex() {
	w.InitIndexMappings()
	w.IndexTable(opensearch.IndexFields, &model.Field{}, false)
	w.IndexTable(opensearch.IndexErrorFields, &model.ErrorField{}, false)
	w.IndexErrorGroups(false)
	w.IndexErrorObjects(false)
	w.IndexSessions(false)

	// Close the indexer channel and flush remaining items
	if err := w.Resolver.OpenSearch.Close(); err != nil {
		log.Fatalf("OPENSEARCH_ERROR unexpected error while closing OpenSearch client: %+v", err)
	}

	// Report the indexer statistics
	stats := w.Resolver.OpenSearch.BulkIndexer.Stats()
	if stats.NumFailed > 0 {
		log.Errorf("Indexed [%d] documents with [%d] errors", stats.NumFlushed, stats.NumFailed)
	} else {
		log.Infof("Successfully indexed [%d] documents", stats.NumFlushed)
	}
}

func (w *Worker) StartMetricMonitorWatcher() {
	metric_monitor.WatchMetricMonitors(w.Resolver.DB, w.Resolver.MailClient)
}

func (w *Worker) RefreshMaterializedViews() {
	ctx := context.Background()
	span, _ := tracer.StartSpanFromContext(ctx, "worker.refreshMaterializedViews",
		tracer.ResourceName("worker.refreshMaterializedViews"))
	defer span.Finish()

	if err := w.Resolver.DB.Exec(`
		REFRESH MATERIALIZED VIEW CONCURRENTLY daily_session_counts_view;
	`).Error; err != nil {
		log.Fatal(e.Wrap(err, "Error refreshing materialized views"))
	}
}

func (w *Worker) BackfillStackFrames() {
	rows, err := w.Resolver.DB.Model(&model.ErrorObject{}).
		Where(`
			type <> 'Backend'
			AND stack_trace is not null
			AND mapped_stack_trace is null
			AND exists (
				select 1 from error_groups eg
				where eg.id = error_group_id
				and mapped_stack_trace ilike '%\"error\":null%')`).
		Order("id desc").Rows()
	if err != nil {
		log.Fatalf("error retrieving objects: %+v", err)
	}

	backfiller := workerpool.New(200)
	backfiller.SetPanicHandler(util.Recover)

	for rows.Next() {
		backfiller.SubmitRecover(func() {
			modelObj := &model.ErrorObject{}
			if err := w.Resolver.DB.ScanRows(rows, modelObj); err != nil {
				log.Fatalf("error scanning rows: %+v", err)
			}

			var inputs []*publicModel.StackFrameInput
			if err := json.Unmarshal([]byte(*modelObj.StackTrace), &inputs); err != nil {
				log.Errorf("error unmarshalling stack trace from error object: %+v", err)
				return
			}

			mappedStackTrace, err := highlightErrors.EnhanceStackTrace(inputs, modelObj.ProjectID, nil, w.Resolver.StorageClient)
			if err != nil {
				log.Errorf("error getting stack trace string: %+v", err)
				return
			}

			mappedStackTraceBytes, err := json.Marshal(mappedStackTrace)
			if err != nil {
				log.Errorf("error marshalling mapped stack trace %+v", err)
				return
			}

			mappedStackTraceString := string(mappedStackTraceBytes)

			if err := w.Resolver.DB.Model(&model.ErrorObject{}).
				Where("id = ?", modelObj.ID).
				Updates(&model.ErrorObject{MappedStackTrace: &mappedStackTraceString}).Error; err != nil {
				log.Errorf("error updating stack trace string: %+v", err)
				return
			}
		})
	}
}

func (w *Worker) GetHandler(handlerFlag string) func() {
	switch handlerFlag {
	case "report-stripe-usage":
		return w.ReportStripeUsage
	case "init-opensearch":
		return w.InitializeOpenSearchIndex
	case "update-opensearch":
		return w.UpdateOpenSearchIndex
	case "metric-monitors":
		return w.StartMetricMonitorWatcher
	case "backfill-stack-frames":
		return w.BackfillStackFrames
	case "refresh-materialized-views":
		return w.RefreshMaterializedViews
	case "delete-completed-sessions":
		return w.DeleteCompletedSessions
	default:
		log.Fatalf("unrecognized worker-handler [%s]", handlerFlag)
		return nil
	}
}

// CalculateSessionLength gets the session length given two sets of ReplayEvents.
func CalculateSessionLength(first time.Time, last time.Time) (d time.Duration) {
	if first.IsZero() {
		return d
	}
	d = last.Sub(first)
	return d
}

type EventProcessingAccumulator struct {
	SessionSecureID string
	// ClickEventQueue is a queue containing the last 2 seconds worth of clustered click events
	ClickEventQueue *list.List
	// CurrentlyInRageClickSet denotes whether the currently parsed event is within a rage click set
	CurrentlyInRageClickSet bool
	// RageClickSets contains all rage click sets that will be inserted into the db
	RageClickSets []*model.RageClickEvent
	// FirstEventTimestamp represents the timestamp for the first event
	FirstEventTimestamp time.Time
	// FirstFullSnapshotTimestamp represents the timestamp for the first full snapshot
	FirstFullSnapshotTimestamp time.Time
	// LastEventTimestamp represents the timestamp for the first event
	LastEventTimestamp time.Time
	// ActiveDuration represents the duration that the user was active
	ActiveDuration time.Duration
	// TimestampCounts represents a count of all user interaction events per second
	TimestampCounts map[time.Time]int
	// UserInteractionEvents represents the user interaction events in the session from rrweb
	UserInteractionEvents []*parse.ReplayEvent
	// EventsForTimelineIndicator represents the custom events that will be shown on the timeline indicator
	EventsForTimelineIndicator []*parse.ReplayEvent
	// LatestSID represents the last sequential ID seen
	LatestSID int
	// AreEventsOutOfOrder is true if the list of event SID's is not monotonically increasing from 1
	AreEventsOutOfOrder bool
	// Error
	Error error
}

func MakeEventProcessingAccumulator(sessionSecureID string) EventProcessingAccumulator {
	return EventProcessingAccumulator{
		SessionSecureID:            sessionSecureID,
		ClickEventQueue:            list.New(),
		CurrentlyInRageClickSet:    false,
		RageClickSets:              []*model.RageClickEvent{},
		FirstEventTimestamp:        time.Time{},
		FirstFullSnapshotTimestamp: time.Time{},
		LastEventTimestamp:         time.Time{},
		ActiveDuration:             0,
		TimestampCounts:            map[time.Time]int{},
		UserInteractionEvents:      []*parse.ReplayEvent{},
		EventsForTimelineIndicator: []*parse.ReplayEvent{},
		LatestSID:                  0,
		AreEventsOutOfOrder:        false,
		Error:                      nil,
	}
}

func processEventChunk(a EventProcessingAccumulator, eventsChunk model.EventsObject) EventProcessingAccumulator {
	if a.ClickEventQueue == nil {
		a.Error = errors.New("ClickEventQueue cannot be nil")
		return a
	}
	events, err := parse.EventsFromString(eventsChunk.Events)
	if err != nil {
		a.Error = err
		return a
	}

	var eventsForTimelineIndicator []*parse.ReplayEvent
	a.EventsForTimelineIndicator = eventsForTimelineIndicator

	var userInteractionEvents []*parse.ReplayEvent
	a.UserInteractionEvents = userInteractionEvents

	for _, event := range events.Events {
		if event == nil {
			continue
		}
		sequentialID := int(event.SID)
		if !a.AreEventsOutOfOrder {
			eventTime := event.Timestamp.Unix()
			if sequentialID <= 0 {
				log.WithField("session_secure_id", a.SessionSecureID).Warn(fmt.Sprintf("The payload has an event after SID %d with an invalid SID at time %d", a.LatestSID, eventTime))
				a.AreEventsOutOfOrder = true
			} else if sequentialID != a.LatestSID+1 && sequentialID != 1 { // The ID can reset to 1 if a navigation or refresh happens
				log.WithField("session_secure_id", a.SessionSecureID).Warn(fmt.Sprintf("The payload has two SID's out-of-order: %d and %d at time %d", a.LatestSID, sequentialID, eventTime))
				a.AreEventsOutOfOrder = true
			}
		}
		a.LatestSID = sequentialID
		// If FirstFullSnapshotTimestamp is uninitialized and a first snapshot has not been found yet
		if a.FirstFullSnapshotTimestamp.IsZero() {
			if event.Type == parse.FullSnapshot {
				a.FirstFullSnapshotTimestamp = event.Timestamp
			} else if event.Type == parse.IncrementalSnapshot {
				a.Error = errors.New("The payload has an IncrementalSnapshot before the first FullSnapshot")
				return a
			}
		}
		if event.Type == parse.IncrementalSnapshot {
			var diff time.Duration
			if !a.LastEventTimestamp.IsZero() {
				diff = event.Timestamp.Sub(a.LastEventTimestamp)
				if diff.Seconds() <= MIN_INACTIVE_DURATION {
					a.ActiveDuration += diff
				}
			}
			a.LastEventTimestamp = event.Timestamp
			if a.FirstEventTimestamp.IsZero() {
				a.FirstEventTimestamp = event.Timestamp
			}

			// purge old clicks
			var toRemove []*list.Element
			for element := a.ClickEventQueue.Front(); element != nil; element = element.Next() {
				if event.Timestamp.Sub(element.Value.(*parse.ReplayEvent).Timestamp) > time.Second*5 {
					toRemove = append(toRemove, element)
				}
			}

			for _, elem := range toRemove {
				a.ClickEventQueue.Remove(elem)
			}

			var mouseInteractionEventData parse.MouseInteractionEventData
			err = json.Unmarshal(event.Data, &mouseInteractionEventData)
			if err != nil {
				a.Error = err
				return a
			}
			if mouseInteractionEventData.Source == nil {
				// all user interaction events must have a source
				continue
			}
			if _, ok := map[parse.EventSource]bool{
				parse.MouseMove: true, parse.MouseInteraction: true, parse.Scroll: true,
				parse.Input: true, parse.TouchMove: true, parse.Drag: true,
			}[*mouseInteractionEventData.Source]; !ok {
				continue
			}

			// Obtains all user interaction events for calculating active and inactive segments
			userInteractionEvents = append(userInteractionEvents, event)

			ts := event.Timestamp.Round(time.Millisecond)
			if _, ok := a.TimestampCounts[ts]; !ok {
				a.TimestampCounts[ts] = 0
			}
			a.TimestampCounts[ts] += 1
			if mouseInteractionEventData.X == nil || mouseInteractionEventData.Y == nil ||
				mouseInteractionEventData.Type == nil {
				// all values must be not nil on a click/touch event
				continue
			}
			if *mouseInteractionEventData.Source != parse.MouseInteraction {
				// Source must be MouseInteraction for a click/touch event
				continue
			}
			if _, ok := map[parse.MouseInteractions]bool{parse.Click: true,
				parse.DblClick: true}[*mouseInteractionEventData.Type]; !ok {
				// Type must be a Click, Double Click, or Touch Start for a click/touch event
				continue
			}

			// save all new click events
			a.ClickEventQueue.PushBack(event)

			numTotal := 0
			rageClick := model.RageClickEvent{
				TotalClicks: 5,
			}
			for element := a.ClickEventQueue.Front(); element != nil; element = element.Next() {
				el := element.Value.(*parse.ReplayEvent)
				if el == event {
					continue
				}
				var prev *parse.MouseInteractionEventData
				err = json.Unmarshal(el.Data, &prev)
				if err != nil {
					a.Error = err
					return a
				}
				first := math.Pow(*mouseInteractionEventData.X-*prev.X, 2)
				second := math.Pow(*mouseInteractionEventData.Y-*prev.Y, 2)

				RADIUS := 8.0
				// if the distance between the current and previous click is less than the threshold
				if math.Sqrt(first+second) <= RADIUS {
					numTotal += 1
					if !a.CurrentlyInRageClickSet && rageClick.StartTimestamp.IsZero() {
						rageClick.StartTimestamp = el.Timestamp
					}
				}
			}
			if numTotal >= 5 {
				if a.CurrentlyInRageClickSet {
					a.RageClickSets[len(a.RageClickSets)-1].TotalClicks += 1
					a.RageClickSets[len(a.RageClickSets)-1].EndTimestamp = event.Timestamp
				} else {
					a.CurrentlyInRageClickSet = true
					rageClick.EndTimestamp = event.Timestamp
					rageClick.TotalClicks = numTotal
					a.RageClickSets = append(a.RageClickSets, &rageClick)
				}
			} else if a.CurrentlyInRageClickSet {
				a.CurrentlyInRageClickSet = false
			}
		} else if event.Type == parse.Custom {
			ts := event.Timestamp.Round(time.Millisecond)
			if _, ok := a.TimestampCounts[ts]; !ok {
				a.TimestampCounts[ts] = 0
			}
			a.TimestampCounts[ts] += 1
			eventsForTimelineIndicator = append(eventsForTimelineIndicator, event)
		}
	}
	a.EventsForTimelineIndicator = eventsForTimelineIndicator
	a.UserInteractionEvents = userInteractionEvents
	return a
}

func reportProcessSessionCount(db *gorm.DB, lookbackPeriod, lockPeriod int) {
	defer util.Recover()
	for {
		time.Sleep(5 * time.Second)
		var count int64
		if err := db.Raw(`
			SELECT COUNT(*)
			FROM sessions
			WHERE
				(COALESCE(payload_updated_at, to_timestamp(0)) < NOW() - (? * INTERVAL '1 SECOND'))
				AND (COALESCE(lock, to_timestamp(0)) < NOW() - (? * INTERVAL '1 MINUTE'))
				AND (COALESCE(retry_count, 0) < ?)
				AND NOT processed
				AND NOT excluded;
			`, lookbackPeriod, lockPeriod, MAX_RETRIES).Scan(&count).Error; err != nil {
			log.Error(e.Wrap(err, "error getting count of sessions to process"))
			continue
		}
		hlog.Histogram("processSessionsCount", float64(count), nil, 1)
	}
}<|MERGE_RESOLUTION|>--- conflicted
+++ resolved
@@ -577,11 +577,7 @@
 	}
 
 	go reportProcessSessionCount(w.Resolver.DB, payloadLookbackPeriod, lockPeriod)
-<<<<<<< HEAD
 	maxWorkerCount := 50
-=======
-	maxWorkerCount := 40
->>>>>>> 03aac40d
 	processSessionLimit := 1000
 	for {
 		time.Sleep(1 * time.Second)
