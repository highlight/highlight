package worker

import (
	"fmt"
	"time"
	"unsafe"

	"github.com/jay-khatri/fullstory/backend/model"
	"github.com/k0kubun/pp"
	"github.com/pkg/errors"
	"github.com/slack-go/slack"

	mgraph "github.com/jay-khatri/fullstory/backend/main-graph/graph"
	log "github.com/sirupsen/logrus"
)

type Worker struct {
	R *mgraph.Resolver
}

func (w *Worker) processSessions(sessions []*model.Session) error {
	for _, s := range sessions {
<<<<<<< HEAD
=======
		events, err := w.R.Query().Events(whitelistedContext, s.ID)
		if err != nil || len(events) <= 1 {
			return errors.Wrap(err, "error retrieving events")
		}
		totalSize := 0
		totalLength := 0
		for _, e := range events {
			eventStr := fmt.Sprintf("%v", e)
			totalSize += int(unsafe.Sizeof(eventStr))
			totalLength += len(eventStr)
		}
		var totalSizeMb float32 = float32(totalSize) / 1000000.0
		pp.Printf("session_id: %v, totalSizeMb: %v, totalSize: %v, totalLength: %v \n", s.ID, totalSizeMb, totalSize, totalLength)
		first, err := ParseEvent(events[0])
		if err != nil {
			return errors.Wrap(err, "error parsing first event into map")
		}
		last, err := ParseEvent(events[len(events)-1])
		if err != nil {
			return errors.Wrap(err, "error parsing last event into map")
		}
		diff := last.Timestamp.Sub(first.Timestamp).Milliseconds()
>>>>>>> 9cae6d44
		if err := w.R.DB.Model(&model.Session{}).Where(

			&model.Session{Model: model.Model{ID: s.ID}},
		).Updates(
			&model.Session{Processed: true},
		).Error; err != nil {
			return errors.Wrap(err, "error updating session to processed status")
		}
		// Send a notification that the session was processed.
		msg := slack.WebhookMessage{Text: fmt.Sprintf("```NEW SESSION \nid: %v\norg_id: %v\nuser_id: %v\nuser_object: %v\nurl: %v```",
			s.ID,
			s.OrganizationID,
			s.Identifier,
			s.UserObject,
			fmt.Sprintf("https://app.highlight.run/%v/sessions/%v", s.OrganizationID, s.ID))}
		err = slack.PostWebhook("https://hooks.slack.com/services/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", &msg)
		if err != nil {
			return errors.Wrap(err, "error sending slack hook")
		}
	}
	return nil
}

func (w *Worker) Start() {
	for {
		time.Sleep(1 * time.Second)
		thirtySecondsAgo := time.Now().Add(-60 * time.Second)
		sessions := []*model.Session{}
		if err := w.R.DB.Where("payload_updated_at < ? AND processed = ?", thirtySecondsAgo, false).Find(&sessions).Error; err != nil {
			log.Errorf("error querying unparsed, outdated sessions: %v", err)
			continue
		}
		if err := w.processSessions(sessions); err != nil {
			log.Errorf("error processing sessions: %v", err)
			continue
		}
	}
}

type Event struct {
	Timestamp time.Time
	Type      int
	Data      map[string]interface{}
}

func ParseEvent(event interface{}) (*Event, error) {
	res := &Event{}
	e, ok := event.(map[string]interface{})
	if !ok {
		return nil, fmt.Errorf("error parsing event '%v' into map", event)
	}
	// convert timestamp
	timeAsFloat, ok := e["timestamp"].(float64)
	if !ok {
		return nil, fmt.Errorf("error parsing timestamp '%v' into int", e["timestamp"])
	}
	// convert data
	data, ok := e["data"].(map[string]interface{})
	if !ok {
		return nil, fmt.Errorf("error parsing data '%v' into int", e["data"])
	}
	// convert type
	t, ok := e["type"].(float64)
	if !ok {
		return nil, fmt.Errorf("error parsing data '%v' into int", e["type"])
	}
	i := int64(timeAsFloat)
	// taken from: https://gist.github.com/alextanhongpin/3b6b2ee47665ac9c1c32c805b86380a6
	res.Timestamp = time.Unix(i/1000, (i%1000)*1000*1000)
	res.Data = data
	res.Type = int(t)
	return res, nil
}<|MERGE_RESOLUTION|>--- conflicted
+++ resolved
@@ -3,10 +3,8 @@
 import (
 	"fmt"
 	"time"
-	"unsafe"
 
 	"github.com/jay-khatri/fullstory/backend/model"
-	"github.com/k0kubun/pp"
 	"github.com/pkg/errors"
 	"github.com/slack-go/slack"
 
@@ -20,31 +18,6 @@
 
 func (w *Worker) processSessions(sessions []*model.Session) error {
 	for _, s := range sessions {
-<<<<<<< HEAD
-=======
-		events, err := w.R.Query().Events(whitelistedContext, s.ID)
-		if err != nil || len(events) <= 1 {
-			return errors.Wrap(err, "error retrieving events")
-		}
-		totalSize := 0
-		totalLength := 0
-		for _, e := range events {
-			eventStr := fmt.Sprintf("%v", e)
-			totalSize += int(unsafe.Sizeof(eventStr))
-			totalLength += len(eventStr)
-		}
-		var totalSizeMb float32 = float32(totalSize) / 1000000.0
-		pp.Printf("session_id: %v, totalSizeMb: %v, totalSize: %v, totalLength: %v \n", s.ID, totalSizeMb, totalSize, totalLength)
-		first, err := ParseEvent(events[0])
-		if err != nil {
-			return errors.Wrap(err, "error parsing first event into map")
-		}
-		last, err := ParseEvent(events[len(events)-1])
-		if err != nil {
-			return errors.Wrap(err, "error parsing last event into map")
-		}
-		diff := last.Timestamp.Sub(first.Timestamp).Milliseconds()
->>>>>>> 9cae6d44
 		if err := w.R.DB.Model(&model.Session{}).Where(
 
 			&model.Session{Model: model.Model{ID: s.ID}},
