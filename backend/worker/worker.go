package worker

import (
	"container/list"
	"context"
	"encoding/json"
	"fmt"
	"math"
	"math/rand"
	"os"
	"sort"
	"strconv"
	"sync"
	"time"

	"github.com/aws/smithy-go/ptr"
	"github.com/highlight-run/highlight/backend/alerts"
	parse "github.com/highlight-run/highlight/backend/event-parse"
	"github.com/highlight-run/highlight/backend/hlog"
	log_alerts "github.com/highlight-run/highlight/backend/jobs/log-alerts"
	metric_monitor "github.com/highlight-run/highlight/backend/jobs/metric-monitor"
	kafkaqueue "github.com/highlight-run/highlight/backend/kafka-queue"
	journey_handlers "github.com/highlight-run/highlight/backend/lambda-functions/journeys/handlers"
	"github.com/highlight-run/highlight/backend/model"
	"github.com/highlight-run/highlight/backend/opensearch"
	"github.com/highlight-run/highlight/backend/payload"
	"github.com/highlight-run/highlight/backend/phonehome"
	"github.com/highlight-run/highlight/backend/pricing"
	mgraph "github.com/highlight-run/highlight/backend/private-graph/graph"
	backend "github.com/highlight-run/highlight/backend/private-graph/graph/model"
	pubgraph "github.com/highlight-run/highlight/backend/public-graph/graph"
	publicModel "github.com/highlight-run/highlight/backend/public-graph/graph/model"
	"github.com/highlight-run/highlight/backend/stacktraces"
	"github.com/highlight-run/highlight/backend/storage"
	"github.com/highlight-run/highlight/backend/util"
	"github.com/highlight-run/highlight/backend/zapier"
	"github.com/highlight-run/workerpool"
	"github.com/leonelquinteros/hubspot"
	"github.com/openlyinc/pointy"
	"github.com/pkg/errors"
	e "github.com/pkg/errors"
	"github.com/shirou/gopsutil/mem"
	log "github.com/sirupsen/logrus"
	"go.opentelemetry.io/otel/attribute"
	"golang.org/x/sync/errgroup"
	"gopkg.in/DataDog/dd-trace-go.v1/ddtrace/tracer"
	"gorm.io/gorm"
)

// Worker is a job runner that parses sessions
const MIN_INACTIVE_DURATION = 10

// For active and inactive segment calculation
const INACTIVE_THRESHOLD = 0.02

// Stop trying to reprocess a session if its retry count exceeds this
const MAX_RETRIES = 5

// cancel events_objects reads after 5 minutes
const EVENTS_READ_TIMEOUT = 300000

// cancel refreshing materialized views after 30 minutes
const REFRESH_MATERIALIZED_VIEW_TIMEOUT = 30 * 60 * 1000

type Worker struct {
	Resolver       *mgraph.Resolver
	PublicResolver *pubgraph.Resolver
	StorageClient  storage.Client
}

func (w *Worker) pushToObjectStorage(ctx context.Context, s *model.Session, payloadManager *payload.PayloadManager) error {
	totalPayloadSize, err := w.StorageClient.PushFiles(ctx, s.ID, s.ProjectID, payloadManager)
	// If this is unsuccessful, return early (we treat this session as if it is stored in psql).
	if err != nil {
		return errors.Wrap(err, "error pushing files to s3")
	}

	// Mark this session as stored in S3.
	if err := w.Resolver.DB.Model(&model.Session{}).Where(
		&model.Session{Model: model.Model{ID: s.ID}},
	).Updates(
		&model.Session{ObjectStorageEnabled: &model.T, Chunked: &model.T, PayloadSize: &totalPayloadSize, DirectDownloadEnabled: true, AllObjectsCompressed: true},
	).Error; err != nil {
		return errors.Wrap(err, "error updating session to storage enabled")
	}

	if err := w.Resolver.OpenSearch.UpdateSynchronous(opensearch.IndexSessions, s.ID, map[string]interface{}{
		"object_storage_enabled":  true,
		"payload_size":            totalPayloadSize,
		"direct_download_enabled": true,
	}); err != nil {
		return e.Wrap(err, "error updating session in opensearch")
	}

	if err := w.Resolver.DataSyncQueue.Submit(ctx, &kafkaqueue.Message{Type: kafkaqueue.SessionDataSync, SessionDataSync: &kafkaqueue.SessionDataSyncArgs{SessionID: s.ID}}, strconv.Itoa(s.ID)); err != nil {
		return err
	}

	return nil
}

func (w *Worker) writeToEventChunk(ctx context.Context, manager *payload.PayloadManager, dataObject model.Object, s *model.Session, accumulator *EventProcessingAccumulator) error {
	events, err := parse.EventsFromString(dataObject.Contents())
	if err != nil {
		return errors.Wrap(err, "error parsing events from string")
	}

	chunkIdx := 0
	hadFullSnapshot := false
	var eventChunks [][]*parse.ReplayEvent
	for _, event := range events.Events {
		if event.Type == parse.FullSnapshot {
			if hadFullSnapshot {
				chunkIdx++
			}
			hadFullSnapshot = true
		}
		if len(eventChunks) <= chunkIdx {
			eventChunks = append(eventChunks, []*parse.ReplayEvent{})
		}
		eventChunks[chunkIdx] = append(eventChunks[chunkIdx], event)
	}
	for _, events := range eventChunks {
		if len(events) == 0 {
			continue
		}
		if hadFullSnapshot {
			sessionIdString := os.Getenv("SESSION_FILE_PATH_PREFIX") + strconv.FormatInt(int64(s.ID), 10)
			if manager.EventsChunked != nil {
				// close the chunk file
				if err := manager.EventsChunked.Close(); err != nil {
					return errors.Wrap(err, "error closing chunked events writer")
				}
			}
			curChunkedFile := manager.GetFile(payload.EventsChunked)
			if curChunkedFile != nil {
				curOffset := manager.ChunkIndex
				_, err = w.StorageClient.PushCompressedFile(ctx, s.ID, s.ProjectID, curChunkedFile, storage.GetChunkedPayloadType(curOffset))
				if err != nil {
					return errors.Wrap(err, "error pushing event chunk file to s3")
				}
			}
			if err := manager.NewChunkedFile(ctx, sessionIdString); err != nil {
				return errors.Wrap(err, "error creating new chunked events file")
			}
			eventChunk := &model.EventChunk{
				SessionID:  s.ID,
				ChunkIndex: manager.ChunkIndex,
				Timestamp:  int64(events[0].TimestampRaw),
			}
			accumulator.EventChunks = append(accumulator.EventChunks, eventChunk)
		}
		eventsBytes, err := json.Marshal(&parse.ReplayEvents{Events: events})
		if err != nil {
			return errors.Wrap(err, "error marshalling chunked events")
		}
		if manager.GetFile(payload.EventsChunked) != nil {
			if err := manager.EventsChunked.WriteObject(&model.EventsObject{Events: string(eventsBytes)}, &payload.EventsUnmarshalled{}); err != nil {
				if err != nil {
					return errors.Wrap(err, "error writing chunked event")
				}
			}
		}
	}
	return nil
}

func (w *Worker) writeSessionDataFromRedis(ctx context.Context, manager *payload.PayloadManager, s *model.Session, payloadType model.RawPayloadType, accumulator *EventProcessingAccumulator) error {
	var compressedWriter *payload.CompressedWriter
	var unmarshalled payload.Unmarshalled
	switch payloadType {
	case model.PayloadTypeEvents:
		compressedWriter = manager.EventsCompressed
		unmarshalled = &payload.EventsUnmarshalled{}
	case model.PayloadTypeResources:
		compressedWriter = manager.ResourcesCompressed
		unmarshalled = &payload.ResourcesUnmarshalled{}
	case model.PayloadTypeWebSocketEvents:
		compressedWriter = manager.WebSocketEventsCompressed
		unmarshalled = &payload.WebSocketEventsUnmarshalled{}
	}

	writeChunks := os.Getenv("ENABLE_OBJECT_STORAGE") == "true" && payloadType == model.PayloadTypeEvents

	s3Events, err := w.Resolver.StorageClient.GetRawData(ctx, s.ID, s.ProjectID, payloadType)
	if err != nil {
		return errors.Wrap(err, "error retrieving objects from S3")
	}

	dataObjects, err := w.Resolver.Redis.GetSessionData(ctx, s.ID, payloadType, s3Events)
	if err != nil {
		return errors.Wrap(err, "error retrieving objects from Redis")
	}

	for _, dataObject := range dataObjects {
		if payloadType == model.PayloadTypeEvents {
			*accumulator = processEventChunk(ctx, *accumulator, model.EventsObject{
				Events: dataObject.Contents(),
			})
			if accumulator.Error != nil {
				return e.Wrap(accumulator.Error, "error processing event chunk")
			}
		}

		if err := compressedWriter.WriteObject(&dataObject, unmarshalled); err != nil {
			return errors.Wrap(err, "error writing compressed row")
		}
		if writeChunks {
			if err := w.writeToEventChunk(ctx, manager, &dataObject, s, accumulator); err != nil {
				return errors.Wrap(err, "error writing chunk")
			}
		}
	}

	if err := compressedWriter.Close(); err != nil {
		return errors.Wrap(err, "error closing compressed writer")
	}

	// If the last event chunk file hasn't been closed / written to s3, do that here
	if manager.EventsChunked != nil {
		if err := manager.EventsChunked.Close(); err != nil {
			return errors.Wrap(err, "error closing compressed events chunk writer")
		}
		curOffset := manager.ChunkIndex
		_, err = w.StorageClient.PushCompressedFile(ctx, s.ID, s.ProjectID, manager.GetFile(payload.EventsChunked), storage.GetChunkedPayloadType(curOffset))
		if err != nil {
			return errors.Wrap(err, "error pushing event chunk file to s3")
		}
		manager.EventsChunked = nil
	}

	return nil
}

func (w *Worker) scanSessionPayload(ctx context.Context, manager *payload.PayloadManager, s *model.Session, accumulator *EventProcessingAccumulator) error {
	if err := w.writeSessionDataFromRedis(ctx, manager, s, model.PayloadTypeEvents, accumulator); err != nil {
		return errors.Wrap(err, "error fetching events from Redis")
	}

	if len(accumulator.EventChunks) > 0 {
		if err := w.Resolver.DB.Create(accumulator.EventChunks).Error; err != nil {
			return errors.Wrap(err, "error saving event chunk metadata")
		}
	}

	// Fetch/write resources.
	if err := w.writeSessionDataFromRedis(ctx, manager, s, model.PayloadTypeResources, accumulator); err != nil {
		return errors.Wrap(err, "error fetching resources from Redis")
	}

	// Fetch/write web socket events.
	if err := w.writeSessionDataFromRedis(ctx, manager, s, model.PayloadTypeWebSocketEvents, accumulator); err != nil {
		return errors.Wrap(err, "error fetching web socket events from Redis")
	}

	return nil
}

func (w *Worker) getSessionID(ctx context.Context, sessionSecureID string) (id int, err error) {
	s, _ := tracer.StartSpanFromContext(ctx, "getSessionID", tracer.ResourceName("worker.getSessionID"))
	s.SetTag("secure_id", sessionSecureID)
	defer s.Finish()
	if sessionSecureID == "" {
		return 0, e.New("getSessionID called with no secure id")
	}
	session := &model.Session{}
	w.Resolver.DB.Select("id").Where(&model.Session{SecureID: sessionSecureID}).Take(&session)
	if session.ID == 0 {
		return 0, e.New(fmt.Sprintf("no session found for secure id: '%s'", sessionSecureID))
	}
	id = session.ID
	return
}

func (w *Worker) processPublicWorkerMessage(ctx context.Context, task *kafkaqueue.Message) error {
	switch task.Type {
	case kafkaqueue.PushPayload:
		if task.PushPayload == nil {
			break
		}
		if err := w.PublicResolver.ProcessPayload(
			ctx,
			task.PushPayload.SessionSecureID,
			task.PushPayload.Events,
			task.PushPayload.Messages,
			task.PushPayload.Resources,
			task.PushPayload.WebSocketEvents,
			task.PushPayload.Errors,
			task.PushPayload.IsBeacon != nil && *task.PushPayload.IsBeacon,
			task.PushPayload.HasSessionUnloaded != nil && *task.PushPayload.HasSessionUnloaded,
			task.PushPayload.HighlightLogs,
			task.PushPayload.PayloadID); err != nil {
			log.WithContext(ctx).WithError(err).WithField("type", task.Type).Error("failed to process task")
			return err
		}
	case kafkaqueue.InitializeSession:
		if task.InitializeSession == nil {
			break
		}
		s, err := w.PublicResolver.InitializeSessionImpl(ctx, task.InitializeSession)
		tags := []string{fmt.Sprintf("success:%t", err == nil)}
		if s != nil {
			tags = append(tags, fmt.Sprintf("secure_id:%q", s.SecureID), fmt.Sprintf("project_id:%d", s.ProjectID))
		}
		hlog.Incr("worker.initializeSession.count", tags, 1)
		if err != nil {
			log.WithContext(ctx).WithError(err).WithField("type", task.Type).Error("failed to process task")
			return err
		}
	case kafkaqueue.IdentifySession:
		if task.IdentifySession == nil {
			break
		}
		if err := w.PublicResolver.IdentifySessionImpl(ctx, task.IdentifySession.SessionSecureID, task.IdentifySession.UserIdentifier, task.IdentifySession.UserObject, false); err != nil {
			log.WithContext(ctx).WithError(err).WithField("type", task.Type).Error("failed to process task")
			return err
		}
	case kafkaqueue.AddTrackProperties:
		if task.AddTrackProperties == nil {
			break
		}
		sessionID, err := w.getSessionID(ctx, task.AddTrackProperties.SessionSecureID)
		if err != nil {
			return err
		}
		if err := w.PublicResolver.AddTrackPropertiesImpl(ctx, sessionID, task.AddTrackProperties.PropertiesObject); err != nil {
			log.WithContext(ctx).WithError(err).WithField("type", task.Type).Error("failed to process task")
			return err
		}
	case kafkaqueue.AddSessionProperties:
		if task.AddSessionProperties == nil {
			break
		}
		sessionID, err := w.getSessionID(ctx, task.AddSessionProperties.SessionSecureID)
		if err != nil {
			return err
		}
		if err := w.PublicResolver.AddSessionPropertiesImpl(ctx, sessionID, task.AddSessionProperties.PropertiesObject); err != nil {
			log.WithContext(ctx).WithError(err).WithField("type", task.Type).Error("failed to process task")
			return err
		}
	case kafkaqueue.PushBackendPayload:
		if task.PushBackendPayload == nil {
			break
		}
		w.PublicResolver.ProcessBackendPayloadImpl(ctx, task.PushBackendPayload.SessionSecureID, task.PushBackendPayload.ProjectVerboseID, task.PushBackendPayload.Errors)
	case kafkaqueue.PushMetrics:
		if task.PushMetrics == nil {
			break
		}
		if err := w.PublicResolver.PushMetricsImpl(ctx, task.PushMetrics.SessionSecureID, task.PushMetrics.Metrics); err != nil {
			log.WithContext(ctx).WithError(err).WithField("type", task.Type).Error("failed to process task")
			return err
		}
	case kafkaqueue.AddSessionFeedback:
		if task.AddSessionFeedback == nil {
			break
		}
		if err := w.PublicResolver.AddSessionFeedbackImpl(ctx, task.AddSessionFeedback); err != nil {
			log.WithContext(ctx).WithError(err).WithField("type", task.Type).Error("failed to process task")
			return err
		}
	case kafkaqueue.HubSpotCreateContactForAdmin:
		if task.HubSpotCreateContactForAdmin == nil {
			break
		}
		if _, err := w.PublicResolver.HubspotApi.CreateContactForAdminImpl(ctx,
			task.HubSpotCreateContactForAdmin.AdminID,
			task.HubSpotCreateContactForAdmin.Email,
			task.HubSpotCreateContactForAdmin.UserDefinedRole,
			task.HubSpotCreateContactForAdmin.UserDefinedPersona,
			task.HubSpotCreateContactForAdmin.First,
			task.HubSpotCreateContactForAdmin.Last,
			task.HubSpotCreateContactForAdmin.Phone,
			task.HubSpotCreateContactForAdmin.Referral,
		); err != nil {
			log.WithContext(ctx).WithError(err).WithField("type", task.Type).Error("failed to process task")
			return err
		}
	case kafkaqueue.HubSpotCreateCompanyForWorkspace:
		if task.HubSpotCreateCompanyForWorkspace == nil {
			break
		}
		if _, err := w.PublicResolver.HubspotApi.CreateCompanyForWorkspaceImpl(ctx,
			task.HubSpotCreateCompanyForWorkspace.WorkspaceID,
			task.HubSpotCreateCompanyForWorkspace.AdminEmail,
			task.HubSpotCreateCompanyForWorkspace.Name,
		); err != nil {
			log.WithContext(ctx).WithError(err).WithField("type", task.Type).Error("failed to process task")
			return err
		}
	case kafkaqueue.HubSpotUpdateContactProperty:
		if task.HubSpotUpdateContactProperty == nil {
			break
		}
		if err := w.PublicResolver.HubspotApi.UpdateContactPropertyImpl(ctx,
			task.HubSpotUpdateContactProperty.AdminID,
			task.HubSpotUpdateContactProperty.Properties,
		); err != nil {
			log.WithContext(ctx).WithError(err).WithField("type", task.Type).Error("failed to process task")
			return err
		}
	case kafkaqueue.HubSpotUpdateCompanyProperty:
		if task.HubSpotUpdateCompanyProperty == nil {
			break
		}
		if err := w.PublicResolver.HubspotApi.UpdateCompanyPropertyImpl(ctx,
			task.HubSpotUpdateCompanyProperty.WorkspaceID,
			task.HubSpotUpdateCompanyProperty.Properties,
		); err != nil {
			log.WithContext(ctx).WithError(err).WithField("type", task.Type).Error("failed to process task")
			return err
		}
	case kafkaqueue.HubSpotCreateContactCompanyAssociation:
		if task.HubSpotCreateContactCompanyAssociation == nil {
			break
		}
		if err := w.PublicResolver.HubspotApi.CreateContactCompanyAssociationImpl(ctx,
			task.HubSpotCreateContactCompanyAssociation.AdminID,
			task.HubSpotCreateContactCompanyAssociation.WorkspaceID,
		); err != nil {
			log.WithContext(ctx).WithError(err).WithField("type", task.Type).Error("failed to process task")
			return err
		}
	case kafkaqueue.HealthCheck:
	default:
		log.WithContext(ctx).Errorf("Unknown task type %+v", task.Type)
	}
	return nil
}

func (w *Worker) PublicWorker(ctx context.Context) {
	const parallelWorkers = 64
	const parallelBatchWorkers = 8
	// creates N parallel kafka message consumers that process messages.
	// each consumer is considered part of the same consumer group and gets
	// allocated a slice of all partitions. this ensures that a particular subset of partitions
	// is processed serially, so messages in that slice are processed in order.

	wg := sync.WaitGroup{}
<<<<<<< HEAD
	wg.Add(4)
	go func(_wg *sync.WaitGroup) {
		wg := sync.WaitGroup{}
		wg.Add(parallelWorkers)
		for i := 0; i < parallelWorkers; i++ {
			go func(workerId int) {
				k := KafkaWorker{
					KafkaQueue:   kafkaqueue.New(ctx, kafkaqueue.GetTopic(kafkaqueue.GetTopicOptions{Type: kafkaqueue.TopicTypeDefault}), kafkaqueue.Consumer, nil),
					Worker:       w,
					WorkerThread: workerId,
				}
				k.ProcessMessages(ctx)
				wg.Done()
			}(i)
		}
		wg.Wait()
		_wg.Done()
	}(&wg)
	go func(_wg *sync.WaitGroup) {
		buffer := &KafkaBatchBuffer{
			messageQueue: make(chan *kafkaqueue.Message, DefaultBatchFlushSize),
		}
		k := KafkaBatchWorker{
			KafkaQueue: kafkaqueue.New(ctx,
				kafkaqueue.GetTopic(kafkaqueue.GetTopicOptions{Type: kafkaqueue.TopicTypeBatched}),
				kafkaqueue.Consumer,
				&kafkaqueue.ConfigOverride{QueueCapacity: pointy.Int(2 * DefaultBatchFlushSize)}),
			Worker:              w,
			BatchBuffer:         buffer,
			BatchFlushSize:      DefaultBatchFlushSize,
			BatchedFlushTimeout: DefaultBatchedFlushTimeout,
			Name:                "batched",
		}
		k.ProcessMessages(ctx, k.flushLogs)
		_wg.Done()
	}(&wg)
	go func(_wg *sync.WaitGroup) {
		buffer := &KafkaBatchBuffer{
			messageQueue: make(chan *kafkaqueue.Message, DefaultBatchFlushSize),
		}
		k := KafkaBatchWorker{
			KafkaQueue: kafkaqueue.New(ctx,
				kafkaqueue.GetTopic(kafkaqueue.GetTopicOptions{Type: kafkaqueue.TopicTypeTraces}),
				kafkaqueue.Consumer,
				&kafkaqueue.ConfigOverride{QueueCapacity: pointy.Int(2 * DefaultBatchFlushSize)}),
			Worker:              w,
			BatchBuffer:         buffer,
			BatchFlushSize:      DefaultBatchFlushSize,
			BatchedFlushTimeout: DefaultBatchedFlushTimeout,
			Name:                "batched",
		}
		k.ProcessMessages(ctx, k.flushTraces)
		wg.Done()
	}(&wg)
	go func(_wg *sync.WaitGroup) {
		flushSize := 500
		buffer := &KafkaBatchBuffer{
			messageQueue: make(chan *kafkaqueue.Message, flushSize+1),
		}
		k := KafkaBatchWorker{
			KafkaQueue: kafkaqueue.New(ctx,
				kafkaqueue.GetTopic(kafkaqueue.GetTopicOptions{Type: kafkaqueue.TopicTypeDataSync}),
				kafkaqueue.Consumer,
				&kafkaqueue.ConfigOverride{QueueCapacity: pointy.Int(2 * flushSize)}),
			Worker:              w,
			WorkerThread:        0,
			BatchBuffer:         buffer,
			BatchFlushSize:      flushSize,
			BatchedFlushTimeout: 5 * time.Second,
			Name:                "datasync",
		}
		k.ProcessMessages(ctx, k.flushDataSync)
		_wg.Done()
	}(&wg)
=======

	wg.Add(parallelWorkers)
	for i := 0; i < parallelWorkers; i++ {
		go func(workerId int) {
			k := KafkaWorker{
				KafkaQueue:   kafkaqueue.New(ctx, kafkaqueue.GetTopic(kafkaqueue.GetTopicOptions{Type: kafkaqueue.TopicTypeDefault}), kafkaqueue.Consumer, nil),
				Worker:       w,
				WorkerThread: workerId,
			}
			k.ProcessMessages(ctx)
			wg.Done()
		}(i)
	}

	wg.Add(parallelBatchWorkers)
	for i := 0; i < parallelBatchWorkers; i++ {
		go func(workerId int) {
			buffer := &KafkaBatchBuffer{
				messageQueue: make(chan *kafkaqueue.Message, 4*DefaultBatchFlushSize),
			}
			k := KafkaBatchWorker{
				KafkaQueue: kafkaqueue.New(ctx,
					kafkaqueue.GetTopic(kafkaqueue.GetTopicOptions{Type: kafkaqueue.TopicTypeBatched}),
					kafkaqueue.Consumer,
					&kafkaqueue.ConfigOverride{QueueCapacity: pointy.Int(8 * DefaultBatchFlushSize)}),
				Worker:              w,
				BatchBuffer:         buffer,
				BatchFlushSize:      4 * DefaultBatchFlushSize,
				BatchedFlushTimeout: DefaultBatchedFlushTimeout,
				Name:                "batched",
			}
			k.ProcessMessages(ctx, k.flushLogs)
			wg.Done()
		}(i)
	}

	wg.Add(parallelBatchWorkers)
	for i := 0; i < parallelBatchWorkers; i++ {
		go func(workerId int) {
			buffer := &KafkaBatchBuffer{
				messageQueue: make(chan *kafkaqueue.Message, DefaultBatchFlushSize),
			}
			k := KafkaBatchWorker{
				KafkaQueue: kafkaqueue.New(ctx,
					kafkaqueue.GetTopic(kafkaqueue.GetTopicOptions{Type: kafkaqueue.TopicTypeTraces}),
					kafkaqueue.Consumer,
					&kafkaqueue.ConfigOverride{QueueCapacity: pointy.Int(2 * DefaultBatchFlushSize)}),
				Worker:              w,
				BatchBuffer:         buffer,
				BatchFlushSize:      DefaultBatchFlushSize,
				BatchedFlushTimeout: DefaultBatchedFlushTimeout,
				Name:                "traces",
			}
			k.ProcessMessages(ctx, k.flushTraces)
			wg.Done()
		}(i)
	}
>>>>>>> 4a5990f6
	wg.Wait()
}

// Delete data for any sessions created > 4 hours ago
// if all session data has been written to s3
func (w *Worker) DeleteCompletedSessions(ctx context.Context) {
	lookbackPeriod := 4*60 + 10 // 4h10m

	baseQuery := `
				DELETE
				FROM %s o
				USING sessions s
				WHERE o.session_id = s.id
				AND s.object_storage_enabled = True
				AND s.payload_updated_at < s.lock
				AND s.created_at < NOW() - (? * INTERVAL '1 MINUTE')
				AND s.created_at > NOW() - INTERVAL '1 WEEK'`

	for _, table := range []string{"resources_objects", "messages_objects"} {
		deleteSpan, ctx := tracer.StartSpanFromContext(ctx, "worker.deleteObjects",
			tracer.ResourceName("worker.deleteObjects"), tracer.Tag("table", table))
		if err := w.Resolver.DB.Exec(fmt.Sprintf(baseQuery, table), lookbackPeriod).Error; err != nil {
			log.WithContext(ctx).Error(e.Wrapf(err, "error deleting expired objects from %s", table))
		}
		deleteSpan.Finish()
	}
}

// Autoresolves error groups that have not had any recent instances
func (w *Worker) AutoResolveStaleErrors(ctx context.Context) {
	autoResolver := NewAutoResolver(w.PublicResolver.Store, w.PublicResolver.DB)
	autoResolver.AutoResolveStaleErrors(ctx)
}

func (w *Worker) excludeSession(ctx context.Context, s *model.Session, reason backend.SessionExcludedReason) error {
	s.Excluded = true
	s.ExcludedReason = &reason
	s.Processed = &model.T
	if err := w.Resolver.DB.Table(model.SESSIONS_TBL).Model(&model.Session{Model: model.Model{ID: s.ID}}).Updates(s).Error; err != nil {
		log.WithContext(ctx).WithFields(log.Fields{"session_id": s.ID, "project_id": s.ProjectID, "identifier": s.Identifier,
			"session_obj": s}).Warnf("error excluding session (session_id=%d, identifier=%s, is_in_obj_already=%v, processed=%v): %v", s.ID, s.Identifier, s.ObjectStorageEnabled, s.Processed, err)
	}

	if err := w.Resolver.OpenSearch.UpdateSynchronous(opensearch.IndexSessions, s.ID, map[string]interface{}{
		"Excluded":  true,
		"processed": true,
	}); err != nil {
		return e.Wrap(err, "error updating session in opensearch")
	}

	if err := w.Resolver.DataSyncQueue.Submit(ctx, &kafkaqueue.Message{Type: kafkaqueue.SessionDataSync, SessionDataSync: &kafkaqueue.SessionDataSyncArgs{SessionID: s.ID}}, strconv.Itoa(s.ID)); err != nil {
		return err
	}

	return nil
}

func (w *Worker) processSession(ctx context.Context, s *model.Session) error {
	project := &model.Project{}
	if err := w.Resolver.DB.Where(&model.Project{Model: model.Model{ID: s.ProjectID}}).Take(&project).Error; err != nil {
		return e.Wrap(err, "error querying project")
	}

	var rageClickSettings = RageClickSettings{
		Window: time.Duration(project.RageClickCount) * time.Second,
		Radius: project.RageClickRadiusPixels,
		Count:  project.RageClickCount,
	}

	accumulator := MakeEventProcessingAccumulator(s.SecureID, rageClickSettings)

	sessionIdString := os.Getenv("SESSION_FILE_PATH_PREFIX") + strconv.FormatInt(int64(s.ID), 10)

	payloadManager, err := payload.NewPayloadManager(ctx, sessionIdString)
	if err != nil {
		return errors.Wrap(err, "error creating payload manager")
	}
	defer payloadManager.Close()

	if !s.AvoidPostgresStorage {
		// Delete any timeline indicator events which were previously written for this session
		if err := w.Resolver.DB.Where("session_secure_id = ?", s.SecureID).
			Delete(&model.TimelineIndicatorEvent{}).Error; err != nil {
			log.WithContext(ctx).Error(e.Wrap(err, "error deleting outdated timeline indicator events"))
		}
	}

	// Delete any event chunks which were previously written for this session
	if err := w.Resolver.DB.Where("session_id = ?", s.ID).
		Delete(&model.EventChunk{}).Error; err != nil {
		return errors.Wrap(err, "failed to delete existing event chunks")
	}

	// Delete any rage click events which were previously written for this session
	if err := w.Resolver.DB.Where("session_secure_id = ?", s.SecureID).
		Delete(&model.RageClickEvent{}).Error; err != nil {
		log.WithContext(ctx).Error(e.Wrap(err, "error deleting outdated rage click events"))
	}

	// Delete any session intervals which were previously written for this session
	if err := w.Resolver.DB.Where("session_secure_id = ?", s.SecureID).
		Delete(&model.SessionInterval{}).Error; err != nil {
		log.WithContext(ctx).Error(e.Wrap(err, "error deleting outdated session intervals"))
	}

	if err := w.scanSessionPayload(ctx, payloadManager, s, &accumulator); err != nil {
		return errors.Wrap(err, "error scanning session payload")
	}

	// Measure payload sizes.
	if err := payloadManager.ReportPayloadSizes(); err != nil {
		return errors.Wrap(err, "error reporting payload sizes")
	}

	// Exclude the session if there's no events.
	if len(accumulator.EventsForTimelineIndicator) == 0 && s.Length <= 0 {
		return w.excludeSession(ctx, s, backend.SessionExcludedReasonNoTimelineIndicatorEvents)
	}

	payloadManager.SeekStart(ctx)

	var normalness float64
	if len(accumulator.EventsForTimelineIndicator) > 0 {
		var eventsForTimelineIndicator []*model.TimelineIndicatorEvent
		for _, customEvent := range accumulator.EventsForTimelineIndicator {
			var parsedData model.JSONB
			err = json.Unmarshal(customEvent.Data, &parsedData)
			if err != nil {
				return e.Wrap(err, "error unmarshalling event chunk")
			}
			eventsForTimelineIndicator = append(eventsForTimelineIndicator, &model.TimelineIndicatorEvent{
				SessionSecureID: s.SecureID,
				Timestamp:       customEvent.TimestampRaw,
				SID:             customEvent.SID,
				Type:            int(customEvent.Type),
				Data:            parsedData,
			})
		}
		if s.AvoidPostgresStorage {
			eventBytes, err := json.Marshal(eventsForTimelineIndicator)
			if err != nil {
				log.WithContext(ctx).Error(e.Wrap(err, "error marshalling eventsForTimelineIndicator"))
			}
			if err := payloadManager.TimelineIndicatorEvents.WriteString(string(eventBytes)); err != nil {
				log.WithContext(ctx).Error(e.Wrap(err, "error writing to TimelineIndicatorEvents"))
			}
			if err := payloadManager.TimelineIndicatorEvents.Close(); err != nil {
				log.WithContext(ctx).Error(e.Wrap(err, "error closing TimelineIndicatorEvents writer"))
			}

			// Extract and save the user journey steps from the timeline indicator events
			userJourneySteps, err := journey_handlers.GetUserJourneySteps(s.ProjectID, s.ID, eventBytes)
			if err != nil {
				return err
			}
			if err := w.Resolver.DB.Model(&model.UserJourneyStep{}).Save(&userJourneySteps).Error; err != nil {
				return err
			}
		} else {
			if err := w.Resolver.DB.Create(eventsForTimelineIndicator).Error; err != nil {
				log.WithContext(ctx).Error(e.Wrap(err, "error creating events for timeline indicator"))
			}
		}
	}

	for i, r := range accumulator.RageClickSets {
		r.SessionSecureID = s.SecureID
		r.ProjectID = s.ProjectID
		accumulator.RageClickSets[i] = r
	}
	hasRageClicks := len(accumulator.RageClickSets) > 0
	if hasRageClicks {
		if err := w.Resolver.DB.Create(&accumulator.RageClickSets).Error; err != nil {
			log.WithContext(ctx).Error(e.Wrap(err, "error creating rage click sets"))
		}
	}

	userInteractionEvents := accumulator.UserInteractionEvents
	if len(userInteractionEvents) == 0 {
		return w.excludeSession(ctx, s, backend.SessionExcludedReasonNoUserInteractionEvents)
	}

	userInteractionEvents = append(userInteractionEvents, []*parse.ReplayEvent{{
		Timestamp: accumulator.FirstFullSnapshotTimestamp,
	}, {
		Timestamp: accumulator.LastEventTimestamp,
	}}...)

	// sort events by timestamp since calculations assume this
	sort.Slice(userInteractionEvents, func(i, j int) bool {
		return userInteractionEvents[i].Timestamp.UnixNano() < userInteractionEvents[j].Timestamp.UnixNano()
	})

	var allIntervals []model.SessionInterval
	startTime := userInteractionEvents[0].Timestamp
	var activeInterval bool
	for i := 1; i < len(userInteractionEvents); i++ {
		currentEvent := userInteractionEvents[i-1]
		nextEvent := userInteractionEvents[i]
		diff := nextEvent.Timestamp.Sub(currentEvent.Timestamp)
		intervalDiff := currentEvent.Timestamp.Sub(startTime)
		if diff.Seconds() <= MIN_INACTIVE_DURATION {
			if i == 1 {
				activeInterval = model.T
			}
			if !activeInterval {
				allIntervals = append(allIntervals, model.SessionInterval{
					SessionSecureID: s.SecureID,
					StartTime:       startTime,
					EndTime:         currentEvent.Timestamp,
					Duration:        int(intervalDiff.Milliseconds()),
					Active:          model.F,
				})
				startTime = currentEvent.Timestamp
				activeInterval = model.T
			}
		} else {
			if i == 1 {
				activeInterval = model.F
			}
			if activeInterval {
				allIntervals = append(allIntervals, model.SessionInterval{
					SessionSecureID: s.SecureID,
					StartTime:       startTime,
					EndTime:         currentEvent.Timestamp,
					Duration:        int(intervalDiff.Milliseconds()),
					Active:          model.T,
				})
				startTime = currentEvent.Timestamp
				activeInterval = model.F
			}
		}
		if i == len(userInteractionEvents)-1 {
			allIntervals = append(allIntervals, model.SessionInterval{
				SessionSecureID: s.SecureID,
				StartTime:       startTime,
				EndTime:         nextEvent.Timestamp,
				Duration:        int(nextEvent.Timestamp.Sub(startTime).Milliseconds()),
				Active:          activeInterval,
			})
		}
	}

	if len(allIntervals) < 1 {
		return nil
	}
	// Merges inactive segments that are less than a threshold into surrounding active sessions
	var finalIntervals []model.SessionInterval
	startInterval := allIntervals[0]
	sessionLength := float64(CalculateSessionLength(accumulator.FirstFullSnapshotTimestamp, accumulator.LastEventTimestamp).Milliseconds())
	for i := 1; i < len(allIntervals); i++ {
		currentInterval := allIntervals[i-1]
		nextInterval := allIntervals[i]
		if (!nextInterval.Active && nextInterval.Duration > int(INACTIVE_THRESHOLD*sessionLength)) || (!currentInterval.Active && currentInterval.Duration > int(INACTIVE_THRESHOLD*sessionLength)) {
			finalIntervals = append(finalIntervals, model.SessionInterval{
				SessionSecureID: s.SecureID,
				StartTime:       startInterval.StartTime,
				EndTime:         currentInterval.EndTime,
				Duration:        int(currentInterval.EndTime.Sub(startInterval.StartTime).Milliseconds()),
				Active:          currentInterval.Active,
			})
			startInterval = nextInterval
		}
	}
	if len(allIntervals) > 0 {
		finalIntervals = append(finalIntervals, model.SessionInterval{
			SessionSecureID: s.SecureID,
			StartTime:       startInterval.StartTime,
			EndTime:         allIntervals[len(allIntervals)-1].EndTime,
			Duration:        int(allIntervals[len(allIntervals)-1].EndTime.Sub(startInterval.StartTime).Milliseconds()),
			Active:          allIntervals[len(allIntervals)-1].Active,
		})
	}

	if err := w.Resolver.DB.Create(finalIntervals).Error; err != nil {
		log.WithContext(ctx).Error(e.Wrap(err, "error creating session activity intervals"))
	}

	var eventCountsLen int64 = 100
	window := float64(accumulator.LastEventTimestamp.Sub(accumulator.FirstFullSnapshotTimestamp).Milliseconds()) / float64(eventCountsLen)
	eventCounts := make([]int64, eventCountsLen)
	for t, c := range accumulator.TimestampCounts {
		i := int64(math.Round(float64(t.Sub(accumulator.FirstFullSnapshotTimestamp).Milliseconds()) / window))
		if i < 0 {
			i = 0
		} else if i > 99 {
			i = 99
		}
		eventCounts[i] += int64(c)
	}
	eventCountsBytes, err := json.Marshal(eventCounts)
	if err != nil {
		return err
	}
	eventCountsString := string(eventCountsBytes)

	// Calculate total session length and write the length to the session.
	sessionTotalLength := CalculateSessionLength(accumulator.FirstFullSnapshotTimestamp, accumulator.LastEventTimestamp)
	sessionTotalLengthInMilliseconds := sessionTotalLength.Milliseconds()

	// Delete the session if the length of the session is 0.
	// 1. Nothing happened in the session
	// 2. A web crawler visited the page and produced no events
	if accumulator.ActiveDuration == 0 {
		return w.excludeSession(ctx, s, backend.SessionExcludedReasonNoActivity)
	}

	visitFields := []model.Field{}
	if err := w.Resolver.DB.Model(&model.Session{Model: model.Model{ID: s.ID}}).Where("Name = ?", "visited-url").Where("session_fields.id IS NOT NULL").Order("session_fields.id asc").Association("Fields").Find(&visitFields); err != nil {
		return e.Wrap(err, "error querying session fields for determining landing/exit pages")
	}

	pagesVisited := len(visitFields)

	workspace, err := w.Resolver.GetWorkspace(project.WorkspaceID)
	if err != nil {
		return err
	}
	withinBillingQuota, _ := w.PublicResolver.IsWithinQuota(ctx, pricing.ProductTypeSessions, workspace, time.Now())

	if err := w.Resolver.DB.Model(&model.Session{}).Where(
		&model.Session{Model: model.Model{ID: s.ID}},
	).Updates(
		model.Session{
			Processed:           &model.T,
			Length:              sessionTotalLengthInMilliseconds,
			ActiveLength:        accumulator.ActiveDuration.Milliseconds(),
			EventCounts:         &eventCountsString,
			HasRageClicks:       &hasRageClicks,
			HasOutOfOrderEvents: accumulator.AreEventsOutOfOrder,
			PagesVisited:        pagesVisited,
			WithinBillingQuota:  &withinBillingQuota,
			Normalness:          &normalness,
		},
	).Error; err != nil {
		return errors.Wrap(err, "error updating session to processed status")
	}

	if err := w.Resolver.OpenSearch.UpdateSynchronous(opensearch.IndexSessions, s.ID, map[string]interface{}{
		"processed":       true,
		"length":          sessionTotalLengthInMilliseconds,
		"active_length":   accumulator.ActiveDuration.Milliseconds(),
		"EventCounts":     eventCountsString,
		"has_rage_clicks": hasRageClicks,
		"pages_visited":   pagesVisited,
	}); err != nil {
		return e.Wrap(err, "error updating session in opensearch")
	}

	if err := w.Resolver.DataSyncQueue.Submit(ctx, &kafkaqueue.Message{Type: kafkaqueue.SessionDataSync, SessionDataSync: &kafkaqueue.SessionDataSyncArgs{SessionID: s.ID}}, strconv.Itoa(s.ID)); err != nil {
		return err
	}

	if len(visitFields) >= 1 {
		sessionProperties := map[string]string{
			"landing_page": visitFields[0].Value,
			"exit_page":    visitFields[len(visitFields)-1].Value,
		}
		if err := w.PublicResolver.AppendProperties(ctx, s.ID, sessionProperties, pubgraph.PropertyType.SESSION); err != nil {
			log.WithContext(ctx).Error(e.Wrapf(err, "[processSession] error appending properties for session %d", s.ID))
		}
	}

	if err := w.PublicResolver.PushMetricsImpl(ctx, s.SecureID, []*publicModel.MetricInput{
		{
			SessionSecureID: s.SecureID,
			Timestamp:       s.CreatedAt,
			Name:            mgraph.SessionActiveMetricName,
			Value:           float64(accumulator.ActiveDuration.Milliseconds()),
			Category:        pointy.String(model.InternalMetricCategory),
			Tags: []*publicModel.MetricTag{
				{Name: "Excluded", Value: "false"},
				{Name: "Processed", Value: "true"},
			},
		},
		{
			SessionSecureID: s.SecureID,
			Timestamp:       s.CreatedAt,
			Name:            mgraph.SessionProcessedMetricName,
			Value:           float64(s.ID),
			Category:        pointy.String(model.InternalMetricCategory),
			Tags: []*publicModel.MetricTag{
				{Name: "Excluded", Value: "false"},
				{Name: "Processed", Value: "true"},
			},
		},
	}); err != nil {
		log.WithContext(ctx).Errorf("failed to submit session processing metric for %s: %s", s.SecureID, err)
	}

	// Update session count on dailydb
	currentDate := time.Date(s.CreatedAt.UTC().Year(), s.CreatedAt.UTC().Month(), s.CreatedAt.UTC().Day(), 0, 0, 0, 0, time.UTC)
	dailySession := &model.DailySessionCount{}
	if err := w.Resolver.DB.
		Where(&model.DailySessionCount{
			ProjectID: s.ProjectID,
			Date:      &currentDate,
		}).Attrs(&model.DailySessionCount{Count: 0}).
		FirstOrCreate(&dailySession).Error; err != nil {
		return e.Wrap(err, "Error creating new daily session")
	}

	if err := w.Resolver.DB.
		Where(&model.DailySessionCount{Model: model.Model{ID: dailySession.ID}}).
		Updates(&model.DailySessionCount{Count: dailySession.Count + 1}).Error; err != nil {
		return e.Wrap(err, "Error incrementing session count in db")
	}

	var g errgroup.Group
	projectID := s.ProjectID

	g.Go(func() error {
		if len(accumulator.RageClickSets) < 1 {
			return nil
		}
		// Sending Rage Click Alert
		var sessionAlerts []*model.SessionAlert
		if err := w.Resolver.DB.Model(&model.SessionAlert{}).Where(&model.SessionAlert{Alert: model.Alert{ProjectID: projectID, Disabled: &model.F}}).Where("type=?", model.AlertType.RAGE_CLICK).Find(&sessionAlerts).Error; err != nil {
			return e.Wrapf(err, "[project_id: %d] error fetching rage click alert", projectID)
		}

		for _, sessionAlert := range sessionAlerts {
			if sessionAlert.CountThreshold < 1 {
				return nil
			}

			// check if session was produced from an excluded environment
			excludedEnvironments, err := sessionAlert.GetExcludedEnvironments()
			if err != nil {
				return e.Wrapf(err, "[project_id: %d] error getting excluded environments from user properties alert", projectID)
			}
			isExcludedEnvironment := false
			for _, env := range excludedEnvironments {
				if env != nil && *env == s.Environment {
					isExcludedEnvironment = true
					break
				}
			}
			if isExcludedEnvironment {
				return nil
			}

			workspace, err := w.Resolver.GetWorkspace(project.WorkspaceID)
			if err != nil {
				return e.Wrap(err, "error querying workspace")
			}

			if sessionAlert.ThresholdWindow == nil {
				sessionAlert.ThresholdWindow = ptr.Int(30)
			}
			var count int
			if err := w.Resolver.DB.Raw(`
				SELECT COUNT(*)
				FROM rage_click_events
				WHERE
					project_id=?
					AND created_at > (NOW() - ? * INTERVAL '1 MINUTE')
				`, projectID, sessionAlert.ThresholdWindow).Scan(&count).Error; err != nil {
				return e.Wrap(err, "error counting rage clicks")
			}
			if count < sessionAlert.CountThreshold {
				return nil
			}

			count64 := int64(count)
			slackAlertPayload := model.SendSlackAlertInput{Workspace: workspace,
				SessionSecureID: s.SecureID, UserIdentifier: s.Identifier, UserObject: s.UserObject, RageClicksCount: &count64,
				QueryParams: map[string]string{"tsAbs": fmt.Sprintf("%d", accumulator.RageClickSets[0].StartTimestamp.UnixNano()/int64(time.Millisecond))}}

			hookPayload := zapier.HookPayload{
				UserIdentifier: s.Identifier, UserObject: s.UserObject, RageClicksCount: &count64,
			}

			if err := w.Resolver.RH.Notify(s.ProjectID, fmt.Sprintf("SessionAlert_%d", sessionAlert.ID), hookPayload); err != nil {
				log.WithContext(ctx).Error(e.Wrapf(err, "couldn't notify zapier on session alert (id: %d)", sessionAlert.ID))
			}
			sessionAlert.SendAlerts(ctx, w.Resolver.DB, w.Resolver.MailClient, &slackAlertPayload)

			if err = alerts.SendRageClicksAlert(alerts.RageClicksAlertEvent{
				Session:         s,
				SessionAlert:    sessionAlert,
				Workspace:       workspace,
				RageClicksCount: count64,
			}); err != nil {
				log.WithContext(ctx).Error(err)
			}
		}
		return nil
	})

	// Waits for all goroutines to finish, then returns the first non-nil error (if any).
	if err := g.Wait(); err != nil {
		log.WithContext(ctx).WithFields(log.Fields{"session_id": s.ID, "project_id": s.ProjectID}).Error(e.Wrap(err, "error sending slack alert"))
	}

	// Upload to s3 and wipe from the db.
	if os.Getenv("ENABLE_OBJECT_STORAGE") == "true" {
		if err := w.pushToObjectStorage(ctx, s, payloadManager); err != nil {
			log.WithContext(ctx).WithFields(log.Fields{"session_id": s.ID, "project_id": s.ProjectID}).Error(e.Wrap(err, "error pushing to object and wiping from db"))
		}
	}

	return nil
}

// Start begins the worker's tasks.
func (w *Worker) Start(ctx context.Context) {
	payloadLookbackPeriod := 60 // a session must be stale for at least this long to be processed
	lockPeriod := 30            // time in minutes

	if util.IsDevEnv() {
		payloadLookbackPeriod = 8
		lockPeriod = 1
	}

	go reportProcessSessionCount(ctx, w.Resolver.DB, payloadLookbackPeriod, lockPeriod)
	maxWorkerCount := 10
	processSessionLimit := 200
	wp := workerpool.New(maxWorkerCount)
	wp.SetPanicHandler(util.Recover)
	for {
		time.Sleep(1 * time.Second)
		sessions := []*model.Session{}
		sessionsSpan, ctx := tracer.StartSpanFromContext(ctx, "worker.sessionsQuery", tracer.ResourceName("worker.sessionsQuery"))
		sessionLimitJitter := rand.Intn(100)
		limit := processSessionLimit + sessionLimitJitter
		txStart := time.Now()
		if err := w.Resolver.DB.Transaction(func(tx *gorm.DB) error {
			transactionCtx, cancel := context.WithTimeout(ctx, 20*time.Minute)
			defer cancel()

			errs := make(chan error, 1)
			go func() {
				defer util.Recover()
				if err := tx.Raw(`
						WITH t AS (
							UPDATE sessions
							SET lock=NOW()
							WHERE id in (
								SELECT ID FROM (
									SELECT id
									FROM sessions
									WHERE (processed = false)
										AND (excluded = false)
										AND (payload_updated_at < NOW() - (? * INTERVAL '1 SECOND'))
										AND (lock is null OR lock < NOW() - (? * INTERVAL '1 MINUTE'))
										AND (retry_count < ?)
									LIMIT ?
									FOR UPDATE SKIP LOCKED
								) s
								ORDER BY id
								FOR UPDATE SKIP LOCKED
							)
							RETURNING *
						)
						SELECT * FROM t;
					`, payloadLookbackPeriod, lockPeriod, MAX_RETRIES, limit). // why do we get payload_updated_at IS NULL?
					Find(&sessions).Error; err != nil {
					errs <- err
					return
				}
				errs <- nil
			}()

			select {
			case <-transactionCtx.Done():
				return e.New("transaction timeout occurred")
			case err := <-errs:
				if err != nil {
					return err
				}
			}
			return nil
		}); err != nil {
			log.WithContext(ctx).Errorf("error querying unparsed, outdated sessions, took [%v]: %v", time.Since(txStart), err)
			sessionsSpan.Finish()
			continue
		}
		rand.New(rand.NewSource(time.Now().UnixNano()))
		rand.Shuffle(len(sessions), func(i, j int) {
			sessions[i], sessions[j] = sessions[j], sessions[i]
		})
		// Sends a "count" metric to datadog so that we can see how many sessions are being queried.
		hlog.Histogram("worker.sessionsQuery.sessionCount", float64(len(sessions)), nil, 1) //nolint
		sessionsSpan.Finish()
		type SessionLog struct {
			SessionID int
			ProjectID int
		}
		sessionIds := []SessionLog{}
		for _, session := range sessions {
			sessionIds = append(sessionIds, SessionLog{SessionID: session.ID, ProjectID: session.ProjectID})
		}
		if len(sessionIds) > 0 {
			log.WithContext(ctx).Infof("sessions that will be processed: %v", sessionIds)
		}

		for _, session := range sessions {
			session := session
			ctx := ctx
			wp.SubmitRecover(func() {
				vmStat, _ := mem.VirtualMemory()

				// If WORKER_MAX_MEMORY_THRESHOLD is defined,
				// sleep until vmStat.UsedPercent is lower than this value
				workerMaxMemStr := os.Getenv("WORKER_MAX_MEMORY_THRESHOLD")
				workerMaxMem := math.Inf(1)
				if workerMaxMemStr != "" {
					workerMaxMem, _ = strconv.ParseFloat(workerMaxMemStr, 64)
				}
				for vmStat.UsedPercent > workerMaxMem {
					log.WithContext(ctx).Infof("worker memory use over threshold, sleeping. value: %f", vmStat.UsedPercent)
					time.Sleep(5 * time.Second)
					vmStat, _ = mem.VirtualMemory()
				}

				span, ctx := tracer.StartSpanFromContext(ctx, "worker.operation", tracer.ResourceName("worker.processSession"), tracer.Tag("project_id", session.ProjectID), tracer.Tag("session_secure_id", session.SecureID))
				if err := w.processSession(ctx, session); err != nil {
					nextCount := session.RetryCount + 1
					var excluded bool
					if nextCount >= MAX_RETRIES {
						excluded = true
					}

					if err := w.Resolver.DB.Model(&model.Session{}).
						Where(&model.Session{Model: model.Model{ID: session.ID}}).
						Updates(&model.Session{RetryCount: nextCount, Excluded: excluded}).Error; err != nil {
						log.WithContext(ctx).WithField("session_secure_id", session.SecureID).Error(e.Wrap(err, "error incrementing retry count"))
					}

					if excluded {
						log.WithContext(ctx).WithField("session_secure_id", session.SecureID).Warn(e.Wrap(err, "session has reached the max retry count and will be excluded"))
						if err := w.Resolver.OpenSearch.UpdateSynchronous(opensearch.IndexSessions, session.ID, map[string]interface{}{"Excluded": true}); err != nil {
							log.WithContext(ctx).WithField("session_secure_id", session.SecureID).Error(e.Wrap(err, "error updating session in opensearch"))
						}

						if err := w.Resolver.DataSyncQueue.Submit(ctx, &kafkaqueue.Message{Type: kafkaqueue.SessionDataSync, SessionDataSync: &kafkaqueue.SessionDataSyncArgs{SessionID: session.ID}}, strconv.Itoa(session.ID)); err != nil {
							log.WithContext(ctx).WithField("session_secure_id", session.SecureID).Error(e.Wrap(err, "error submitting data sync message"))
						}

						span.Finish()
					} else {
						log.WithContext(ctx).WithField("session_secure_id", session.SecureID).Error(e.Wrap(err, "error processing main session"))
						span.Finish(tracer.WithError(e.Wrapf(err, "error processing session: %v", session.ID)))
					}

					return
				}
				hlog.Incr("sessionsProcessed", nil, 1)
				span.Finish()
			})
		}

		// While the waiting queue is saturated, sleep. Else, continue reading sessions to be processed.
		for wp.WaitingQueueSize() >= processSessionLimit {
			time.Sleep(1 * time.Second)
		}
	}
}

func (w *Worker) ReportStripeUsage(ctx context.Context) {
	pricing.ReportAllUsage(ctx, w.Resolver.DB, w.Resolver.ClickhouseClient, w.Resolver.StripeClient, w.Resolver.MailClient)
}

func (w *Worker) UpdateOpenSearchIndex(ctx context.Context) {
	w.IndexTable(ctx, opensearch.IndexFields, &model.Field{}, true)
	w.IndexTable(ctx, opensearch.IndexErrorFields, &model.ErrorField{}, true)
	w.IndexErrorGroups(ctx, true)
	w.IndexErrorObjects(ctx, true)
	w.IndexSessions(ctx, true)

	// Close the indexer channel and flush remaining items
	if err := w.Resolver.OpenSearch.Close(); err != nil {
		log.WithContext(ctx).Fatalf("OPENSEARCH_ERROR unexpected error while closing OpenSearch client: %+v", err)
	}

	// Report the indexer statistics
	stats := w.Resolver.OpenSearch.BulkIndexer.Stats()
	if stats.NumFailed > 0 {
		log.WithContext(ctx).Errorf("Indexed [%d] documents with [%d] errors", stats.NumFlushed, stats.NumFailed)
	} else {
		log.WithContext(ctx).Infof("Successfully indexed [%d] documents", stats.NumFlushed)
	}
}

func (w *Worker) MigrateDB(ctx context.Context) {
	_, err := model.MigrateDB(ctx, w.Resolver.DB)

	if err != nil {
		log.WithContext(ctx).Fatalf("Error migrating DB: %v", err)
	}
}

func (w *Worker) InitializeOpenSearchSessions(ctx context.Context) {
	w.InitIndexMappings(ctx)
	w.IndexSessions(ctx, false)

	// Close the indexer channel and flush remaining items
	if err := w.Resolver.OpenSearch.Close(); err != nil {
		log.WithContext(ctx).Fatalf("OPENSEARCH_ERROR unexpected error while closing OpenSearch client: %+v", err)
	}

	// Report the indexer statistics
	stats := w.Resolver.OpenSearch.BulkIndexer.Stats()
	if stats.NumFailed > 0 {
		log.WithContext(ctx).Errorf("Indexed [%d] documents with [%d] errors", stats.NumFlushed, stats.NumFailed)
	} else {
		log.WithContext(ctx).Infof("Successfully indexed [%d] documents", stats.NumFlushed)
	}
}

func (w *Worker) InitializeOpenSearchIndex(ctx context.Context) {
	w.InitIndexMappings(ctx)
	w.IndexTable(ctx, opensearch.IndexFields, &model.Field{}, false)
	w.IndexTable(ctx, opensearch.IndexErrorFields, &model.ErrorField{}, false)
	w.IndexErrorGroups(ctx, false)
	w.IndexErrorObjects(ctx, false)
	w.IndexSessions(ctx, false)

	// Close the indexer channel and flush remaining items
	if err := w.Resolver.OpenSearch.Close(); err != nil {
		log.WithContext(ctx).Fatalf("OPENSEARCH_ERROR unexpected error while closing OpenSearch client: %+v", err)
	}

	// Report the indexer statistics
	stats := w.Resolver.OpenSearch.BulkIndexer.Stats()
	if stats.NumFailed > 0 {
		log.WithContext(ctx).Errorf("Indexed [%d] documents with [%d] errors", stats.NumFlushed, stats.NumFailed)
	} else {
		log.WithContext(ctx).Infof("Successfully indexed [%d] documents", stats.NumFlushed)
	}
}

func (w *Worker) StartMetricMonitorWatcher(ctx context.Context) {
	metric_monitor.WatchMetricMonitors(ctx, w.Resolver.DB, w.Resolver.TDB, w.Resolver.MailClient, w.Resolver.RH)
}

func (w *Worker) StartLogAlertWatcher(ctx context.Context) {
	log_alerts.WatchLogAlerts(ctx, w.Resolver.DB, w.Resolver.TDB, w.Resolver.MailClient, w.Resolver.RH, w.Resolver.Redis, w.Resolver.ClickhouseClient)
}

func (w *Worker) RefreshMaterializedViews(ctx context.Context) {
	span, _ := tracer.StartSpanFromContext(ctx, "worker.refreshMaterializedViews",
		tracer.ResourceName("worker.refreshMaterializedViews"))
	defer span.Finish()

	if err := w.Resolver.DB.Transaction(func(tx *gorm.DB) error {
		err := tx.Exec(fmt.Sprintf("SET LOCAL statement_timeout TO %d", REFRESH_MATERIALIZED_VIEW_TIMEOUT)).Error
		if err != nil {
			return err
		}

		return tx.Exec(`
			REFRESH MATERIALIZED VIEW CONCURRENTLY daily_session_counts_view;
		`).Error

	}); err != nil {
		log.WithContext(ctx).Fatal(e.Wrap(err, "Error refreshing daily_session_counts_view"))
	}

	if err := w.Resolver.DB.Transaction(func(tx *gorm.DB) error {
		err := tx.Exec(fmt.Sprintf("SET LOCAL statement_timeout TO %d", REFRESH_MATERIALIZED_VIEW_TIMEOUT)).Error
		if err != nil {
			return err
		}

		return tx.Exec(`
			REFRESH MATERIALIZED VIEW CONCURRENTLY daily_error_counts_view;
		`).Error

	}); err != nil {
		log.WithContext(ctx).Fatal(e.Wrap(err, "Error refreshing daily_error_counts_view"))
	}

	type AggregateSessionCount struct {
		WorkspaceID          int        `json:"workspace_id"`
		SessionCount         int64      `json:"session_count"`
		ErrorCount           int64      `json:"error_count"`
		LogCount             int64      `json:"log_count"`
		SessionCountLastWeek int64      `json:"session_count_last_week"`
		ErrorCountLastWeek   int64      `json:"error_count_last_week"`
		LogCountLastWeek     int64      `json:"log_count_last_week"`
		SessionCountLastDay  int64      `json:"session_count_last_day"`
		ErrorCountLastDay    int64      `json:"error_count_last_day"`
		LogCountLastDay      int64      `json:"log_count_last_day"`
		TrialEndDate         *time.Time `json:"trial_end_date"`
		PlanTier             string     `json:"plan_tier"`
	}
	var counts []*AggregateSessionCount

	if err := w.Resolver.DB.Raw(`
		SELECT p.workspace_id,
		       sum(dsc.count) as session_count,
		       sum(dsc.count) filter ( where dsc.date > NOW() - interval '1 week' ) as session_count_last_week,
		       sum(dsc.count) filter ( where dsc.date > NOW() - interval '1 day' ) as session_count_last_day
		FROM projects p
				 LEFT OUTER JOIN daily_session_counts_view dsc on p.id = dsc.project_id
		GROUP BY p.workspace_id`).Scan(&counts).Error; err != nil {
		log.WithContext(ctx).Fatal(e.Wrap(err, "Error retrieving session counts for Hubspot update"))
	}

	var errorResults []*AggregateSessionCount
	if err := w.Resolver.DB.Raw(`
		SELECT p.workspace_id,
			   sum(dec.count) as error_count,
			   sum(dec.count) filter ( where dec.date > NOW() - interval '1 week' ) as error_count_last_week,
			   sum(dec.count) filter ( where dec.date > NOW() - interval '1 day' ) as error_count_last_day
		FROM projects p
				 LEFT OUTER JOIN daily_error_counts_view dec on p.id = dec.project_id
		GROUP BY p.workspace_id;`).Scan(&errorResults).Error; err != nil {
		log.WithContext(ctx).Fatal(e.Wrap(err, "Error retrieving session counts for Hubspot update"))
	}

	for idx, c := range counts {
		c.ErrorCount += errorResults[idx].ErrorCount
		c.ErrorCountLastWeek += errorResults[idx].ErrorCountLastWeek
		c.ErrorCountLastDay += errorResults[idx].ErrorCountLastDay

		workspace := &model.Workspace{}
		if err := w.Resolver.DB.Preload("Projects").Model(&model.Workspace{}).Where("id = ?", c.WorkspaceID).Take(&workspace).Error; err != nil {
			continue
		}
		c.TrialEndDate = workspace.TrialEndDate
		c.PlanTier = workspace.PlanTier
		for _, p := range workspace.Projects {
			count, _ := w.Resolver.ClickhouseClient.ReadLogsTotalCount(ctx, p.ID, backend.LogsParamsInput{DateRange: &backend.DateRangeRequiredInput{
				StartDate: time.Now().Add(-time.Hour * 24 * 30),
				EndDate:   time.Now(),
			}})
			c.LogCount += int64(count)
			countWeek, _ := w.Resolver.ClickhouseClient.ReadLogsTotalCount(ctx, p.ID, backend.LogsParamsInput{DateRange: &backend.DateRangeRequiredInput{
				StartDate: time.Now().Add(-time.Hour * 24 * 7),
				EndDate:   time.Now(),
			}})
			c.LogCountLastWeek += int64(countWeek)
			countDay, _ := w.Resolver.ClickhouseClient.ReadLogsTotalCount(ctx, p.ID, backend.LogsParamsInput{DateRange: &backend.DateRangeRequiredInput{
				StartDate: time.Now().Add(-time.Hour * 24),
				EndDate:   time.Now(),
			}})
			c.LogCountLastDay += int64(countDay)
		}
	}

	for _, c := range counts {
		// See HIG-2743
		// Skip updating session count for demo workspace because we exclude it from Hubspot
		if c.WorkspaceID == 0 {
			continue
		}

		if util.IsHubspotEnabled() {
			properties := []hubspot.Property{{
				Name:     "highlight_session_count",
				Property: "highlight_session_count",
				Value:    c.SessionCount,
			}, {
				Name:     "highlight_error_count",
				Property: "highlight_error_count",
				Value:    c.ErrorCount,
			}, {
				Name:     "highlight_logs_count",
				Property: "highlight_logs_count",
				Value:    c.LogCount,
			}, {
				Name:     "session_last_week",
				Property: "session_last_week",
				Value:    c.SessionCountLastWeek,
			}, {
				Name:     "errors_last_week",
				Property: "errors_last_week",
				Value:    c.ErrorCountLastWeek,
			}, {
				Name:     "logs_last_week",
				Property: "logs_last_week",
				Value:    c.LogCountLastWeek,
			}, {
				Name:     "sessions_last_day",
				Property: "sessions_last_day",
				Value:    c.SessionCountLastDay,
			}, {
				Name:     "errors_last_day",
				Property: "errors_last_day",
				Value:    c.ErrorCountLastDay,
			}, {
				Name:     "logs_last_day",
				Property: "logs_last_day",
				Value:    c.LogCountLastDay,
			}, {
				Name:     "plan_tier",
				Property: "plan_tier",
				Value:    c.PlanTier,
			}}
			if c.TrialEndDate != nil {
				properties = append(properties, hubspot.Property{
					Property: "date_of_trial_end",
					Name:     "date_of_trial_end",
					Value:    c.TrialEndDate.UTC().Truncate(24 * time.Hour).UnixMilli(),
				})
			}
			if err := w.Resolver.HubspotApi.UpdateCompanyProperty(ctx, c.WorkspaceID, properties); err != nil {
				log.WithContext(ctx).WithField("data", *c).Error(e.Wrap(err, "error updating highlight session count in hubspot"))
			}
		}

		phonehome.ReportUsageMetrics(ctx, phonehome.WorkspaceUsage, c.WorkspaceID, []attribute.KeyValue{
			attribute.Int64(phonehome.SessionCount, c.SessionCount),
			attribute.Int64(phonehome.ErrorCount, c.ErrorCount),
			attribute.Int64(phonehome.LogCount, c.LogCount),
		})

		time.Sleep(150 * time.Millisecond)
	}
}

func (w *Worker) BackfillStackFrames(ctx context.Context) {
	rows, err := w.Resolver.DB.Model(&model.ErrorObject{}).
		Where(`
			type <> 'Backend'
			AND stack_trace is not null
			AND mapped_stack_trace is null
			AND exists (
				select 1 from error_groups eg
				where eg.id = error_group_id
				and mapped_stack_trace ilike '%\"error\":null%')`).
		Order("id desc").Rows()
	if err != nil {
		log.WithContext(ctx).Fatalf("error retrieving objects: %+v", err)
	}

	backfiller := workerpool.New(200)
	backfiller.SetPanicHandler(util.Recover)

	for rows.Next() {
		backfiller.SubmitRecover(func() {
			modelObj := &model.ErrorObject{}
			if err := w.Resolver.DB.ScanRows(rows, modelObj); err != nil {
				log.WithContext(ctx).Fatalf("error scanning rows: %+v", err)
			}

			var inputs []*publicModel.StackFrameInput
			if err := json.Unmarshal([]byte(*modelObj.StackTrace), &inputs); err != nil {
				log.WithContext(ctx).Errorf("error unmarshalling stack trace from error object: %+v", err)
				return
			}

			version := w.PublicResolver.GetErrorAppVersion(modelObj)
			mappedStackTrace, err := stacktraces.EnhanceStackTrace(ctx, inputs, modelObj.ProjectID, version, w.Resolver.StorageClient)
			if err != nil {
				log.WithContext(ctx).Errorf("error getting stack trace string: %+v", err)
				return
			}

			mappedStackTraceBytes, err := json.Marshal(mappedStackTrace)
			if err != nil {
				log.WithContext(ctx).Errorf("error marshalling mapped stack trace %+v", err)
				return
			}

			mappedStackTraceString := string(mappedStackTraceBytes)

			if err := w.Resolver.DB.Model(&model.ErrorObject{}).
				Where("id = ?", modelObj.ID).
				Updates(&model.ErrorObject{MappedStackTrace: &mappedStackTraceString}).Error; err != nil {
				log.WithContext(ctx).Errorf("error updating stack trace string: %+v", err)
				return
			}
		})
	}
}

func (w *Worker) GetHandler(ctx context.Context, handlerFlag string) func(ctx context.Context) {
	switch handlerFlag {
	case "report-stripe-usage":
		return w.ReportStripeUsage
	case "init-opensearch":
		return w.InitializeOpenSearchIndex
	case "init-opensearch-sessions":
		return w.InitializeOpenSearchSessions
	case "migrate-db":
		return w.MigrateDB
	case "update-opensearch":
		return w.UpdateOpenSearchIndex
	case "metric-monitors":
		return w.StartMetricMonitorWatcher
	case "log-alerts":
		return w.StartLogAlertWatcher
	case "backfill-stack-frames":
		return w.BackfillStackFrames
	case "refresh-materialized-views":
		return w.RefreshMaterializedViews
	case "delete-completed-sessions":
		return w.DeleteCompletedSessions
	case "public-worker":
		return w.PublicWorker
	case "auto-resolve-stale-errors":
		return w.AutoResolveStaleErrors
	default:
		log.WithContext(ctx).Fatalf("unrecognized worker-handler [%s]", handlerFlag)
		return nil
	}
}

// CalculateSessionLength gets the session length given two sets of ReplayEvents.
func CalculateSessionLength(first time.Time, last time.Time) (d time.Duration) {
	if first.IsZero() || last.IsZero() {
		return d
	}
	d = last.Sub(first)
	return d
}

type RageClickSettings struct {
	Window time.Duration
	Radius int
	Count  int
}

type EventProcessingAccumulator struct {
	SessionSecureID string
	// ClickEventQueue is a queue containing the last 2 seconds worth of clustered click events
	ClickEventQueue *list.List
	// CurrentlyInRageClickSet denotes whether the currently parsed event is within a rage click set
	CurrentlyInRageClickSet bool
	// RageClickSets contains all rage click sets that will be inserted into the db
	RageClickSets []*model.RageClickEvent
	// FirstFullSnapshotTimestamp represents the timestamp for the first full snapshot
	FirstFullSnapshotTimestamp time.Time
	// LastEventTimestamp represents the timestamp for the first event
	LastEventTimestamp time.Time
	// ActiveDuration represents the duration that the user was active
	ActiveDuration time.Duration
	// TimestampCounts represents a count of all user interaction events per second
	TimestampCounts map[time.Time]int
	// UserInteractionEvents represents the user interaction events in the session from rrweb
	UserInteractionEvents []*parse.ReplayEvent
	// EventsForTimelineIndicator represents the custom events that will be shown on the timeline indicator
	EventsForTimelineIndicator []*parse.ReplayEvent
	// LatestSID represents the last sequential ID seen
	LatestSID int
	// AreEventsOutOfOrder is true if the list of event SID's is not monotonically increasing from 1
	AreEventsOutOfOrder bool
	// Error
	Error error
	// Parameters for triggering rage click detection
	RageClickSettings RageClickSettings
	// Event chunk metadata for syncing player time with event chunks
	EventChunks []*model.EventChunk
}

func MakeEventProcessingAccumulator(sessionSecureID string, rageClickSettings RageClickSettings) EventProcessingAccumulator {
	return EventProcessingAccumulator{
		SessionSecureID:            sessionSecureID,
		ClickEventQueue:            list.New(),
		CurrentlyInRageClickSet:    false,
		RageClickSets:              []*model.RageClickEvent{},
		FirstFullSnapshotTimestamp: time.Time{},
		LastEventTimestamp:         time.Time{},
		ActiveDuration:             0,
		TimestampCounts:            map[time.Time]int{},
		UserInteractionEvents:      []*parse.ReplayEvent{},
		EventsForTimelineIndicator: []*parse.ReplayEvent{},
		LatestSID:                  0,
		AreEventsOutOfOrder:        false,
		Error:                      nil,
		RageClickSettings:          rageClickSettings,
	}
}

func processEventChunk(ctx context.Context, a EventProcessingAccumulator, eventsChunk model.EventsObject) EventProcessingAccumulator {
	if a.ClickEventQueue == nil {
		a.Error = errors.New("ClickEventQueue cannot be nil")
		return a
	}
	events, err := parse.EventsFromString(eventsChunk.Events)
	if err != nil {
		a.Error = err
		return a
	}

	for _, event := range events.Events {
		if event == nil {
			continue
		}
		sequentialID := int(event.SID)
		if !a.AreEventsOutOfOrder {
			eventTime := event.Timestamp.Unix()
			if sequentialID <= 0 {
				log.WithContext(ctx).WithField("session_secure_id", a.SessionSecureID).Warn(fmt.Sprintf("The payload has an event after SID %d with an invalid SID at time %d", a.LatestSID, eventTime))
				a.AreEventsOutOfOrder = true
			} else if sequentialID != a.LatestSID+1 && sequentialID != 1 { // The ID can reset to 1 if a navigation or refresh happens
				log.WithContext(ctx).WithField("session_secure_id", a.SessionSecureID).Warn(fmt.Sprintf("The payload has two SID's out-of-order: %d and %d at time %d", a.LatestSID, sequentialID, eventTime))
				a.AreEventsOutOfOrder = true
			}
		}
		a.LatestSID = sequentialID
		// If FirstFullSnapshotTimestamp is uninitialized and a first snapshot has not been found yet
		if a.FirstFullSnapshotTimestamp.IsZero() {
			if event.Type == parse.FullSnapshot {
				a.FirstFullSnapshotTimestamp = event.Timestamp
			} else if event.Type == parse.IncrementalSnapshot {
				continue
			}
		}
		if event.Type == parse.IncrementalSnapshot {
			var diff time.Duration
			if !a.LastEventTimestamp.IsZero() {
				diff = event.Timestamp.Sub(a.LastEventTimestamp)
				if diff.Seconds() <= MIN_INACTIVE_DURATION {
					a.ActiveDuration += diff
				}
			}
			a.LastEventTimestamp = event.Timestamp

			// purge old clicks
			var toRemove []*list.Element
			for element := a.ClickEventQueue.Front(); element != nil; element = element.Next() {
				if event.Timestamp.Sub(element.Value.(*parse.ReplayEvent).Timestamp) > a.RageClickSettings.Window {
					toRemove = append(toRemove, element)
				}
			}

			for _, elem := range toRemove {
				a.ClickEventQueue.Remove(elem)
			}

			mouseInteractionEventData, err := parse.UnmarshallMouseInteractionEvent(event.Data)
			if err != nil {
				a.Error = err
				return a
			}
			if _, ok := map[parse.EventSource]bool{
				parse.MouseMove: true, parse.MouseInteraction: true, parse.Scroll: true,
				parse.Input: true, parse.TouchMove: true, parse.Drag: true,
			}[*mouseInteractionEventData.Source]; !ok {
				continue
			}

			// Obtains all user interaction events for calculating active and inactive segments
			a.UserInteractionEvents = append(a.UserInteractionEvents, event)

			ts := event.Timestamp.Round(time.Millisecond)
			if _, ok := a.TimestampCounts[ts]; !ok {
				a.TimestampCounts[ts] = 0
			}
			a.TimestampCounts[ts] += 1
			if mouseInteractionEventData.X == nil || mouseInteractionEventData.Y == nil ||
				mouseInteractionEventData.Type == nil {
				// all values must be not nil on a click/touch event
				continue
			}
			if *mouseInteractionEventData.Source != parse.MouseInteraction {
				// Source must be MouseInteraction for a click/touch event
				continue
			}
			if _, ok := map[parse.MouseInteractions]bool{parse.Click: true,
				parse.DblClick: true}[*mouseInteractionEventData.Type]; !ok {
				// Type must be a Click, Double Click, or Touch Start for a click/touch event
				continue
			}

			// save all new click events
			a.ClickEventQueue.PushBack(event)

			numTotal := 0
			rageClick := model.RageClickEvent{
				TotalClicks: a.RageClickSettings.Count,
			}
			for element := a.ClickEventQueue.Front(); element != nil; element = element.Next() {
				el := element.Value.(*parse.ReplayEvent)
				if el == event {
					continue
				}
				prev, err := parse.UnmarshallMouseInteractionEvent(el.Data)
				if err != nil {
					a.Error = err
					return a
				}
				first := math.Pow(*mouseInteractionEventData.X-*prev.X, 2)
				second := math.Pow(*mouseInteractionEventData.Y-*prev.Y, 2)

				// if the distance between the current and previous click is less than the threshold
				if math.Sqrt(first+second) <= float64(a.RageClickSettings.Radius) {
					numTotal += 1
					if !a.CurrentlyInRageClickSet && rageClick.StartTimestamp.IsZero() {
						rageClick.StartTimestamp = el.Timestamp
					}
				}
			}
			if numTotal >= a.RageClickSettings.Count {
				if a.CurrentlyInRageClickSet {
					a.RageClickSets[len(a.RageClickSets)-1].TotalClicks += 1
					a.RageClickSets[len(a.RageClickSets)-1].EndTimestamp = event.Timestamp
				} else {
					a.CurrentlyInRageClickSet = true
					rageClick.EndTimestamp = event.Timestamp
					rageClick.TotalClicks = numTotal
					a.RageClickSets = append(a.RageClickSets, &rageClick)
				}
			} else if a.CurrentlyInRageClickSet {
				a.CurrentlyInRageClickSet = false
			}
		} else if event.Type == parse.Custom {
			ts := event.Timestamp.Round(time.Millisecond)
			if _, ok := a.TimestampCounts[ts]; !ok {
				a.TimestampCounts[ts] = 0
			}
			a.TimestampCounts[ts] += 1
			a.EventsForTimelineIndicator = append(a.EventsForTimelineIndicator, event)
		}
	}
	return a
}

func reportProcessSessionCount(ctx context.Context, db *gorm.DB, lookbackPeriod, lockPeriod int) {
	defer util.Recover()
	for {
		time.Sleep(1*time.Minute + time.Duration(59*float64(time.Minute.Nanoseconds())*rand.Float64()))
		var count int64
		if err := db.Raw(`
			SELECT COUNT(*)
			FROM sessions
			WHERE (processed = false)
				AND (excluded = false)
				AND (payload_updated_at < NOW() - (? * INTERVAL '1 SECOND'))
				AND (lock is null OR lock < NOW() - (? * INTERVAL '1 MINUTE'))
				AND (retry_count < ?)
			`, lookbackPeriod, lockPeriod, MAX_RETRIES).Scan(&count).Error; err != nil {
			log.WithContext(ctx).Error(e.Wrap(err, "error getting count of sessions to process"))
			continue
		}
		hlog.Histogram("processSessionsCount", float64(count), nil, 1)
	}
}<|MERGE_RESOLUTION|>--- conflicted
+++ resolved
@@ -438,63 +438,67 @@
 	// is processed serially, so messages in that slice are processed in order.
 
 	wg := sync.WaitGroup{}
-<<<<<<< HEAD
-	wg.Add(4)
-	go func(_wg *sync.WaitGroup) {
-		wg := sync.WaitGroup{}
-		wg.Add(parallelWorkers)
-		for i := 0; i < parallelWorkers; i++ {
-			go func(workerId int) {
-				k := KafkaWorker{
-					KafkaQueue:   kafkaqueue.New(ctx, kafkaqueue.GetTopic(kafkaqueue.GetTopicOptions{Type: kafkaqueue.TopicTypeDefault}), kafkaqueue.Consumer, nil),
-					Worker:       w,
-					WorkerThread: workerId,
-				}
-				k.ProcessMessages(ctx)
-				wg.Done()
-			}(i)
-		}
-		wg.Wait()
-		_wg.Done()
-	}(&wg)
-	go func(_wg *sync.WaitGroup) {
-		buffer := &KafkaBatchBuffer{
-			messageQueue: make(chan *kafkaqueue.Message, DefaultBatchFlushSize),
-		}
-		k := KafkaBatchWorker{
-			KafkaQueue: kafkaqueue.New(ctx,
-				kafkaqueue.GetTopic(kafkaqueue.GetTopicOptions{Type: kafkaqueue.TopicTypeBatched}),
-				kafkaqueue.Consumer,
-				&kafkaqueue.ConfigOverride{QueueCapacity: pointy.Int(2 * DefaultBatchFlushSize)}),
-			Worker:              w,
-			BatchBuffer:         buffer,
-			BatchFlushSize:      DefaultBatchFlushSize,
-			BatchedFlushTimeout: DefaultBatchedFlushTimeout,
-			Name:                "batched",
-		}
-		k.ProcessMessages(ctx, k.flushLogs)
-		_wg.Done()
-	}(&wg)
-	go func(_wg *sync.WaitGroup) {
-		buffer := &KafkaBatchBuffer{
-			messageQueue: make(chan *kafkaqueue.Message, DefaultBatchFlushSize),
-		}
-		k := KafkaBatchWorker{
-			KafkaQueue: kafkaqueue.New(ctx,
-				kafkaqueue.GetTopic(kafkaqueue.GetTopicOptions{Type: kafkaqueue.TopicTypeTraces}),
-				kafkaqueue.Consumer,
-				&kafkaqueue.ConfigOverride{QueueCapacity: pointy.Int(2 * DefaultBatchFlushSize)}),
-			Worker:              w,
-			BatchBuffer:         buffer,
-			BatchFlushSize:      DefaultBatchFlushSize,
-			BatchedFlushTimeout: DefaultBatchedFlushTimeout,
-			Name:                "batched",
-		}
-		k.ProcessMessages(ctx, k.flushTraces)
-		wg.Done()
-	}(&wg)
-	go func(_wg *sync.WaitGroup) {
-		flushSize := 500
+
+	wg.Add(parallelWorkers)
+	for i := 0; i < parallelWorkers; i++ {
+		go func(workerId int) {
+			k := KafkaWorker{
+				KafkaQueue:   kafkaqueue.New(ctx, kafkaqueue.GetTopic(kafkaqueue.GetTopicOptions{Type: kafkaqueue.TopicTypeDefault}), kafkaqueue.Consumer, nil),
+				Worker:       w,
+				WorkerThread: workerId,
+			}
+			k.ProcessMessages(ctx)
+			wg.Done()
+		}(i)
+	}
+
+	wg.Add(parallelBatchWorkers)
+	for i := 0; i < parallelBatchWorkers; i++ {
+		go func(workerId int) {
+			buffer := &KafkaBatchBuffer{
+				messageQueue: make(chan *kafkaqueue.Message, 4*DefaultBatchFlushSize),
+			}
+			k := KafkaBatchWorker{
+				KafkaQueue: kafkaqueue.New(ctx,
+					kafkaqueue.GetTopic(kafkaqueue.GetTopicOptions{Type: kafkaqueue.TopicTypeBatched}),
+					kafkaqueue.Consumer,
+					&kafkaqueue.ConfigOverride{QueueCapacity: pointy.Int(8 * DefaultBatchFlushSize)}),
+				Worker:              w,
+				BatchBuffer:         buffer,
+				BatchFlushSize:      4 * DefaultBatchFlushSize,
+				BatchedFlushTimeout: DefaultBatchedFlushTimeout,
+				Name:                "batched",
+			}
+			k.ProcessMessages(ctx, k.flushLogs)
+			wg.Done()
+		}(i)
+	}
+
+	wg.Add(parallelBatchWorkers)
+	for i := 0; i < parallelBatchWorkers; i++ {
+		go func(workerId int) {
+			buffer := &KafkaBatchBuffer{
+				messageQueue: make(chan *kafkaqueue.Message, DefaultBatchFlushSize),
+			}
+			k := KafkaBatchWorker{
+				KafkaQueue: kafkaqueue.New(ctx,
+					kafkaqueue.GetTopic(kafkaqueue.GetTopicOptions{Type: kafkaqueue.TopicTypeTraces}),
+					kafkaqueue.Consumer,
+					&kafkaqueue.ConfigOverride{QueueCapacity: pointy.Int(2 * DefaultBatchFlushSize)}),
+				Worker:              w,
+				BatchBuffer:         buffer,
+				BatchFlushSize:      DefaultBatchFlushSize,
+				BatchedFlushTimeout: DefaultBatchedFlushTimeout,
+				Name:                "traces",
+			}
+			k.ProcessMessages(ctx, k.flushTraces)
+			wg.Done()
+		}(i)
+	}
+
+	wg.Add(1)
+	go func() {
+		flushSize := 10000
 		buffer := &KafkaBatchBuffer{
 			messageQueue: make(chan *kafkaqueue.Message, flushSize+1),
 		}
@@ -511,67 +515,9 @@
 			Name:                "datasync",
 		}
 		k.ProcessMessages(ctx, k.flushDataSync)
-		_wg.Done()
-	}(&wg)
-=======
-
-	wg.Add(parallelWorkers)
-	for i := 0; i < parallelWorkers; i++ {
-		go func(workerId int) {
-			k := KafkaWorker{
-				KafkaQueue:   kafkaqueue.New(ctx, kafkaqueue.GetTopic(kafkaqueue.GetTopicOptions{Type: kafkaqueue.TopicTypeDefault}), kafkaqueue.Consumer, nil),
-				Worker:       w,
-				WorkerThread: workerId,
-			}
-			k.ProcessMessages(ctx)
-			wg.Done()
-		}(i)
-	}
-
-	wg.Add(parallelBatchWorkers)
-	for i := 0; i < parallelBatchWorkers; i++ {
-		go func(workerId int) {
-			buffer := &KafkaBatchBuffer{
-				messageQueue: make(chan *kafkaqueue.Message, 4*DefaultBatchFlushSize),
-			}
-			k := KafkaBatchWorker{
-				KafkaQueue: kafkaqueue.New(ctx,
-					kafkaqueue.GetTopic(kafkaqueue.GetTopicOptions{Type: kafkaqueue.TopicTypeBatched}),
-					kafkaqueue.Consumer,
-					&kafkaqueue.ConfigOverride{QueueCapacity: pointy.Int(8 * DefaultBatchFlushSize)}),
-				Worker:              w,
-				BatchBuffer:         buffer,
-				BatchFlushSize:      4 * DefaultBatchFlushSize,
-				BatchedFlushTimeout: DefaultBatchedFlushTimeout,
-				Name:                "batched",
-			}
-			k.ProcessMessages(ctx, k.flushLogs)
-			wg.Done()
-		}(i)
-	}
-
-	wg.Add(parallelBatchWorkers)
-	for i := 0; i < parallelBatchWorkers; i++ {
-		go func(workerId int) {
-			buffer := &KafkaBatchBuffer{
-				messageQueue: make(chan *kafkaqueue.Message, DefaultBatchFlushSize),
-			}
-			k := KafkaBatchWorker{
-				KafkaQueue: kafkaqueue.New(ctx,
-					kafkaqueue.GetTopic(kafkaqueue.GetTopicOptions{Type: kafkaqueue.TopicTypeTraces}),
-					kafkaqueue.Consumer,
-					&kafkaqueue.ConfigOverride{QueueCapacity: pointy.Int(2 * DefaultBatchFlushSize)}),
-				Worker:              w,
-				BatchBuffer:         buffer,
-				BatchFlushSize:      DefaultBatchFlushSize,
-				BatchedFlushTimeout: DefaultBatchedFlushTimeout,
-				Name:                "traces",
-			}
-			k.ProcessMessages(ctx, k.flushTraces)
-			wg.Done()
-		}(i)
-	}
->>>>>>> 4a5990f6
+		wg.Done()
+	}()
+
 	wg.Wait()
 }
 
