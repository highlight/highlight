package worker

import (
	"fmt"
	"time"

	parse "github.com/jay-khatri/fullstory/backend/event-parse"
	"github.com/jay-khatri/fullstory/backend/model"
	"github.com/pkg/errors"
	"github.com/slack-go/slack"

	parse "github.com/jay-khatri/fullstory/backend/event-parse"
	mgraph "github.com/jay-khatri/fullstory/backend/main-graph/graph"
	log "github.com/sirupsen/logrus"
)

// Worker is a job runner that parses sessions
type Worker struct {
	R *mgraph.Resolver
}

func (w *Worker) processSession(s *model.Session) error {
	// Set the session as processed; if any is error thrown after this, the session gets ignored.
	if err := w.R.DB.Model(&model.Session{}).Where(
		&model.Session{Model: model.Model{ID: s.ID}},
	).Updates(
		&model.Session{Processed: true},
	).Error; err != nil {
		return errors.Wrap(err, "error updating session to processed status")
	}

	// Get the events with the earliest 'created_at' timestamp.
	firstEvents := &model.EventsObject{}
	if err := w.R.DB.Where(&model.EventsObject{SessionID: s.ID}).Order("created_at asc").First(firstEvents).Error; err != nil {
		return errors.Wrap(err, "error retrieving first set of events")
	}
	firstEventsParsed, err := parse.EventsFromString(firstEvents.Events)
	if err != nil {
		return errors.Wrap(err, "error parsing first set of events")
	}

	// Get the events with the latest 'created_at' timestamp.
	lastEvents := &model.EventsObject{}
	if err := w.R.DB.Where(&model.EventsObject{SessionID: s.ID}).Order("created_at desc").First(lastEvents).Error; err != nil {
		return errors.Wrap(err, "error retrieving last set of events")
	}
	lastEventsParsed, err := parse.EventsFromString(lastEvents.Events)
	if err != nil {
		return errors.Wrap(err, "error parsing last set of events")
	}
<<<<<<< HEAD
	start := firstEventsParsed.Events[0].Timestamp
	end := lastEventsParsed.Events[len(lastEventsParsed.Events)-1].Timestamp
	diff := end.Sub(start)
=======

	// Calcaulate total session length and write the length to the session.
	diff := CalculateSessionLength(firstEventsParsed, lastEventsParsed)
>>>>>>> 868da053
	if err := w.R.DB.Model(&model.Session{}).Where(
		&model.Session{Model: model.Model{ID: s.ID}},
	).Updates(
		&model.Session{Processed: true, Length: diff.Milliseconds()},
	).Error; err != nil {
		return errors.Wrap(err, "error updating session to processed status")
	}

	// Send a notification that the session was processed.
	msg := slack.WebhookMessage{Text: fmt.Sprintf("```NEW SESSION \nid: %v\norg_id: %v\nuser_id: %v\nuser_object: %v\nurl: %v```",
		s.ID,
		s.OrganizationID,
		s.Identifier,
		s.UserObject,
		fmt.Sprintf("https://app.highlight.run/%v/sessions/%v", s.OrganizationID, s.ID))}
	err = slack.PostWebhook("https://hooks.slack.com/services/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", &msg)
	if err != nil {
		return errors.Wrap(err, "error sending slack hook")
	}
	return nil
}

// Start begins the worker's tasks.
func (w *Worker) Start() {
	for {
		time.Sleep(1 * time.Second)
		thirtySecondsAgo := time.Now().Add(-30 * time.Second)
		sessions := []*model.Session{}
		if err := w.R.DB.Where("payload_updated_at < ? AND processed = ?", thirtySecondsAgo, false).Find(&sessions).Error; err != nil {
			log.Errorf("error querying unparsed, outdated sessions: %v", err)
			continue
		}
		for _, session := range sessions {
			if err := w.processSession(session); err != nil {
				log.Errorf("error processing sessions: %v", err)
				continue
			}
		}
	}
<<<<<<< HEAD
=======
}

// CalculateSessionLength gets the session length given two sets of ReplayEvents.
func CalculateSessionLength(first *parse.ReplayEvents, last *parse.ReplayEvents) time.Duration {
	d := time.Duration(0)
	fe := first.Events
	le := last.Events
	if len(fe) <= 0 || len(le) <= 0 {
		return d
	}
	start := first.Events[0].Timestamp
	end := last.Events[len(last.Events)-1].Timestamp
	d = end.Sub(start)
	return d
>>>>>>> 868da053
}<|MERGE_RESOLUTION|>--- conflicted
+++ resolved
@@ -4,7 +4,6 @@
 	"fmt"
 	"time"
 
-	parse "github.com/jay-khatri/fullstory/backend/event-parse"
 	"github.com/jay-khatri/fullstory/backend/model"
 	"github.com/pkg/errors"
 	"github.com/slack-go/slack"
@@ -48,15 +47,9 @@
 	if err != nil {
 		return errors.Wrap(err, "error parsing last set of events")
 	}
-<<<<<<< HEAD
-	start := firstEventsParsed.Events[0].Timestamp
-	end := lastEventsParsed.Events[len(lastEventsParsed.Events)-1].Timestamp
-	diff := end.Sub(start)
-=======
 
 	// Calcaulate total session length and write the length to the session.
 	diff := CalculateSessionLength(firstEventsParsed, lastEventsParsed)
->>>>>>> 868da053
 	if err := w.R.DB.Model(&model.Session{}).Where(
 		&model.Session{Model: model.Model{ID: s.ID}},
 	).Updates(
@@ -96,8 +89,6 @@
 			}
 		}
 	}
-<<<<<<< HEAD
-=======
 }
 
 // CalculateSessionLength gets the session length given two sets of ReplayEvents.
@@ -112,5 +103,4 @@
 	end := last.Events[len(last.Events)-1].Timestamp
 	d = end.Sub(start)
 	return d
->>>>>>> 868da053
 }