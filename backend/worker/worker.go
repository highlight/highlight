--- conflicted
+++ resolved
@@ -750,11 +750,8 @@
 			}
 		}
 	}
-<<<<<<< HEAD
 
 	return o
-=======
-	return activeDuration, firstEventTimestamp, lastEventTimestamp, nil
 }
 
 func reportProcessSessionCount(db *gorm.DB) {
@@ -775,5 +772,4 @@
 		}
 		hlog.Histogram("processSessionsCount", float64(count), nil, 1)
 	}
->>>>>>> 6fa4f35e
 }