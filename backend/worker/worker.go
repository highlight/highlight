--- conflicted
+++ resolved
@@ -246,17 +246,8 @@
 
 	payloadManager.SeekStart()
 
-<<<<<<< HEAD
-	activeDuration := time.Duration(0)
-	var (
-		firstEventTimestamp        time.Time
-		firstFullSnapshotTimestamp time.Time
-		lastEventTimestamp         time.Time
-	)
 	var userInteractionEvents []*parse.ReplayEvent
-=======
 	accumulator := MakeEventProcessingAccumulator(s.SecureID)
->>>>>>> 3cd3b181
 	p := payload.NewPayloadReadWriter(payloadManager.GetFile(payload.Events))
 	re := p.Reader()
 	hasNext := true
@@ -270,34 +261,12 @@
 		}
 		if se != nil && *se != "" {
 			eventsObject := model.EventsObject{Events: *se}
-<<<<<<< HEAD
-			o := processEventChunk(&processEventChunkInput{
-				EventsChunk:                &eventsObject,
-				ClickEventQueue:            clickEventQueue,
-				FirstEventTimestamp:        firstEventTimestamp,
-				FirstFullSnapshotTimestamp: firstFullSnapshotTimestamp,
-				LastEventTimestamp:         lastEventTimestamp,
-				RageClickSets:              rageClickSets,
-				CurrentlyInRageClickSet:    currentlyInRageClickSet,
-				TimestampCounts:            timestamps,
-			})
-			if o.Error != nil {
-				return e.Wrap(o.Error, "error processing event chunk")
-			}
-			firstEventTimestamp = o.FirstEventTimestamp
-			firstFullSnapshotTimestamp = o.FirstFullSnapshotTimestamp
-			lastEventTimestamp = o.LastEventTimestamp
-			activeDuration += o.CalculatedDuration
-			rageClickSets = o.RageClickSets
-			currentlyInRageClickSet = o.CurrentlyInRageClickSet
-			timestamps = o.TimestampCounts
-			userInteractionEvents = append(userInteractionEvents, o.UserInteractionEvents...)
-=======
 			accumulator = processEventChunk(accumulator, eventsObject)
 			if accumulator.Error != nil {
 				return e.Wrap(accumulator.Error, "error processing event chunk")
 			}
->>>>>>> 3cd3b181
+
+			userInteractionEvents = append(userInteractionEvents, accumulator.UserInteractionEvents...)
 		}
 	}
 	for i, r := range accumulator.RageClickSets {
@@ -313,10 +282,10 @@
 	}
 
 	userInteractionEvents = append([]*parse.ReplayEvent{{
-		Timestamp: firstEventTimestamp,
+		Timestamp: accumulator.FirstEventTimestamp,
 	}}, userInteractionEvents...)
 	userInteractionEvents = append(userInteractionEvents, &parse.ReplayEvent{
-		Timestamp: lastEventTimestamp,
+		Timestamp: accumulator.LastEventTimestamp,
 	})
 
 	var allIntervals []model.SessionInterval
@@ -381,7 +350,7 @@
 	// Merges inactive segments that are less than a threshold into surrounding active sessions
 	var finalIntervals []model.SessionInterval
 	startInterval = mergedIntervals[0]
-	sessionLength := float64(CalculateSessionLength(firstEventTimestamp, lastEventTimestamp).Milliseconds())
+	sessionLength := float64(CalculateSessionLength(accumulator.FirstEventTimestamp, accumulator.LastEventTimestamp).Milliseconds())
 	for i := 1; i < len(mergedIntervals); i++ {
 		currentInterval := mergedIntervals[i-1]
 		nextInterval := mergedIntervals[i]
@@ -874,15 +843,12 @@
 	ActiveDuration time.Duration
 	// TimestampCounts represents a count of all user interaction events per second
 	TimestampCounts map[time.Time]int
-<<<<<<< HEAD
 	// UserInteractionEvents represents the user interaction events in the session from rrweb
 	UserInteractionEvents []*parse.ReplayEvent
-=======
 	// LatestSID represents the last sequential ID seen
 	LatestSID int
 	// AreEventsOutOfOrder is true if the list of event SID's is not monotonically increasing from 1
 	AreEventsOutOfOrder bool
->>>>>>> 3cd3b181
 	// Error
 	Error error
 }
@@ -911,25 +877,13 @@
 	}
 	events, err := parse.EventsFromString(eventsChunk.Events)
 	if err != nil {
-<<<<<<< HEAD
-		o.Error = err
-		return o
-	}
-	o.FirstEventTimestamp = input.FirstEventTimestamp
-	o.FirstFullSnapshotTimestamp = input.FirstFullSnapshotTimestamp
-	o.LastEventTimestamp = input.LastEventTimestamp
-	o.CurrentlyInRageClickSet = input.CurrentlyInRageClickSet
-	o.RageClickSets = input.RageClickSets
-	o.TimestampCounts = input.TimestampCounts
-
-	var userInteractionEvents []*parse.ReplayEvent
-	o.UserInteractionEvents = userInteractionEvents
-
-=======
 		a.Error = err
 		return a
 	}
->>>>>>> 3cd3b181
+
+	var userInteractionEvents []*parse.ReplayEvent
+	a.UserInteractionEvents = userInteractionEvents
+
 	for _, event := range events.Events {
 		if event == nil {
 			continue
@@ -1071,12 +1025,8 @@
 			a.TimestampCounts[ts] += 1
 		}
 	}
-<<<<<<< HEAD
-	o.UserInteractionEvents = userInteractionEvents
-	return o
-=======
+	a.UserInteractionEvents = userInteractionEvents
 	return a
->>>>>>> 3cd3b181
 }
 
 func reportProcessSessionCount(db *gorm.DB, lookbackPeriod, lockPeriod int) {
