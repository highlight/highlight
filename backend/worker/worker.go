package worker

import (
	"context"
	"io"
	"math/rand"
	"os"
	"strconv"
	"time"

	"gorm.io/gorm/clause"

	"github.com/pkg/errors"
	e "github.com/pkg/errors"
	log "github.com/sirupsen/logrus"
	"golang.org/x/sync/errgroup"
	"gopkg.in/DataDog/dd-trace-go.v1/ddtrace/tracer"

	parse "github.com/highlight-run/highlight/backend/event-parse"
	"github.com/highlight-run/highlight/backend/hlog"
	"github.com/highlight-run/highlight/backend/model"
	storage "github.com/highlight-run/highlight/backend/object-storage"
	"github.com/highlight-run/highlight/backend/payload"
	mgraph "github.com/highlight-run/highlight/backend/private-graph/graph"
	"github.com/highlight-run/highlight/backend/util"
	"github.com/highlight-run/workerpool"
)

// Worker is a job runner that parses sessions
const MIN_INACTIVE_DURATION = 10

type Worker struct {
	Resolver *mgraph.Resolver
	S3Client *storage.StorageClient
}

func (w *Worker) pushToObjectStorageAndWipe(ctx context.Context, s *model.Session, migrationState *string, eventsFile *os.File, resourcesFile *os.File, messagesFile *os.File) error {
	if err := w.Resolver.DB.Model(&model.Session{}).Where(
		&model.Session{Model: model.Model{ID: s.ID}},
	).Updates(
		&model.Session{MigrationState: migrationState},
	).Error; err != nil {
		return errors.Wrap(err, "error updating session to processed status")
	}
	sessionPayloadSize, err := w.S3Client.PushFileToS3(ctx, s.ID, s.ProjectID, eventsFile, storage.S3SessionsPayloadBucketName, storage.SessionContents)
	// If this is unsucessful, return early (we treat this session as if it is stored in psql).
	if err != nil {
		return errors.Wrap(err, "error pushing session payload to s3")
	}

	resourcePayloadSize, err := w.S3Client.PushFileToS3(ctx, s.ID, s.ProjectID, resourcesFile, storage.S3SessionsPayloadBucketName, storage.NetworkResources)
	if err != nil {
		return errors.Wrap(err, "error pushing network payload to s3")
	}

	messagePayloadSize, err := w.S3Client.PushFileToS3(ctx, s.ID, s.ProjectID, messagesFile, storage.S3SessionsPayloadBucketName, storage.ConsoleMessages)
	if err != nil {
		return errors.Wrap(err, "error pushing network payload to s3")
	}

	var totalPayloadSize int64
	if sessionPayloadSize != nil {
		totalPayloadSize += *sessionPayloadSize
	}
	if resourcePayloadSize != nil {
		totalPayloadSize += *resourcePayloadSize
	}
	if messagePayloadSize != nil {
		totalPayloadSize += *messagePayloadSize
	}

	// Mark this session as stored in S3.
	if err := w.Resolver.DB.Model(&model.Session{}).Where(
		&model.Session{Model: model.Model{ID: s.ID}},
	).Updates(
		&model.Session{ObjectStorageEnabled: &model.T, PayloadSize: &totalPayloadSize},
	).Error; err != nil {
		return errors.Wrap(err, "error updating session to storage enabled")
	}

	// Delete all the events_objects in the DB.
	if err := w.Resolver.DB.Unscoped().Where(&model.EventsObject{SessionID: s.ID}).Delete(&model.EventsObject{}).Error; err != nil {
		return errors.Wrapf(err, "error deleting all event records")
	}
	if err := w.Resolver.DB.Unscoped().Where(&model.ResourcesObject{SessionID: s.ID}).Delete(&model.ResourcesObject{}).Error; err != nil {
		return errors.Wrap(err, "error deleting all network resource records")
	}
	if err := w.Resolver.DB.Unscoped().Where(&model.MessagesObject{SessionID: s.ID}).Delete(&model.MessagesObject{}).Error; err != nil {
		return errors.Wrap(err, "error deleting all messages")
	}
	return nil
}

func (w *Worker) scanSessionPayload(ctx context.Context, s *model.Session, eventsFile *os.File, resourcesFile *os.File, messagesFile *os.File) (*payload.PayloadManager, error) {
	manager := payload.NewPayloadManager(eventsFile, resourcesFile, messagesFile)

	// Fetch/write events.
	eventRows, err := w.Resolver.DB.Model(&model.EventsObject{}).Where(&model.EventsObject{SessionID: s.ID}).Order("created_at asc").Rows()
	if err != nil {
		return nil, errors.Wrap(err, "error retrieving events objects")
	}
	var numberOfRows int64 = 0
	eventsWriter := manager.Events.Writer()
	for eventRows.Next() {
		eventObject := model.EventsObject{}
		err := w.Resolver.DB.ScanRows(eventRows, &eventObject)
		if err != nil {
			return nil, errors.Wrap(err, "error scanning event row")
		}
		if err := eventsWriter.Write(&eventObject); err != nil {
			return nil, errors.Wrap(err, "error writing event row")
		}
		numberOfRows += 1
	}
	manager.Events.Length = numberOfRows

	// Fetch/write resources.
	resourcesRows, err := w.Resolver.DB.Model(&model.ResourcesObject{}).Where(&model.ResourcesObject{SessionID: s.ID}).Order("created_at asc").Rows()
	if err != nil {
		return nil, errors.Wrap(err, "error retrieving resources objects")
	}
	resourceWriter := manager.Resources.Writer()
	numberOfRows = 0
	for resourcesRows.Next() {
		resourcesObject := model.ResourcesObject{}
		err := w.Resolver.DB.ScanRows(resourcesRows, &resourcesObject)
		if err != nil {
			return nil, errors.Wrap(err, "error scanning resource row")
		}
		if err := resourceWriter.Write(&resourcesObject); err != nil {
			return nil, errors.Wrap(err, "error writing resource row")
		}
		numberOfRows += 1
	}
	manager.Resources.Length = numberOfRows

	// Fetch/write messages.
	messageRows, err := w.Resolver.DB.Model(&model.MessagesObject{}).Where(&model.MessagesObject{SessionID: s.ID}).Order("created_at asc").Rows()
	if err != nil {
		return nil, errors.Wrap(err, "error retrieving messages objects")
	}

	numberOfRows = 0
	messagesWriter := manager.Messages.Writer()
	for messageRows.Next() {
		messageObject := model.MessagesObject{}
		if err := w.Resolver.DB.ScanRows(messageRows, &messageObject); err != nil {
			return nil, errors.Wrap(err, "error scanning message row")
		}
		if err := messagesWriter.Write(&messageObject); err != nil {
			return nil, errors.Wrap(err, "error writing messages object")
		}
		numberOfRows += 1
	}
	manager.Messages.Length = numberOfRows

	// Measure payload sizes.
	eventInfo, err := eventsFile.Stat()
	if err != nil {
		return nil, errors.Wrap(err, "error getting event file info")
	}
	hlog.Histogram("worker.processSession.eventPayloadSize", float64(eventInfo.Size()), nil, 1) //nolint

	resourceInfo, err := resourcesFile.Stat()
	if err != nil {
		return nil, errors.Wrap(err, "error getting resource file info")
	}
	hlog.Histogram("worker.processSession.resourcePayloadSize", float64(resourceInfo.Size()), nil, 1) //nolint

	messagesInfo, err := messagesFile.Stat()
	if err != nil {
		return nil, errors.Wrap(err, "error getting message file info")
	}
	hlog.Histogram("worker.processSession.messagePayloadSize", float64(messagesInfo.Size()), nil, 1) //nolint

	return manager, nil
}

func CreateFile(name string) (func(), *os.File, error) {
	file, err := os.Create(name)
	if err != nil {
		return nil, nil, errors.Wrap(err, "error creating file")
	}
	return func() {
		err := file.Close()
		if err != nil {
			log.Error(e.Wrap(err, "failed to close file"))
			return
		}
		err = os.Remove(file.Name())
		if err != nil {
			log.Error(e.Wrap(err, "failed to remove file"))
			return
		}
	}, file, nil
}

func (w *Worker) processSession(ctx context.Context, s *model.Session) error {

	sessionIdString := os.Getenv("SESSION_FILE_PATH_PREFIX") + strconv.FormatInt(int64(s.ID), 10)

	// Create files.
	eventsClose, eventsFile, err := CreateFile(sessionIdString + ".events.txt")
	if err != nil {
		return errors.Wrap(err, "error creating events file")
	}
	defer eventsClose()
	resourcesClose, resourcesFile, err := CreateFile(sessionIdString + ".resources.txt")
	if err != nil {
		return errors.Wrap(err, "error creating events file")
	}
	defer resourcesClose()
	messagesClose, messagesFile, err := CreateFile(sessionIdString + ".messages.txt")
	if err != nil {
		return errors.Wrap(err, "error creating events file")
	}
	defer messagesClose()

	payloadManager, err := w.scanSessionPayload(ctx, s, eventsFile, resourcesFile, messagesFile)
	if err != nil {
		return errors.Wrap(err, "error scanning session payload")
	}

	//Delete the session if there's no events.
	if payloadManager.Events.Length == 0 {
		log.WithFields(log.Fields{"session_id": s.ID, "project_id": s.ProjectID}).Warn("there are no events for session")
		if err := w.Resolver.DB.Select(clause.Associations).Delete(&model.Session{Model: model.Model{ID: s.ID}}).Error; err != nil {
			return errors.Wrap(err, "error trying to delete associations for session with no events")
		}
		if err := w.Resolver.DB.Delete(&model.Session{Model: model.Model{ID: s.ID}}).Error; err != nil {
			return errors.Wrap(err, "error trying to delete session with no events")
		}
		return nil
	}

	// need to reset file pointer to beginning of file for reading
	for _, file := range []*os.File{eventsFile, resourcesFile, messagesFile} {
		_, err = file.Seek(0, io.SeekStart)
		if err != nil {
			log.WithField("file_name", file.Name()).Errorf("error seeking to beginning of file: %v", err)
		}
	}
	activeDuration := time.Duration(0)
	var (
		firstEventTimestamp time.Time
		lastEventTimestamp  time.Time
	)
	p := payload.NewPayloadReadWriter(eventsFile)
	re := p.Reader()
	hasNext := true
	for hasNext {
		se, err := re.Next()
		if err != nil {
			if !errors.Is(err, io.EOF) {
				return e.Wrap(err, "error reading next line")
			}
			hasNext = false
		}
		if se != nil && *se != "" {
			eventsObject := model.EventsObject{Events: *se}
			var tempDuration time.Duration
			tempDuration, firstEventTimestamp, lastEventTimestamp, err = getActiveDuration(&eventsObject, firstEventTimestamp, lastEventTimestamp)
			if err != nil {
				return e.Wrap(err, "error getting active duration")
			}
			activeDuration += tempDuration
		}
	}

	// Calculate total session length and write the length to the session.
	sessionTotalLength := CalculateSessionLength(firstEventTimestamp, lastEventTimestamp)
	sessionTotalLengthInMilliseconds := sessionTotalLength.Milliseconds()

	// Delete the session if the length of the session is 0.
	// 1. Nothing happened in the session
	// 2. A web crawler visited the page and produced no events
	if activeDuration == 0 {
		log.WithFields(log.Fields{"session_id": s.ID, "project_id": s.ProjectID}).Warn("active duration is 0 for session, deleting...")
		if err := w.Resolver.DB.Where(&model.EventsObject{SessionID: s.ID}).Delete(&model.EventsObject{}).Error; err != nil {
			return errors.Wrap(err, "error trying to delete events_object for session of length 0ms")
		}
		if err := w.Resolver.DB.Select(clause.Associations).Delete(&model.Session{Model: model.Model{ID: s.ID}}).Error; err != nil {
			return errors.Wrap(err, "error trying to delete associations for session with length 0")
		}
		if err := w.Resolver.DB.Delete(&model.Session{Model: model.Model{ID: s.ID}}).Error; err != nil {
			return errors.Wrap(err, "error trying to delete session of length 0ms")
		}
		return nil
	}

	if err := w.Resolver.DB.Model(&model.Session{}).Where(
		&model.Session{Model: model.Model{ID: s.ID}},
	).Updates(
		model.Session{
			Processed:    &model.T,
			Length:       sessionTotalLengthInMilliseconds,
			ActiveLength: activeDuration.Milliseconds(),
		},
	).Error; err != nil {
		return errors.Wrap(err, "error updating session to processed status")
	}

	// Update session count on dailydb
	currentDate := time.Date(s.CreatedAt.UTC().Year(), s.CreatedAt.UTC().Month(), s.CreatedAt.UTC().Day(), 0, 0, 0, 0, time.UTC)
	dailySession := &model.DailySessionCount{}
	if err := w.Resolver.DB.
		Where(&model.DailySessionCount{
			ProjectID: s.ProjectID,
			Date:      &currentDate,
		}).Attrs(&model.DailySessionCount{Count: 0}).
		FirstOrCreate(&dailySession).Error; err != nil {
		return e.Wrap(err, "Error creating new daily session")
	}

	if err := w.Resolver.DB.
		Where(&model.DailySessionCount{Model: model.Model{ID: dailySession.ID}}).
		Updates(&model.DailySessionCount{Count: dailySession.Count + 1}).Error; err != nil {
		return e.Wrap(err, "Error incrementing session count in db")
	}

	var g errgroup.Group
	projectID := s.ProjectID
	project := &model.Project{}
	if err := w.Resolver.DB.Where(&model.Project{Model: model.Model{ID: s.ProjectID}}).First(&project).Error; err != nil {
		return e.Wrap(err, "error querying project")
	}

	g.Go(func() error {
		// Sending New User Alert
		// if is not new user, return
		if s.FirstTime == nil || !*s.FirstTime {
			return nil
		}
		var sessionAlert model.SessionAlert
		if err := w.Resolver.DB.Model(&model.SessionAlert{}).Where(&model.SessionAlert{Alert: model.Alert{ProjectID: projectID}}).Where("type IS NULL OR type=?", model.AlertType.NEW_USER).First(&sessionAlert).Error; err != nil {
			return e.Wrapf(err, "[project_id: %d] error fetching new user alert", projectID)
		}

		// check if session was produced from an excluded environment
		excludedEnvironments, err := sessionAlert.GetExcludedEnvironments()
		if err != nil {
			return e.Wrapf(err, "[project_id: %d] error getting excluded environments from new user alert", projectID)
		}
		isExcludedEnvironment := false
		for _, env := range excludedEnvironments {
			if env != nil && *env == s.Environment {
				isExcludedEnvironment = true
				break
			}
		}
		if isExcludedEnvironment {
			return nil
		}

		// get produced user properties from session
		userProperties, err := s.GetUserProperties()
		if err != nil {
			return e.Wrapf(err, "[project_id: %d] error getting user properties from new user alert", s.ProjectID)
		}

		workspace, err := w.Resolver.GetWorkspace(project.WorkspaceID)
		if err != nil {
			return e.Wrapf(err, "[project_id: %d] error querying workspace", s.ProjectID)
		}

		// send Slack message
<<<<<<< HEAD
		err = sessionAlert.SendSlackAlert(&model.SendSlackAlertInput{Workspace: workspace, SessionID: s.ID, UserIdentifier: s.Identifier, UserProperties: userProperties})
=======
		err = sessionAlert.SendSlackAlert(&model.SendSlackAlertInput{Project: project, SessionSecureID: s.SecureID, UserIdentifier: s.Identifier, UserProperties: userProperties})
>>>>>>> c05de61a
		if err != nil {
			return e.Wrapf(err, "[project_id: %d] error sending slack message for new user alert", projectID)
		}
		return nil
	})

	g.Go(func() error {
		// Sending Track Properties Alert
		var sessionAlert model.SessionAlert
		if err := w.Resolver.DB.Model(&model.SessionAlert{}).Where(&model.SessionAlert{Alert: model.Alert{ProjectID: projectID}}).Where("type=?", model.AlertType.TRACK_PROPERTIES).First(&sessionAlert).Error; err != nil {
			return e.Wrapf(err, "[project_id: %d] error fetching track properties alert", projectID)
		}

		excludedEnvironments, err := sessionAlert.GetExcludedEnvironments()
		if err != nil {
			return e.Wrapf(err, "[project_id: %d] error getting excluded environments from track properties alert", projectID)
		}
		isExcludedEnvironment := false
		for _, env := range excludedEnvironments {
			if env != nil && *env == s.Environment {
				isExcludedEnvironment = true
				break
			}
		}
		if isExcludedEnvironment {
			return nil
		}

		// get matched track properties between the alert and session
		trackProperties, err := sessionAlert.GetTrackProperties()
		if err != nil {
			return e.Wrap(err, "error getting track properties from session")
		}
		var trackPropertyIds []int
		for _, trackProperty := range trackProperties {
			trackPropertyIds = append(trackPropertyIds, trackProperty.ID)
		}
		stmt := w.Resolver.DB.Model(&model.Field{}).
			Where(&model.Field{ProjectID: projectID, Type: "track"}).
			Where("id IN (SELECT field_id FROM session_fields WHERE session_id=?)", s.ID).
			Where("id IN ?", trackPropertyIds)
		var matchedFields []*model.Field
		if err := stmt.Find(&matchedFields).Error; err != nil {
			return e.Wrap(err, "error querying matched fields by session_id")
		}
		if len(matchedFields) < 1 {
			return nil
		}

		workspace, err := w.Resolver.GetWorkspace(project.WorkspaceID)
		if err != nil {
			return e.Wrap(err, "error querying workspace")
		}

		// send Slack message
<<<<<<< HEAD
		err = sessionAlert.SendSlackAlert(&model.SendSlackAlertInput{Workspace: workspace, SessionID: s.ID, UserIdentifier: s.Identifier, MatchedFields: matchedFields})
=======
		err = sessionAlert.SendSlackAlert(&model.SendSlackAlertInput{Project: project, SessionSecureID: s.SecureID, UserIdentifier: s.Identifier, MatchedFields: matchedFields})
>>>>>>> c05de61a
		if err != nil {
			return e.Wrap(err, "error sending track properties alert slack message")
		}
		return nil
	})

	g.Go(func() error {
		// Sending User Properties Alert
		var sessionAlert model.SessionAlert
		if err := w.Resolver.DB.Model(&model.SessionAlert{}).Where(&model.SessionAlert{Alert: model.Alert{ProjectID: projectID}}).Where("type=?", model.AlertType.USER_PROPERTIES).First(&sessionAlert).Error; err != nil {
			return e.Wrapf(err, "[project_id: %d] error fetching user properties alert", projectID)
		}

		// check if session was produced from an excluded environment
		excludedEnvironments, err := sessionAlert.GetExcludedEnvironments()
		if err != nil {
			return e.Wrapf(err, "[project_id: %d] error getting excluded environments from user properties alert", projectID)
		}
		isExcludedEnvironment := false
		for _, env := range excludedEnvironments {
			if env != nil && *env == s.Environment {
				isExcludedEnvironment = true
				break
			}
		}
		if isExcludedEnvironment {
			return nil
		}

		// get matched user properties between the alert and session
		userProperties, err := sessionAlert.GetUserProperties()
		if err != nil {
			return e.Wrap(err, "error getting user properties from session")
		}
		var userPropertyIds []int
		for _, userProperty := range userProperties {
			userPropertyIds = append(userPropertyIds, userProperty.ID)
		}
		stmt := w.Resolver.DB.Model(&model.Field{}).
			Where(&model.Field{ProjectID: projectID, Type: "user"}).
			Where("id IN (SELECT field_id FROM session_fields WHERE session_id=?)", s.ID).
			Where("id IN ?", userPropertyIds)
		var matchedFields []*model.Field
		if err := stmt.Find(&matchedFields).Error; err != nil {
			return e.Wrap(err, "error querying matched fields by session_id")
		}
		if len(matchedFields) < 1 {
			return nil
		}

		workspace, err := w.Resolver.GetWorkspace(project.WorkspaceID)
		if err != nil {
			return e.Wrap(err, "error querying workspace")
		}

		// send Slack message
<<<<<<< HEAD
		err = sessionAlert.SendSlackAlert(&model.SendSlackAlertInput{Workspace: workspace, SessionID: s.ID, UserIdentifier: s.Identifier, MatchedFields: matchedFields})
=======
		err = sessionAlert.SendSlackAlert(&model.SendSlackAlertInput{Project: project, SessionSecureID: s.SecureID, UserIdentifier: s.Identifier, MatchedFields: matchedFields})
>>>>>>> c05de61a
		if err != nil {
			return e.Wrapf(err, "error sending user properties alert slack message")
		}
		return nil
	})

	// Waits for all goroutines to finish, then returns the first non-nil error (if any).
	if err := g.Wait(); err != nil {
		log.WithFields(log.Fields{"session_id": s.ID, "project_id": s.ProjectID}).Error(e.Wrap(err, "error sending slack alert"))
	}

	// Upload to s3 and wipe from the db.
	if os.Getenv("ENABLE_OBJECT_STORAGE") == "true" {
		state := "normal"
		if err := w.pushToObjectStorageAndWipe(ctx, s, &state, eventsFile, resourcesFile, messagesFile); err != nil {
			log.WithFields(log.Fields{"session_id": s.ID, "project_id": s.ProjectID}).Error(e.Wrap(err, "error pushing to object and wiping from db"))
		}
	}
	return nil
}

// Start begins the worker's tasks.
func (w *Worker) Start() {
	ctx := context.Background()
	for {
		time.Sleep(1 * time.Second)
		workerSpan, ctx := tracer.StartSpanFromContext(ctx, "worker.operation", tracer.ResourceName("worker.unit"))
		workerSpan.SetTag("backend", util.Worker)
		now := time.Now()
		seconds := 30
		if util.IsDevEnv() {
			seconds = 8
		}
		someSecondsAgo := now.Add(time.Duration(-1*seconds) * time.Second)
		sessions := []*model.Session{}
		sessionsSpan, ctx := tracer.StartSpanFromContext(ctx, "worker.sessionsQuery", tracer.ResourceName(now.String()))
		if err := w.Resolver.DB.Where("(payload_updated_at < ? OR payload_updated_at IS NULL) AND (processed = ?)", someSecondsAgo, false).Find(&sessions).Error; err != nil {
			log.Errorf("error querying unparsed, outdated sessions: %v", err)
			sessionsSpan.Finish()
			continue
		}
		rand.Seed(time.Now().UnixNano())
		rand.Shuffle(len(sessions), func(i, j int) {
			sessions[i], sessions[j] = sessions[j], sessions[i]
		})
		// Sends a "count" metric to datadog so that we can see how many sessions are being queried.
		hlog.Histogram("worker.sessionsQuery.sessionCount", float64(len(sessions)), nil, 1) //nolint
		sessionsSpan.Finish()
		type SessionLog struct {
			SessionID int
			ProjectID int
		}
		sessionIds := []SessionLog{}
		for _, session := range sessions {
			sessionIds = append(sessionIds, SessionLog{SessionID: session.ID, ProjectID: session.ProjectID})
		}
		if len(sessionIds) > 0 {
			log.Infof("sessions that will be processed: %v", sessionIds)
		}

		// process 4 sessions at a time. this number was chosen arbitrarily.
		wp := workerpool.New(40)
		for _, session := range sessions {
			session := session
			wp.Submit(func() {
				span, ctx := tracer.StartSpanFromContext(ctx, "worker.operation", tracer.ResourceName("worker.processSession"), tracer.Tag("session_id", strconv.Itoa(session.ID)))
				if err := w.processSession(ctx, session); err != nil {
					log.WithField("session_id", session.ID).Error(e.Wrap(err, "error processing main session"))
					span.Finish(tracer.WithError(e.Wrapf(err, "error processing session: %v", session.ID)))
					return
				}
				span.Finish()
			})
		}
		// wait for all workers to finish so we don't query sessions that are still being processed
		wp.StopWait()
		workerSpan.Finish()
	}
}

// CalculateSessionLength gets the session length given two sets of ReplayEvents.
func CalculateSessionLength(first time.Time, last time.Time) (d time.Duration) {
	if first.IsZero() {
		return d
	}
	d = last.Sub(first)
	return d
}

func getActiveDuration(event *model.EventsObject, firstEventTimestamp time.Time, lastEventTimestamp time.Time) (time.Duration, time.Time, time.Time, error) {
	activeDuration := time.Duration(0)
	// parses the events from EventObject
	allEvents, err := parse.EventsFromString(event.Events)
	if err != nil {
		return time.Duration(0), firstEventTimestamp, lastEventTimestamp, err
	}

	// Iterate through all events and sum up time between interactions
	for _, eventObj := range allEvents.Events {
		if eventObj.Type == 3 {
			if !lastEventTimestamp.IsZero() {
				diff := eventObj.Timestamp.Sub(lastEventTimestamp)
				if diff.Seconds() <= MIN_INACTIVE_DURATION {
					activeDuration += diff
				}
			}
			lastEventTimestamp = eventObj.Timestamp
			if firstEventTimestamp.IsZero() {
				firstEventTimestamp = eventObj.Timestamp
			}
		}
	}
	return activeDuration, firstEventTimestamp, lastEventTimestamp, nil
}<|MERGE_RESOLUTION|>--- conflicted
+++ resolved
@@ -364,11 +364,7 @@
 		}
 
 		// send Slack message
-<<<<<<< HEAD
-		err = sessionAlert.SendSlackAlert(&model.SendSlackAlertInput{Workspace: workspace, SessionID: s.ID, UserIdentifier: s.Identifier, UserProperties: userProperties})
-=======
-		err = sessionAlert.SendSlackAlert(&model.SendSlackAlertInput{Project: project, SessionSecureID: s.SecureID, UserIdentifier: s.Identifier, UserProperties: userProperties})
->>>>>>> c05de61a
+		err = sessionAlert.SendSlackAlert(&model.SendSlackAlertInput{Workspace: workspace, SessionSecureID: s.SecureID, UserIdentifier: s.Identifier, UserProperties: userProperties})
 		if err != nil {
 			return e.Wrapf(err, "[project_id: %d] error sending slack message for new user alert", projectID)
 		}
@@ -424,11 +420,7 @@
 		}
 
 		// send Slack message
-<<<<<<< HEAD
-		err = sessionAlert.SendSlackAlert(&model.SendSlackAlertInput{Workspace: workspace, SessionID: s.ID, UserIdentifier: s.Identifier, MatchedFields: matchedFields})
-=======
-		err = sessionAlert.SendSlackAlert(&model.SendSlackAlertInput{Project: project, SessionSecureID: s.SecureID, UserIdentifier: s.Identifier, MatchedFields: matchedFields})
->>>>>>> c05de61a
+		err = sessionAlert.SendSlackAlert(&model.SendSlackAlertInput{Workspace: workspace, SessionSecureID: s.SecureID, UserIdentifier: s.Identifier, MatchedFields: matchedFields})
 		if err != nil {
 			return e.Wrap(err, "error sending track properties alert slack message")
 		}
@@ -485,11 +477,7 @@
 		}
 
 		// send Slack message
-<<<<<<< HEAD
-		err = sessionAlert.SendSlackAlert(&model.SendSlackAlertInput{Workspace: workspace, SessionID: s.ID, UserIdentifier: s.Identifier, MatchedFields: matchedFields})
-=======
-		err = sessionAlert.SendSlackAlert(&model.SendSlackAlertInput{Project: project, SessionSecureID: s.SecureID, UserIdentifier: s.Identifier, MatchedFields: matchedFields})
->>>>>>> c05de61a
+		err = sessionAlert.SendSlackAlert(&model.SendSlackAlertInput{Workspace: workspace, SessionSecureID: s.SecureID, UserIdentifier: s.Identifier, MatchedFields: matchedFields})
 		if err != nil {
 			return e.Wrapf(err, "error sending user properties alert slack message")
 		}
