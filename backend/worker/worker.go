--- conflicted
+++ resolved
@@ -283,13 +283,8 @@
 			task.PushPayload.Errors,
 			task.PushPayload.IsBeacon != nil && *task.PushPayload.IsBeacon,
 			task.PushPayload.HasSessionUnloaded != nil && *task.PushPayload.HasSessionUnloaded,
-<<<<<<< HEAD
 			task.PushPayload.HighlightLogs,
-			task.PushPayload.PayloadID)
-		if err != nil {
-=======
-			task.PushPayload.HighlightLogs); err != nil {
->>>>>>> 7cc22870
+			task.PushPayload.PayloadID); err != nil {
 			log.Error(errors.Wrap(err, "failed to process ProcessPayload task"))
 			return err
 		}
