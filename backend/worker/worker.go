package worker

import (
	"context"
	"encoding/json"
	"fmt"
	"os"
	"strconv"
	"strings"
	"time"

	"github.com/pkg/errors"
	e "github.com/pkg/errors"
	log "github.com/sirupsen/logrus"
	"github.com/slack-go/slack"
	"golang.org/x/sync/errgroup"
	"gopkg.in/DataDog/dd-trace-go.v1/ddtrace/tracer"

	parse "github.com/highlight-run/highlight/backend/event-parse"
	"github.com/highlight-run/highlight/backend/model"
	storage "github.com/highlight-run/highlight/backend/object-storage"
	"github.com/highlight-run/highlight/backend/pricing"
	mgraph "github.com/highlight-run/highlight/backend/private-graph/graph"
	modelInputs "github.com/highlight-run/highlight/backend/private-graph/graph/model"
	"github.com/highlight-run/highlight/backend/util"
)

// Worker is a job runner that parses sessions
const MIN_INACTIVE_DURATION = 10

type Worker struct {
	Resolver *mgraph.Resolver
	S3Client *storage.StorageClient
}

func (w *Worker) pushToObjectStorageAndWipe(ctx context.Context, s *model.Session, migrationState *string) error {
	if err := w.Resolver.DB.Model(&model.Session{}).Where(
		&model.Session{Model: model.Model{ID: s.ID}},
	).Updates(
		&model.Session{MigrationState: migrationState},
	).Error; err != nil {
		return errors.Wrap(err, "error updating session to processed status")
	}
	fmt.Printf("starting push for: %v \n", s.ID)
	events := []model.EventsObject{}
	if err := w.Resolver.DB.Where(&model.EventsObject{SessionID: s.ID}).Order("created_at asc").Find(&events).Error; err != nil {
		return errors.Wrap(err, "retrieving events")
	}
	sessionPayloadSize, err := w.S3Client.PushSessionsToS3(s.ID, s.OrganizationID, events)
	// If this is unsucessful, return early (we treat this session as if it is stored in psql).
	if err != nil {
		return errors.Wrap(err, "error pushing session payload to s3")
	}

	resourcesObject := []*model.ResourcesObject{}
	if res := w.Resolver.DB.Order("created_at desc").Where(&model.ResourcesObject{SessionID: s.ID}).Find(&resourcesObject); res.Error != nil {
		return errors.Wrap(res.Error, "error reading from resources")
	}
	resourcePayloadSize, err := w.S3Client.PushResourcesToS3(s.ID, s.OrganizationID, resourcesObject)
	if err != nil {
		return errors.Wrap(err, "error pushing network payload to s3")
	}

	messagesObj := []*model.MessagesObject{}
	if res := w.Resolver.DB.Order("created_at desc").Where(&model.MessagesObject{SessionID: s.ID}).Find(&messagesObj); res.Error != nil {
		return errors.Wrap(res.Error, "error reading from messages")
	}
	messagePayloadSize, err := w.S3Client.PushMessagesToS3(s.ID, s.OrganizationID, messagesObj)
	if err != nil {
		return errors.Wrap(err, "error pushing network payload to s3")
	}

	var totalPayloadSize int64
	if sessionPayloadSize != nil {
		totalPayloadSize += *sessionPayloadSize
	}
	if resourcePayloadSize != nil {
		totalPayloadSize += *resourcePayloadSize
	}
	if messagePayloadSize != nil {
		totalPayloadSize += *messagePayloadSize
	}

	// Mark this session as stored in S3.
	if err := w.Resolver.DB.Model(&model.Session{}).Where(
		&model.Session{Model: model.Model{ID: s.ID}},
	).Updates(
		&model.Session{ObjectStorageEnabled: &model.T, PayloadSize: &totalPayloadSize},
	).Error; err != nil {
		return errors.Wrap(err, "error updating session to storage enabled")
	}
	// Delete all the events_objects in the DB.
	if len(events) > 0 {
		if err := w.Resolver.DB.Unscoped().Delete(&events).Error; err != nil {
			return errors.Wrapf(err, "error deleting all event records with length: %v", len(events))
		}
	}
	if len(resourcesObject) > 0 {
		if err := w.Resolver.DB.Unscoped().Delete(&resourcesObject).Error; err != nil {
			return errors.Wrapf(err, "error deleting all network resource records with length %v", len(resourcesObject))
		}
	}
	if len(messagesObj) > 0 {
		if err := w.Resolver.DB.Unscoped().Delete(&messagesObj).Error; err != nil {
			return errors.Wrapf(err, "error deleting all messages with length %v", len(messagesObj))
		}
	}
	fmt.Println("parsed: ", s.ID)
	return nil
}

func (w *Worker) processSession(ctx context.Context, s *model.Session) error {
	// Set the session as processed; if any is error thrown after this, the session gets ignored.
	if err := w.Resolver.DB.Model(&model.Session{}).Where(
		&model.Session{Model: model.Model{ID: s.ID}},
	).Updates(
		&model.Session{Processed: &model.T},
	).Error; err != nil {
		return errors.Wrap(err, "error updating session to processed status")
	}

	// load all events
	events := []model.EventsObject{}
	if err := w.Resolver.DB.Where(&model.EventsObject{SessionID: s.ID}).Order("created_at asc").Find(&events).Error; err != nil {
		return errors.Wrap(err, "retrieving events")
	}
	// Delete the session if there's no events.
	if len(events) == 0 {
		if err := w.Resolver.DB.Delete(&model.Session{Model: model.Model{ID: s.ID}}).Error; err != nil {
			return errors.Wrap(err, "error trying to delete session with no events")
		}
		return nil
	}

	firstEventsParsed, err := parse.EventsFromString(events[0].Events)
	if err != nil {
		return errors.Wrap(err, "error parsing first set of events")
	}
	lastEventsParsed, err := parse.EventsFromString(events[len(events)-1].Events)
	if err != nil {
		return errors.Wrap(err, "error parsing last set of events")
	}

	// Calculate total session length and write the length to the session.
	diff := CalculateSessionLength(firstEventsParsed, lastEventsParsed)
	length := diff.Milliseconds()
	activeLength, err := getActiveDuration(events)
	if err != nil {
		return errors.Wrap(err, "error parsing active length")
	}
	activeLengthSec := activeLength.Milliseconds()

	// Delete the session if the length of the session is 0.
	// 1. Nothing happened in the session
	// 2. A web crawler visited the page and produced no events
	if length == 0 {
		if err := w.Resolver.DB.Delete(&model.Session{Model: model.Model{ID: s.ID}}).Error; err != nil {
			return errors.Wrap(err, "error trying to delete session with no events")
		}
		return nil
	}

	// Check if session is within billing quota
	// get quota:
	var withinQuota bool
	org := &model.Organization{}
	if err := w.Resolver.DB.Where(&model.Organization{Model: model.Model{ID: s.OrganizationID}}).First(&org).Error; err != nil {
		return e.Wrap(err, "error querying org")
	}
	var stripeCustomerID string
	if org.StripeCustomerID != nil {
		stripeCustomerID = *org.StripeCustomerID
	} else {
		stripeCustomerID = ""
	}
	planType := pricing.GetOrgPlanString(w.Resolver.StripeClient, stripeCustomerID)
	quota := pricing.TypeToQuota(planType)

	year, month, _ := time.Now().Date()
	var sessionCount int64
	if err := w.Resolver.DB.Model(&model.Session{}).Where("created_at > ?", time.Date(year, month, 1, 0, 0, 0, 0, time.UTC)).Where(&model.Session{WithinBillingQuota: &model.T, Processed: &model.T}).Count(&sessionCount).Error; err != nil {
		return errors.Wrap(err, "error getting past month's session count")
	}
	withinQuota = sessionCount <= int64(quota)

	if err := w.Resolver.DB.Model(&model.Session{}).Where(
		&model.Session{Model: model.Model{ID: s.ID}},
	).Updates(
		model.Session{
			Processed:          &model.T,
			Length:             length,
			ActiveLength:       activeLengthSec,
			WithinBillingQuota: &withinQuota,
		},
	).Error; err != nil {
		return errors.Wrap(err, "error updating session to processed status")
	}

	var g errgroup.Group
	organizationID := s.OrganizationID

	g.Go(func() error {
		// Sending New User Alert
		// Get SessionAlert object and send alert if is new user
		if s.FirstTime != nil && *s.FirstTime {
			var sessionAlert model.SessionAlert
			if err := w.Resolver.DB.Model(&model.SessionAlert{}).Where(&model.SessionAlert{Alert: model.Alert{OrganizationID: organizationID}}).Where("type IS NULL OR type=?", model.AlertType.NEW_USER).First(&sessionAlert).Error; err != nil {
				return e.Wrapf(err, "[org_id: %d] error fetching new user alert", organizationID)
			} else {
				excludedEnvironments, err := sessionAlert.GetExcludedEnvironments()
				if err != nil {
					return e.Wrapf(err, "[org_id: %d] error getting excluded environments from new user alert", organizationID)
				} else {
					isExcludedEnvironment := false
					for _, env := range excludedEnvironments {
						if env != nil && *env == s.Environment {
							isExcludedEnvironment = true
							break
						}
					}
					if !isExcludedEnvironment {
						if channelsToNotify, err := sessionAlert.GetChannelsToNotify(); err != nil {
							return e.Wrapf(err, "[org_id: %d] error getting channels to notify from new user alert", organizationID)
						} else {
							userProperties, err := s.GetUserProperties()
							if err != nil {
								return e.Wrapf(err, "[org_id: %d] error getting user properties from new user alert", s.OrganizationID)
							}
							err = w.SendSlackNewUserMessage(org, s.ID, s.Identifier, channelsToNotify, userProperties)
							if err != nil {
								return e.Wrapf(err, "[org_id: %d] error sending slack message for new user alert", organizationID)
							}
						}
					}
				}
			}
		}
		return nil
	})

	g.Go(func() error {
		// Sending Track Properties Alert
		var sessionAlert model.SessionAlert
		if err := w.Resolver.DB.Model(&model.SessionAlert{}).Where(&model.SessionAlert{Alert: model.Alert{OrganizationID: organizationID}}).Where("type=?", model.AlertType.TRACK_PROPERTIES).First(&sessionAlert).Error; err != nil {
			return e.Wrapf(err, "[org_id: %d] error fetching track properties alert", organizationID)
		} else {
			excludedEnvironments, err := sessionAlert.GetExcludedEnvironments()
			if err != nil {
				return e.Wrapf(err, "[org_id: %d] error getting excluded environments from track properties alert", organizationID)
			} else {
				isExcludedEnvironment := false
				for _, env := range excludedEnvironments {
					if env != nil && *env == s.Environment {
						isExcludedEnvironment = true
						break
					}
				}
				if !isExcludedEnvironment {
					if channelsToNotify, err := sessionAlert.GetChannelsToNotify(); err != nil {
						return e.Wrapf(err, "[org_id: %d] error getting channels to notify from track properties alert", organizationID)
					} else {
						trackProperties, err := sessionAlert.GetTrackProperties()
						if err != nil {
							return e.Wrap(err, "error getting track properties from session")
						}
						var trackPropertyIds []int
						for _, trackProperty := range trackProperties {
							properId, err := strconv.Atoi(trackProperty.ID)
							if err != nil {
								continue
							}
							trackPropertyIds = append(trackPropertyIds, properId)
						}
						stmt := w.Resolver.DB.Model(&model.Field{}).
							Where(&model.Field{OrganizationID: organizationID, Type: "track"}).
							Where("id IN (SELECT field_id FROM session_fields WHERE session_id=?)", s.ID).
							Where("id IN ?", trackPropertyIds)
						var matchedFields []*model.Field
						if err := stmt.Find(&matchedFields).Error; err != nil {
							return e.Wrap(err, "error querying matched fields by session_id")
						}
						if len(matchedFields) < 1 {
							return nil
						}
						err = w.SendSlackTrackPropertiesMessage(org, s.ID, channelsToNotify, matchedFields)
						if err != nil {
							return e.Wrapf(err, "[org_id: %d] error sending track properties alert slack message", organizationID)
						}
					}
				}
			}
		}
		return nil
	})
<<<<<<< HEAD

	g.Go(func() error {
		// Sending User Properties Alert
		var sessionAlert model.SessionAlert
		if err := w.Resolver.DB.Model(&model.SessionAlert{}).Where(&model.SessionAlert{Alert: model.Alert{OrganizationID: organizationID}}).Where("type=?", model.AlertType.USER_PROPERTIES).First(&sessionAlert).Error; err != nil {
			return e.Wrapf(err, "[org_id: %d] error fetching user properties alert", organizationID)
		} else {
			excludedEnvironments, err := sessionAlert.GetExcludedEnvironments()
			if err != nil {
				return e.Wrapf(err, "[org_id: %d] error getting excluded environments from user properties alert", organizationID)
			} else {
				isExcludedEnvironment := false
				for _, env := range excludedEnvironments {
					if env != nil && *env == s.Environment {
						isExcludedEnvironment = true
						break
					}
				}
				if !isExcludedEnvironment {
					if channelsToNotify, err := sessionAlert.GetChannelsToNotify(); err != nil {
						return e.Wrapf(err, "[org_id: %d] error getting channels to notify from user properties alert", organizationID)
					} else {
						userProperties, err := sessionAlert.GetUserProperties()
						if err != nil {
							return e.Wrap(err, "error getting user properties from session")
						}
						var userPropertyIds []int
						for _, userProperty := range userProperties {
							properId, err := strconv.Atoi(userProperty.ID)
							if err != nil {
								continue
							}
							userPropertyIds = append(userPropertyIds, properId)
						}
						stmt := w.Resolver.DB.Model(&model.Field{}).
							Where(&model.Field{OrganizationID: organizationID, Type: "user"}).
							Where("id IN (SELECT field_id FROM session_fields WHERE session_id=?)", s.ID).
							Where("id IN ?", userPropertyIds)
						var matchedFields []*model.Field
						if err := stmt.Find(&matchedFields).Error; err != nil {
							return e.Wrap(err, "error querying matched fields by session_id")
						}
						if len(matchedFields) < 1 {
							return fmt.Errorf("matched fields is empty in user properties alert")
						}
						err = w.SendSlackTrackPropertiesMessage(org, s.ID, channelsToNotify, matchedFields)
						if err != nil {
							return e.Wrapf(err, "[org_id: %d] error sending user properties alert slack message", organizationID)
						}
					}
				}
			}
		}
		return nil
	})

	// Waits for all goroutines to finish, then returns the first non-nil error (if any).
=======
	// Waits for both goroutines to finish, then returns the first non-nil error (if any).
>>>>>>> d4468c3d
	if err := g.Wait(); err != nil {
		log.Error(err)
	}

	// Upload to s3 and wipe from the db.
	if os.Getenv("ENABLE_OBJECT_STORAGE") == "true" {
		state := "normal"
		if err := w.pushToObjectStorageAndWipe(ctx, s, &state); err != nil {
			log.Errorf("error pushing to object and wiping from db (%v): %v", s.ID, err)
		}
	}
	return nil
}

// Start begins the worker's tasks.
func (w *Worker) Start() {
	ctx := context.Background()
	for {
		time.Sleep(1 * time.Second)
		workerSpan, ctx := tracer.StartSpanFromContext(ctx, "worker.operation", tracer.ResourceName("worker.unit"))
		workerSpan.SetTag("backend", util.Worker)
		now := time.Now()
		seconds := 30
		if os.Getenv("ENVIRONMENT") == "dev" {
			seconds = 8
		}
		someSecondsAgo := now.Add(time.Duration(-1*seconds) * time.Second)
		sessions := []*model.Session{}
		sessionsSpan, ctx := tracer.StartSpanFromContext(ctx, "worker.sessionsQuery", tracer.ResourceName(now.String()))
		if err := w.Resolver.DB.Where("(payload_updated_at < ? OR payload_updated_at IS NULL) AND (processed = ?)", someSecondsAgo, false).Find(&sessions).Error; err != nil {
			log.Errorf("error querying unparsed, outdated sessions: %v", err)
			sessionsSpan.Finish()
			continue
		}
		sessionsSpan.Finish()
		for _, session := range sessions {
			span, ctx := tracer.StartSpanFromContext(ctx, "worker.processSession", tracer.ResourceName(strconv.Itoa(session.ID)))
			if err := w.processSession(ctx, session); err != nil {
				log.Errorf("error processing main session(%v): %v", session.ID, err)
				tracer.WithError(e.Wrapf(err, "error processing session: %v", session.ID))
				span.Finish()
				continue
			}
			span.Finish()
		}
		workerSpan.Finish()
	}
}

// CalculateSessionLength gets the session length given two sets of ReplayEvents.
func CalculateSessionLength(first *parse.ReplayEvents, last *parse.ReplayEvents) time.Duration {
	d := time.Duration(0)
	fe := first.Events
	le := last.Events
	if len(fe) <= 0 {
		return d
	}
	start := first.Events[0].Timestamp
	end := time.Time{}
	if len(le) <= 0 {
		end = first.Events[len(first.Events)-1].Timestamp
	} else {
		end = last.Events[len(last.Events)-1].Timestamp
	}
	d = end.Sub(start)
	return d
}

func getActiveDuration(events []model.EventsObject) (*time.Duration, error) {
	d := time.Duration(0)
	// unnests the events from EventObjects
	allEvents := []*parse.ReplayEvent{}
	for _, eventObj := range events {
		subEvents, err := parse.EventsFromString(eventObj.Events)
		if err != nil {
			return nil, err
		}
		allEvents = append(allEvents, subEvents.Events...)
	}
	// Iterate through all events and sum up time between interactions
	prevUserEvent := &parse.ReplayEvent{}
	for _, eventObj := range allEvents {
		if eventObj.Type == 3 {
			aux := struct {
				Source float64 `json:"source"`
			}{}
			if err := json.Unmarshal([]byte(eventObj.Data), &aux); err != nil {
				return nil, err
			}
			if aux.Source > 0 && aux.Source <= 5 {
				if prevUserEvent != (&parse.ReplayEvent{}) {
					diff := eventObj.Timestamp.Sub(prevUserEvent.Timestamp)
					if diff.Seconds() <= MIN_INACTIVE_DURATION {
						d += eventObj.Timestamp.Sub(prevUserEvent.Timestamp)
					}
				}
				prevUserEvent = eventObj
			}
		}
	}
	return &d, nil
}

func (w *Worker) SendSlackNewUserMessage(organization *model.Organization, sessionID int, userIdentifier string, channels []*modelInputs.SanitizedSlackChannel, userProperties map[string]string) error {
	integratedSlackChannels, err := organization.IntegratedSlackChannels()
	if err != nil {
		return e.Wrap(err, "error getting slack webhook url for alert")
	}
	if len(integratedSlackChannels) <= 0 {
		return nil
	}
	sessionLink := fmt.Sprintf("<https://app.highlight.run/%d/sessions/%d/>", organization.ID, sessionID)

	var messageBlock []*slack.TextBlockObject
	if userIdentifier != "" {
		messageBlock = append(messageBlock, slack.NewTextBlockObject(slack.MarkdownType, "*User:*\n"+userIdentifier, false, false))
	}
	messageBlock = append(messageBlock, slack.NewTextBlockObject(slack.MarkdownType, "*Session:*\n"+sessionLink, false, false))
	for k, v := range userProperties {
		if k == "" {
			continue
		}
		if v == "" {
			v = "_empty_"
		}
		messageBlock = append(messageBlock, slack.NewTextBlockObject(slack.MarkdownType, fmt.Sprintf("*%s:*\n%s", strings.Title(strings.ToLower(k)), v), false, false))
	}

	for _, channel := range channels {
		if channel.WebhookChannel != nil {
			var slackWebhookURL string
			for _, ch := range integratedSlackChannels {
				if id := channel.WebhookChannelID; id != nil && ch.WebhookChannelID == *id {
					slackWebhookURL = ch.WebhookURL
					break
				}
			}
			if slackWebhookURL == "" {
				log.Errorf("[org_id: %d] requested channel has no matching slackWebhookURL: channel %s at url %s", organization.ID, *channel.WebhookChannel, slackWebhookURL)
				continue
			}

			msg := slack.WebhookMessage{
				Channel: *channel.WebhookChannel,
				Blocks: &slack.Blocks{
					BlockSet: []slack.Block{
						slack.NewSectionBlock(
							slack.NewTextBlockObject(slack.MarkdownType, "*Highlight New User:*\n\n", false, false),
							messageBlock,
							nil,
						),
						slack.NewDividerBlock(),
					},
				},
			}
			err := slack.PostWebhook(
				slackWebhookURL,
				&msg,
			)
			if err != nil {
				return e.Wrap(err, "error sending slack msg")
			}
		}
	}

	return nil
}

func (w *Worker) SendSlackTrackPropertiesMessage(organization *model.Organization, sessionID int, channels []*modelInputs.SanitizedSlackChannel, matchedFields []*model.Field) error {
	//TODO: make this more generic to reduce *code smell*
	integratedSlackChannels, err := organization.IntegratedSlackChannels()
	if err != nil {
		return e.Wrap(err, "error getting slack webhook url for track properties alert")
	}
	if len(integratedSlackChannels) <= 0 {
		return nil
	}
	sessionLink := fmt.Sprintf("<https://app.highlight.run/%d/sessions/%d/>", organization.ID, sessionID)

	var formattedFields []string
	for _, addr := range matchedFields {
		formattedFields = append(formattedFields, fmt.Sprintf("{name: %s, value: %s}", addr.Name, addr.Value))
	}

	var messageBlock []*slack.TextBlockObject
	messageBlock = append(messageBlock, slack.NewTextBlockObject(slack.MarkdownType, "*Session:*\n"+sessionLink, false, false))
	messageBlock = append(messageBlock, slack.NewTextBlockObject(slack.MarkdownType, fmt.Sprintf("*Matched Track Properties:*\n%+v", formattedFields), false, false))

	for _, channel := range channels {
		if channel.WebhookChannel != nil {
			var slackWebhookURL string
			for _, ch := range integratedSlackChannels {
				if id := channel.WebhookChannelID; id != nil && ch.WebhookChannelID == *id {
					slackWebhookURL = ch.WebhookURL
					break
				}
			}
			if slackWebhookURL == "" {
				log.Errorf("[org_id: %d] requested channel for track properties alert has no matching slackWebhookURL: channel %s at url %s", organization.ID, *channel.WebhookChannel, slackWebhookURL)
				continue
			}

			msg := slack.WebhookMessage{
				Channel: *channel.WebhookChannel,
				Blocks: &slack.Blocks{
					BlockSet: []slack.Block{
						slack.NewSectionBlock(
							slack.NewTextBlockObject(slack.MarkdownType, "*Highlight Track Properties:*\n\n", false, false),
							messageBlock,
							nil,
						),
						slack.NewDividerBlock(),
					},
				},
			}
			err := slack.PostWebhook(
				slackWebhookURL,
				&msg,
			)
			if err != nil {
				return e.Wrap(err, "error sending slack msg")
			}
		}
	}

	return nil
<<<<<<< HEAD
}

func (w *Worker) SendSlackUserPropertiesMessage(orgID int, sessionID int, userIdentifier string, channels []*modelInputs.SanitizedSlackChannel, matchedFields []*model.Field) error {
	//TODO: make this more generic to reduce *code smell*
	organization := &model.Organization{}
	res := w.Resolver.DB.Where("id = ?", orgID).First(&organization)
	if err := res.Error; err != nil {
		return e.Wrap(err, "error querying organization for user properties alert")
	}
	integratedSlackChannels, err := organization.IntegratedSlackChannels()
	if err != nil {
		return e.Wrap(err, "error getting slack webhook url for user properties alert")
	}
	if len(integratedSlackChannels) <= 0 {
		return nil
	}
	sessionLink := fmt.Sprintf("<https://app.highlight.run/%d/sessions/%d/>", orgID, sessionID)

	var formattedFields []string
	for _, addr := range matchedFields {
		formattedFields = append(formattedFields, fmt.Sprintf("{name: %s, value: %s}", addr.Name, addr.Value))
	}

	var messageBlock []*slack.TextBlockObject
	messageBlock = append(messageBlock, slack.NewTextBlockObject(slack.MarkdownType, "*Session:*\n"+sessionLink, false, false))
	messageBlock = append(messageBlock, slack.NewTextBlockObject(slack.MarkdownType, fmt.Sprintf("*Matched User Properties:*\n%+v", formattedFields), false, false))

	for _, channel := range channels {
		if channel.WebhookChannel != nil {
			var slackWebhookURL string
			for _, ch := range integratedSlackChannels {
				if id := channel.WebhookChannelID; id != nil && ch.WebhookChannelID == *id {
					slackWebhookURL = ch.WebhookURL
					break
				}
			}
			if slackWebhookURL == "" {
				log.Errorf("[org_id: %d] requested channel for user properties alert has no matching slackWebhookURL: channel %s at url %s", orgID, *channel.WebhookChannel, slackWebhookURL)
				continue
			}

			msg := slack.WebhookMessage{
				Channel: *channel.WebhookChannel,
				Blocks: &slack.Blocks{
					BlockSet: []slack.Block{
						slack.NewSectionBlock(
							slack.NewTextBlockObject(slack.MarkdownType, "*Highlight User Properties:*\n\n", false, false),
							messageBlock,
							nil,
						),
						slack.NewDividerBlock(),
					},
				},
			}
			err := slack.PostWebhook(
				slackWebhookURL,
				&msg,
			)
			if err != nil {
				return e.Wrap(err, "error sending slack msg")
			}
		}
	}

	return nil
=======
>>>>>>> d4468c3d
}<|MERGE_RESOLUTION|>--- conflicted
+++ resolved
@@ -292,7 +292,6 @@
 		}
 		return nil
 	})
-<<<<<<< HEAD
 
 	g.Go(func() error {
 		// Sending User Properties Alert
@@ -350,9 +349,6 @@
 	})
 
 	// Waits for all goroutines to finish, then returns the first non-nil error (if any).
-=======
-	// Waits for both goroutines to finish, then returns the first non-nil error (if any).
->>>>>>> d4468c3d
 	if err := g.Wait(); err != nil {
 		log.Error(err)
 	}
@@ -579,7 +575,6 @@
 	}
 
 	return nil
-<<<<<<< HEAD
 }
 
 func (w *Worker) SendSlackUserPropertiesMessage(orgID int, sessionID int, userIdentifier string, channels []*modelInputs.SanitizedSlackChannel, matchedFields []*model.Field) error {
@@ -645,6 +640,4 @@
 	}
 
 	return nil
-=======
->>>>>>> d4468c3d
 }