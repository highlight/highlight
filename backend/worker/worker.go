package worker

import (
	"context"
	"encoding/json"
	"fmt"
	"os"
	"strconv"
	"time"

	"github.com/pkg/errors"
	e "github.com/pkg/errors"
	log "github.com/sirupsen/logrus"
<<<<<<< HEAD
=======
	"github.com/slack-go/slack"
>>>>>>> 7dafbb4b
	"golang.org/x/sync/errgroup"
	"gopkg.in/DataDog/dd-trace-go.v1/ddtrace/tracer"

	parse "github.com/highlight-run/highlight/backend/event-parse"
	"github.com/highlight-run/highlight/backend/model"
	storage "github.com/highlight-run/highlight/backend/object-storage"
	"github.com/highlight-run/highlight/backend/pricing"
	mgraph "github.com/highlight-run/highlight/backend/private-graph/graph"
	"github.com/highlight-run/highlight/backend/util"
)

// Worker is a job runner that parses sessions
const MIN_INACTIVE_DURATION = 10

type Worker struct {
	Resolver *mgraph.Resolver
	S3Client *storage.StorageClient
}

func (w *Worker) pushToObjectStorageAndWipe(ctx context.Context, s *model.Session, migrationState *string) error {
	if err := w.Resolver.DB.Model(&model.Session{}).Where(
		&model.Session{Model: model.Model{ID: s.ID}},
	).Updates(
		&model.Session{MigrationState: migrationState},
	).Error; err != nil {
		return errors.Wrap(err, "error updating session to processed status")
	}
	fmt.Printf("starting push for: %v \n", s.ID)
	events := []model.EventsObject{}
	if err := w.Resolver.DB.Where(&model.EventsObject{SessionID: s.ID}).Order("created_at asc").Find(&events).Error; err != nil {
		return errors.Wrap(err, "retrieving events")
	}
	sessionPayloadSize, err := w.S3Client.PushSessionsToS3(s.ID, s.OrganizationID, events)
	// If this is unsucessful, return early (we treat this session as if it is stored in psql).
	if err != nil {
		return errors.Wrap(err, "error pushing session payload to s3")
	}

	resourcesObject := []*model.ResourcesObject{}
	if res := w.Resolver.DB.Order("created_at desc").Where(&model.ResourcesObject{SessionID: s.ID}).Find(&resourcesObject); res.Error != nil {
		return errors.Wrap(res.Error, "error reading from resources")
	}
	resourcePayloadSize, err := w.S3Client.PushResourcesToS3(s.ID, s.OrganizationID, resourcesObject)
	if err != nil {
		return errors.Wrap(err, "error pushing network payload to s3")
	}

	messagesObj := []*model.MessagesObject{}
	if res := w.Resolver.DB.Order("created_at desc").Where(&model.MessagesObject{SessionID: s.ID}).Find(&messagesObj); res.Error != nil {
		return errors.Wrap(res.Error, "error reading from messages")
	}
	messagePayloadSize, err := w.S3Client.PushMessagesToS3(s.ID, s.OrganizationID, messagesObj)
	if err != nil {
		return errors.Wrap(err, "error pushing network payload to s3")
	}

	var totalPayloadSize int64
	if sessionPayloadSize != nil {
		totalPayloadSize += *sessionPayloadSize
	}
	if resourcePayloadSize != nil {
		totalPayloadSize += *resourcePayloadSize
	}
	if messagePayloadSize != nil {
		totalPayloadSize += *messagePayloadSize
	}

	// Mark this session as stored in S3.
	if err := w.Resolver.DB.Model(&model.Session{}).Where(
		&model.Session{Model: model.Model{ID: s.ID}},
	).Updates(
		&model.Session{ObjectStorageEnabled: &model.T, PayloadSize: &totalPayloadSize},
	).Error; err != nil {
		return errors.Wrap(err, "error updating session to storage enabled")
	}
	// Delete all the events_objects in the DB.
	if len(events) > 0 {
		if err := w.Resolver.DB.Unscoped().Delete(&events).Error; err != nil {
			return errors.Wrapf(err, "error deleting all event records with length: %v", len(events))
		}
	}
	if len(resourcesObject) > 0 {
		if err := w.Resolver.DB.Unscoped().Delete(&resourcesObject).Error; err != nil {
			return errors.Wrapf(err, "error deleting all network resource records with length %v", len(resourcesObject))
		}
	}
	if len(messagesObj) > 0 {
		if err := w.Resolver.DB.Unscoped().Delete(&messagesObj).Error; err != nil {
			return errors.Wrapf(err, "error deleting all messages with length %v", len(messagesObj))
		}
	}
	fmt.Println("parsed: ", s.ID)
	return nil
}

func (w *Worker) processSession(ctx context.Context, s *model.Session) error {
	// Set the session as processed; if any is error thrown after this, the session gets ignored.
	if err := w.Resolver.DB.Model(&model.Session{}).Where(
		&model.Session{Model: model.Model{ID: s.ID}},
	).Updates(
		&model.Session{Processed: &model.T},
	).Error; err != nil {
		return errors.Wrap(err, "error updating session to processed status")
	}

	// load all events
	events := []model.EventsObject{}
	if err := w.Resolver.DB.Where(&model.EventsObject{SessionID: s.ID}).Order("created_at asc").Find(&events).Error; err != nil {
		return errors.Wrap(err, "retrieving events")
	}
	// Delete the session if there's no events.
	if len(events) == 0 {
		if err := w.Resolver.DB.Delete(&model.Session{Model: model.Model{ID: s.ID}}).Error; err != nil {
			return errors.Wrap(err, "error trying to delete session with no events")
		}
		return nil
	}

	firstEventsParsed, err := parse.EventsFromString(events[0].Events)
	if err != nil {
		return errors.Wrap(err, "error parsing first set of events")
	}
	lastEventsParsed, err := parse.EventsFromString(events[len(events)-1].Events)
	if err != nil {
		return errors.Wrap(err, "error parsing last set of events")
	}

	// Calculate total session length and write the length to the session.
	diff := CalculateSessionLength(firstEventsParsed, lastEventsParsed)
	length := diff.Milliseconds()
	activeLength, err := getActiveDuration(events)
	if err != nil {
		return errors.Wrap(err, "error parsing active length")
	}
	activeLengthSec := activeLength.Milliseconds()

	// Delete the session if the length of the session is 0.
	// 1. Nothing happened in the session
	// 2. A web crawler visited the page and produced no events
	if length == 0 {
		if err := w.Resolver.DB.Delete(&model.Session{Model: model.Model{ID: s.ID}}).Error; err != nil {
			return errors.Wrap(err, "error trying to delete session with no events")
		}
		return nil
	}

	// Check if session is within billing quota
	// get quota:
	var withinQuota bool
	org := &model.Organization{}
	if err := w.Resolver.DB.Where(&model.Organization{Model: model.Model{ID: s.OrganizationID}}).First(&org).Error; err != nil {
		return e.Wrap(err, "error querying org")
	}

	stripePriceID := org.StripePriceID
	planType := modelInputs.PlanTypeFree
	if stripePriceID != nil {
		planType = pricing.FromPriceID(*stripePriceID)
	}
	quota := pricing.TypeToQuota(planType)

	year, month, _ := time.Now().Date()
	var sessionCount int64
	if err := w.Resolver.DB.Model(&model.Session{}).Where("created_at > ?", time.Date(year, month, 1, 0, 0, 0, 0, time.UTC)).Where(&model.Session{WithinBillingQuota: &model.T, Processed: &model.T}).Count(&sessionCount).Error; err != nil {
		return errors.Wrap(err, "error getting past month's session count")
	}
	withinQuota = sessionCount <= int64(quota)

	if err := w.Resolver.DB.Model(&model.Session{}).Where(
		&model.Session{Model: model.Model{ID: s.ID}},
	).Updates(
		model.Session{
			Processed:          &model.T,
			Length:             length,
			ActiveLength:       activeLengthSec,
			WithinBillingQuota: &withinQuota,
		},
	).Error; err != nil {
		return errors.Wrap(err, "error updating session to processed status")
	}

	var g errgroup.Group
	organizationID := s.OrganizationID

	g.Go(func() error {
		// Sending New User Alert
<<<<<<< HEAD
		// if is not new user, return
		if s.FirstTime == nil || !*s.FirstTime {
			return nil
		}
		var sessionAlert model.SessionAlert
		if err := w.Resolver.DB.Model(&model.SessionAlert{}).Where(&model.SessionAlert{Alert: model.Alert{OrganizationID: organizationID}}).Where("type IS NULL OR type=?", model.AlertType.NEW_USER).First(&sessionAlert).Error; err != nil {
			return e.Wrapf(err, "[org_id: %d] error fetching new user alert", organizationID)
		}

		// check if session was produced from an excluded environment
		excludedEnvironments, err := sessionAlert.GetExcludedEnvironments()
		if err != nil {
			return e.Wrapf(err, "[org_id: %d] error getting excluded environments from new user alert", organizationID)
		}
		isExcludedEnvironment := false
		for _, env := range excludedEnvironments {
			if env != nil && *env == s.Environment {
				isExcludedEnvironment = true
				break
			}
		}
		if isExcludedEnvironment {
			return nil
		}

		// get produced user properties from session
		userProperties, err := s.GetUserProperties()
		if err != nil {
			return e.Wrapf(err, "[org_id: %d] error getting user properties from new user alert", s.OrganizationID)
		}

		// send slack message
		err = sessionAlert.SendSlackAlert(org, s.ID, s.Identifier, nil, nil, nil, userProperties)
		if err != nil {
			return e.Wrapf(err, "[org_id: %d] error sending slack message for new user alert", organizationID)
=======
		// Get SessionAlert object and send alert if is new user
		if s.FirstTime != nil && *s.FirstTime {
			var sessionAlert model.SessionAlert
			if err := w.Resolver.DB.Model(&model.SessionAlert{}).Where(&model.SessionAlert{Alert: model.Alert{OrganizationID: organizationID}}).Where("type IS NULL OR type=?", model.AlertType.NEW_USER).First(&sessionAlert).Error; err != nil {
				return e.Wrapf(err, "[org_id: %d] error fetching new user alert", organizationID)
			} else {
				excludedEnvironments, err := sessionAlert.GetExcludedEnvironments()
				if err != nil {
					return e.Wrapf(err, "[org_id: %d] error getting excluded environments from new user alert", organizationID)
				} else {
					isExcludedEnvironment := false
					for _, env := range excludedEnvironments {
						if env != nil && *env == s.Environment {
							isExcludedEnvironment = true
							break
						}
					}
					if !isExcludedEnvironment {
						if channelsToNotify, err := sessionAlert.GetChannelsToNotify(); err != nil {
							return e.Wrapf(err, "[org_id: %d] error getting channels to notify from new user alert", organizationID)
						} else {
							userProperties, err := s.GetUserProperties()
							if err != nil {
								return e.Wrapf(err, "[org_id: %d] error getting user properties from new user alert", s.OrganizationID)
							}
							err = w.SendSlackNewUserMessage(org, s.ID, s.Identifier, channelsToNotify, userProperties)
							if err != nil {
								return e.Wrapf(err, "[org_id: %d] error sending slack message for new user alert", organizationID)
							}
						}
					}
				}
			}
		}
		return nil
	})

	g.Go(func() error {
		// Sending Track Properties Alert
		var sessionAlert model.SessionAlert
		if err := w.Resolver.DB.Model(&model.SessionAlert{}).Where(&model.SessionAlert{Alert: model.Alert{OrganizationID: organizationID}}).Where("type=?", model.AlertType.TRACK_PROPERTIES).First(&sessionAlert).Error; err != nil {
			return e.Wrapf(err, "[org_id: %d] error fetching track properties alert", organizationID)
		} else {
			excludedEnvironments, err := sessionAlert.GetExcludedEnvironments()
			if err != nil {
				return e.Wrapf(err, "[org_id: %d] error getting excluded environments from track properties alert", organizationID)
			} else {
				isExcludedEnvironment := false
				for _, env := range excludedEnvironments {
					if env != nil && *env == s.Environment {
						isExcludedEnvironment = true
						break
					}
				}
				if !isExcludedEnvironment {
					if channelsToNotify, err := sessionAlert.GetChannelsToNotify(); err != nil {
						return e.Wrapf(err, "[org_id: %d] error getting channels to notify from track properties alert", organizationID)
					} else {
						trackProperties, err := sessionAlert.GetTrackProperties()
						if err != nil {
							return e.Wrap(err, "error getting track properties from session")
						}
						var trackPropertyIds []int
						for _, trackProperty := range trackProperties {
							trackPropertyIds = append(trackPropertyIds, trackProperty.ID)
						}
						stmt := w.Resolver.DB.Model(&model.Field{}).
							Where(&model.Field{OrganizationID: organizationID, Type: "track"}).
							Where("id IN (SELECT field_id FROM session_fields WHERE session_id=?)", s.ID).
							Where("id IN ?", trackPropertyIds)
						var matchedFields []*model.Field
						if err := stmt.Find(&matchedFields).Error; err != nil {
							return e.Wrap(err, "error querying matched fields by session_id")
						}
						if len(matchedFields) < 1 {
							return nil
						}
						err = w.SendSlackTrackPropertiesMessage(org, s.ID, channelsToNotify, matchedFields)
						if err != nil {
							return e.Wrapf(err, "[org_id: %d] error sending track properties alert slack message", organizationID)
						}
					}
				}
			}
>>>>>>> 7dafbb4b
		}
		return nil
	})

	g.Go(func() error {
<<<<<<< HEAD
		// Sending Track Properties Alert
		var sessionAlert model.SessionAlert
		if err := w.Resolver.DB.Model(&model.SessionAlert{}).Where(&model.SessionAlert{Alert: model.Alert{OrganizationID: organizationID}}).Where("type=?", model.AlertType.TRACK_PROPERTIES).First(&sessionAlert).Error; err != nil {
			return e.Wrapf(err, "[org_id: %d] error fetching track properties alert", organizationID)
		}

		// check if session was produced from an excluded environment
		excludedEnvironments, err := sessionAlert.GetExcludedEnvironments()
		if err != nil {
			return e.Wrapf(err, "[org_id: %d] error getting excluded environments from track properties alert", organizationID)
		}
		isExcludedEnvironment := false
		for _, env := range excludedEnvironments {
			if env != nil && *env == s.Environment {
				isExcludedEnvironment = true
				break
			}
		}
		if isExcludedEnvironment {
			return nil
		}

		// get matched track properties between the alert and session
		trackProperties, err := sessionAlert.GetTrackProperties()
		if err != nil {
			return e.Wrap(err, "error getting track properties from session")
		}
		var trackPropertyIds []int
		for _, trackProperty := range trackProperties {
			properId, err := strconv.Atoi(trackProperty.ID)
			if err != nil {
				continue
			}
			trackPropertyIds = append(trackPropertyIds, properId)
		}
		stmt := w.Resolver.DB.Model(&model.Field{}).
			Where(&model.Field{OrganizationID: organizationID, Type: "track"}).
			Where("id IN (SELECT field_id FROM session_fields WHERE session_id=?)", s.ID).
			Where("id IN ?", trackPropertyIds)
		var matchedFields []*model.Field
		if err := stmt.Find(&matchedFields).Error; err != nil {
			return e.Wrap(err, "error querying matched fields by session_id")
		}
		if len(matchedFields) < 1 {
			return fmt.Errorf("matched fields is empty in track properties alert")
		}

		// send slack message
		err = sessionAlert.SendSlackAlert(org, s.ID, s.Identifier, nil, nil, matchedFields, nil)
		if err != nil {
			return e.Wrap(err, "error sending track properties alert slack message")
		}
		return nil
	})

	g.Go(func() error {
		// Sending User Properties Alert
		var sessionAlert model.SessionAlert
		if err := w.Resolver.DB.Model(&model.SessionAlert{}).Where(&model.SessionAlert{Alert: model.Alert{OrganizationID: organizationID}}).Where("type=?", model.AlertType.USER_PROPERTIES).First(&sessionAlert).Error; err != nil {
			return e.Wrapf(err, "[org_id: %d] error fetching user properties alert", organizationID)
		}

		// check if session was produced from an excluded environment
		excludedEnvironments, err := sessionAlert.GetExcludedEnvironments()
		if err != nil {
			return e.Wrapf(err, "[org_id: %d] error getting excluded environments from user properties alert", organizationID)
		}
		isExcludedEnvironment := false
		for _, env := range excludedEnvironments {
			if env != nil && *env == s.Environment {
				isExcludedEnvironment = true
				break
			}
		}
		if isExcludedEnvironment {
			return nil
		}

		// get matched user properties between the alert and session
		userProperties, err := sessionAlert.GetUserProperties()
		if err != nil {
			return e.Wrap(err, "error getting user properties from session")
		}
		var userPropertyIds []int
		for _, userProperty := range userProperties {
			properId, err := strconv.Atoi(userProperty.ID)
			if err != nil {
				continue
=======
		// Sending User Properties Alert
		var sessionAlert model.SessionAlert
		if err := w.Resolver.DB.Model(&model.SessionAlert{}).Where(&model.SessionAlert{Alert: model.Alert{OrganizationID: organizationID}}).Where("type=?", model.AlertType.USER_PROPERTIES).First(&sessionAlert).Error; err != nil {
			return e.Wrapf(err, "[org_id: %d] error fetching user properties alert", organizationID)
		} else {
			excludedEnvironments, err := sessionAlert.GetExcludedEnvironments()
			if err != nil {
				return e.Wrapf(err, "[org_id: %d] error getting excluded environments from user properties alert", organizationID)
			} else {
				isExcludedEnvironment := false
				for _, env := range excludedEnvironments {
					if env != nil && *env == s.Environment {
						isExcludedEnvironment = true
						break
					}
				}
				if !isExcludedEnvironment {
					if channelsToNotify, err := sessionAlert.GetChannelsToNotify(); err != nil {
						return e.Wrapf(err, "[org_id: %d] error getting channels to notify from user properties alert", organizationID)
					} else {
						userProperties, err := sessionAlert.GetUserProperties()
						if err != nil {
							return e.Wrap(err, "error getting user properties from session")
						}
						var userPropertyIds []int
						for _, userProperty := range userProperties {
							userPropertyIds = append(userPropertyIds, userProperty.ID)
						}
						stmt := w.Resolver.DB.Model(&model.Field{}).
							Where(&model.Field{OrganizationID: organizationID, Type: "user"}).
							Where("id IN (SELECT field_id FROM session_fields WHERE session_id=?)", s.ID).
							Where("id IN ?", userPropertyIds)
						var matchedFields []*model.Field
						if err := stmt.Find(&matchedFields).Error; err != nil {
							return e.Wrap(err, "error querying matched fields by session_id")
						}
						if len(matchedFields) < 1 {
							return fmt.Errorf("matched fields is empty in user properties alert")
						}
						err = w.SendSlackUserPropertiesMessage(org, s.ID, channelsToNotify, matchedFields)
						if err != nil {
							return e.Wrapf(err, "[org_id: %d] error sending user properties alert slack message", organizationID)
						}
					}
				}
>>>>>>> 7dafbb4b
			}
			userPropertyIds = append(userPropertyIds, properId)
		}
<<<<<<< HEAD
		stmt := w.Resolver.DB.Model(&model.Field{}).
			Where(&model.Field{OrganizationID: organizationID, Type: "user"}).
			Where("id IN (SELECT field_id FROM session_fields WHERE session_id=?)", s.ID).
			Where("id IN ?", userPropertyIds)
		var matchedFields []*model.Field
		if err := stmt.Find(&matchedFields).Error; err != nil {
			return e.Wrap(err, "error querying matched fields by session_id")
		}
		if len(matchedFields) < 1 {
			return fmt.Errorf("matched fields is empty in user properties alert")
		}

		// send slack message
		err = sessionAlert.SendSlackAlert(org, s.ID, s.Identifier, nil, nil, matchedFields, nil)
		if err != nil {
			return e.Wrapf(err, "error sending user properties alert slack message")
		}
=======
>>>>>>> 7dafbb4b
		return nil
	})

	// Waits for all goroutines to finish, then returns the first non-nil error (if any).
	if err := g.Wait(); err != nil {
		log.Error(err)
	}

	// Upload to s3 and wipe from the db.
	if os.Getenv("ENABLE_OBJECT_STORAGE") == "true" {
		state := "normal"
		if err := w.pushToObjectStorageAndWipe(ctx, s, &state); err != nil {
			log.Errorf("error pushing to object and wiping from db (%v): %v", s.ID, err)
		}
	}
	return nil
}

// Start begins the worker's tasks.
func (w *Worker) Start() {
	ctx := context.Background()
	for {
		time.Sleep(1 * time.Second)
		workerSpan, ctx := tracer.StartSpanFromContext(ctx, "worker.operation", tracer.ResourceName("worker.unit"))
		workerSpan.SetTag("backend", util.Worker)
		now := time.Now()
		seconds := 30
		if os.Getenv("ENVIRONMENT") == "dev" {
			seconds = 8
		}
		someSecondsAgo := now.Add(time.Duration(-1*seconds) * time.Second)
		sessions := []*model.Session{}
		sessionsSpan, ctx := tracer.StartSpanFromContext(ctx, "worker.sessionsQuery", tracer.ResourceName(now.String()))
		if err := w.Resolver.DB.Where("(payload_updated_at < ? OR payload_updated_at IS NULL) AND (processed = ?)", someSecondsAgo, false).Find(&sessions).Error; err != nil {
			log.Errorf("error querying unparsed, outdated sessions: %v", err)
			sessionsSpan.Finish()
			continue
		}
		sessionsSpan.Finish()
		for _, session := range sessions {
			span, ctx := tracer.StartSpanFromContext(ctx, "worker.processSession", tracer.ResourceName(strconv.Itoa(session.ID)))
			if err := w.processSession(ctx, session); err != nil {
				log.Errorf("error processing main session(%v): %v", session.ID, err)
				tracer.WithError(e.Wrapf(err, "error processing session: %v", session.ID))
				span.Finish()
				continue
			}
			span.Finish()
		}
		workerSpan.Finish()
	}
}

// CalculateSessionLength gets the session length given two sets of ReplayEvents.
func CalculateSessionLength(first *parse.ReplayEvents, last *parse.ReplayEvents) time.Duration {
	d := time.Duration(0)
	fe := first.Events
	le := last.Events
	if len(fe) <= 0 {
		return d
	}
	start := first.Events[0].Timestamp
	end := time.Time{}
	if len(le) <= 0 {
		end = first.Events[len(first.Events)-1].Timestamp
	} else {
		end = last.Events[len(last.Events)-1].Timestamp
	}
	d = end.Sub(start)
	return d
}

func getActiveDuration(events []model.EventsObject) (*time.Duration, error) {
	d := time.Duration(0)
	// unnests the events from EventObjects
	allEvents := []*parse.ReplayEvent{}
	for _, eventObj := range events {
		subEvents, err := parse.EventsFromString(eventObj.Events)
		if err != nil {
			return nil, err
		}
		allEvents = append(allEvents, subEvents.Events...)
	}
	// Iterate through all events and sum up time between interactions
	prevUserEvent := &parse.ReplayEvent{}
	for _, eventObj := range allEvents {
		if eventObj.Type == 3 {
			aux := struct {
				Source float64 `json:"source"`
			}{}
			if err := json.Unmarshal([]byte(eventObj.Data), &aux); err != nil {
				return nil, err
			}
			if aux.Source > 0 && aux.Source <= 5 {
				if prevUserEvent != (&parse.ReplayEvent{}) {
					diff := eventObj.Timestamp.Sub(prevUserEvent.Timestamp)
					if diff.Seconds() <= MIN_INACTIVE_DURATION {
						d += eventObj.Timestamp.Sub(prevUserEvent.Timestamp)
					}
				}
				prevUserEvent = eventObj
			}
		}
	}
	return &d, nil
<<<<<<< HEAD
=======
}

func (w *Worker) SendSlackNewUserMessage(organization *model.Organization, sessionID int, userIdentifier string, channels []*modelInputs.SanitizedSlackChannel, userProperties map[string]string) error {
	integratedSlackChannels, err := organization.IntegratedSlackChannels()
	if err != nil {
		return e.Wrap(err, "error getting slack webhook url for alert")
	}
	if len(integratedSlackChannels) <= 0 {
		return nil
	}
	sessionLink := fmt.Sprintf("<https://app.highlight.run/%d/sessions/%d/>", organization.ID, sessionID)

	var messageBlock []*slack.TextBlockObject
	if userIdentifier != "" {
		messageBlock = append(messageBlock, slack.NewTextBlockObject(slack.MarkdownType, "*User:*\n"+userIdentifier, false, false))
	}
	messageBlock = append(messageBlock, slack.NewTextBlockObject(slack.MarkdownType, "*Session:*\n"+sessionLink, false, false))
	for k, v := range userProperties {
		if k == "" {
			continue
		}
		if v == "" {
			v = "_empty_"
		}
		messageBlock = append(messageBlock, slack.NewTextBlockObject(slack.MarkdownType, fmt.Sprintf("*%s:*\n%s", strings.Title(strings.ToLower(k)), v), false, false))
	}

	for _, channel := range channels {
		if channel.WebhookChannel != nil {
			var slackWebhookURL string
			for _, ch := range integratedSlackChannels {
				if id := channel.WebhookChannelID; id != nil && ch.WebhookChannelID == *id {
					slackWebhookURL = ch.WebhookURL
					break
				}
			}
			if slackWebhookURL == "" {
				log.Errorf("[org_id: %d] requested channel has no matching slackWebhookURL: channel %s at url %s", organization.ID, *channel.WebhookChannel, slackWebhookURL)
				continue
			}

			msg := slack.WebhookMessage{
				Channel: *channel.WebhookChannel,
				Blocks: &slack.Blocks{
					BlockSet: []slack.Block{
						slack.NewSectionBlock(
							slack.NewTextBlockObject(slack.MarkdownType, "*Highlight New User:*\n\n", false, false),
							messageBlock,
							nil,
						),
						slack.NewDividerBlock(),
					},
				},
			}
			err := slack.PostWebhook(
				slackWebhookURL,
				&msg,
			)
			if err != nil {
				return e.Wrap(err, "error sending slack msg")
			}
		}
	}

	return nil
}

func (w *Worker) SendSlackTrackPropertiesMessage(organization *model.Organization, sessionID int, channels []*modelInputs.SanitizedSlackChannel, matchedFields []*model.Field) error {
	//TODO: make this more generic to reduce *code smell*
	integratedSlackChannels, err := organization.IntegratedSlackChannels()
	if err != nil {
		return e.Wrap(err, "error getting slack webhook url for track properties alert")
	}
	if len(integratedSlackChannels) <= 0 {
		return nil
	}
	sessionLink := fmt.Sprintf("<https://app.highlight.run/%d/sessions/%d/>", organization.ID, sessionID)

	var formattedFields []string
	for _, addr := range matchedFields {
		formattedFields = append(formattedFields, fmt.Sprintf("{name: %s, value: %s}", addr.Name, addr.Value))
	}

	var messageBlock []*slack.TextBlockObject
	messageBlock = append(messageBlock, slack.NewTextBlockObject(slack.MarkdownType, "*Session:*\n"+sessionLink, false, false))
	messageBlock = append(messageBlock, slack.NewTextBlockObject(slack.MarkdownType, fmt.Sprintf("*Matched Track Properties:*\n%+v", formattedFields), false, false))

	for _, channel := range channels {
		if channel.WebhookChannel != nil {
			var slackWebhookURL string
			for _, ch := range integratedSlackChannels {
				if id := channel.WebhookChannelID; id != nil && ch.WebhookChannelID == *id {
					slackWebhookURL = ch.WebhookURL
					break
				}
			}
			if slackWebhookURL == "" {
				log.Errorf("[org_id: %d] requested channel for track properties alert has no matching slackWebhookURL: channel %s at url %s", organization.ID, *channel.WebhookChannel, slackWebhookURL)
				continue
			}

			msg := slack.WebhookMessage{
				Channel: *channel.WebhookChannel,
				Blocks: &slack.Blocks{
					BlockSet: []slack.Block{
						slack.NewSectionBlock(
							slack.NewTextBlockObject(slack.MarkdownType, "*Highlight Track Properties:*\n\n", false, false),
							messageBlock,
							nil,
						),
						slack.NewDividerBlock(),
					},
				},
			}
			err := slack.PostWebhook(
				slackWebhookURL,
				&msg,
			)
			if err != nil {
				return e.Wrap(err, "error sending slack msg")
			}
		}
	}

	return nil
}

func (w *Worker) SendSlackUserPropertiesMessage(organization *model.Organization, sessionID int, channels []*modelInputs.SanitizedSlackChannel, matchedFields []*model.Field) error {
	integratedSlackChannels, err := organization.IntegratedSlackChannels()
	if err != nil {
		return e.Wrap(err, "error getting slack webhook url for user properties alert")
	}
	if len(integratedSlackChannels) <= 0 {
		return nil
	}
	sessionLink := fmt.Sprintf("<https://app.highlight.run/%d/sessions/%d/>", organization.ID, sessionID)

	var formattedFields []string
	for _, addr := range matchedFields {
		formattedFields = append(formattedFields, fmt.Sprintf("{name: %s, value: %s}", addr.Name, addr.Value))
	}

	var messageBlock []*slack.TextBlockObject
	messageBlock = append(messageBlock, slack.NewTextBlockObject(slack.MarkdownType, "*Session:*\n"+sessionLink, false, false))
	messageBlock = append(messageBlock, slack.NewTextBlockObject(slack.MarkdownType, fmt.Sprintf("*Matched User Properties:*\n%+v", formattedFields), false, false))

	for _, channel := range channels {
		if channel.WebhookChannel != nil {
			var slackWebhookURL string
			for _, ch := range integratedSlackChannels {
				if id := channel.WebhookChannelID; id != nil && ch.WebhookChannelID == *id {
					slackWebhookURL = ch.WebhookURL
					break
				}
			}
			if slackWebhookURL == "" {
				log.Errorf("requested channel for user properties alert has no matching slackWebhookURL: channel %s at url %s", *channel.WebhookChannel, slackWebhookURL)
				continue
			}

			msg := slack.WebhookMessage{
				Channel: *channel.WebhookChannel,
				Blocks: &slack.Blocks{
					BlockSet: []slack.Block{
						slack.NewSectionBlock(
							slack.NewTextBlockObject(slack.MarkdownType, "*Highlight User Properties:*\n\n", false, false),
							messageBlock,
							nil,
						),
						slack.NewDividerBlock(),
					},
				},
			}
			err := slack.PostWebhook(
				slackWebhookURL,
				&msg,
			)
			if err != nil {
				return e.Wrap(err, "error sending slack msg")
			}
		}
	}

	return nil
>>>>>>> 7dafbb4b
}<|MERGE_RESOLUTION|>--- conflicted
+++ resolved
@@ -11,10 +11,6 @@
 	"github.com/pkg/errors"
 	e "github.com/pkg/errors"
 	log "github.com/sirupsen/logrus"
-<<<<<<< HEAD
-=======
-	"github.com/slack-go/slack"
->>>>>>> 7dafbb4b
 	"golang.org/x/sync/errgroup"
 	"gopkg.in/DataDog/dd-trace-go.v1/ddtrace/tracer"
 
@@ -201,7 +197,6 @@
 
 	g.Go(func() error {
 		// Sending New User Alert
-<<<<<<< HEAD
 		// if is not new user, return
 		if s.FirstTime == nil || !*s.FirstTime {
 			return nil
@@ -237,98 +232,11 @@
 		err = sessionAlert.SendSlackAlert(org, s.ID, s.Identifier, nil, nil, nil, userProperties)
 		if err != nil {
 			return e.Wrapf(err, "[org_id: %d] error sending slack message for new user alert", organizationID)
-=======
-		// Get SessionAlert object and send alert if is new user
-		if s.FirstTime != nil && *s.FirstTime {
-			var sessionAlert model.SessionAlert
-			if err := w.Resolver.DB.Model(&model.SessionAlert{}).Where(&model.SessionAlert{Alert: model.Alert{OrganizationID: organizationID}}).Where("type IS NULL OR type=?", model.AlertType.NEW_USER).First(&sessionAlert).Error; err != nil {
-				return e.Wrapf(err, "[org_id: %d] error fetching new user alert", organizationID)
-			} else {
-				excludedEnvironments, err := sessionAlert.GetExcludedEnvironments()
-				if err != nil {
-					return e.Wrapf(err, "[org_id: %d] error getting excluded environments from new user alert", organizationID)
-				} else {
-					isExcludedEnvironment := false
-					for _, env := range excludedEnvironments {
-						if env != nil && *env == s.Environment {
-							isExcludedEnvironment = true
-							break
-						}
-					}
-					if !isExcludedEnvironment {
-						if channelsToNotify, err := sessionAlert.GetChannelsToNotify(); err != nil {
-							return e.Wrapf(err, "[org_id: %d] error getting channels to notify from new user alert", organizationID)
-						} else {
-							userProperties, err := s.GetUserProperties()
-							if err != nil {
-								return e.Wrapf(err, "[org_id: %d] error getting user properties from new user alert", s.OrganizationID)
-							}
-							err = w.SendSlackNewUserMessage(org, s.ID, s.Identifier, channelsToNotify, userProperties)
-							if err != nil {
-								return e.Wrapf(err, "[org_id: %d] error sending slack message for new user alert", organizationID)
-							}
-						}
-					}
-				}
-			}
 		}
 		return nil
 	})
 
 	g.Go(func() error {
-		// Sending Track Properties Alert
-		var sessionAlert model.SessionAlert
-		if err := w.Resolver.DB.Model(&model.SessionAlert{}).Where(&model.SessionAlert{Alert: model.Alert{OrganizationID: organizationID}}).Where("type=?", model.AlertType.TRACK_PROPERTIES).First(&sessionAlert).Error; err != nil {
-			return e.Wrapf(err, "[org_id: %d] error fetching track properties alert", organizationID)
-		} else {
-			excludedEnvironments, err := sessionAlert.GetExcludedEnvironments()
-			if err != nil {
-				return e.Wrapf(err, "[org_id: %d] error getting excluded environments from track properties alert", organizationID)
-			} else {
-				isExcludedEnvironment := false
-				for _, env := range excludedEnvironments {
-					if env != nil && *env == s.Environment {
-						isExcludedEnvironment = true
-						break
-					}
-				}
-				if !isExcludedEnvironment {
-					if channelsToNotify, err := sessionAlert.GetChannelsToNotify(); err != nil {
-						return e.Wrapf(err, "[org_id: %d] error getting channels to notify from track properties alert", organizationID)
-					} else {
-						trackProperties, err := sessionAlert.GetTrackProperties()
-						if err != nil {
-							return e.Wrap(err, "error getting track properties from session")
-						}
-						var trackPropertyIds []int
-						for _, trackProperty := range trackProperties {
-							trackPropertyIds = append(trackPropertyIds, trackProperty.ID)
-						}
-						stmt := w.Resolver.DB.Model(&model.Field{}).
-							Where(&model.Field{OrganizationID: organizationID, Type: "track"}).
-							Where("id IN (SELECT field_id FROM session_fields WHERE session_id=?)", s.ID).
-							Where("id IN ?", trackPropertyIds)
-						var matchedFields []*model.Field
-						if err := stmt.Find(&matchedFields).Error; err != nil {
-							return e.Wrap(err, "error querying matched fields by session_id")
-						}
-						if len(matchedFields) < 1 {
-							return nil
-						}
-						err = w.SendSlackTrackPropertiesMessage(org, s.ID, channelsToNotify, matchedFields)
-						if err != nil {
-							return e.Wrapf(err, "[org_id: %d] error sending track properties alert slack message", organizationID)
-						}
-					}
-				}
-			}
->>>>>>> 7dafbb4b
-		}
-		return nil
-	})
-
-	g.Go(func() error {
-<<<<<<< HEAD
 		// Sending Track Properties Alert
 		var sessionAlert model.SessionAlert
 		if err := w.Resolver.DB.Model(&model.SessionAlert{}).Where(&model.SessionAlert{Alert: model.Alert{OrganizationID: organizationID}}).Where("type=?", model.AlertType.TRACK_PROPERTIES).First(&sessionAlert).Error; err != nil {
@@ -417,57 +325,9 @@
 			properId, err := strconv.Atoi(userProperty.ID)
 			if err != nil {
 				continue
-=======
-		// Sending User Properties Alert
-		var sessionAlert model.SessionAlert
-		if err := w.Resolver.DB.Model(&model.SessionAlert{}).Where(&model.SessionAlert{Alert: model.Alert{OrganizationID: organizationID}}).Where("type=?", model.AlertType.USER_PROPERTIES).First(&sessionAlert).Error; err != nil {
-			return e.Wrapf(err, "[org_id: %d] error fetching user properties alert", organizationID)
-		} else {
-			excludedEnvironments, err := sessionAlert.GetExcludedEnvironments()
-			if err != nil {
-				return e.Wrapf(err, "[org_id: %d] error getting excluded environments from user properties alert", organizationID)
-			} else {
-				isExcludedEnvironment := false
-				for _, env := range excludedEnvironments {
-					if env != nil && *env == s.Environment {
-						isExcludedEnvironment = true
-						break
-					}
-				}
-				if !isExcludedEnvironment {
-					if channelsToNotify, err := sessionAlert.GetChannelsToNotify(); err != nil {
-						return e.Wrapf(err, "[org_id: %d] error getting channels to notify from user properties alert", organizationID)
-					} else {
-						userProperties, err := sessionAlert.GetUserProperties()
-						if err != nil {
-							return e.Wrap(err, "error getting user properties from session")
-						}
-						var userPropertyIds []int
-						for _, userProperty := range userProperties {
-							userPropertyIds = append(userPropertyIds, userProperty.ID)
-						}
-						stmt := w.Resolver.DB.Model(&model.Field{}).
-							Where(&model.Field{OrganizationID: organizationID, Type: "user"}).
-							Where("id IN (SELECT field_id FROM session_fields WHERE session_id=?)", s.ID).
-							Where("id IN ?", userPropertyIds)
-						var matchedFields []*model.Field
-						if err := stmt.Find(&matchedFields).Error; err != nil {
-							return e.Wrap(err, "error querying matched fields by session_id")
-						}
-						if len(matchedFields) < 1 {
-							return fmt.Errorf("matched fields is empty in user properties alert")
-						}
-						err = w.SendSlackUserPropertiesMessage(org, s.ID, channelsToNotify, matchedFields)
-						if err != nil {
-							return e.Wrapf(err, "[org_id: %d] error sending user properties alert slack message", organizationID)
-						}
-					}
-				}
->>>>>>> 7dafbb4b
 			}
 			userPropertyIds = append(userPropertyIds, properId)
 		}
-<<<<<<< HEAD
 		stmt := w.Resolver.DB.Model(&model.Field{}).
 			Where(&model.Field{OrganizationID: organizationID, Type: "user"}).
 			Where("id IN (SELECT field_id FROM session_fields WHERE session_id=?)", s.ID).
@@ -485,8 +345,6 @@
 		if err != nil {
 			return e.Wrapf(err, "error sending user properties alert slack message")
 		}
-=======
->>>>>>> 7dafbb4b
 		return nil
 	})
 
@@ -592,191 +450,4 @@
 		}
 	}
 	return &d, nil
-<<<<<<< HEAD
-=======
-}
-
-func (w *Worker) SendSlackNewUserMessage(organization *model.Organization, sessionID int, userIdentifier string, channels []*modelInputs.SanitizedSlackChannel, userProperties map[string]string) error {
-	integratedSlackChannels, err := organization.IntegratedSlackChannels()
-	if err != nil {
-		return e.Wrap(err, "error getting slack webhook url for alert")
-	}
-	if len(integratedSlackChannels) <= 0 {
-		return nil
-	}
-	sessionLink := fmt.Sprintf("<https://app.highlight.run/%d/sessions/%d/>", organization.ID, sessionID)
-
-	var messageBlock []*slack.TextBlockObject
-	if userIdentifier != "" {
-		messageBlock = append(messageBlock, slack.NewTextBlockObject(slack.MarkdownType, "*User:*\n"+userIdentifier, false, false))
-	}
-	messageBlock = append(messageBlock, slack.NewTextBlockObject(slack.MarkdownType, "*Session:*\n"+sessionLink, false, false))
-	for k, v := range userProperties {
-		if k == "" {
-			continue
-		}
-		if v == "" {
-			v = "_empty_"
-		}
-		messageBlock = append(messageBlock, slack.NewTextBlockObject(slack.MarkdownType, fmt.Sprintf("*%s:*\n%s", strings.Title(strings.ToLower(k)), v), false, false))
-	}
-
-	for _, channel := range channels {
-		if channel.WebhookChannel != nil {
-			var slackWebhookURL string
-			for _, ch := range integratedSlackChannels {
-				if id := channel.WebhookChannelID; id != nil && ch.WebhookChannelID == *id {
-					slackWebhookURL = ch.WebhookURL
-					break
-				}
-			}
-			if slackWebhookURL == "" {
-				log.Errorf("[org_id: %d] requested channel has no matching slackWebhookURL: channel %s at url %s", organization.ID, *channel.WebhookChannel, slackWebhookURL)
-				continue
-			}
-
-			msg := slack.WebhookMessage{
-				Channel: *channel.WebhookChannel,
-				Blocks: &slack.Blocks{
-					BlockSet: []slack.Block{
-						slack.NewSectionBlock(
-							slack.NewTextBlockObject(slack.MarkdownType, "*Highlight New User:*\n\n", false, false),
-							messageBlock,
-							nil,
-						),
-						slack.NewDividerBlock(),
-					},
-				},
-			}
-			err := slack.PostWebhook(
-				slackWebhookURL,
-				&msg,
-			)
-			if err != nil {
-				return e.Wrap(err, "error sending slack msg")
-			}
-		}
-	}
-
-	return nil
-}
-
-func (w *Worker) SendSlackTrackPropertiesMessage(organization *model.Organization, sessionID int, channels []*modelInputs.SanitizedSlackChannel, matchedFields []*model.Field) error {
-	//TODO: make this more generic to reduce *code smell*
-	integratedSlackChannels, err := organization.IntegratedSlackChannels()
-	if err != nil {
-		return e.Wrap(err, "error getting slack webhook url for track properties alert")
-	}
-	if len(integratedSlackChannels) <= 0 {
-		return nil
-	}
-	sessionLink := fmt.Sprintf("<https://app.highlight.run/%d/sessions/%d/>", organization.ID, sessionID)
-
-	var formattedFields []string
-	for _, addr := range matchedFields {
-		formattedFields = append(formattedFields, fmt.Sprintf("{name: %s, value: %s}", addr.Name, addr.Value))
-	}
-
-	var messageBlock []*slack.TextBlockObject
-	messageBlock = append(messageBlock, slack.NewTextBlockObject(slack.MarkdownType, "*Session:*\n"+sessionLink, false, false))
-	messageBlock = append(messageBlock, slack.NewTextBlockObject(slack.MarkdownType, fmt.Sprintf("*Matched Track Properties:*\n%+v", formattedFields), false, false))
-
-	for _, channel := range channels {
-		if channel.WebhookChannel != nil {
-			var slackWebhookURL string
-			for _, ch := range integratedSlackChannels {
-				if id := channel.WebhookChannelID; id != nil && ch.WebhookChannelID == *id {
-					slackWebhookURL = ch.WebhookURL
-					break
-				}
-			}
-			if slackWebhookURL == "" {
-				log.Errorf("[org_id: %d] requested channel for track properties alert has no matching slackWebhookURL: channel %s at url %s", organization.ID, *channel.WebhookChannel, slackWebhookURL)
-				continue
-			}
-
-			msg := slack.WebhookMessage{
-				Channel: *channel.WebhookChannel,
-				Blocks: &slack.Blocks{
-					BlockSet: []slack.Block{
-						slack.NewSectionBlock(
-							slack.NewTextBlockObject(slack.MarkdownType, "*Highlight Track Properties:*\n\n", false, false),
-							messageBlock,
-							nil,
-						),
-						slack.NewDividerBlock(),
-					},
-				},
-			}
-			err := slack.PostWebhook(
-				slackWebhookURL,
-				&msg,
-			)
-			if err != nil {
-				return e.Wrap(err, "error sending slack msg")
-			}
-		}
-	}
-
-	return nil
-}
-
-func (w *Worker) SendSlackUserPropertiesMessage(organization *model.Organization, sessionID int, channels []*modelInputs.SanitizedSlackChannel, matchedFields []*model.Field) error {
-	integratedSlackChannels, err := organization.IntegratedSlackChannels()
-	if err != nil {
-		return e.Wrap(err, "error getting slack webhook url for user properties alert")
-	}
-	if len(integratedSlackChannels) <= 0 {
-		return nil
-	}
-	sessionLink := fmt.Sprintf("<https://app.highlight.run/%d/sessions/%d/>", organization.ID, sessionID)
-
-	var formattedFields []string
-	for _, addr := range matchedFields {
-		formattedFields = append(formattedFields, fmt.Sprintf("{name: %s, value: %s}", addr.Name, addr.Value))
-	}
-
-	var messageBlock []*slack.TextBlockObject
-	messageBlock = append(messageBlock, slack.NewTextBlockObject(slack.MarkdownType, "*Session:*\n"+sessionLink, false, false))
-	messageBlock = append(messageBlock, slack.NewTextBlockObject(slack.MarkdownType, fmt.Sprintf("*Matched User Properties:*\n%+v", formattedFields), false, false))
-
-	for _, channel := range channels {
-		if channel.WebhookChannel != nil {
-			var slackWebhookURL string
-			for _, ch := range integratedSlackChannels {
-				if id := channel.WebhookChannelID; id != nil && ch.WebhookChannelID == *id {
-					slackWebhookURL = ch.WebhookURL
-					break
-				}
-			}
-			if slackWebhookURL == "" {
-				log.Errorf("requested channel for user properties alert has no matching slackWebhookURL: channel %s at url %s", *channel.WebhookChannel, slackWebhookURL)
-				continue
-			}
-
-			msg := slack.WebhookMessage{
-				Channel: *channel.WebhookChannel,
-				Blocks: &slack.Blocks{
-					BlockSet: []slack.Block{
-						slack.NewSectionBlock(
-							slack.NewTextBlockObject(slack.MarkdownType, "*Highlight User Properties:*\n\n", false, false),
-							messageBlock,
-							nil,
-						),
-						slack.NewDividerBlock(),
-					},
-				},
-			}
-			err := slack.PostWebhook(
-				slackWebhookURL,
-				&msg,
-			)
-			if err != nil {
-				return e.Wrap(err, "error sending slack msg")
-			}
-		}
-	}
-
-	return nil
->>>>>>> 7dafbb4b
 }