--- conflicted
+++ resolved
@@ -1,12 +1,6 @@
 start:
 		doppler run -- air
-<<<<<<< HEAD
-client-gen:
-			(cd ./public-graph; go run github.com/99designs/gqlgen)
-main-gen:
-=======
 public-gen:
-			(cd ./public-graph; go run github.com/99designs/gqlgen)
+		(cd ./public-graph; go run github.com/99designs/gqlgen)
 private-gen:
->>>>>>> f969b939
-			(cd ./private-graph; go run github.com/99designs/gqlgen)+		(cd ./private-graph; go run github.com/99designs/gqlgen)