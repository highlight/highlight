package store

import (
	"context"
	"encoding/base64"
	"encoding/json"
	"fmt"
	"math"
	"regexp"
	"strings"
	"time"

	"github.com/pkg/errors"

	"github.com/aws/smithy-go/ptr"
	"github.com/highlight-run/highlight/backend/integrations/github"
	"github.com/highlight-run/highlight/backend/model"
	privateModel "github.com/highlight-run/highlight/backend/private-graph/graph/model"
	"github.com/highlight-run/highlight/backend/redis"
	"github.com/highlight-run/highlight/backend/stacktraces"
	log "github.com/sirupsen/logrus"
)

const GITHUB_ERROR_CONTEXT_LINES = 5
const MAX_ERROR_KILLSWITCH = 5

func (store *Store) GitHubFilePath(ctx context.Context, fileName string, buildPrefix *string, gitHubPrefix *string) string {
	if buildPrefix != nil && gitHubPrefix != nil {
		return strings.Replace(fileName, *buildPrefix, *gitHubPrefix, 1)
	} else if buildPrefix != nil {
		return strings.Replace(fileName, *buildPrefix, "", 1)
	} else if gitHubPrefix != nil {
		return *gitHubPrefix + fileName
	}

	return fileName
}

func (store *Store) ExpandedStackTrace(ctx context.Context, lines []string, lineNumber int) (*string, *string, *string, error) {
	if lineNumber > len(lines) || lineNumber <= 0 {
		return nil, nil, nil, errors.New("Invalid line number")
	}

	minLine := int(math.Max(1, float64(lineNumber-GITHUB_ERROR_CONTEXT_LINES)))
	maxLine := int(math.Min(float64(len(lines)), float64(lineNumber+GITHUB_ERROR_CONTEXT_LINES)))
	renderedLines := lines[minLine-1 : maxLine]

	var lineContent, beforeContent, afterContent string
	for idx, line := range renderedLines {
		currentLine := idx + minLine

		if currentLine == lineNumber {
			lineContent = line
		} else if currentLine < lineNumber {
			beforeContent = beforeContent + "\n" + line
		} else if currentLine > lineNumber {
			afterContent = afterContent + "\n" + line
		}
	}

	return ptr.String(lineContent), ptr.String(strings.TrimPrefix(beforeContent, "\n")), ptr.String(strings.TrimPrefix(afterContent, "\n")), nil
}

func (store *Store) FetchFileFromGitHub(ctx context.Context, trace *privateModel.ErrorTrace, service *model.Service, fileName string, serviceVersion string, gitHubClient github.ClientInterface) (*string, error) {
	rateLimit, _ := store.redis.GetGithubRateLimitExceeded(ctx, *service.GithubRepoPath)
	if rateLimit {
		return nil, errors.New("Exceeded GitHub rate limit")
	}

	fileContent, _, resp, err := gitHubClient.GetRepoContent(ctx, *service.GithubRepoPath, fileName, serviceVersion)
	if resp != nil && resp.Rate.Remaining <= 0 {
		log.WithContext(ctx).WithField("GitHub Repo", *service.GithubRepoPath).Warn("GitHub rate limit hit")
		_ = store.redis.SetGithubRateLimitExceeded(ctx, *service.GithubRepoPath, resp.Rate.Reset.Time)
	}
	if err != nil {
		return nil, err
	}

	var encodedFileContent *string
	if fileContent != nil {
		encodedFileContent = fileContent.Content
		// some files are too large to fetch from the GitHub API so we fetch via a separate API request
		if *encodedFileContent == "" && fileContent.SHA != nil {
			blobContent, _, err := gitHubClient.GetRepoBlob(ctx, *service.GithubRepoPath, *fileContent.SHA)
			if err != nil {
				return nil, err
			}

			encodedFileContent = blobContent.Content
		}
	}

	return encodedFileContent, nil
}

func (store *Store) GitHubGitSHA(ctx context.Context, gitHubRepoPath string, serviceVersion string, gitHubClient github.ClientInterface) (*string, error) {
	if regexp.MustCompile(`^[0-9a-f]{5,40}$`).MatchString(serviceVersion) {
		return &serviceVersion, nil
	}

	return redis.CachedEval(ctx, store.redis, fmt.Sprintf("git-main-hash-%s", gitHubRepoPath), 5*time.Second, 24*time.Hour, func() (*string, error) {
		commitSha, _, err := gitHubClient.GetLatestCommitHash(ctx, gitHubRepoPath)
		if err != nil {
			return nil, err
		}
		return &commitSha, nil
	})
}

func (store *Store) EnhanceTraceWithGitHub(ctx context.Context, trace *privateModel.ErrorTrace, service *model.Service, serviceVersion string, fileName string, gitHubClient github.ClientInterface) (*privateModel.ErrorTrace, error) {
	lineNumber := trace.LineNumber
	gitHubFileBytes, err := store.storageClient.ReadGitHubFile(ctx, *service.GithubRepoPath, fileName, serviceVersion)

	if err != nil || gitHubFileBytes == nil {
		encodedFileContent, err := store.FetchFileFromGitHub(ctx, trace, service, fileName, serviceVersion, gitHubClient)
		if err != nil {
			return nil, err
		} else if encodedFileContent == nil {
			return nil, errors.New("Unable to fetch valid content from GitHub")
		}

		gitHubFileBytes = []byte(*encodedFileContent)

		_, err = store.storageClient.PushGitHubFile(ctx, *service.GithubRepoPath, fileName, serviceVersion, gitHubFileBytes)
		if err != nil {
			log.WithContext(ctx).Error(errors.Wrap(err, "Error uploading to storage"))
		}
	}

	gitHubFileString := string(gitHubFileBytes)
	rawDecodedText, err := base64.StdEncoding.DecodeString(gitHubFileString)
	if err != nil {
		return nil, err
	}
	if len(rawDecodedText) == 0 {
		return nil, errors.New("Empty content decoded from base64")
	}

	lines := strings.Split(string(rawDecodedText), "\n")
	lineContent, beforeContent, afterContent, err := store.ExpandedStackTrace(ctx, lines, *lineNumber)
	if err != nil {
		return nil, err
	}

	gitHubLink := fmt.Sprintf("https://github.com/%s/blob/%s%s#L%d", *service.GithubRepoPath, serviceVersion, fileName, *lineNumber)
	enhancementSource := privateModel.EnhancementSourceGithub
	newStackTraceInput := privateModel.ErrorTrace{
		FileName:                   trace.FileName,
		LineNumber:                 trace.LineNumber,
		FunctionName:               trace.FunctionName,
		Error:                      trace.Error,
		SourceMappingErrorMetadata: trace.SourceMappingErrorMetadata,
		EnhancementSource:          &enhancementSource,
		EnhancementVersion:         &serviceVersion,
		ExternalLink:               &gitHubLink,
		LineContent:                lineContent,
		LinesBefore:                beforeContent,
		LinesAfter:                 afterContent,
	}
	return &newStackTraceInput, nil
}

<<<<<<< HEAD
// returns (1) trace to be use, (2) if the trace was attempted to be enhanced, and (3) if the trace was successfully enhanced
func (store *Store) EnhanceTrace(ctx context.Context, trace *privateModel.ErrorTrace, service *model.Service, serviceVersion string, ignoredFiles []string, gitHubClient github.ClientInterface) (*privateModel.ErrorTrace, bool, bool) {
	if trace.FileName == nil || trace.LineNumber == nil {
		log.WithContext(ctx).WithField("frame", trace).Info(fmt.Errorf("Cannot enhance trace frame with GitHub with invalid values"))
		return trace, false, false
	}

	fileName := store.GitHubFilePath(ctx, *trace.FileName, service.BuildPrefix, service.GithubPrefix)
	for _, fileExpr := range ignoredFiles {
		if regexp.MustCompile(fileExpr).MatchString(fileName) {
			return trace, false, false
		}
	}

	// check if we've previously errored on this file
	previousError, _ := store.redis.GetGitHubFileError(ctx, *service.GithubRepoPath, serviceVersion, fileName)
	if previousError {
		return trace, false, false
	}

	enhancedTrace, err := store.EnhanceTraceWithGitHub(ctx, trace, service, serviceVersion, fileName, gitHubClient)
	if err != nil {
		log.WithContext(ctx).WithField("frame", trace).Error(errors.Wrap(err, "Error enhancing stacktrace frame from GitHub"))
		_ = store.redis.SetGitHubFileError(ctx, *service.GithubRepoPath, serviceVersion, fileName)
	}

	if enhancedTrace == nil {
		return trace, true, false
	}

	return enhancedTrace, true, true
}

func (store *Store) GitHubEnhancedStackTrace(ctx context.Context, stackTrace []*privateModel.ErrorTrace, workspace *model.Workspace, project *model.Project, errorObj *model.ErrorObject) ([]*privateModel.ErrorTrace, error) {
=======
func (store *Store) GitHubEnhancedStackTrace(ctx context.Context, stackTrace []*privateModel.ErrorTrace, workspace *model.Workspace, project *model.Project, errorObj *model.ErrorObject, validateService *model.Service) ([]*privateModel.ErrorTrace, error) {
>>>>>>> ca3517fd
	if errorObj.ServiceName == "" {
		return nil, nil
	}

	var service *model.Service
	var err error
	if validateService == nil {
		service, err = store.FindService(ctx, project.ID, errorObj.ServiceName)
		if err != nil || service == nil || service.GithubRepoPath == nil || service.Status != "healthy" {
			return nil, err
		}
	} else {
		service = validateService
	}

	gitHubAccessToken, err := store.integrationsClient.GetWorkspaceAccessToken(ctx, workspace, privateModel.IntegrationTypeGitHub)
	if err != nil || gitHubAccessToken == nil {
		return nil, err
	}

	client, err := github.NewClient(ctx, *gitHubAccessToken, store.redis)
	if err != nil {
		return nil, err
	}

	validServiceVersion, err := store.GitHubGitSHA(ctx, *service.GithubRepoPath, errorObj.ServiceVersion, client)
	if err != nil {
		return nil, err
	}

	cfg, err := store.GetSystemConfiguration(ctx)
	if err != nil {
		return nil, err
	}

	newMappedStackTrace := []*privateModel.ErrorTrace{}
	enhanceable := false
	failedAllEnhancements := true

	for _, trace := range stackTrace {
		enhancedTrace, fileEnhancable, fileEnhanced := store.EnhanceTrace(ctx, trace, service, *validServiceVersion, cfg.IgnoredFiles, client)

		newMappedStackTrace = append(newMappedStackTrace, enhancedTrace)
		enhanceable = enhanceable || fileEnhancable
		failedAllEnhancements = failedAllEnhancements && !fileEnhanced
	}

	if enhanceable && failedAllEnhancements {
		errorCount, _ := store.redis.IncrementServiceErrorCount(ctx, service.ID)
		if errorCount >= MAX_ERROR_KILLSWITCH {
			_ = store.UpdateServiceErrorState(ctx, service.ID, []string{"Too many errors enhancing errors - Check service configuration."})
		} else {
			_, _ = store.redis.ResetServiceErrorCount(ctx, service.ID)
		}
	}

	return newMappedStackTrace, nil
}

func (store *Store) StructuredStackTrace(ctx context.Context, stackTrace string) ([]*privateModel.ErrorTrace, error) {
	var structuredStackTrace []*privateModel.ErrorTrace

	err := json.Unmarshal([]byte(stackTrace), &structuredStackTrace)
	if err != nil {
		return stacktraces.StructureOTELStackTrace(stackTrace)
	}

	return structuredStackTrace, err
}

// should always return error stacktrace, returned error will be logged, return enhanced stacktrace string when successfully enhanced
func (store *Store) EnhancedStackTrace(ctx context.Context, stackTrace string, workspace *model.Workspace, project *model.Project, errorObj *model.ErrorObject, validateService *model.Service) (*string, []*privateModel.ErrorTrace, error) {
	structuredStackTrace, err := store.StructuredStackTrace(ctx, stackTrace)
	if err != nil {
		return nil, structuredStackTrace, errors.Wrap(err, "Error parsing stacktrace to enhance")
	}

	var newMappedStackTraceString *string
	mappedStackTrace, err := store.GitHubEnhancedStackTrace(ctx, structuredStackTrace, workspace, project, errorObj, validateService)
	if err != nil {
		return nil, structuredStackTrace, errors.Wrap(err, "Error enhancing stacktrace")
	}
	if mappedStackTrace == nil {
		return nil, structuredStackTrace, nil
	}

	mappedStackTraceBytes, err := json.Marshal(mappedStackTrace)
	if err != nil {
		return nil, structuredStackTrace, errors.Wrap(err, "Error parsing enhanced stacktrace")
	}

	mappedStackTraceString := string(mappedStackTraceBytes)
	newMappedStackTraceString = &mappedStackTraceString
	return newMappedStackTraceString, mappedStackTrace, nil
}<|MERGE_RESOLUTION|>--- conflicted
+++ resolved
@@ -160,7 +160,6 @@
 	return &newStackTraceInput, nil
 }
 
-<<<<<<< HEAD
 // returns (1) trace to be use, (2) if the trace was attempted to be enhanced, and (3) if the trace was successfully enhanced
 func (store *Store) EnhanceTrace(ctx context.Context, trace *privateModel.ErrorTrace, service *model.Service, serviceVersion string, ignoredFiles []string, gitHubClient github.ClientInterface) (*privateModel.ErrorTrace, bool, bool) {
 	if trace.FileName == nil || trace.LineNumber == nil {
@@ -194,10 +193,7 @@
 	return enhancedTrace, true, true
 }
 
-func (store *Store) GitHubEnhancedStackTrace(ctx context.Context, stackTrace []*privateModel.ErrorTrace, workspace *model.Workspace, project *model.Project, errorObj *model.ErrorObject) ([]*privateModel.ErrorTrace, error) {
-=======
 func (store *Store) GitHubEnhancedStackTrace(ctx context.Context, stackTrace []*privateModel.ErrorTrace, workspace *model.Workspace, project *model.Project, errorObj *model.ErrorObject, validateService *model.Service) ([]*privateModel.ErrorTrace, error) {
->>>>>>> ca3517fd
 	if errorObj.ServiceName == "" {
 		return nil, nil
 	}
