package pricing

import (
	"context"
	"database/sql"
	"fmt"
	"os"
	"time"

	"github.com/highlight-run/highlight/backend/clickhouse"
	"github.com/highlight-run/highlight/backend/email"
	"github.com/highlight-run/highlight/backend/model"
	backend "github.com/highlight-run/highlight/backend/private-graph/graph/model"
	"github.com/highlight-run/highlight/backend/util"
	"github.com/openlyinc/pointy"
	e "github.com/pkg/errors"
	"github.com/samber/lo"
	"github.com/sendgrid/sendgrid-go"
	log "github.com/sirupsen/logrus"
	"github.com/stripe/stripe-go/v72"
	"github.com/stripe/stripe-go/v72/client"
	"gorm.io/gorm"
)

const (
	highlightProductType             string = "highlightProductType"
	highlightProductTier             string = "highlightProductTier"
	highlightProductUnlimitedMembers string = "highlightProductUnlimitedMembers"
	highlightRetentionPeriod         string = "highlightRetentionPeriod"
)

func GetWorkspaceMembersMeter(DB *gorm.DB, workspaceID int) int64 {
	return DB.Model(&model.Workspace{Model: model.Model{ID: workspaceID}}).Association("Admins").Count()
}

func GetSessions7DayAverage(ctx context.Context, DB *gorm.DB, ccClient *clickhouse.Client, workspace *model.Workspace) (float64, error) {
	var avg float64
	if err := DB.Raw(`
			SELECT COALESCE(AVG(count), 0) as trailingAvg
			FROM daily_session_counts_view
			WHERE project_id in (SELECT id FROM projects WHERE workspace_id=?)
			AND date >= now() - INTERVAL '8 days'
			AND date < now() - INTERVAL '1 day'`, workspace.ID).
		Scan(&avg).Error; err != nil {
		return 0, e.Wrap(err, "error querying for session meter")
	}
	return avg, nil
}

func GetWorkspaceSessionsMeter(ctx context.Context, DB *gorm.DB, ccClient *clickhouse.Client, workspace *model.Workspace) (int64, error) {
	meterSpan, _ := util.StartSpanFromContext(ctx, "pricing.GetWorkspaceSessionsMeter",
		util.ResourceName("GetWorkspaceSessionsMeter"),
		util.Tag("workspace_id", workspace.ID))
	defer meterSpan.Finish()

	var meter int64
	if err := DB.Raw(`
		WITH materialized_rows AS (
			SELECT count, date
			FROM daily_session_counts_view
			WHERE project_id in (SELECT id FROM projects WHERE workspace_id=@workspace_id)
			AND date >= (
				SELECT COALESCE(next_invoice_date - interval '1 month', billing_period_start, date_trunc('month', now(), 'UTC'))
				FROM workspaces
				WHERE id=@workspace_id)
			AND date < (
				SELECT COALESCE(next_invoice_date, billing_period_end, date_trunc('month', now(), 'UTC') + interval '1 month')
				FROM workspaces
				WHERE id=@workspace_id))
		SELECT SUM(count) as currentPeriodSessionCount from (
			SELECT COUNT(*) FROM sessions
			WHERE project_id IN (SELECT id FROM projects WHERE workspace_id=@workspace_id)
			AND created_at >= (SELECT MAX(date) FROM materialized_rows)
			AND created_at < (
			SELECT COALESCE(next_invoice_date, billing_period_end, date_trunc('month', now(), 'UTC') + interval '1 month')
			FROM workspaces
			WHERE id=@workspace_id)
			AND excluded <> true
			AND within_billing_quota
			AND (active_length >= 1000 OR (active_length is null and length >= 1000))
			AND processed = true
			UNION ALL SELECT COALESCE(SUM(count), 0) FROM materialized_rows
			WHERE date < (SELECT MAX(date) FROM materialized_rows)
		) a`, sql.Named("workspace_id", workspace.ID)).
		Scan(&meter).Error; err != nil {
		return 0, e.Wrap(err, "error querying for session meter")
	}
	return meter, nil
}

func GetErrors7DayAverage(ctx context.Context, DB *gorm.DB, ccClient *clickhouse.Client, workspace *model.Workspace) (float64, error) {
	var avg float64
	if err := DB.Raw(`
			SELECT COALESCE(AVG(count), 0) as trailingAvg
			FROM daily_error_counts_view
			WHERE project_id in (SELECT id FROM projects WHERE workspace_id=?)
			AND date >= now() - INTERVAL '8 days'
			AND date < now() - INTERVAL '1 day'`, workspace.ID).
		Scan(&avg).Error; err != nil {
		return 0, e.Wrap(err, "error querying for session meter")
	}
	return avg, nil
}

func GetWorkspaceErrorsMeter(ctx context.Context, DB *gorm.DB, ccClient *clickhouse.Client, workspace *model.Workspace) (int64, error) {
	meterSpan, _ := util.StartSpanFromContext(ctx, "pricing.GetWorkspaceErrorsMeter",
		util.ResourceName("GetWorkspaceErrorsMeter"),
		util.Tag("workspace_id", workspace.ID))
	defer meterSpan.Finish()

	var meter int64
	if err := DB.Raw(`
		WITH materialized_rows AS (
			SELECT count, date
			FROM daily_error_counts_view
			WHERE project_id in (SELECT id FROM projects WHERE workspace_id=@workspace_id)
			AND date >= (
				SELECT COALESCE(next_invoice_date - interval '1 month', billing_period_start, date_trunc('month', now(), 'UTC'))
				FROM workspaces
				WHERE id=@workspace_id)
			AND date < (
				SELECT COALESCE(next_invoice_date, billing_period_end, date_trunc('month', now(), 'UTC') + interval '1 month')
				FROM workspaces
				WHERE id=@workspace_id))
		SELECT SUM(count) as currentPeriodErrorsCount from (
			SELECT COUNT(*) FROM error_objects
			WHERE project_id IN (SELECT id FROM projects WHERE workspace_id=@workspace_id)
			AND created_at >= (SELECT MAX(date) FROM materialized_rows)
			AND created_at < (
				SELECT COALESCE(next_invoice_date, billing_period_end, date_trunc('month', now(), 'UTC') + interval '1 month')
				FROM workspaces
				WHERE id=@workspace_id)
			UNION ALL SELECT COALESCE(SUM(count), 0) FROM materialized_rows
			WHERE date < (SELECT MAX(date) FROM materialized_rows)
		) a`, sql.Named("workspace_id", workspace.ID)).
		Scan(&meter).Error; err != nil {
		return 0, e.Wrap(err, "error querying for session meter")
	}
	return meter, nil
}

func get7DayAverageImpl(ctx context.Context, DB *gorm.DB, ccClient *clickhouse.Client, workspace *model.Workspace, productType model.PricingProductType) (float64, error) {
	startDate := time.Now().AddDate(0, 0, -8)
	endDate := time.Now().AddDate(0, 0, -1)
	projectIds := lo.Map(workspace.Projects, func(p model.Project, _ int) int {
		return p.ID
	})

	var avgFn func(ctx context.Context, projectIds []int, dateRange backend.DateRangeRequiredInput) (float64, error)
	switch productType {
	case model.PricingProductTypeLogs:
		avgFn = ccClient.ReadLogsDailyAverage
	case model.PricingProductTypeTraces:
		avgFn = ccClient.ReadTracesDailyAverage
	default:
		return 0, fmt.Errorf("invalid product type %s", productType)
	}

	return avgFn(ctx, projectIds, backend.DateRangeRequiredInput{StartDate: startDate, EndDate: endDate})
}

func getWorkspaceMeterImpl(ctx context.Context, DB *gorm.DB, ccClient *clickhouse.Client, workspace *model.Workspace, productType model.PricingProductType) (int64, error) {
	var startDate time.Time
	if workspace.NextInvoiceDate != nil {
		startDate = workspace.NextInvoiceDate.AddDate(0, -1, 0)
	} else if workspace.BillingPeriodStart != nil {
		startDate = *workspace.BillingPeriodStart
	} else {
		currentYear, currentMonth, _ := time.Now().Date()
		startDate = time.Date(currentYear, currentMonth, 1, 0, 0, 0, 0, time.UTC)
	}

	var endDate time.Time
	if workspace.NextInvoiceDate != nil {
		endDate = *workspace.NextInvoiceDate
	} else if workspace.BillingPeriodEnd != nil {
		endDate = *workspace.BillingPeriodEnd
	} else {
		currentYear, currentMonth, _ := time.Now().Date()
		endDate = time.Date(currentYear, currentMonth, 1, 0, 0, 0, 0, time.UTC).AddDate(0, 1, 0)
	}

	projectIds := lo.Map(workspace.Projects, func(p model.Project, _ int) int {
		return p.ID
	})

	var sumFn func(ctx context.Context, projectIds []int, dateRange backend.DateRangeRequiredInput) (uint64, error)
	switch productType {
	case model.PricingProductTypeLogs:
		sumFn = ccClient.ReadLogsDailySum
	case model.PricingProductTypeTraces:
		sumFn = ccClient.ReadTracesDailySum
	default:
		return 0, fmt.Errorf("invalid product type %s", productType)
	}

	count, err := sumFn(ctx, projectIds, backend.DateRangeRequiredInput{StartDate: startDate, EndDate: endDate})
	if err != nil {
		return 0, err
	}

	return int64(count), nil
}

func GetLogs7DayAverage(ctx context.Context, DB *gorm.DB, ccClient *clickhouse.Client, workspace *model.Workspace) (float64, error) {
	return get7DayAverageImpl(ctx, DB, ccClient, workspace, model.PricingProductTypeLogs)
}

func GetWorkspaceLogsMeter(ctx context.Context, DB *gorm.DB, ccClient *clickhouse.Client, workspace *model.Workspace) (int64, error) {
	return getWorkspaceMeterImpl(ctx, DB, ccClient, workspace, model.PricingProductTypeLogs)
}

func GetTraces7DayAverage(ctx context.Context, DB *gorm.DB, ccClient *clickhouse.Client, workspace *model.Workspace) (float64, error) {
	return get7DayAverageImpl(ctx, DB, ccClient, workspace, model.PricingProductTypeTraces)
}

func GetWorkspaceTracesMeter(ctx context.Context, DB *gorm.DB, ccClient *clickhouse.Client, workspace *model.Workspace) (int64, error) {
	return getWorkspaceMeterImpl(ctx, DB, ccClient, workspace, model.PricingProductTypeTraces)
}

func GetLimitAmount(limitCostCents *int, productType model.PricingProductType, planType backend.PlanType, retentionPeriod backend.RetentionPeriod) *int64 {
	included := int64(IncludedAmount(planType, productType))
	if planType == backend.PlanTypeFree {
		return pointy.Int64(included)
	}
	if limitCostCents == nil {
		return nil
	}
	basePrice := ProductToBasePriceCents(productType, planType)
	retentionMultiplier := RetentionMultiplier(retentionPeriod)

	return pointy.Int64(int64(
		float64(*limitCostCents)/basePrice/retentionMultiplier) + included)
}

func ProductToBasePriceCents(productType model.PricingProductType, planType backend.PlanType) float64 {
	if planType == backend.PlanTypeUsageBased {
		switch productType {
		case model.PricingProductTypeSessions:
			return 2
		case model.PricingProductTypeErrors:
			return .02
		case model.PricingProductTypeLogs:
			return .00015
		case model.PricingProductTypeTraces:
			return .00015
		default:
			return 0
		}
	} else {
		switch productType {
		case model.PricingProductTypeSessions:
			return .5
		case model.PricingProductTypeErrors:
			return .02
		case model.PricingProductTypeLogs:
			return .00015
		case model.PricingProductTypeTraces:
			return .00015
		default:
			return 0
		}
	}
}

func RetentionMultiplier(retentionPeriod backend.RetentionPeriod) float64 {
	switch retentionPeriod {
	case backend.RetentionPeriodThirtyDays:
		return 1
	case backend.RetentionPeriodThreeMonths:
		return 1
	case backend.RetentionPeriodSixMonths:
		return 1.5
	case backend.RetentionPeriodTwelveMonths:
		return 2
	case backend.RetentionPeriodTwoYears:
		return 2.5
	default:
		return 1
	}
}

func TypeToMemberLimit(planType backend.PlanType, unlimitedMembers bool) *int {
	if unlimitedMembers {
		return nil
	}
	switch planType {
	case backend.PlanTypeFree:
		return pointy.Int(2)
	case backend.PlanTypeBasic:
		return pointy.Int(2)
	case backend.PlanTypeStartup:
		return pointy.Int(8)
	case backend.PlanTypeEnterprise:
		return pointy.Int(15)
	default:
		return pointy.Int(2)
	}
}

func IncludedAmount(planType backend.PlanType, productType model.PricingProductType) int {
	switch productType {
	case model.PricingProductTypeSessions:
		return TypeToSessionsLimit(planType)
	case model.PricingProductTypeErrors:
		return TypeToErrorsLimit(planType)
	case model.PricingProductTypeLogs:
		return TypeToLogsLimit(planType)
	case model.PricingProductTypeTraces:
		return TypeToTracesLimit(planType)
	default:
		return 0
	}
}

func TypeToSessionsLimit(planType backend.PlanType) int {
	switch planType {
	case backend.PlanTypeFree:
		return 500
	case backend.PlanTypeLite:
		return 2000
	case backend.PlanTypeBasic:
		return 10000
	case backend.PlanTypeStartup:
		return 80000
	case backend.PlanTypeEnterprise:
		return 300000
	default:
		return 500
	}
}

func TypeToErrorsLimit(planType backend.PlanType) int {
	switch planType {
	case backend.PlanTypeFree:
		return 1000
	case backend.PlanTypeLite:
		return 4000
	case backend.PlanTypeBasic:
		return 20000
	case backend.PlanTypeStartup:
		return 160000
	case backend.PlanTypeEnterprise:
		return 600000
	default:
		return 1000
	}
}

func TypeToLogsLimit(planType backend.PlanType) int {
	switch planType {
	case backend.PlanTypeFree:
		return 1000000
	case backend.PlanTypeLite:
		return 4000000
	case backend.PlanTypeBasic:
		return 20000000
	case backend.PlanTypeStartup:
		return 160000000
	case backend.PlanTypeEnterprise:
		return 600000000
	default:
		return 1000000
	}
}

func TypeToTracesLimit(planType backend.PlanType) int {
	switch planType {
	case backend.PlanTypeFree:
		return 1000000
	case backend.PlanTypeLite:
		return 4000000
	case backend.PlanTypeBasic:
		return 20000000
	case backend.PlanTypeStartup:
		return 160000000
	case backend.PlanTypeEnterprise:
		return 600000000
	default:
		return 1000000
	}
}

func FromPriceID(priceID string) backend.PlanType {
	switch priceID {
	case os.Getenv("FREE_PLAN_PRICE_ID"):
		return backend.PlanTypeFree
	case os.Getenv("BASIC_PLAN_PRICE_ID"):
		return backend.PlanTypeBasic
	case os.Getenv("STARTUP_PLAN_PRICE_ID"):
		return backend.PlanTypeStartup
	case os.Getenv("ENTERPRISE_PLAN_PRICE_ID"):
		return backend.PlanTypeEnterprise
	}
	return backend.PlanTypeFree
}

// MustUpgradeForClearbit shows when tier is insufficient for Clearbit.
func MustUpgradeForClearbit(tier string) bool {
	pt := backend.PlanType(tier)
	return pt != backend.PlanTypeStartup && pt != backend.PlanTypeEnterprise
}

// Returns a Stripe lookup key which maps to a single Stripe Price
func GetBaseLookupKey(productTier backend.PlanType, interval model.PricingSubscriptionInterval, unlimitedMembers bool, retentionPeriod backend.RetentionPeriod) (result string) {
	if productTier == backend.PlanTypeUsageBased {
		return fmt.Sprintf("%s|%s", model.PricingProductTypeBase, backend.PlanTypeUsageBased)
	}
	result = fmt.Sprintf("%s|%s|%s", model.PricingProductTypeBase, string(productTier), string(interval))
	if unlimitedMembers {
		result += "|UNLIMITED_MEMBERS"
	}
	if retentionPeriod != backend.RetentionPeriodThreeMonths {
		result += "|" + string(retentionPeriod)
	}
	return
}

func GetOverageKey(productType model.PricingProductType, retentionPeriod backend.RetentionPeriod, planType backend.PlanType) string {
	result := string(productType)
	if retentionPeriod != backend.RetentionPeriodThreeMonths {
		result += "|" + string(retentionPeriod)
	}
	if productType == model.PricingProductTypeSessions && planType == backend.PlanTypeUsageBased {
		result += "|UsageBased"
	}
	return result
}

// Returns the Highlight model.PricingProductType, Tier, and Interval for the Stripe Price
func GetProductMetadata(price *stripe.Price) (*model.PricingProductType, *backend.PlanType, bool, model.PricingSubscriptionInterval, backend.RetentionPeriod) {
	interval := model.PricingSubscriptionIntervalMonthly
	if price.Recurring != nil && price.Recurring.Interval == stripe.PriceRecurringIntervalYear {
		interval = model.PricingSubscriptionIntervalAnnual
	}

	retentionPeriod := backend.RetentionPeriodSixMonths

	// If the price id corresponds to a tier using the old conversion,
	// return it for backward compatibility
	oldTier := FromPriceID(price.ID)
	if oldTier != backend.PlanTypeFree {
		base := model.PricingProductTypeBase
		return &base, &oldTier, false, interval, retentionPeriod
	}

	var productTypePtr *model.PricingProductType
	var tierPtr *backend.PlanType

	if typeStr, ok := price.Product.Metadata[highlightProductType]; ok {
		productType := model.PricingProductType(typeStr)
		productTypePtr = &productType
	}

	if tierStr, ok := price.Product.Metadata[highlightProductTier]; ok {
		tier := backend.PlanType(tierStr)
		tierPtr = &tier
	}

	unlimitedMembers := false
	if unlimitedMembersStr, ok := price.Product.Metadata[highlightProductUnlimitedMembers]; ok {
		if unlimitedMembersStr == "true" {
			unlimitedMembers = true
		}
	}

	if retentionStr, ok := price.Metadata[highlightRetentionPeriod]; ok {
		retentionPeriod = backend.RetentionPeriod(retentionStr)
	}

	return productTypePtr, tierPtr, unlimitedMembers, interval, retentionPeriod
}

// Products are too nested in the Subscription model to be added through the API
// This method calls the Stripe ListProducts API and replaces each product id in the
// subscriptions with the full product data.
func FillProducts(stripeClient *client.API, subscriptions []*stripe.Subscription) {
	productListParams := &stripe.ProductListParams{}
	for _, subscription := range subscriptions {
		for _, subscriptionItem := range subscription.Items.Data {
			productListParams.IDs = append(productListParams.IDs, &subscriptionItem.Price.Product.ID)
		}
	}

	productsById := map[string]*stripe.Product{}
	if len(productListParams.IDs) > 0 {
		// Loop over each product in the subscription
		products := stripeClient.Products.List(productListParams).ProductList().Data
		for _, product := range products {
			productsById[product.ID] = product
		}
	}

	for _, subscription := range subscriptions {
		for _, subscriptionItem := range subscription.Items.Data {
			productId := subscriptionItem.Price.Product.ID
			if product, ok := productsById[productId]; ok {
				subscriptionItem.Price.Product = product
			}
		}
	}
}

// Returns the Stripe Prices for the associated tier and interval
func GetStripePrices(stripeClient *client.API, workspace *model.Workspace, productTier backend.PlanType, interval model.PricingSubscriptionInterval, unlimitedMembers bool, retentionPeriod *backend.RetentionPeriod) (map[model.PricingProductType]*stripe.Price, error) {
	// Default to the `RetentionPeriodThreeMonths` prices for customers grandfathered into 6 month retention
	rp := backend.RetentionPeriodThreeMonths
	if retentionPeriod != nil {
		rp = *retentionPeriod
	}
	baseLookupKey := GetBaseLookupKey(productTier, interval, unlimitedMembers, rp)

	sessionsLookupKey := GetOverageKey(model.PricingProductTypeSessions, rp, productTier)
	membersLookupKey := string(model.PricingProductTypeMembers)
	errorsLookupKey := GetOverageKey(model.PricingProductTypeErrors, rp, productTier)
	logsLookupKey := string(model.PricingProductTypeLogs)
	tracesLookupKey := string(model.PricingProductTypeTraces)

	priceListParams := stripe.PriceListParams{}
	priceListParams.LookupKeys = []*string{&baseLookupKey, &sessionsLookupKey, &membersLookupKey, &errorsLookupKey, &logsLookupKey, &tracesLookupKey}
	prices := stripeClient.Prices.List(&priceListParams).PriceList().Data

	// Validate that we received exactly 1 response for each lookup key
	expected := len(priceListParams.LookupKeys)
	actual := len(prices)
	if expected != actual {
		searchedKeys := lo.Map(priceListParams.LookupKeys, func(key *string, _ int) string {
			return *key
		})
		foundKeys := lo.Map(prices, func(price *stripe.Price, _ int) string {
			return price.LookupKey
		})
		return nil, e.Errorf("expected %d prices, received %d; searched %#v, found %#v", expected, actual, searchedKeys, foundKeys)
	}

	priceMap := map[model.PricingProductType]*stripe.Price{}
	for _, price := range prices {
		switch price.LookupKey {
		case baseLookupKey:
			priceMap[model.PricingProductTypeBase] = price
		case sessionsLookupKey:
			priceMap[model.PricingProductTypeSessions] = price
		case membersLookupKey:
			priceMap[model.PricingProductTypeMembers] = price
		case errorsLookupKey:
			priceMap[model.PricingProductTypeErrors] = price
		case logsLookupKey:
			priceMap[model.PricingProductTypeLogs] = price
		case tracesLookupKey:
			priceMap[model.PricingProductTypeTraces] = price
		}
	}

	// fill values for custom price overrides
	for product, priceID := range map[model.PricingProductType]*string{
		model.PricingProductTypeSessions: workspace.StripeSessionOveragePriceID,
		model.PricingProductTypeErrors:   workspace.StripeErrorOveragePriceID,
		model.PricingProductTypeLogs:     workspace.StripeLogOveragePriceID,
	} {
		if priceID != nil {
			price, err := stripeClient.Prices.Get(*priceID, &stripe.PriceParams{})
			if err != nil {
				return nil, err
			}
			priceMap[product] = price
		}
	}

	if len(priceMap) != expected {
		return nil, e.New("one or more prices was not found")
	}

	return priceMap, nil
}

type Worker struct {
	db           *gorm.DB
	ccClient     *clickhouse.Client
	stripeClient *client.API
	mailClient   *sendgrid.Client
}

func NewWorker(db *gorm.DB, ccClient *clickhouse.Client, stripeClient *client.API, mailClient *sendgrid.Client) *Worker {
	return &Worker{
		db:           db,
		ccClient:     ccClient,
		stripeClient: stripeClient,
		mailClient:   mailClient,
	}
}

func (w *Worker) ReportUsageForWorkspace(ctx context.Context, workspaceID int) error {
	return w.reportUsage(ctx, workspaceID, nil)
}

func (w *Worker) reportUsage(ctx context.Context, workspaceID int, productType *model.PricingProductType) error {
	var workspace model.Workspace
	if err := w.db.Model(&workspace).Where("id = ?", workspaceID).Take(&workspace).Error; err != nil {
		return e.Wrap(err, "error querying workspace")
	}
	var projects []model.Project
	if err := w.db.Model(&model.Project{}).Where("workspace_id = ?", workspaceID).Find(&projects).Error; err != nil {
		return e.Wrap(err, "error querying projects in workspace")
	}
	workspace.Projects = projects

	// If the trial end date is recent (within the past 7 days) or it hasn't ended yet
	// The 7 day check is to avoid sending emails to customers whose trials ended long ago
	if workspace.TrialEndDate != nil && workspace.TrialEndDate.After(time.Now().AddDate(0, 0, -7)) {
		if workspace.TrialEndDate.Before(time.Now()) {
			// If the trial has ended, send an email
			if err := model.SendBillingNotifications(ctx, w.db, w.mailClient, email.BillingHighlightTrialEnded, &workspace); err != nil {
				log.WithContext(ctx).Error(e.Wrap(err, "failed to send billing notifications"))
			}
		} else if workspace.TrialEndDate.Before(time.Now().AddDate(0, 0, 7)) {
			// If the trial is ending within 7 days, send an email
			if err := model.SendBillingNotifications(ctx, w.db, w.mailClient, email.BillingHighlightTrial7Days, &workspace); err != nil {
				log.WithContext(ctx).Error(e.Wrap(err, "failed to send billing notifications"))
			}
		}
	}

	// Don't report usage for free plans
	if backend.PlanType(workspace.PlanTier) == backend.PlanTypeFree {
		return nil
	}

	if workspace.BillingPeriodStart == nil ||
		workspace.BillingPeriodEnd == nil ||
		time.Now().Before(*workspace.BillingPeriodStart) ||
		!time.Now().Before(*workspace.BillingPeriodEnd) {
		return e.New("workspace billing period is not valid")
	}

	customerParams := &stripe.CustomerParams{}
	customerParams.AddExpand("subscriptions")
	customerParams.AddExpand("subscriptions.data.discount")
	customerParams.AddExpand("subscriptions.data.discount.coupon")
	c, err := w.stripeClient.Customers.Get(*workspace.StripeCustomerID, customerParams)
	if err != nil {
		return e.Wrap(err, "couldn't retrieve stripe customer data")
	}

	if len(c.Subscriptions.Data) > 1 {
		return e.New("STRIPE_INTEGRATION_ERROR cannot report usage - customer has multiple subscriptions")
	}
	if len(c.Subscriptions.Data) == 0 {
		return e.New("STRIPE_INTEGRATION_ERROR cannot report usage - customer has no subscriptions")
	}

	subscriptions := c.Subscriptions.Data
	FillProducts(w.stripeClient, subscriptions)

	subscription := subscriptions[0]

	if len(lo.Filter(subscription.Items.Data, func(item *stripe.SubscriptionItem, _ int) bool {
		return item.Price.Recurring.UsageType != stripe.PriceRecurringUsageTypeMetered
	})) != 1 {
		return e.New("STRIPE_INTEGRATION_ERROR cannot report usage - subscription has multiple products")
	}
	subscriptionItem := subscription.Items.Data[0]
	_, productTier, _, interval, _ := GetProductMetadata(subscriptionItem.Price)
	if productTier == nil {
		return e.New("STRIPE_INTEGRATION_ERROR cannot report usage - product has no tier")
	}

	// If the subscription has a 100% coupon with an expiration
	if subscription.Discount != nil &&
		subscription.Discount.Coupon != nil &&
		subscription.Discount.Coupon.PercentOff == 100 &&
		subscription.Discount.End != 0 {
		subscriptionEnd := time.Unix(subscription.Discount.End, 0)
		if subscriptionEnd.Before(time.Now().AddDate(0, 0, 3)) {
			// If the Stripe trial is ending within 3 days, send an email
			if err := model.SendBillingNotifications(ctx, w.db, w.mailClient, email.BillingStripeTrial3Days, &workspace); err != nil {
				log.WithContext(ctx).Error(e.Wrap(err, "failed to send billing notifications"))
			}
		} else if subscriptionEnd.Before(time.Now().AddDate(0, 0, 7)) {
			// If the Stripe trial is ending within 7 days, send an email
			if err := model.SendBillingNotifications(ctx, w.db, w.mailClient, email.BillingStripeTrial7Days, &workspace); err != nil {
				log.WithContext(ctx).Error(e.Wrap(err, "failed to send billing notifications"))
			}
		}
	}

	// For annual subscriptions, set PendingInvoiceItemInterval to 'month' if not set
	if interval == model.PricingSubscriptionIntervalAnnual &&
		subscription.PendingInvoiceItemInterval.Interval != stripe.SubscriptionPendingInvoiceItemIntervalIntervalMonth {
		updated, err := w.stripeClient.Subscriptions.Update(subscription.ID, &stripe.SubscriptionParams{
			PendingInvoiceItemInterval: &stripe.SubscriptionPendingInvoiceItemIntervalParams{
				Interval: stripe.String(string(stripe.SubscriptionPendingInvoiceItemIntervalIntervalMonth)),
			},
		})
		if err != nil {
			return e.Wrap(err, "STRIPE_INTEGRATION_ERROR failed to update PendingInvoiceItemInterval")
		}

		if updated.NextPendingInvoiceItemInvoice != 0 {
			timestamp := time.Unix(updated.NextPendingInvoiceItemInvoice, 0)
			if err := w.db.Model(&workspace).Where("id = ?", workspaceID).
				Updates(&model.Workspace{
					NextInvoiceDate: &timestamp,
				}).Error; err != nil {
				return e.Wrapf(err, "STRIPE_INTEGRATION_ERROR error updating workspace NextInvoiceDate")
			}
		}
	}

	prices, err := GetStripePrices(w.stripeClient, &workspace, *productTier, interval, workspace.UnlimitedMembers, workspace.RetentionPeriod)
	if err != nil {
		return e.Wrap(err, "STRIPE_INTEGRATION_ERROR cannot report usage - failed to get Stripe prices")
	}

	invoiceParams := &stripe.InvoiceParams{
		Customer:     &c.ID,
		Subscription: &subscription.ID,
	}
	invoiceParams.AddExpand("lines.data.price.product")

	invoice, err := w.stripeClient.Invoices.GetNext(invoiceParams)
	// Cancelled subscriptions have no upcoming invoice - we can skip these since we won't
	// be charging any overage for their next billing period.
	if err != nil {
		if err.Error() == string(stripe.ErrorCodeInvoiceUpcomingNone) {
			return nil
		} else {
			log.WithContext(ctx).Error(err)
			return e.Wrap(err, "STRIPE_INTEGRATION_ERROR cannot report usage - failed to retrieve upcoming invoice for customer "+c.ID)
		}
	}

	invoiceLines := map[model.PricingProductType]*stripe.InvoiceLine{}
	// FindUniquesBy to remove will extra line items
	// duplicates are present because graduated pricing (one invoice item)
	// has more than one invoice line item for each bucket's price.
	// ie. price of `First 4999` and `Next 19999` are two different line items for the same invoice item.
	for _, line := range lo.FindUniquesBy(invoice.Lines.Data, func(item *stripe.InvoiceLine) string {
		return item.InvoiceItem
	}) {
		productType, _, _, _, _ := GetProductMetadata(line.Price)
		if productType != nil {
			// if there is more than one invoice line for the same product type,
			// clean up the old line item that may exist from a previous price
			if invoiceLines[*productType] != nil {
				if invoiceLines[*productType].Price.ID != prices[*productType].ID {
					log.WithContext(ctx).Warnf("STRIPE_INTEGRATION_WARN deleting old invoice item %s for customer %s", invoiceLines[*productType].InvoiceItem, c.ID)
					if _, err := w.stripeClient.InvoiceItems.Del(invoiceLines[*productType].InvoiceItem, &stripe.InvoiceItemParams{}); err != nil {
						return e.Wrap(err, "STRIPE_INTEGRATION_ERROR failed to add usage record item")
					}
				} else {
					return e.New(fmt.Sprintf("STRIPE_INTEGRATION_ERROR multiple invoice lines for the same product %s for customer %s", *productType, c.ID))
				}
			}
			invoiceLines[*productType] = line
		}
	}

	// Update members overage
	membersMeter := GetWorkspaceMembersMeter(w.db, workspaceID)
	membersLimit := TypeToMemberLimit(backend.PlanType(workspace.PlanTier), workspace.UnlimitedMembers)
	if membersLimit != nil && workspace.MonthlyMembersLimit != nil {
		membersLimit = workspace.MonthlyMembersLimit
	}
	if err := AddOrUpdateOverageItem(w.stripeClient, &workspace, prices[model.PricingProductTypeMembers], invoiceLines[model.PricingProductTypeMembers], c, subscription, membersLimit, membersMeter); err != nil {
		return e.Wrap(err, "error updating overage item")
	}

	// Update sessions overage
	sessionsMeter, err := GetWorkspaceSessionsMeter(ctx, w.db, w.ccClient, &workspace)
	if err != nil {
		return e.Wrap(err, "error getting sessions meter")
	}
	sessionsLimit := TypeToSessionsLimit(backend.PlanType(workspace.PlanTier))
	if workspace.MonthlySessionLimit != nil {
		sessionsLimit = *workspace.MonthlySessionLimit
	}
	if err := AddOrUpdateOverageItem(w.stripeClient, &workspace, prices[model.PricingProductTypeSessions], invoiceLines[model.PricingProductTypeSessions], c, subscription, &sessionsLimit, sessionsMeter); err != nil {
		return e.Wrap(err, "error updating overage item")
	}

	// Update errors overage
	errorsMeter, err := GetWorkspaceErrorsMeter(ctx, w.db, w.ccClient, &workspace)
	if err != nil {
		return e.Wrap(err, "error getting errors meter")
	}
	errorsLimit := TypeToErrorsLimit(backend.PlanType(workspace.PlanTier))
	if workspace.MonthlyErrorsLimit != nil {
		errorsLimit = *workspace.MonthlyErrorsLimit
	}
	if err := AddOrUpdateOverageItem(w.stripeClient, &workspace, prices[model.PricingProductTypeErrors], invoiceLines[model.PricingProductTypeErrors], c, subscription, &errorsLimit, errorsMeter); err != nil {
		return e.Wrap(err, "error updating overage item")
	}

	// Update logs overage
	logsMeter, err := GetWorkspaceLogsMeter(ctx, w.db, w.ccClient, &workspace)
	if err != nil {
		return e.Wrap(err, "error getting errors meter")
	}
	logsLimit := TypeToLogsLimit(backend.PlanType(workspace.PlanTier))
	if workspace.MonthlyLogsLimit != nil {
		logsLimit = *workspace.MonthlyLogsLimit
	}
	if err := AddOrUpdateOverageItem(w.stripeClient, &workspace, prices[model.PricingProductTypeLogs], invoiceLines[model.PricingProductTypeLogs], c, subscription, &logsLimit, logsMeter); err != nil {
		return e.Wrap(err, "error updating overage item")
	}

	// Update traces overage
	tracesMeter, err := GetWorkspaceTracesMeter(ctx, w.db, w.ccClient, &workspace)
	log.WithContext(ctx).Infof("tracesMeter %d", tracesMeter)
	if err != nil {
		return e.Wrap(err, "error getting traces meter")
	}
	tracesLimit := TypeToLogsLimit(backend.PlanType(workspace.PlanTier))
	if workspace.MonthlyTracesLimit != nil {
		tracesLimit = *workspace.MonthlyTracesLimit
	}
	if err := AddOrUpdateOverageItem(w.stripeClient, &workspace, prices[model.PricingProductTypeTraces], invoiceLines[model.PricingProductTypeTraces], c, subscription, &tracesLimit, tracesMeter); err != nil {
		return e.Wrap(err, "error updating overage item")
	}

<<<<<<< HEAD
	if util.IsHubspotEnabled() {
		props := []hubspot.Property{{
			Name:     "sessions_overage",
			Property: "sessions_overage",
			Value:    sessionsMeter - int64(sessionsLimit),
		}, {
			Name:     "errors_overage",
			Property: "errors_overage",
			Value:    errorsMeter - int64(errorsLimit),
		}, {
			Name:     "logs_overage",
			Property: "logs_overage",
			Value:    logsMeter - int64(logsLimit),
		}, {
			Name:     "traces_overage",
			Property: "traces_overage",
			Value:    tracesMeter - int64(tracesLimit),
		}, {
			Name:     "discount",
			Property: "discount",
			Value:    subscription.Discount,
		}}
		if len(subscription.Items.Data) > 0 {
			props = append(props, []hubspot.Property{{
				Name:     "product",
				Property: "product",
				Value:    subscription.Items.Data[0].Price.Product.Name,
			}, {
				Name:     "price",
				Property: "price",
				Value:    subscription.Items.Data[0].Price.UnitAmountDecimal,
			}}...)
		}
		if err := w.hs.UpdateCompanyProperty(ctx, workspace.ID, props); err != nil {
			log.WithContext(ctx).WithField("props", props).Error(e.Wrap(err, "hubspot error processing stripe webhook"))
		}
	}

=======
>>>>>>> 555d332d
	return nil
}

func AddOrUpdateOverageItem(stripeClient *client.API, workspace *model.Workspace, newPrice *stripe.Price, invoiceLine *stripe.InvoiceLine, customer *stripe.Customer, subscription *stripe.Subscription, limit *int, meter int64) error {
	// Calculate overage if the workspace allows it
	overage := int64(0)
	if limit != nil &&
		backend.PlanType(workspace.PlanTier) != backend.PlanTypeFree &&
		workspace.AllowMeterOverage && meter > int64(*limit) {
		overage = meter - int64(*limit)
	}

	// if the price is a metered recurring subscription, use subscription items and usage records
	if newPrice.Recurring != nil && newPrice.Recurring.UsageType == stripe.PriceRecurringUsageTypeMetered {
		var subscriptionItemID string
		// if the subscription item doesn't create for this price, create it
		if invoiceLine == nil || invoiceLine.SubscriptionItem == "" {
			params := &stripe.SubscriptionItemParams{
				Subscription: &subscription.ID,
				Price:        &newPrice.ID,
			}
			params.SetIdempotencyKey(subscription.ID + ":" + newPrice.ID + ":item")
			subscriptionItem, err := stripeClient.SubscriptionItems.New(params)
			if err != nil {
				return e.Wrap(err, "STRIPE_INTEGRATION_ERROR failed to add invoice item for usage record item")
			}
			subscriptionItemID = subscriptionItem.ID
		} else {
			subscriptionItemID = invoiceLine.SubscriptionItem
		}
		// set the usage for this product, replacing existing values
		params := &stripe.UsageRecordParams{
			SubscriptionItem: stripe.String(subscriptionItemID),
			Action:           stripe.String("set"),
			Quantity:         stripe.Int64(overage),
		}
		if _, err := stripeClient.UsageRecords.New(params); err != nil {
			return e.Wrap(err, "STRIPE_INTEGRATION_ERROR failed to add usage record item")
		}
	} else {
		if invoiceLine != nil {
			if _, err := stripeClient.InvoiceItems.Update(invoiceLine.InvoiceItem, &stripe.InvoiceItemParams{
				Price:    &newPrice.ID,
				Quantity: stripe.Int64(overage),
			}); err != nil {
				return e.Wrap(err, "STRIPE_INTEGRATION_ERROR failed to update invoice item")
			}
		} else {
			params := &stripe.InvoiceItemParams{
				Customer:     &customer.ID,
				Subscription: &subscription.ID,
				Price:        &newPrice.ID,
				Quantity:     stripe.Int64(overage),
			}
			params.SetIdempotencyKey(customer.ID + ":" + subscription.ID + ":" + newPrice.ID)
			if _, err := stripeClient.InvoiceItems.New(params); err != nil {
				return e.Wrap(err, "STRIPE_INTEGRATION_ERROR failed to add invoice item")
			}
		}
	}

	return nil
}

func (w *Worker) ReportAllUsage(ctx context.Context) {
	// Get all workspace IDs
	var workspaceIDs []int
	if err := w.db.Raw(`
		SELECT id
		FROM workspaces
		WHERE billing_period_start is not null
		AND billing_period_end is not null
	`).Scan(&workspaceIDs).Error; err != nil {
		log.WithContext(ctx).Error("failed to query workspaces")
		return
	}

	for _, workspaceID := range workspaceIDs {
		if err := w.reportUsage(ctx, workspaceID, nil); err != nil {
			log.WithContext(ctx).Error(e.Wrapf(err, "error reporting usage for workspace %d", workspaceID))
		}
	}
}<|MERGE_RESOLUTION|>--- conflicted
+++ resolved
@@ -818,47 +818,6 @@
 		return e.Wrap(err, "error updating overage item")
 	}
 
-<<<<<<< HEAD
-	if util.IsHubspotEnabled() {
-		props := []hubspot.Property{{
-			Name:     "sessions_overage",
-			Property: "sessions_overage",
-			Value:    sessionsMeter - int64(sessionsLimit),
-		}, {
-			Name:     "errors_overage",
-			Property: "errors_overage",
-			Value:    errorsMeter - int64(errorsLimit),
-		}, {
-			Name:     "logs_overage",
-			Property: "logs_overage",
-			Value:    logsMeter - int64(logsLimit),
-		}, {
-			Name:     "traces_overage",
-			Property: "traces_overage",
-			Value:    tracesMeter - int64(tracesLimit),
-		}, {
-			Name:     "discount",
-			Property: "discount",
-			Value:    subscription.Discount,
-		}}
-		if len(subscription.Items.Data) > 0 {
-			props = append(props, []hubspot.Property{{
-				Name:     "product",
-				Property: "product",
-				Value:    subscription.Items.Data[0].Price.Product.Name,
-			}, {
-				Name:     "price",
-				Property: "price",
-				Value:    subscription.Items.Data[0].Price.UnitAmountDecimal,
-			}}...)
-		}
-		if err := w.hs.UpdateCompanyProperty(ctx, workspace.ID, props); err != nil {
-			log.WithContext(ctx).WithField("props", props).Error(e.Wrap(err, "hubspot error processing stripe webhook"))
-		}
-	}
-
-=======
->>>>>>> 555d332d
 	return nil
 }
 
