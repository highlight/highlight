package storage

import (
	"bytes"
	"context"
	"encoding/json"
	"fmt"
	"io"
	"os"
	"strings"

	"github.com/aws/aws-sdk-go-v2/aws"
	"github.com/aws/aws-sdk-go-v2/config"
	"github.com/aws/aws-sdk-go-v2/service/s3"
	parse "github.com/highlight-run/highlight/backend/event-parse"
	"github.com/highlight-run/highlight/backend/model"
	"github.com/pkg/errors"
)

var (
	S3SessionsPayloadBucketName = os.Getenv("AWS_S3_BUCKET_NAME")
	S3SourceMapBucketName       = os.Getenv("AWS_S3_SOURCE_MAP_BUCKET_NAME")
)

type PayloadType string

const (
	SessionContents  PayloadType = "session-contents"
	NetworkResources PayloadType = "network-resources"
	ConsoleMessages  PayloadType = "console-messages"
)

type StorageClient struct {
	S3Client *s3.Client
}

func NewStorageClient() (*StorageClient, error) {
	cfg, err := config.LoadDefaultConfig(context.TODO(), config.WithRegion("us-west-2"))
	if err != nil {
		return nil, errors.Wrap(err, "error loading default from config")
	}
	// Create Amazon S3 API client using path style addressing.
	client := s3.NewFromConfig(cfg, func(o *s3.Options) {
		o.UsePathStyle = true
	})

	return &StorageClient{
		S3Client: client,
	}, nil
}
func (s *StorageClient) PushSessionsToS3(sessionId int, organizationId int, events []model.EventsObject) (*int64, error) {
	re := &parse.ReplayEvents{
		Events: []*parse.ReplayEvent{},
	}
	for _, event := range events {
		parsed, err := parse.EventsFromString(event.Events)
		if err != nil {
			continue
		}
		re.Events = append(re.Events, parsed.Events...)
	}
	if len(re.Events) == 0 {
		return nil, errors.New("empty set of events")
	}
	b, err := json.Marshal(re)
	if err != nil {
		return nil, errors.Wrap(err, "error marshaling ReplayEvents object")
	}
	key := s.bucketKey(sessionId, organizationId, SessionContents)
	body := strings.NewReader(string(b))
	_, err = s.S3Client.PutObject(context.TODO(), &s3.PutObjectInput{
		Bucket: aws.String(S3SessionsPayloadBucketName), Key: key, Body: body,
	})
	if err != nil {
		return nil, errors.Wrap(err, "error 'put'ing in s3 bucket")
	}
	headObj := s3.HeadObjectInput{
		Bucket: aws.String(S3SessionsPayloadBucketName),
		Key:    key,
	}
	result, err := s.S3Client.HeadObject(context.TODO(), &headObj)
	if err != nil {
		return nil, errors.New("error retrieving head object")
	}
	return &result.ContentLength, nil
}

func (s *StorageClient) ReadSessionsFromS3(sessionId int, organizationId int) ([]interface{}, error) {
	output, err := s.S3Client.GetObject(context.TODO(), &s3.GetObjectInput{Bucket: aws.String(S3SessionsPayloadBucketName),
		Key: s.bucketKey(sessionId, organizationId, SessionContents)})
	if err != nil {
		return nil, errors.Wrap(err, "error getting object from s3")
	}
	buf := new(bytes.Buffer)
	_, err = buf.ReadFrom(output.Body)
	if err != nil {
		return nil, errors.Wrap(err, "error reading from s3 buffer")
	}
	var allEvents struct {
		Events []interface{}
	}
	if err := json.Unmarshal(buf.Bytes(), &allEvents); err != nil {
		return nil, fmt.Errorf("error decoding event data: %v", err)
	}
	return allEvents.Events, nil
}

func (s *StorageClient) PushResourcesToS3(sessionId int, organizationId int, rs []*model.ResourcesObject) (*int64, error) {
	allResources := make(map[string][]interface{})
	for _, resourceObj := range rs {
		subResources := make(map[string][]interface{})
		if err := json.Unmarshal([]byte(resourceObj.Resources), &subResources); err != nil {
			return nil, errors.Wrap(err, "error decoding resource data")
		}
		allResources["resources"] = append(subResources["resources"], allResources["resources"]...)
	}
	b, err := json.Marshal(allResources)
	if err != nil {
		return nil, errors.Wrap(err, "error marshaling Resources object")
	}
	key := s.bucketKey(sessionId, organizationId, NetworkResources)
	body := strings.NewReader(string(b))
	_, err = s.S3Client.PutObject(context.TODO(), &s3.PutObjectInput{
		Bucket: aws.String(S3SessionsPayloadBucketName), Key: key, Body: body,
	})
	if err != nil {
		return nil, errors.Wrap(err, "error 'put'ing in s3 bucket")
	}
	headObj := s3.HeadObjectInput{
		Bucket: aws.String(S3SessionsPayloadBucketName),
		Key:    key,
	}
	result, err := s.S3Client.HeadObject(context.TODO(), &headObj)
	if err != nil {
		return nil, errors.New("error retrieving head object")
	}
	return &result.ContentLength, nil

}

func (s *StorageClient) ReadResourcesFromS3(sessionId int, organizationId int) ([]interface{}, error) {
	output, err := s.S3Client.GetObject(context.TODO(), &s3.GetObjectInput{Bucket: aws.String(S3SessionsPayloadBucketName),
		Key: s.bucketKey(sessionId, organizationId, NetworkResources)})
	if err != nil {
		return nil, errors.Wrap(err, "error getting object from s3")
	}
	buf := new(bytes.Buffer)
	_, err = buf.ReadFrom(output.Body)
	if err != nil {
		return nil, errors.Wrap(err, "error reading from s3 buffer")
	}
	var allResources struct {
		Resources []interface{}
	}
	if err := json.Unmarshal(buf.Bytes(), &allResources); err != nil {
		return nil, fmt.Errorf("error decoding event data: %v", err)
	}
	return allResources.Resources, nil
}

func (s *StorageClient) PushMessagesToS3(sessionId int, organizationId int, messagesObj []*model.MessagesObject) (*int64, error) {
	allEvents := make(map[string][]interface{})
	for _, messageObj := range messagesObj {
		subMessage := make(map[string][]interface{})
		if err := json.Unmarshal([]byte(messageObj.Messages), &subMessage); err != nil {
			return nil, errors.Wrap(err, "error decoding message data")
		}
		allEvents["messages"] = append(subMessage["messages"], allEvents["messages"]...)
	}
	b, err := json.Marshal(allEvents)
	if err != nil {
		return nil, errors.Wrap(err, "error marshaling Resources object")
	}
	key := s.bucketKey(sessionId, organizationId, ConsoleMessages)
	body := strings.NewReader(string(b))
	_, err = s.S3Client.PutObject(context.TODO(), &s3.PutObjectInput{
		Bucket: aws.String(S3SessionsPayloadBucketName), Key: key, Body: body,
	})
	if err != nil {
		return nil, errors.Wrap(err, "error 'put'ing in s3 bucket")
	}
	headObj := s3.HeadObjectInput{
		Bucket: aws.String(S3SessionsPayloadBucketName),
		Key:    key,
	}
	result, err := s.S3Client.HeadObject(context.TODO(), &headObj)
	if err != nil {
		return nil, errors.New("error retrieving head object")
	}
	return &result.ContentLength, nil
}

func (s *StorageClient) ReadMessagesFromS3(sessionId int, organizationId int) ([]interface{}, error) {
	output, err := s.S3Client.GetObject(context.TODO(), &s3.GetObjectInput{Bucket: aws.String(S3SessionsPayloadBucketName),
		Key: s.bucketKey(sessionId, organizationId, ConsoleMessages)})
	if err != nil {
		return nil, errors.Wrap(err, "error getting object from s3")
	}
	buf := new(bytes.Buffer)
	_, err = buf.ReadFrom(output.Body)
	if err != nil {
		return nil, errors.Wrap(err, "error reading from s3 buffer")
	}
	var allMessages struct {
		Messages []interface{}
	}
	if err := json.Unmarshal(buf.Bytes(), &allMessages); err != nil {
		return nil, fmt.Errorf("error decoding event data: %v", err)
	}
	return allMessages.Messages, nil
}

func (s *StorageClient) bucketKey(sessionId int, organizationId int, key PayloadType) *string {
	return aws.String(fmt.Sprintf("%v/%v/%v", organizationId, sessionId, string(key)))
}

<<<<<<< HEAD
func (s *StorageClient) sourceMapBucketKeyWithVersion(organizationId int, fileName string) *string {
	return aws.String(fmt.Sprintf("%d/%s", organizationId, fileName))
}

func (s *StorageClient) PushSourceMapFileToS3(organizationId int, fileName string, file io.Reader) (*int64, error) {
	key := s.sourceMapBucketKeyWithVersion(organizationId, fileName)
=======
func (s *StorageClient) sourceMapBucketKey(organizationId int, fileName string) *string {
	key := fmt.Sprintf("%d/%s", organizationId, fileName)
	if os.Getenv("ENVIRONMENT") == "dev" {
		key = "dev/" + key
	}
	return aws.String(key)
}

func (s *StorageClient) PushSourceMapFileToS3(organizationId int, fileName string, fileBytes []byte) (*int64, error) {
	key := s.sourceMapBucketKey(organizationId, fileName)
	body := bytes.NewReader(fileBytes)
>>>>>>> 29b1d675
	_, err := s.S3Client.PutObject(context.TODO(), &s3.PutObjectInput{
		Bucket: aws.String(S3SourceMapBucketName), Key: key, Body: file,
	})
	if err != nil {
		return nil, errors.Wrap(err, "error 'put'ing sourcemap file in s3 bucket")
	}
	headObj := s3.HeadObjectInput{
		Bucket: aws.String(S3SourceMapBucketName),
		Key:    key,
	}
	result, err := s.S3Client.HeadObject(context.TODO(), &headObj)
	if err != nil {
		return nil, errors.New("error retrieving head object")
	}
	return &result.ContentLength, nil
}

func (s *StorageClient) ReadSourceMapFileFromS3(organizationId int, fileName string) ([]byte, error) {
	output, err := s.S3Client.GetObject(context.TODO(), &s3.GetObjectInput{Bucket: aws.String(S3SourceMapBucketName),
<<<<<<< HEAD
		Key: s.sourceMapBucketKeyWithVersion(organizationId, fileName)})
=======
		Key: s.sourceMapBucketKey(organizationId, fileName)})
>>>>>>> 29b1d675
	if err != nil {
		return nil, errors.Wrap(err, "error getting object from s3")
	}
	buf := new(bytes.Buffer)
	_, err = buf.ReadFrom(output.Body)
	if err != nil {
		return nil, errors.Wrap(err, "error reading from s3 buffer")
	}
	return buf.Bytes(), nil
}<|MERGE_RESOLUTION|>--- conflicted
+++ resolved
@@ -5,7 +5,6 @@
 	"context"
 	"encoding/json"
 	"fmt"
-	"io"
 	"os"
 	"strings"
 
@@ -214,14 +213,6 @@
 	return aws.String(fmt.Sprintf("%v/%v/%v", organizationId, sessionId, string(key)))
 }
 
-<<<<<<< HEAD
-func (s *StorageClient) sourceMapBucketKeyWithVersion(organizationId int, fileName string) *string {
-	return aws.String(fmt.Sprintf("%d/%s", organizationId, fileName))
-}
-
-func (s *StorageClient) PushSourceMapFileToS3(organizationId int, fileName string, file io.Reader) (*int64, error) {
-	key := s.sourceMapBucketKeyWithVersion(organizationId, fileName)
-=======
 func (s *StorageClient) sourceMapBucketKey(organizationId int, fileName string) *string {
 	key := fmt.Sprintf("%d/%s", organizationId, fileName)
 	if os.Getenv("ENVIRONMENT") == "dev" {
@@ -233,9 +224,8 @@
 func (s *StorageClient) PushSourceMapFileToS3(organizationId int, fileName string, fileBytes []byte) (*int64, error) {
 	key := s.sourceMapBucketKey(organizationId, fileName)
 	body := bytes.NewReader(fileBytes)
->>>>>>> 29b1d675
 	_, err := s.S3Client.PutObject(context.TODO(), &s3.PutObjectInput{
-		Bucket: aws.String(S3SourceMapBucketName), Key: key, Body: file,
+		Bucket: aws.String(S3SourceMapBucketName), Key: key, Body: body,
 	})
 	if err != nil {
 		return nil, errors.Wrap(err, "error 'put'ing sourcemap file in s3 bucket")
@@ -253,11 +243,7 @@
 
 func (s *StorageClient) ReadSourceMapFileFromS3(organizationId int, fileName string) ([]byte, error) {
 	output, err := s.S3Client.GetObject(context.TODO(), &s3.GetObjectInput{Bucket: aws.String(S3SourceMapBucketName),
-<<<<<<< HEAD
-		Key: s.sourceMapBucketKeyWithVersion(organizationId, fileName)})
-=======
 		Key: s.sourceMapBucketKey(organizationId, fileName)})
->>>>>>> 29b1d675
 	if err != nil {
 		return nil, errors.Wrap(err, "error getting object from s3")
 	}
