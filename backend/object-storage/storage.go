package storage

import (
	"bytes"
	"context"
	"crypto/x509"
	"encoding/json"
	"encoding/pem"
	"fmt"
	"io"
	"os"
	"strings"
	"time"

	"github.com/openlyinc/pointy"

	"github.com/andybalholm/brotli"
	v4 "github.com/aws/aws-sdk-go-v2/aws/signer/v4"
	"github.com/aws/aws-sdk-go-v2/config"
	"github.com/aws/aws-sdk-go-v2/feature/cloudfront/sign"
	"github.com/aws/aws-sdk-go-v2/service/s3"
	s3Types "github.com/aws/aws-sdk-go-v2/service/s3/types"
	"github.com/highlight-run/highlight/backend/payload"
	"github.com/highlight-run/highlight/backend/util"
	"github.com/pkg/errors"
	log "github.com/sirupsen/logrus"
)

var (
	S3SessionsPayloadBucketName = os.Getenv("AWS_S3_BUCKET_NAME")
	S3SourceMapBucketName       = os.Getenv("AWS_S3_SOURCE_MAP_BUCKET_NAME")
	S3ResourcesBucketName       = os.Getenv("AWS_S3_RESOURCES_BUCKET")
	CloudfrontDomain            = os.Getenv("AWS_CLOUDFRONT_DOMAIN")
	CloudfrontPublicKeyID       = os.Getenv("AWS_CLOUDFRONT_PUBLIC_KEY_ID")
	CloudfrontPrivateKey        = os.Getenv("AWS_CLOUDFRONT_PRIVATE_KEY")
)

const (
	MIME_TYPE_JSON          = "application/json"
	CONTENT_ENCODING_BROTLI = "br"
)

type PayloadType string

const (
	SessionContents            PayloadType = "session-contents"
	NetworkResources           PayloadType = "network-resources"
	ConsoleMessages            PayloadType = "console-messages"
	SessionContentsCompressed  PayloadType = "session-contents-compressed"
	NetworkResourcesCompressed PayloadType = "network-resources-compressed"
	ConsoleMessagesCompressed  PayloadType = "console-messages-compressed"
)

// StoredPayloadTypes configures what payloads are uploaded with this config.
var StoredPayloadTypes = map[payload.FileType]PayloadType{
	payload.EventsCompressed:    SessionContentsCompressed,
	payload.ResourcesCompressed: NetworkResourcesCompressed,
	payload.MessagesCompressed:  ConsoleMessagesCompressed,
}

func GetChunkedPayloadType(offset int) PayloadType {
	return SessionContentsCompressed + PayloadType(fmt.Sprintf("-%04d", offset))
}

type StorageClient struct {
	S3Client        *s3.Client
	S3ClientEast2   *s3.Client
	S3PresignClient *s3.PresignClient
	URLSigner       *sign.URLSigner
}

func NewStorageClient() (*StorageClient, error) {
	cfg, err := config.LoadDefaultConfig(context.TODO(), config.WithRegion("us-west-2"))
	if err != nil {
		return nil, errors.Wrap(err, "error loading default from config")
	}
	// Create Amazon S3 API client using path style addressing.
	client := s3.NewFromConfig(cfg, func(o *s3.Options) {
		o.UsePathStyle = true
	})

	// Create a separate s3 client for us-east-2
	// Eventually, the us-west-2 s3 client should be deprecated
	cfgEast2, err := config.LoadDefaultConfig(context.TODO(), config.WithRegion("us-east-2"))
	if err != nil {
		return nil, errors.Wrap(err, "error loading default from config")
	}
	// Create Amazon S3 API client using path style addressing.
	clientEast2 := s3.NewFromConfig(cfgEast2, func(o *s3.Options) {
		o.UsePathStyle = true
	})

	return &StorageClient{
		S3Client:        client,
		S3ClientEast2:   clientEast2,
		S3PresignClient: s3.NewPresignClient(clientEast2),
		URLSigner:       getURLSigner(),
	}, nil
}

func getURLSigner() *sign.URLSigner {
	if CloudfrontDomain == "" || CloudfrontPrivateKey == "" || CloudfrontPublicKeyID == "" {
		log.Warn("Missing one or more Cloudfront configs, disabling direct download.")
		return nil
	}

	block, _ := pem.Decode([]byte(CloudfrontPrivateKey))
	privateKey, err := x509.ParsePKCS1PrivateKey(block.Bytes)
	if err != nil {
		log.Warn("Error parsing private key, disabling direct download.")
		return nil
	}

	return sign.NewURLSigner(CloudfrontPublicKeyID, privateKey)
}

func (s *StorageClient) pushFileToS3WithOptions(ctx context.Context, sessionId, projectId int, file *os.File, bucket string, payloadType PayloadType, options s3.PutObjectInput) (*int64, error) {
	_, err := file.Seek(0, io.SeekStart)
	if err != nil {
		return nil, errors.Wrap(err, "error seeking to beginning of file")
	}

	key := s.bucketKey(sessionId, projectId, payloadType)

	options.Bucket = &bucket
	options.Key = key
	options.Body = file
	_, err = s.S3Client.PutObject(ctx, &options)
	if err != nil {
		return nil, err
	}

	headObj := s3.HeadObjectInput{
		Bucket: pointy.String(S3SessionsPayloadBucketName),
		Key:    key,
	}

	result, err := s.S3Client.HeadObject(context.TODO(), &headObj)
	if err != nil {
		return nil, errors.New("error retrieving head object")
	}

	return &result.ContentLength, nil
}

// Push a compressed file to S3, adding the relevant metadata
func (s *StorageClient) PushCompressedFileToS3(ctx context.Context, sessionId, projectId int, file *os.File, bucket string, payloadType PayloadType) (*int64, error) {
	options := s3.PutObjectInput{
		ContentType:     util.MakeStringPointer(MIME_TYPE_JSON),
		ContentEncoding: util.MakeStringPointer(CONTENT_ENCODING_BROTLI),
	}
	return s.pushFileToS3WithOptions(ctx, sessionId, projectId, file, bucket, payloadType, options)
}

func (s *StorageClient) PushFileToS3(ctx context.Context, sessionId, projectId int, file *os.File, bucket string, payloadType PayloadType) (*int64, error) {
	return s.pushFileToS3WithOptions(ctx, sessionId, projectId, file, bucket, payloadType, s3.PutObjectInput{})
}

func (s *StorageClient) PushFilesToS3(ctx context.Context, sessionId, projectId int, bucket string, payloadManager *payload.PayloadManager) (int64, error) {
	var totalSize int64
	for fileType, payloadType := range StoredPayloadTypes {
		var size *int64
		var err error
		if payloadType == SessionContentsCompressed ||
			payloadType == NetworkResourcesCompressed ||
			payloadType == ConsoleMessagesCompressed {
			size, err = s.PushCompressedFileToS3(ctx, sessionId, projectId, payloadManager.GetFile(fileType), bucket, payloadType)
		} else {
			size, err = s.PushFileToS3(ctx, sessionId, projectId, payloadManager.GetFile(fileType), bucket, payloadType)
		}

		if err != nil {
			return 0, errors.Wrapf(err, "error pushing %s payload to s3", string(payloadType))
		}

		if size != nil {
			totalSize += *size
		}
	}

	return totalSize, nil
}
func (s *StorageClient) decompress(data *bytes.Buffer) (*bytes.Buffer, error) {
	out := &bytes.Buffer{}
	if _, err := io.Copy(out, brotli.NewReader(data)); err != nil {
		return nil, err
	}
	return out, nil
}

func (s *StorageClient) ReadSessionsFromS3(sessionId int, projectId int) ([]interface{}, error) {
	output, err := s.S3Client.GetObject(context.TODO(), &s3.GetObjectInput{
		Bucket:                  pointy.String(S3SessionsPayloadBucketName),
		Key:                     s.bucketKey(sessionId, projectId, SessionContentsCompressed),
		ResponseContentType:     util.MakeStringPointer(MIME_TYPE_JSON),
		ResponseContentEncoding: util.MakeStringPointer(CONTENT_ENCODING_BROTLI),
	})
	if err != nil {
		// compressed file doesn't exist, fall back to reading uncompressed
		return s.ReadUncompressedSessionsFromS3(sessionId, projectId)
	}
	buf := new(bytes.Buffer)
	_, err = buf.ReadFrom(output.Body)
	if err != nil {
		return nil, errors.Wrap(err, "error reading from s3 buffer")
	}

	buf, err = s.decompress(buf)
	if err != nil {
		return nil, errors.Wrap(err, "error decompressing compressed buffer from s3")
	}

	var events []interface{}
	if err := json.Unmarshal(buf.Bytes(), &events); err != nil {
		return nil, errors.Wrap(err, "error decoding event data")
	}
	return events, nil
}

// ReadUncompressedSessionsFromS3 is deprecated. Serves legacy uncompressed session data from S3.
func (s *StorageClient) ReadUncompressedSessionsFromS3(sessionId int, projectId int) ([]interface{}, error) {
	output, err := s.S3Client.GetObject(context.TODO(), &s3.GetObjectInput{Bucket: pointy.String(S3SessionsPayloadBucketName),
		Key: s.bucketKey(sessionId, projectId, SessionContents)})
	if err != nil {
		return nil, errors.Wrap(err, "error getting object from s3")
	}
	buf := new(bytes.Buffer)
	_, err = buf.ReadFrom(output.Body)
	if err != nil {
		return nil, errors.Wrap(err, "error reading from s3 buffer")
	}
	type events struct {
		Events []interface{}
	}
	eventsSlice := strings.Split(buf.String(), "\n\n\n")
	var retEvents []interface{}
	for _, e := range eventsSlice {
		if e == "" {
			continue
		}
		var tempEvents events
		if err := json.Unmarshal([]byte(e), &tempEvents); err != nil {
			return nil, errors.Wrap(err, "error decoding event data")
		}
		retEvents = append(retEvents, tempEvents.Events...)
	}
	return retEvents, nil
}

func (s *StorageClient) ReadResourcesFromS3(sessionId int, projectId int) ([]interface{}, error) {
	output, err := s.S3Client.GetObject(context.TODO(), &s3.GetObjectInput{
		Bucket:                  pointy.String(S3SessionsPayloadBucketName),
		Key:                     s.bucketKey(sessionId, projectId, NetworkResourcesCompressed),
		ResponseContentType:     util.MakeStringPointer(MIME_TYPE_JSON),
		ResponseContentEncoding: util.MakeStringPointer(CONTENT_ENCODING_BROTLI),
	})
	if err != nil {
		// compressed file doesn't exist, fall back to reading uncompressed
		return s.ReadUncompressedResourcesFromS3(sessionId, projectId)
	}
	buf := new(bytes.Buffer)
	_, err = buf.ReadFrom(output.Body)
	if err != nil {
		return nil, errors.Wrap(err, "error reading from s3 buffer")
	}
	buf, err = s.decompress(buf)
	if err != nil {
		return nil, errors.Wrap(err, "error decompressing compressed buffer from s3")
	}

	var resources []interface{}
	if err := json.Unmarshal(buf.Bytes(), &resources); err != nil {
		return nil, errors.Wrap(err, "error decoding resource data")
	}
	return resources, nil
}

// ReadUncompressedResourcesFromS3 is deprecated. Serves legacy uncompressed network data from S3.
func (s *StorageClient) ReadUncompressedResourcesFromS3(sessionId int, projectId int) ([]interface{}, error) {
	output, err := s.S3Client.GetObject(context.TODO(), &s3.GetObjectInput{Bucket: pointy.String(S3SessionsPayloadBucketName),
		Key: s.bucketKey(sessionId, projectId, NetworkResources)})
	if err != nil {
		return nil, errors.Wrap(err, "error getting object from s3")
	}
	buf := new(bytes.Buffer)
	_, err = buf.ReadFrom(output.Body)
	if err != nil {
		return nil, errors.Wrap(err, "error reading from s3 buffer")
	}
	type resources struct {
		Resources []interface{}
	}
	resourcesSlice := strings.Split(buf.String(), "\n\n\n")
	var retResources []interface{}
	for _, e := range resourcesSlice {
		if e == "" {
			continue
		}
		var tempResources resources
		if err := json.Unmarshal([]byte(e), &tempResources); err != nil {
			return nil, errors.Wrap(err, "error decoding resource data")
		}
		retResources = append(retResources, tempResources.Resources...)
	}
	return retResources, nil
}

func (s *StorageClient) ReadMessagesFromS3(sessionId int, projectId int) ([]interface{}, error) {
	output, err := s.S3Client.GetObject(context.TODO(), &s3.GetObjectInput{
		Bucket:                  pointy.String(S3SessionsPayloadBucketName),
		Key:                     s.bucketKey(sessionId, projectId, ConsoleMessagesCompressed),
		ResponseContentType:     util.MakeStringPointer(MIME_TYPE_JSON),
		ResponseContentEncoding: util.MakeStringPointer(CONTENT_ENCODING_BROTLI),
	})
	if err != nil {
		// compressed file doesn't exist, fall back to reading uncompressed
		return s.ReadUncompressedMessagesFromS3(sessionId, projectId)
	}
	buf := new(bytes.Buffer)
	_, err = buf.ReadFrom(output.Body)
	if err != nil {
		return nil, errors.Wrap(err, "error reading from s3 buffer")
	}
	buf, err = s.decompress(buf)
	if err != nil {
		return nil, errors.Wrap(err, "error decompressing compressed buffer from s3")
	}

	var messages []interface{}
	if err := json.Unmarshal(buf.Bytes(), &messages); err != nil {
		return nil, errors.Wrap(err, "error decoding message data")
	}
	return messages, nil
}

// ReadUncompressedMessagesFromS3 is deprecated. Serves legacy uncompressed message data from S3.
func (s *StorageClient) ReadUncompressedMessagesFromS3(sessionId int, projectId int) ([]interface{}, error) {
	output, err := s.S3Client.GetObject(context.TODO(), &s3.GetObjectInput{Bucket: pointy.String(S3SessionsPayloadBucketName),
		Key: s.bucketKey(sessionId, projectId, ConsoleMessages)})
	if err != nil {
		return nil, errors.Wrap(err, "error getting object from s3")
	}
	buf := new(bytes.Buffer)
	_, err = buf.ReadFrom(output.Body)
	if err != nil {
		return nil, errors.Wrap(err, "error reading from s3 buffer")
	}
	type messages struct {
		Messages []interface{}
	}
	messagesSlice := strings.Split(buf.String(), "\n\n\n")
	var retMessages []interface{}
	for _, e := range messagesSlice {
		if e == "" {
			continue
		}
		var tempResources messages
		if err := json.Unmarshal([]byte(e), &tempResources); err != nil {
			return nil, errors.Wrap(err, "error decoding message data")
		}
		retMessages = append(retMessages, tempResources.Messages...)
	}
	return retMessages, nil
}

func (s *StorageClient) bucketKey(sessionId int, projectId int, key PayloadType) *string {
	if util.IsDevEnv() {
		return pointy.String(fmt.Sprintf("dev/%v/%v/%v", projectId, sessionId, string(key)))
	}
	return pointy.String(fmt.Sprintf("%v/%v/%v", projectId, sessionId, string(key)))
}

func (s *StorageClient) sourceMapBucketKey(projectId int, version *string, fileName string) *string {
	var key string
	if util.IsDevEnv() {
		key = "dev/"
	}
	if version == nil {
		unversioned := "unversioned"
		version = &unversioned
	}
	key += fmt.Sprintf("%d/%s/%s", projectId, *version, fileName)
	return pointy.String(key)
}

func (s *StorageClient) PushSourceMapFileReaderToS3(projectId int, version *string, fileName string, file io.Reader) (*int64, error) {
	key := s.sourceMapBucketKey(projectId, version, fileName)
	_, err := s.S3Client.PutObject(context.TODO(), &s3.PutObjectInput{
		Bucket: pointy.String(S3SourceMapBucketName), Key: key, Body: file,
	})
	if err != nil {
		return nil, errors.Wrap(err, "error 'put'ing sourcemap file in s3 bucket")
	}
	headObj := s3.HeadObjectInput{
		Bucket: pointy.String(S3SourceMapBucketName),
		Key:    key,
	}
	result, err := s.S3Client.HeadObject(context.TODO(), &headObj)
	if err != nil {
		return nil, errors.New("error retrieving head object")
	}
	return &result.ContentLength, nil
}

func (s *StorageClient) PushSourceMapFileToS3(projectId int, version *string, fileName string, fileBytes []byte) (*int64, error) {
	body := bytes.NewReader(fileBytes)
	return s.PushSourceMapFileReaderToS3(projectId, version, fileName, body)
}

func (s *StorageClient) ReadSourceMapFileFromS3(projectId int, version *string, fileName string) ([]byte, error) {
	output, err := s.S3Client.GetObject(context.TODO(), &s3.GetObjectInput{Bucket: pointy.String(S3SourceMapBucketName),
		Key: s.sourceMapBucketKey(projectId, version, fileName)})
	if err != nil {
		return nil, errors.Wrap(err, "error getting object from s3")
	}
	buf := new(bytes.Buffer)
	_, err = buf.ReadFrom(output.Body)
	if err != nil {
		return nil, errors.Wrap(err, "error reading from s3 buffer")
	}
	return buf.Bytes(), nil
}

func (s *StorageClient) GetDirectDownloadURL(projectId int, sessionId int, payloadType PayloadType, chunkId *int) (*string, error) {
	if s.URLSigner == nil {
		return nil, nil
	}

	key := s.bucketKey(sessionId, projectId, payloadType)
	var unsignedURL string
	if chunkId != nil {
		unsignedURL = fmt.Sprintf("https://%s/%s-%04d", CloudfrontDomain, *key, *chunkId)
	} else {
		unsignedURL = fmt.Sprintf("https://%s/%s", CloudfrontDomain, *key)
	}
	signedURL, err := s.URLSigner.Sign(unsignedURL, time.Now().Add(5*time.Minute))
	if err != nil {
		return nil, errors.Wrap(err, "error signing URL")
	}

	return &signedURL, nil
}

<<<<<<< HEAD
func (s *StorageClient) UploadAsset(uuid string, contentLength int64, contentType string, reader io.Reader) error {
	_, err := s.S3ClientEast2.PutObject(context.TODO(), &s3.PutObjectInput{
		Bucket:        pointy.String(S3ResourcesBucketName),
		Key:           pointy.String(uuid),
		Body:          reader,
		ContentLength: contentLength,
		Metadata: map[string]string{
			"Content-Type": contentType,
		},
	}, s3.WithAPIOptions(
		v4.SwapComputePayloadSHA256ForUnsignedPayloadMiddleware,
	))
	if err != nil {
		return errors.Wrap(err, "error calling PutObject")
	}
	return nil
}

func (s *StorageClient) GetAssetURL(projectId string, hashVal string) (string, error) {
	input := s3.GetObjectInput{
		Bucket: &S3ResourcesBucketName,
		Key:    pointy.String(projectId + "/" + hashVal),
	}

	resp, err := s.S3PresignClient.PresignGetObject(context.TODO(), &input)
	if err != nil {
		return "", errors.Wrap(err, "error signing s3 asset URL")
	}

	return resp.URL, nil
=======
func (s *StorageClient) GetSourcemapFilesFromS3(projectId int, version *string) ([]s3Types.Object, error) {
	if version == nil || len(*version) == 0 {
		// If no version is specified we put files in an "unversioned" directory.
		version = pointy.String("unversioned")
	}

	output, err := s.S3Client.ListObjectsV2(context.TODO(), &s3.ListObjectsV2Input{
		Bucket: pointy.String(S3SourceMapBucketName),
		Prefix: pointy.String(fmt.Sprintf("%d/%s/", projectId, *version)),
	})

	if err != nil {
		return nil, errors.Wrap(err, "error getting sourcemaps from s3")
	}

	return output.Contents, nil
}

func (s *StorageClient) GetSourcemapVersionsFromS3(projectId int) ([]s3Types.CommonPrefix, error) {
	output, err := s.S3Client.ListObjectsV2(context.TODO(), &s3.ListObjectsV2Input{
		Bucket:    pointy.String(S3SourceMapBucketName),
		Prefix:    pointy.String(fmt.Sprintf("%d/", projectId)),
		Delimiter: pointy.String("/"),
	})

	if err != nil {
		return nil, errors.Wrap(err, "error getting sourcemap app versions from s3")
	}

	return output.CommonPrefixes, nil
>>>>>>> 02d41de2
}<|MERGE_RESOLUTION|>--- conflicted
+++ resolved
@@ -441,7 +441,6 @@
 	return &signedURL, nil
 }
 
-<<<<<<< HEAD
 func (s *StorageClient) UploadAsset(uuid string, contentLength int64, contentType string, reader io.Reader) error {
 	_, err := s.S3ClientEast2.PutObject(context.TODO(), &s3.PutObjectInput{
 		Bucket:        pointy.String(S3ResourcesBucketName),
@@ -472,7 +471,8 @@
 	}
 
 	return resp.URL, nil
-=======
+}
+
 func (s *StorageClient) GetSourcemapFilesFromS3(projectId int, version *string) ([]s3Types.Object, error) {
 	if version == nil || len(*version) == 0 {
 		// If no version is specified we put files in an "unversioned" directory.
@@ -503,5 +503,4 @@
 	}
 
 	return output.CommonPrefixes, nil
->>>>>>> 02d41de2
 }