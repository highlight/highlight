package kafka_queue

import (
	customModels "github.com/highlight-run/highlight/backend/public-graph/graph/model"
	"github.com/segmentio/kafka-go"
	"time"
)

type PayloadType = int

const (
<<<<<<< HEAD
	PushPayload          PayloadType = 0
	InitializeSession    PayloadType = 1
	IdentifySession      PayloadType = 2
	AddSessionProperties PayloadType = 4
	PushBackendPayload   PayloadType = 5
	PushMetrics          PayloadType = 6
	MarkBackendSetup     PayloadType = 7
=======
	PushPayload          PayloadType = iota
	InitializeSession    PayloadType = iota
	IdentifySession      PayloadType = iota
	AddTrackProperties   PayloadType = iota
	AddSessionProperties PayloadType = iota
	PushBackendPayload   PayloadType = iota
	PushMetrics          PayloadType = iota
	MarkBackendSetup     PayloadType = iota
	AddSessionFeedback   PayloadType = iota
>>>>>>> 3d806663
)

type PushPayloadArgs struct {
	SessionSecureID    string
	Events             customModels.ReplayEventsInput
	Messages           string
	Resources          string
	Errors             []*customModels.ErrorObjectInput
	IsBeacon           *bool
	HasSessionUnloaded *bool
	HighlightLogs      *string
	PayloadID          *int
}

type InitializeSessionArgs struct {
	SessionSecureID                string
	ProjectVerboseID               string
	EnableStrictPrivacy            bool
	EnableRecordingNetworkContents bool
	ClientVersion                  string
	FirstloadVersion               string
	ClientConfig                   string
	Environment                    string
	AppVersion                     *string
	Fingerprint                    string
	UserAgent                      string
	AcceptLanguage                 string
	IP                             string
	ClientID                       string
}

type IdentifySessionArgs struct {
	SessionSecureID string
	UserIdentifier  string
	UserObject      interface{}
}
type AddSessionPropertiesArgs struct {
	SessionSecureID  string
	PropertiesObject interface{}
}
type PushBackendPayloadArgs struct {
	SessionSecureID string
	Errors          []*customModels.BackendErrorObjectInput
}

type PushMetricsArgs struct {
	SecureID  string
	SessionID int
	ProjectID int
	Metrics   []*customModels.MetricInput
}

type MarkBackendSetupArgs struct {
	SecureID  string
	ProjectID int
}

type AddSessionFeedbackArgs struct {
	SecureID  string
	UserName  *string
	UserEmail *string
	Verbatim  string
	Timestamp time.Time
}

type Message struct {
	Type                 PayloadType
	Failures             int
	MaxRetries           int
	KafkaMessage         *kafka.Message
	PushPayload          *PushPayloadArgs
	InitializeSession    *InitializeSessionArgs
	IdentifySession      *IdentifySessionArgs
	AddSessionProperties *AddSessionPropertiesArgs
	PushBackendPayload   *PushBackendPayloadArgs
	PushMetrics          *PushMetricsArgs
	MarkBackendSetup     *MarkBackendSetupArgs
	AddSessionFeedback   *AddSessionFeedbackArgs
}

type PartitionMessage struct {
	Message   *Message
	Partition int32
}<|MERGE_RESOLUTION|>--- conflicted
+++ resolved
@@ -1,15 +1,15 @@
 package kafka_queue
 
 import (
+	"time"
+
 	customModels "github.com/highlight-run/highlight/backend/public-graph/graph/model"
 	"github.com/segmentio/kafka-go"
-	"time"
 )
 
 type PayloadType = int
 
 const (
-<<<<<<< HEAD
 	PushPayload          PayloadType = 0
 	InitializeSession    PayloadType = 1
 	IdentifySession      PayloadType = 2
@@ -17,17 +17,7 @@
 	PushBackendPayload   PayloadType = 5
 	PushMetrics          PayloadType = 6
 	MarkBackendSetup     PayloadType = 7
-=======
-	PushPayload          PayloadType = iota
-	InitializeSession    PayloadType = iota
-	IdentifySession      PayloadType = iota
-	AddTrackProperties   PayloadType = iota
-	AddSessionProperties PayloadType = iota
-	PushBackendPayload   PayloadType = iota
-	PushMetrics          PayloadType = iota
-	MarkBackendSetup     PayloadType = iota
-	AddSessionFeedback   PayloadType = iota
->>>>>>> 3d806663
+	AddSessionFeedback   PayloadType = 8
 )
 
 type PushPayloadArgs struct {
