--- conflicted
+++ resolved
@@ -450,7 +450,6 @@
 	return value
 }
 
-<<<<<<< HEAD
 func unquote(s string) string {
 	if strings.HasPrefix(s, "'") && strings.HasSuffix(s, "'") {
 		s = strings.Trim(s, "'")
@@ -465,7 +464,8 @@
 	}
 
 	return unquotedString
-=======
+}
+
 var suffixToNumeric = map[string]int64{
 	"h":  1e9 * 60 * 60,
 	"m":  1e9 * 60,
@@ -496,5 +496,4 @@
 	}
 
 	return strconv.FormatInt(num*nanoMultiplier, 10)
->>>>>>> 4433a5ea
 }