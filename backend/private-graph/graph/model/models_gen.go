--- conflicted
+++ resolved
@@ -447,13 +447,8 @@
 
 type VercelProjectMappingInput struct {
 	VercelProjectID string  `json:"vercel_project_id"`
-<<<<<<< HEAD
-	ProjectID       int     `json:"project_id"`
 	NewProjectName  *string `json:"new_project_name"`
-=======
-	NewProjectName  *string `json:"new_project_name"`
-	ProjectID       int     `json:"project_id"`
->>>>>>> b36b9f6b
+	ProjectID       *int    `json:"project_id"`
 }
 
 type DashboardChartType string
