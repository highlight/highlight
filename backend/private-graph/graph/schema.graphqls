# MAIN GRAPH

scalar Any
scalar Time
scalar Int64

type Field {
    id: ID!
    name: String!
    value: String!
    type: String
}

type Session {
    id: ID!
    user_id: ID!
    fingerprint: Int
    os_name: String!
    os_version: String!
    browser_name: String!
    browser_version: String!
    city: String!
    state: String!
    postal: String!
    environment: String
    language: String!
    identifier: String!
    created_at: Time
    length: Int
    active_length: Int
    user_object: Any
    fields: [Field]
    viewed: Boolean
    starred: Boolean
    processed: Boolean
    first_time: Boolean
    field_group: String
    enable_strict_privacy: Boolean
    object_storage_enabled: Boolean
    payload_size: Int64
    within_billing_quota: Boolean
}

type BillingDetails {
    plan: Plan!
    meter: Int64!
    sessionsOutOfQuota: Int64!
}

type Plan {
    type: PlanType!
    quota: Int!
}

enum PlanType {
    Free
    Basic
    Startup
    Enterprise
}

type RecordingSettings {
    id: ID!
    organization_id: ID!
    details: String!
}

type Organization {
    id: ID!
    verbose_id: String!
    name: String!
    billing_email: String
    trial_end_date: Time
    slack_webhook_channel: String
    slack_channels: String
}

type Segment {
    id: ID!
    name: String!
    params: SearchParams!
    organization_id: ID!
}

type ErrorSegment {
    id: ID!
    name: String!
    params: ErrorSearchParams!
    organization_id: ID!
}

type ErrorObject {
    id: ID!
    organization_id: Int!
    session_id: Int!
    error_group_id: Int!
    event: [String]!
    type: String!
    url: String!
    source: String
    line_number: Int
    column_number: Int
    trace: [Any]
    timestamp: Time
    payload: String
}

type ErrorField {
    organization_id: Int
    name: String!
    value: String!
}

type ErrorGroup {
    id: ID!
    organization_id: Int!
    type: String!
    event: [String]!
    trace: [ErrorTrace]!
    metadata_log: [ErrorMetadata]!
    field_group: [ErrorField]
    resolved: Boolean
}

type ErrorMetadata {
    error_id: Int!
    session_id: Int!
    environment: String
    timestamp: Time!
    os: String
    browser: String
    visited_url: String
}

type ErrorTrace {
    file_name: String
    line_number: Int
    function_name: String
    column_number: Int
}

type ReferrerTablePayload {
    host: String!
    count: Int!
    percent: Float!
}

type TopUsersPayload {
    id: ID!
    identifier: String!
    total_active_time: Int!
    active_time_percentage: Float!
}

type NewUsersCount {
    count: Int64!
}

type AverageSessionLength {
    length: Float!
}

type UserFingerprintCount {
    count: Int64!
}

# NOTE: for SearchParams, if you make a change and want it to be reflected in both Segments and the default search UI,
# edit both Foo and FooInput
input SearchParamsInput {
    user_properties: [UserPropertyInput]
    excluded_properties: [UserPropertyInput]
    track_properties: [UserPropertyInput]
    excluded_track_properties: [UserPropertyInput]
    date_range: DateRangeInput
    length_range: LengthRangeInput
    os: String
    browser: String
    device_id: String
    visited_url: String
    referrer: String
    identified: Boolean
    hide_viewed: Boolean
    first_time: Boolean
}

type SearchParams {
    user_properties: [UserProperty]
    excluded_properties: [UserProperty]
    track_properties: [UserProperty]
    date_range: DateRange
    length_range: LengthRange
    os: String
    browser: String
    visited_url: String
    referrer: String
    identified: Boolean
    hide_viewed: Boolean
    first_time: Boolean
}

input ErrorSearchParamsInput {
    date_range: DateRangeInput
    os: String
    browser: String
    visited_url: String
    hide_resolved: Boolean
    event: String
}

type ErrorSearchParams {
    date_range: DateRange
    os: String
    browser: String
    visited_url: String
    hide_resolved: Boolean
    event: String
}

type DateRange {
    start_date: Time
    end_date: Time
}

input DateRangeInput {
    start_date: Time
    end_date: Time
}

type LengthRange {
    min: Int
    max: Int
}

input LengthRangeInput {
    min: Int
    max: Int
}

type UserProperty {
    id: ID!
    name: String!
    value: String!
}

input UserPropertyInput {
    id: ID
    name: String!
    value: String!
}

type User {
    id: ID!
}

type Admin {
    id: ID!
    name: String!
    email: String!
    photo_url: String
}

# A subset of Admin. This type will contain fields that are allowed to be exposed to other users.
type SanitizedAdmin {
    id: ID!
    name: String
    email: String!
    photo_url: String
}

input SanitizedAdminInput {
    id: ID!
    name: String
    email: String!
}

type SessionResults {
    sessions: [Session!]!
    totalCount: Int64!
}

type ErrorResults {
    error_groups: [ErrorGroup!]!
    totalCount: Int64!
}

type SessionComment {
    id: ID!
    timestamp: Int!
    created_at: Time!
    updated_at: Time!
    session_id: Int!
    author: SanitizedAdmin!
    text: String!
    x_coordinate: Float!
    y_coordinate: Float!
}

type ErrorComment {
    id: ID!
    created_at: Time!
    error_id: Int!
    updated_at: Time!
    author: SanitizedAdmin!
    text: String!
}

enum SessionLifecycle {
    All
    Live
    Completed
}

type DailySessionCount {
    organization_id: ID!
    date: Time!
    count: Int64!
}

type DailyErrorCount {
    organization_id: ID!
    date: Time!
    count: Int64!
}

type SanitizedSlackChannel {
    webhook_channel: String
    webhook_channel_id: String
}

input SanitizedSlackChannelInput {
    webhook_channel_name: String
    webhook_channel_id: String
}

type ErrorAlert {
    id: ID!
    ChannelsToNotify: [SanitizedSlackChannel]!
    ExcludedEnvironments: [String]!
    CountThreshold: Int!
    ThresholdWindow: Int
}

type TrackProperty {
    id: ID!
    name: String!
    value: String!
}

input TrackPropertyInput {
<<<<<<< HEAD
    id: ID!
=======
    id: ID
>>>>>>> 7dafbb4b
    name: String!
    value: String!
}

type SessionAlert {
    id: ID!
    ChannelsToNotify: [SanitizedSlackChannel]!
    ExcludedEnvironments: [String]!
    CountThreshold: Int!
    TrackProperties: [TrackProperty]!
    UserProperties: [UserProperty]!
}

type Query {
    session(id: ID!): Session
    events(session_id: ID!): [Any]
    error_groups(
        organization_id: ID!
        count: Int!
        params: ErrorSearchParamsInput
    ): ErrorResults
    error_group(id: ID!): ErrorGroup
    messages(session_id: ID!): [Any]
    errors(session_id: ID!): [ErrorObject]
    resources(session_id: ID!): [Any]
    session_comments(session_id: ID!): [SessionComment]!
    session_comments_for_admin: [SessionComment]!
    error_comments(error_group_id: ID!): [ErrorComment]!
    error_comments_for_admin: [ErrorComment]!
    admins(organization_id: ID!): [Admin]
    isIntegrated(organization_id: ID!): Boolean
    unprocessedSessionsCount(organization_id: ID!): Int64
    adminHasCreatedComment(admin_id: ID!): Boolean
    organizationHasViewedASession(organization_id: ID!): Session
    dailySessionsCount(
        organization_id: ID!
        date_range: DateRangeInput!
    ): [DailySessionCount]!
    dailyErrorsCount(
        organization_id: ID!
        date_range: DateRangeInput!
    ): [DailyErrorCount]!
    referrers(
        organization_id: ID!
        lookBackPeriod: Int!
    ): [ReferrerTablePayload]!
    newUsersCount(organization_id: ID!, lookBackPeriod: Int!): NewUsersCount
    topUsers(organization_id: ID!, lookBackPeriod: Int!): [TopUsersPayload]!
    averageSessionLength(
        organization_id: ID!
        lookBackPeriod: Int!
    ): AverageSessionLength
    userFingerprintCount(
        organization_id: ID!
        lookBackPeriod: Int!
    ): UserFingerprintCount
    sessions(
        organization_id: ID!
        count: Int!
        lifecycle: SessionLifecycle!
        starred: Boolean!
        params: SearchParamsInput
    ): SessionResults!
    billingDetails(organization_id: ID!): BillingDetails!
    # gets all the organizations of a user
    field_suggestion(
        organization_id: ID!
        name: String!
        query: String!
    ): [Field]
    property_suggestion(
        organization_id: ID!
        query: String!
        type: String!
    ): [Field]
    error_field_suggestion(
        organization_id: ID!
        name: String!
        query: String!
    ): [ErrorField]
    organizations: [Organization]
    error_alert(organization_id: ID!): ErrorAlert
    new_user_alert(organization_id: ID!): SessionAlert
    track_properties_alert(organization_id: ID!): SessionAlert
    user_properties_alert(organization_id: ID!): SessionAlert
    organizationSuggestion(query: String!): [Organization]
    environment_suggestion(query: String!, organization_id: ID!): [Field]
    slack_channel_suggestion(organization_id: ID!): [SanitizedSlackChannel]
    organization(id: ID!): Organization
    admin: Admin
    segments(organization_id: ID!): [Segment]
    error_segments(organization_id: ID!): [ErrorSegment]
    recording_settings(organization_id: ID!): RecordingSettings
}

type Mutation {
    createOrganization(name: String!): Organization
    editOrganization(id: ID!, name: String, billing_email: String): Organization
    markSessionAsViewed(id: ID!, viewed: Boolean): Session
    markSessionAsStarred(id: ID!, starred: Boolean): Session
    markErrorGroupAsResolved(id: ID!, resolved: Boolean): ErrorGroup
    deleteOrganization(id: ID!): Boolean
    sendAdminInvite(
        organization_id: ID!
        email: String!
        base_url: String!
    ): String
    addAdminToOrganization(organization_id: ID!, invite_id: String!): ID
    addSlackIntegrationToWorkspace(
        organization_id: ID!
        code: String!
        redirect_path: String!
    ): Boolean
    createSegment(
        organization_id: ID!
        name: String!
        params: SearchParamsInput!
    ): Segment
    emailSignup(email: String!): String!
    editSegment(
        id: ID!
        organization_id: ID!
        params: SearchParamsInput!
    ): Boolean
    deleteSegment(segment_id: ID!): Boolean
    createErrorSegment(
        organization_id: ID!
        name: String!
        params: ErrorSearchParamsInput!
    ): ErrorSegment
    editErrorSegment(
        id: ID!
        organization_id: ID!
        params: ErrorSearchParamsInput!
    ): Boolean
    deleteErrorSegment(segment_id: ID!): Boolean
    editRecordingSettings(
        organization_id: ID!
        details: String
    ): RecordingSettings
    # If this endpoint returns a checkout_id, we initiate a stripe checkout.
    # Otherwise, we simply update the subscription.
    createOrUpdateSubscription(
        organization_id: ID!
        plan_type: PlanType!
    ): String
    createSessionComment(
        organization_id: ID!
        admin_id: ID!
        session_id: ID!
        session_timestamp: Int!
        text: String!
        text_for_email: String!
        x_coordinate: Float!
        y_coordinate: Float!
        tagged_admins: [SanitizedAdminInput]!
        session_url: String!
        time: Float!
        author_name: String!
        session_image: String
    ): SessionComment
    deleteSessionComment(id: ID!): Boolean
    createErrorComment(
        organization_id: ID!
        admin_id: ID!
        error_group_id: ID!
        text: String!
        text_for_email: String!
        tagged_admins: [SanitizedAdminInput]!
        error_url: String!
        author_name: String!
    ): ErrorComment
    deleteErrorComment(id: ID!): Boolean
    updateErrorAlert(
        organization_id: ID!
        error_alert_id: ID!
        count_threshold: Int!
        threshold_window: Int!
        slack_channels: [SanitizedSlackChannelInput]!
        environments: [String]!
    ): ErrorAlert
    updateNewUserAlert(
        organization_id: ID!
        session_alert_id: ID!
        count_threshold: Int!
        slack_channels: [SanitizedSlackChannelInput]!
        environments: [String]!
    ): SessionAlert
    updateTrackPropertiesAlert(
        organization_id: ID!
        session_alert_id: ID!
        slack_channels: [SanitizedSlackChannelInput]!
        environments: [String]!
        track_properties: [TrackPropertyInput]!
    ): SessionAlert
    updateUserPropertiesAlert(
        organization_id: ID!
        session_alert_id: ID!
        slack_channels: [SanitizedSlackChannelInput]!
        environments: [String]!
        user_properties: [UserPropertyInput]!
    ): SessionAlert
}<|MERGE_RESOLUTION|>--- conflicted
+++ resolved
@@ -347,11 +347,7 @@
 }
 
 input TrackPropertyInput {
-<<<<<<< HEAD
-    id: ID!
-=======
     id: ID
->>>>>>> 7dafbb4b
     name: String!
     value: String!
 }
