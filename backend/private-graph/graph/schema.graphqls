--- conflicted
+++ resolved
@@ -506,15 +506,6 @@
         query: String!
     ): [ErrorField]
     projects: [Project]
-<<<<<<< HEAD
-    workspaces: [Workspace!]
-    error_alert(project_id: ID!): ErrorAlert
-    session_feedback_alert(project_id: ID!): SessionAlert
-    rage_click_alert(project_id: ID!): SessionAlert
-    new_user_alert(project_id: ID!): SessionAlert
-    track_properties_alert(project_id: ID!): SessionAlert
-    user_properties_alert(project_id: ID!): SessionAlert
-=======
     workspaces: [Workspace]
     error_alerts(project_id: ID!): [ErrorAlert]!
     session_feedback_alerts(project_id: ID!): [SessionAlert]!
@@ -522,7 +513,7 @@
     track_properties_alerts(project_id: ID!): [SessionAlert]!
     user_properties_alerts(project_id: ID!): [SessionAlert]!
     new_session_alerts(project_id: ID!): [SessionAlert]!
->>>>>>> af0bc0dc
+    rage_click_alerts(project_id: ID!): [SessionAlert]!
     projectSuggestion(query: String!): [Project]
     environment_suggestion(project_id: ID!): [Field]
     app_version_suggestion(project_id: ID!): [String]!
@@ -626,6 +617,14 @@
         code: String!
         redirect_path: String!
     ): Boolean!
+    createRageClickAlert(
+        project_id: ID!
+        name: String!
+        count_threshold: Int!
+        threshold_window: Int!
+        slack_channels: [SanitizedSlackChannelInput]!
+        environments: [String]!
+    ): SessionAlert
     createErrorAlert(
         project_id: ID!
         name: String!
