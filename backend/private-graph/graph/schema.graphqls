# MAIN GRAPH

scalar Any
scalar Timestamp
scalar Int64
scalar StringArray

type Field {
	id: Int64!
	name: String!
	value: String!
	type: String
}

type Session {
	id: ID!
	secure_id: String!
	client_id: String!
	fingerprint: Int
	os_name: String!
	os_version: String!
	browser_name: String!
	browser_version: String!
	city: String!
	state: String!
	country: String!
	postal: String!
	environment: String
	app_version: String
	client_version: String
	firstload_version: String
	client_config: String
	language: String!
	identifier: String!
	identified: Boolean!
	created_at: Timestamp!
	payload_updated_at: Timestamp!
	length: Int
	active_length: Int
	user_object: Any
	user_properties: String
	fields: [Field]
	viewed: Boolean
	starred: Boolean
	processed: Boolean
	excluded: Boolean
	has_rage_clicks: Boolean
	has_errors: Boolean
	first_time: Boolean
	field_group: String
	enable_strict_privacy: Boolean
	enable_recording_network_contents: Boolean
	object_storage_enabled: Boolean
	payload_size: Int64
	within_billing_quota: Boolean
	is_public: Boolean
	event_counts: String
	direct_download_url: String
	resources_url: String
	messages_url: String
	deviceMemory: Int
	last_user_interaction_time: Timestamp!
	chunked: Boolean
}

type SessionInterval {
	session_secure_id: String!
	start_time: Timestamp!
	end_time: Timestamp!
	duration: Int!
	active: Boolean!
}

type TimelineIndicatorEvent {
	session_secure_id: String!
	timestamp: Float!
	sid: Float!
	data: Any
	type: Int!
}

type RageClickEvent {
	id: ID!
	project_id: ID!
	session_secure_id: String!
	start_timestamp: Timestamp!
	end_timestamp: Timestamp!
	total_clicks: Int!
}

type RageClickEventForProject {
	identifier: String!
	session_secure_id: String!
	total_clicks: Int!
	user_properties: String!
}

type BillingDetails {
	plan: Plan!
	meter: Int64!
	membersMeter: Int64!
	sessionsOutOfQuota: Int64!
}

type Invoice {
	amountDue: Int64
	amountPaid: Int64
	attemptCount: Int64
	date: Timestamp
	url: String
	status: String
}

type SubscriptionDetails {
	baseAmount: Int64!
	discountPercent: Float!
	discountAmount: Int64!
	lastInvoice: Invoice
}

type Plan {
	type: PlanType!
	interval: SubscriptionInterval!
	quota: Int!
	membersLimit: Int
}

type DiscordChannel {
	id: String!
	name: String!
}

enum PlanType {
	Free
	Basic
	Startup
	Enterprise
}

enum SubscriptionInterval {
	Monthly
	Annual
}

enum OpenSearchCalendarInterval {
	minute
	hour
	day
	week
	month
	quarter
	year
}

type EnhancedUserDetailsResult {
	id: ID
	name: String
	avatar: String
	bio: String
	socials: [SocialLink]
	email: String
}

type LinearTeam {
	team_id: String!
	name: String!
	key: String!
}

type VercelEnv {
	id: String!
	key: String!
	configurationId: String!
}

type VercelProject {
	id: String!
	name: String!
	env: [VercelEnv!]!
}

type ClickUpSpace {
	id: String!
	name: String!
}

type ClickUpTeam {
	id: String!
	name: String!
	spaces: [ClickUpSpace!]!
}

type ClickUpFolder {
	id: String!
	name: String!
	lists: [ClickUpList!]!
}

type ClickUpList {
	id: String!
	name: String!
}

type ClickUpTask {
	id: String!
	name: String!
}

type SocialLink {
	type: SocialType!
	link: String
}

enum SocialType {
	Github
	LinkedIn
	Twitter
	Facebook
	Site
}

enum IntegrationType {
	Slack
	Linear
	Zapier
	Front
	Vercel
	Discord
	ClickUp
}

enum ErrorState {
	OPEN
	RESOLVED
	IGNORED
}

enum SourceMappingErrorCode {
	File_Name_Missing_From_Source_Path
	Error_Parsing_Stack_Trace_File_Url
	Missing_Source_Map_File_In_S3
	Minified_File_Missing_In_S3_And_URL
	Sourcemap_File_Missing_In_S3_And_URL
	Minified_File_Larger
	Source_Map_File_Larger
	Invalid_SourceMapURL
	Sourcemap_Library_Couldnt_Parse
	Sourcemap_Library_Couldnt_Retrieve_Source
}

enum AdminRole {
	ADMIN
	MEMBER
}

enum SessionCommentType {
	Admin
	FEEDBACK
}

enum SessionAlertType {
	ERROR_ALERT
	NEW_USER_ALERT
	TRACK_PROPERTIES_ALERT
	USER_PROPERTIES_ALERT
	SESSION_FEEDBACK_ALERT
	RAGE_CLICK_ALERT
	NEW_SESSION_ALERT
}

type Project {
	id: ID!
	verbose_id: String!
	name: String!
	billing_email: String
	secret: String
	workspace_id: ID!
	excluded_users: StringArray
	error_json_paths: StringArray
	rage_click_window_seconds: Int
	rage_click_radius_pixels: Int
	rage_click_count: Int
	backend_domains: StringArray
}

type Account {
	id: ID!
	name: String!
	session_count_cur: Int!
	view_count_cur: Int!
	session_count_prev: Int!
	view_count_prev: Int!
	session_count_prev_prev: Int!
	session_limit: Int!
	paid_prev: Int!
	paid_prev_prev: Int!
	email: String!
	subscription_start: Timestamp
	plan_tier: String!
	unlimited_members: Boolean!
	stripe_customer_id: String!
	member_count: Int!
	member_limit: Int
}

type AccountDetailsMember {
	id: ID!
	name: String!
	email: String!
	last_active: Timestamp
}

type AccountDetails {
	id: ID!
	name: String!
	session_count_per_month: [NamedCount]
	session_count_per_day: [NamedCount]
	stripe_customer_id: String!
	members: [AccountDetailsMember!]!
}

type NamedCount {
	name: String!
	count: Int!
}

type Workspace {
	id: ID!
	name: String!
	slack_webhook_channel: String
	slack_channels: String
	secret: String
	projects: [Project]!
	plan_tier: String!
	unlimited_members: Boolean!
	trial_end_date: Timestamp
	billing_period_end: Timestamp
	next_invoice_date: Timestamp
	allow_meter_overage: Boolean!
	allowed_auto_join_email_origins: String
	eligible_for_trial_extension: Boolean!
	trial_extension_enabled: Boolean!
	clearbit_enabled: Boolean!
}

type Segment {
	id: ID!
	name: String!
	params: SearchParams!
	project_id: ID!
}

type ErrorSegment {
	id: ID!
	name: String!
	params: ErrorSearchParams!
	project_id: ID!
}

type ErrorObject {
	id: ID!
	created_at: Timestamp!
	project_id: Int!
	session_id: Int!
	error_group_id: Int!
	error_group_secure_id: String!
	event: [String]!
	type: String!
	url: String!
	source: String
	lineNumber: Int
	columnNumber: Int
	stack_trace: String!
	structured_stack_trace: [ErrorTrace]!
	timestamp: Timestamp!
	payload: String
	request_id: String
	os: String
	browser: String
	environment: String
	session: Session
}

type ErrorInstance {
	error_object: ErrorObject!
	next_id: ID
	previous_id: ID
}

type ErrorField {
	project_id: Int
	name: String!
	value: String!
}

type ErrorGroup {
	created_at: Timestamp!
	updated_at: Timestamp!
	id: ID!
	secure_id: String!
	project_id: Int!
	type: String!
	event: [String]!
	structured_stack_trace: [ErrorTrace]!
	metadata_log: [ErrorMetadata]!
	mapped_stack_trace: String
	stack_trace: String
	fields: [ErrorField]
	state: ErrorState!
	environments: String
	error_frequency: [Int64!]!
	error_metrics: [ErrorDistributionItem!]!
	is_public: Boolean!
	first_occurrence: Timestamp
	last_occurrence: Timestamp
}

type ErrorMetadata {
	error_id: Int!
	session_id: Int!
	session_secure_id: String!
	environment: String
	timestamp: Timestamp
	os: String
	browser: String
	visited_url: String
	fingerprint: String!
	identifier: String
	user_properties: String
	request_id: String
	payload: String
}

type ErrorTrace {
	fileName: String
	lineNumber: Int
	functionName: String
	columnNumber: Int
	error: String
	sourceMappingErrorMetadata: SourceMappingError
	lineContent: String
	linesBefore: String
	linesAfter: String
}

type SourceMappingError {
	errorCode: SourceMappingErrorCode
	stackTraceFileURL: String
	sourcemapFetchStrategy: String
	sourceMapURL: String
	minifiedFetchStrategy: String
	actualMinifiedFetchedPath: String
	minifiedLineNumber: Int
	minifiedColumnNumber: Int
	actualSourcemapFetchedPath: String
	sourcemapFileSize: Int
	minifiedFileSize: Int
	mappedLineNumber: Int
	mappedColumnNumber: Int
}

type S3File {
	key: String
}

type ReferrerTablePayload {
	host: String!
	count: Int!
	percent: Float!
}

type TopUsersPayload {
	id: ID!
	identifier: String!
	total_active_time: Int!
	active_time_percentage: Float!
	user_properties: String!
}

type NewUsersCount {
	count: Int64!
}

type AverageSessionLength {
	length: Float!
}

type UserFingerprintCount {
	count: Int64!
}

# NOTE: for SearchParams, if you make a change and want it to be reflected in both Segments and the default search UI,
# edit both Foo and FooInput
input SearchParamsInput {
	user_properties: [UserPropertyInput!]
	excluded_properties: [UserPropertyInput!]
	track_properties: [UserPropertyInput!]
	excluded_track_properties: [UserPropertyInput!]
	environments: [String]
	app_versions: [String]
	date_range: DateRangeInput
	length_range: LengthRangeInput
	os: String
	browser: String
	device_id: String
	visited_url: String
	referrer: String
	identified: Boolean
	hide_viewed: Boolean
	first_time: Boolean
	show_live_sessions: Boolean
	query: String
}

input DashboardParamsInput {
	date_range: DateRangeInput
	resolution_minutes: Int
	timezone: String
	units: String
	aggregator: MetricAggregator
	filters: [MetricTagFilterInput!]
	groups: [String!]
}

input HistogramParamsInput {
	date_range: DateRangeInput
	buckets: Int
	min_value: Float
	min_percentile: Float
	max_value: Float
	max_percentile: Float
	units: String
	filters: [MetricTagFilterInput!]
}

input ErrorGroupFrequenciesParamsInput {
	date_range: DateRangeRequiredInput!
	resolution_minutes: Int!
}

enum MetricTagFilterOp {
	equals
	contains
}

type MetricTagFilter {
	tag: String!
	op: MetricTagFilterOp!
	value: String!
}

input MetricTagFilterInput {
	tag: String!
	op: MetricTagFilterOp!
	value: String!
}

input DateHistogramBucketSize {
	calendar_interval: OpenSearchCalendarInterval!
	multiple: Int!
}

input DateHistogramOptions {
	bucket_size: DateHistogramBucketSize!
	time_zone: String!
	bounds: DateRangeInput!
}

enum NetworkRequestAttribute {
	method
	initiator_type
	url
	body_size
	response_size
	status
	latency
	request_id
	graphql_operation
}

input NetworkHistogramParamsInput {
	lookback_days: Int
	attribute: NetworkRequestAttribute
}

type SearchParams {
	user_properties: [UserProperty]
	excluded_properties: [UserProperty]
	track_properties: [UserProperty]
	excluded_track_properties: [UserProperty]
	environments: [String]
	app_versions: [String]
	date_range: DateRange
	length_range: LengthRange
	os: String
	browser: String
	visited_url: String
	device_id: String
	referrer: String
	identified: Boolean
	hide_viewed: Boolean
	first_time: Boolean
	show_live_sessions: Boolean
	query: String
}

input AdminAboutYouDetails {
	first_name: String!
	last_name: String!
	user_defined_role: String!
	user_defined_persona: String!
	referral: String!
	phone: String
}

input ErrorSearchParamsInput {
	date_range: DateRangeInput
	os: String
	browser: String
	visited_url: String
	state: ErrorState
	event: String
	type: String
	query: String
}

input SessionAlertInput {
	project_id: ID!
	name: String!
	count_threshold: Int!
	threshold_window: Int!
	slack_channels: [SanitizedSlackChannelInput!]!
	discord_channels: [DiscordChannelInput!]!
	emails: [String!]!
	environments: [String!]!
	disabled: Boolean!
	type: SessionAlertType!
	user_properties: [UserPropertyInput!]!
	exclude_rules: [String!]!
	track_properties: [TrackPropertyInput!]!
}

type ErrorSearchParams {
	date_range: DateRange
	os: String
	browser: String
	visited_url: String
	state: ErrorState
	event: String
	query: String
}

type DateRange {
	start_date: Timestamp
	end_date: Timestamp
}

input DateRangeInput {
	start_date: Timestamp
	end_date: Timestamp
}

input DateRangeRequiredInput {
	start_date: Timestamp!
	end_date: Timestamp!
}

type LengthRange {
	min: Float
	max: Float
}

input LengthRangeInput {
	min: Float
	max: Float
}

type UserProperty {
	id: ID!
	name: String!
	value: String!
}

input UserPropertyInput {
	id: ID!
	name: String!
	value: String!
}

type User {
	id: ID!
}

type Admin {
	id: ID!
	name: String!
	uid: String!
	email: String!
	phone: String
	photo_url: String
	slack_im_channel_id: String
	email_verified: Boolean
	referral: String
	user_defined_role: String
	about_you_details_filled: Boolean
	user_defined_persona: String
}

type WorkspaceAdminRole {
	admin: Admin!
	role: String!
}

# A subset of Admin. This type will contain fields that are allowed to be exposed to other users.
type SanitizedAdmin {
	id: ID!
	name: String
	email: String!
	photo_url: String
}

input SanitizedAdminInput {
	id: ID!
	name: String
	email: String!
}

type SessionsHistogram {
	bucket_times: [Timestamp!]!
	sessions_without_errors: [Int64!]!
	sessions_with_errors: [Int64!]!
	total_sessions: [Int64!]!
}

type ErrorsHistogram {
	bucket_times: [Timestamp!]!
	error_objects: [Int64!]!
}

type SessionResults {
	sessions: [Session!]!
	totalCount: Int64!
}

type ErrorResults {
	error_groups: [ErrorGroup!]!
	totalCount: Int64!
}

# 2 way connector type between highlight objects and external integration objects
# should be used to update information from/to platforms
type ExternalAttachment {
	id: ID!
	integration_type: IntegrationType!

	external_id: String!
	title: String

	# associations to highlight objects
	session_comment_id: Int
	error_comment_id: Int
}

type SessionComment {
	id: ID!
	project_id: ID!
	timestamp: Int
	created_at: Timestamp!
	updated_at: Timestamp!
	session_id: Int!
	session_secure_id: String!
	author: SanitizedAdmin
	text: String!
	x_coordinate: Float
	y_coordinate: Float
	type: SessionCommentType!
	metadata: Any
	tags: [String]!
	attachments: [ExternalAttachment]!
	replies: [CommentReply]!
}

type SlackSyncResponse {
	success: Boolean!
	newChannelsAddedCount: Int!
}

type SessionCommentTag {
	id: ID!
	name: String!
}

input SessionCommentTagInput {
	id: ID
	name: String!
}

type ErrorComment {
	id: ID!
	project_id: ID!
	created_at: Timestamp!
	error_id: Int!
	error_secure_id: String!
	updated_at: Timestamp!
	author: SanitizedAdmin!
	text: String!
	attachments: [ExternalAttachment]!
	replies: [CommentReply]!
}

type CommentReply {
	id: ID!
	created_at: Timestamp!
	updated_at: Timestamp!

	author: SanitizedAdmin!
	text: String!
}

enum SessionLifecycle {
	All
	Live
	Completed
}

type DailySessionCount {
	project_id: ID!
	date: Timestamp!
	count: Int64!
}

type DailyErrorCount {
	project_id: ID!
	date: Timestamp!
	count: Int64!
}

type ErrorDistributionItem {
	error_group_id: String!
	date: Timestamp!
	name: String!
	value: Int64!
}

type Dashboard {
	id: ID!
	project_id: ID!
	layout: String!
	name: String!
	last_admin_to_edit_id: ID!
}

type SanitizedSlackChannel {
	webhook_channel: String
	webhook_channel_id: String
}

input SanitizedSlackChannelInput {
	webhook_channel_name: String
	webhook_channel_id: String
}

input DiscordChannelInput {
	name: String!
	id: String!
}

type ErrorAlert {
	id: ID!
	updated_at: Timestamp!
	Name: String
	ChannelsToNotify: [SanitizedSlackChannel]!
	DiscordChannelsToNotify: [DiscordChannel!]!
	EmailsToNotify: [String]!
	ExcludedEnvironments: [String]!
	CountThreshold: Int!
	ThresholdWindow: Int
	LastAdminToEditID: ID
	Type: String!
	RegexGroups: [String]!
	Frequency: Int!
	DailyFrequency: [Int64]!
	disabled: Boolean!
}

type TrackProperty {
	id: ID!
	name: String!
	value: String!
}

input TrackPropertyInput {
	id: ID
	name: String!
	value: String!
}

type SessionAlert {
	id: ID!
	updated_at: Timestamp!
	Name: String
	ChannelsToNotify: [SanitizedSlackChannel]!
	DiscordChannelsToNotify: [DiscordChannel!]!
	EmailsToNotify: [String]!
	ExcludedEnvironments: [String]!
	CountThreshold: Int!
	TrackProperties: [TrackProperty]!
	UserProperties: [UserProperty]!
	ThresholdWindow: Int
	LastAdminToEditID: ID
	Type: String!
	ExcludeRules: [String]!
	DailyFrequency: [Int64]!
	disabled: Boolean!
}

type WorkspaceInviteLink {
	id: ID!
	invitee_email: String
	invitee_role: String!
	expiration_date: Timestamp!
	secret: String!
}

type SessionPayload {
	events: [Any]!
	errors: [ErrorObject]!
	rage_clicks: [RageClickEvent!]!
	session_comments: [SessionComment]!
	last_user_interaction_time: Timestamp!
}

type Metric {
	name: String!
	value: Float!
}

type DashboardPayload {
	date: String!
	value: Float!
	aggregator: MetricAggregator
	group: String
}

type HistogramBucket {
	bucket: Float!
	range_start: Float!
	range_end: Float!
	count: Int!
}

type HistogramPayload {
	buckets: [HistogramBucket!]!
	min: Float!
	max: Float!
}

type CategoryHistogramBucket {
	category: String!
	count: Int!
}

type CategoryHistogramPayload {
	buckets: [CategoryHistogramBucket!]!
}

enum DashboardChartType {
	Timeline
	TimelineBar
	Histogram
}

enum MetricAggregator {
	Avg
	P50
	P75
	P90
	P95
	P99
	Max
	Count
	Sum
}

input DashboardMetricConfigInput {
	name: String!
	description: String!
	component_type: MetricViewComponentType
	max_good_value: Float
	max_needs_improvement_value: Float
	poor_value: Float
	units: String
	help_article: String
	chart_type: DashboardChartType
	aggregator: MetricAggregator
	min_value: Float
	min_percentile: Float
	max_value: Float
	max_percentile: Float
	filters: [MetricTagFilterInput!]
	groups: [String!]
}

enum MetricViewComponentType {
	KeyPerformanceGauge
	SessionCountChart
	ErrorCountChart
	ReferrersTable
	ActiveUsersTable
	RageClicksTable
	TopRoutesTable
}

type DashboardMetricConfig {
	name: String!
	description: String!
	component_type: MetricViewComponentType
	max_good_value: Float
	max_needs_improvement_value: Float
	poor_value: Float
	units: String
	help_article: String
	chart_type: DashboardChartType
	aggregator: MetricAggregator
	min_value: Float
	min_percentile: Float
	max_value: Float
	max_percentile: Float
	filters: [MetricTagFilter!]
	groups: [String!]
}

type DashboardDefinition {
	id: ID!
	updated_at: Timestamp!
	project_id: ID!
	name: String!
	metrics: [DashboardMetricConfig!]!
	last_admin_to_edit_id: Int
	layout: String
	is_default: Boolean
}

type MetricPreview {
	date: Timestamp!
	value: Float!
}

type MetricMonitor {
	id: ID!
	updated_at: Timestamp!
	name: String!
	channels_to_notify: [SanitizedSlackChannel]!
	discord_channels_to_notify: [DiscordChannel!]!
	emails_to_notify: [String]!
	aggregator: MetricAggregator!
	period_minutes: Int
	metric_to_monitor: String!
	last_admin_to_edit_id: ID!
	threshold: Float!
	units: String
	disabled: Boolean!
	filters: [MetricTagFilter!]
}

type EventChunk {
	session_id: Int!
	chunk_index: Int!
	timestamp: Int64!
}

input VercelProjectMappingInput {
	vercel_project_id: String!
	# `new_project_name` only present if the intentiont to create a brand new project
	new_project_name: String
	project_id: ID
}

input ClickUpProjectMappingInput {
	project_id: ID!
	clickup_space_id: String!
}

type VercelProjectMapping {
	vercel_project_id: String!
	project_id: ID!
}

type ClickUpProjectMapping {
	project_id: ID!
	clickup_space_id: String!
}

type OAuthClient {
	id: String!
	created_at: Timestamp!
	app_name: String!
}

enum EmailOptOutCategory {
	All
	Digests
}

scalar Upload

type Query {
	accounts: [Account]
	account_details(workspace_id: ID!): AccountDetails!
	session(secure_id: String!): Session
	events(session_secure_id: String!): [Any]
	session_intervals(session_secure_id: String!): [SessionInterval!]!
	timeline_indicator_events(
		session_secure_id: String!
	): [TimelineIndicatorEvent!]!
	rage_clicks(session_secure_id: String!): [RageClickEvent!]!
	rageClicksForProject(
		project_id: ID!
		lookBackPeriod: Int!
	): [RageClickEventForProject!]!
	error_groups_opensearch(
		project_id: ID!
		count: Int!
		query: String!
		page: Int
	): ErrorResults!
	errors_histogram(
		project_id: ID!
		query: String!
		histogram_options: DateHistogramOptions!
	): ErrorsHistogram!
	error_group(secure_id: String!): ErrorGroup
	error_object(id: ID!): ErrorObject
	error_instance(
		error_group_secure_id: String!
		error_object_id: ID
	): ErrorInstance
	messages(session_secure_id: String!): [Any]
	enhanced_user_details(session_secure_id: String!): EnhancedUserDetailsResult
	errors(session_secure_id: String!): [ErrorObject]
	resources(session_secure_id: String!): [Any]
	web_vitals(session_secure_id: String!): [Metric!]!
	session_comments(session_secure_id: String!): [SessionComment]!
	session_comment_tags_for_project(project_id: ID!): [SessionCommentTag!]!
	session_comments_for_admin: [SessionComment]!
	session_comments_for_project(project_id: ID!): [SessionComment]!
	isSessionPending(session_secure_id: String!): Boolean
	error_comments(error_group_secure_id: String!): [ErrorComment]!
	error_comments_for_admin: [ErrorComment]!
	error_comments_for_project(project_id: ID!): [ErrorComment]!
	workspace_admins(workspace_id: ID!): [WorkspaceAdminRole!]!
	workspace_admins_by_project_id(project_id: ID!): [WorkspaceAdminRole!]!
	isIntegrated(project_id: ID!): Boolean
	isBackendIntegrated(project_id: ID!): Boolean
	unprocessedSessionsCount(project_id: ID!): Int64
	liveUsersCount(project_id: ID!): Int64
	adminHasCreatedComment(admin_id: ID!): Boolean
	projectHasViewedASession(project_id: ID!): Session
	dailySessionsCount(
		project_id: ID!
		date_range: DateRangeInput!
	): [DailySessionCount]!
	dailyErrorsCount(
		project_id: ID!
		date_range: DateRangeInput!
	): [DailyErrorCount]!
	dailyErrorFrequency(
		project_id: ID!
		error_group_secure_id: String!
		date_offset: Int!
	): [Int64!]!
	errorDistribution(
		project_id: ID!
		error_group_secure_id: String!
		property: String!
	): [ErrorDistributionItem]!
	errorGroupFrequencies(
		project_id: ID!
		error_group_secure_ids: [String!]
		params: ErrorGroupFrequenciesParamsInput!
		metric: String
	): [ErrorDistributionItem]!
	referrers(project_id: ID!, lookBackPeriod: Int!): [ReferrerTablePayload]!
	newUsersCount(project_id: ID!, lookBackPeriod: Int!): NewUsersCount
	topUsers(project_id: ID!, lookBackPeriod: Int!): [TopUsersPayload]!
	averageSessionLength(
		project_id: ID!
		lookBackPeriod: Int!
	): AverageSessionLength
	userFingerprintCount(
		project_id: ID!
		lookBackPeriod: Int!
	): UserFingerprintCount
	sessions_opensearch(
		project_id: ID!
		count: Int!
		query: String!
		sort_desc: Boolean!
		page: Int
	): SessionResults!
	sessions_histogram(
		project_id: ID!
		query: String!
		histogram_options: DateHistogramOptions!
	): SessionsHistogram!
	field_types(project_id: ID!): [Field!]!
	fields_opensearch(
		project_id: ID!
		count: Int!
		field_type: String!
		field_name: String!
		query: String!
	): [String!]!
	error_fields_opensearch(
		project_id: ID!
		count: Int!
		field_type: String!
		field_name: String!
		query: String!
	): [String!]!
	quickFields_opensearch(
		project_id: ID!
		count: Int!
		query: String!
	): [Field]!
	billingDetailsForProject(project_id: ID!): BillingDetails
	billingDetails(workspace_id: ID!): BillingDetails!
	# gets all the projects of a user
	field_suggestion(project_id: ID!, name: String!, query: String!): [Field]
	property_suggestion(project_id: ID!, query: String!, type: String!): [Field]
	error_field_suggestion(
		project_id: ID!
		name: String!
		query: String!
	): [ErrorField]
	projects: [Project]
	workspaces: [Workspace]
	workspaces_count: Int64!
	joinable_workspaces: [Workspace]
	error_alerts(project_id: ID!): [ErrorAlert]!
	session_feedback_alerts(project_id: ID!): [SessionAlert]!
	new_user_alerts(project_id: ID!): [SessionAlert]
	track_properties_alerts(project_id: ID!): [SessionAlert]!
	user_properties_alerts(project_id: ID!): [SessionAlert]!
	new_session_alerts(project_id: ID!): [SessionAlert]!
	rage_click_alerts(project_id: ID!): [SessionAlert]!
	projectSuggestion(query: String!): [Project]!
	workspaceSuggestion(query: String!): [Workspace]!
	environment_suggestion(project_id: ID!): [Field]
	app_version_suggestion(project_id: ID!): [String]!
	identifier_suggestion(project_id: ID!, query: String!): [String!]!
	slack_channel_suggestion(project_id: ID!): [SanitizedSlackChannel!]!
	discord_channel_suggestions(project_id: ID!): [DiscordChannel!]!
	generate_zapier_access_token(project_id: ID!): String!
	is_integrated_with(
		integration_type: IntegrationType!
		project_id: ID!
	): Boolean!
	is_workspace_integrated_with(
		integration_type: IntegrationType!
		workspace_id: ID!
	): Boolean!
	vercel_projects(project_id: ID!): [VercelProject!]!
	vercel_project_mappings(project_id: ID!): [VercelProjectMapping!]!
	clickup_teams(workspace_id: ID!): [ClickUpTeam!]!
	clickup_project_mappings(workspace_id: ID!): [ClickUpProjectMapping!]!
	clickup_folders(project_id: ID!): [ClickUpFolder!]!
	clickup_folderless_lists(project_id: ID!): [ClickUpList!]!
	linear_teams(project_id: ID!): [LinearTeam!]
	project(id: ID!): Project
	workspace(id: ID!): Workspace
	workspace_invite_links(workspace_id: ID!): WorkspaceInviteLink!
	workspace_for_project(project_id: ID!): Workspace
	admin: Admin
	admin_role(workspace_id: ID!): WorkspaceAdminRole
	admin_role_by_project(project_id: ID!): WorkspaceAdminRole
	segments(project_id: ID!): [Segment]
	error_segments(project_id: ID!): [ErrorSegment]
	api_key_to_org_id(api_key: String!): ID
	get_source_map_upload_urls(api_key: String!, paths: [String!]!): [String!]!
	customer_portal_url(workspace_id: ID!): String!
	subscription_details(workspace_id: ID!): SubscriptionDetails!
	dashboard_definitions(project_id: ID!): [DashboardDefinition]!
	suggested_metrics(project_id: ID!, prefix: String!): [String!]!
	metric_tags(project_id: ID!, metric_name: String!): [String!]!
	metric_tag_values(
		project_id: ID!
		metric_name: String!
		tag_name: String!
	): [String!]!
	metrics_timeline(
		project_id: ID!
		metric_name: String!
		params: DashboardParamsInput!
	): [DashboardPayload]!
	metrics_histogram(
		project_id: ID!
		metric_name: String!
		params: HistogramParamsInput!
	): HistogramPayload
	network_histogram(
		project_id: ID!
		params: NetworkHistogramParamsInput!
	): CategoryHistogramPayload
	metric_monitors(project_id: ID!, metric_name: String): [MetricMonitor]!
	event_chunk_url(secure_id: String!, index: Int!): String!
	event_chunks(secure_id: String!): [EventChunk!]!
	sourcemap_files(project_id: ID!, version: String): [S3File!]!
	sourcemap_versions(project_id: ID!): [String!]!
	oauth_client_metadata(client_id: String!): OAuthClient
	email_opt_outs(token: String, admin_id: ID): [EmailOptOutCategory!]!
}

type Mutation {
	updateAdminAboutYouDetails(adminDetails: AdminAboutYouDetails!): Boolean!
	createProject(name: String!, workspace_id: ID!): Project
	createWorkspace(name: String!, promo_code: String): Workspace
	editProject(
		id: ID!
		name: String
		billing_email: String
		excluded_users: StringArray
		error_json_paths: StringArray
		rage_click_window_seconds: Int
		rage_click_radius_pixels: Int
		rage_click_count: Int
		backend_domains: StringArray
	): Project
	editWorkspace(id: ID!, name: String): Workspace
	markSessionAsViewed(secure_id: String!, viewed: Boolean): Session
	markSessionAsStarred(secure_id: String!, starred: Boolean): Session
	updateErrorGroupState(secure_id: String!, state: String!): ErrorGroup
	deleteProject(id: ID!): Boolean
	sendAdminProjectInvite(
		project_id: ID!
		email: String!
		base_url: String!
	): String
	sendAdminWorkspaceInvite(
		workspace_id: ID!
		email: String!
		base_url: String!
		role: String!
	): String
	addAdminToWorkspace(workspace_id: ID!, invite_id: String!): ID
	joinWorkspace(workspace_id: ID!): ID
	updateAllowedEmailOrigins(
		workspace_id: ID!
		allowed_auto_join_email_origins: String!
	): ID
	changeAdminRole(
		workspace_id: ID!
		admin_id: ID!
		new_role: String!
	): Boolean!
	deleteAdminFromProject(project_id: ID!, admin_id: ID!): ID
	deleteAdminFromWorkspace(workspace_id: ID!, admin_id: ID!): ID
	createSegment(
		project_id: ID!
		name: String!
		params: SearchParamsInput!
	): Segment
	emailSignup(email: String!): String!
	editSegment(id: ID!, project_id: ID!, params: SearchParamsInput!): Boolean
	deleteSegment(segment_id: ID!): Boolean
	createErrorSegment(
		project_id: ID!
		name: String!
		params: ErrorSearchParamsInput!
	): ErrorSegment
	editErrorSegment(
		id: ID!
		project_id: ID!
		params: ErrorSearchParamsInput!
	): Boolean
	deleteErrorSegment(segment_id: ID!): Boolean
	# If this endpoint returns a checkout_id, we initiate a stripe checkout.
	# Otherwise, we simply update the subscription.
	createOrUpdateStripeSubscription(
		workspace_id: ID!
		plan_type: PlanType!
		interval: SubscriptionInterval!
	): String
	updateBillingDetails(workspace_id: ID!): Boolean
	createSessionComment(
		project_id: ID!
		session_secure_id: String!
		session_timestamp: Int!
		text: String!
		text_for_email: String!
		x_coordinate: Float!
		y_coordinate: Float!
		tagged_admins: [SanitizedAdminInput]!
		tagged_slack_users: [SanitizedSlackChannelInput]!
		session_url: String!
		time: Float!
		author_name: String!
		session_image: String
		issue_title: String
		issue_description: String
		issue_team_id: String
		integrations: [IntegrationType]!
		tags: [SessionCommentTagInput]!
		additional_context: String
	): SessionComment
	createIssueForSessionComment(
		project_id: ID!
		session_url: String!
		session_comment_id: Int!
		author_name: String!
		text_for_attachment: String!
		time: Float!
		issue_title: String
		issue_description: String
		issue_team_id: String
		integrations: [IntegrationType]!
	): SessionComment
	deleteSessionComment(id: ID!): Boolean
	muteSessionCommentThread(id: ID!, has_muted: Boolean): Boolean
	replyToSessionComment(
		comment_id: ID!
		text: String!
		text_for_email: String!
		sessionURL: String!
		tagged_admins: [SanitizedAdminInput]!
		tagged_slack_users: [SanitizedSlackChannelInput]!
	): CommentReply
	createErrorComment(
		project_id: ID!
		error_group_secure_id: String!
		text: String!
		text_for_email: String!
		tagged_admins: [SanitizedAdminInput]!
		tagged_slack_users: [SanitizedSlackChannelInput]!
		error_url: String!
		author_name: String!
		issue_title: String
		issue_description: String
		issue_team_id: String
		integrations: [IntegrationType]!
	): ErrorComment
	muteErrorCommentThread(id: ID!, has_muted: Boolean): Boolean
	createIssueForErrorComment(
		project_id: ID!
		error_url: String!
		error_comment_id: Int!
		author_name: String!
		text_for_attachment: String!
		issue_title: String
		issue_description: String
		issue_team_id: String
		integrations: [IntegrationType]!
	): ErrorComment
	deleteErrorComment(id: ID!): Boolean
	replyToErrorComment(
		comment_id: ID!
		text: String!
		text_for_email: String!
		errorURL: String!
		tagged_admins: [SanitizedAdminInput]!
		tagged_slack_users: [SanitizedSlackChannelInput]!
	): CommentReply
	addIntegrationToProject(
		integration_type: IntegrationType
		project_id: ID!
		code: String!
	): Boolean!
	removeIntegrationFromProject(
		integration_type: IntegrationType
		project_id: ID!
	): Boolean!
	addIntegrationToWorkspace(
		integration_type: IntegrationType
		workspace_id: ID!
		code: String!
	): Boolean!
	removeIntegrationFromWorkspace(
		integration_type: IntegrationType
		workspace_id: ID!
	): Boolean!
	syncSlackIntegration(project_id: ID!): SlackSyncResponse!
	createDefaultAlerts(
		project_id: ID!
		alert_types: [String!]!
		slack_channels: [SanitizedSlackChannelInput!]!
		emails: [String]!
	): Boolean
	createMetricMonitor(
		project_id: ID!
		name: String!
		aggregator: MetricAggregator!
		periodMinutes: Int
		threshold: Float!
		units: String
		metric_to_monitor: String!
		slack_channels: [SanitizedSlackChannelInput]!
		discord_channels: [DiscordChannelInput!]!
		emails: [String]!
		filters: [MetricTagFilterInput!]
	): MetricMonitor
	updateMetricMonitor(
		metric_monitor_id: ID!
		project_id: ID!
		name: String
		aggregator: MetricAggregator
		periodMinutes: Int
		threshold: Float
		units: String
		metric_to_monitor: String
		slack_channels: [SanitizedSlackChannelInput]
		discord_channels: [DiscordChannelInput!]!
		emails: [String]
		disabled: Boolean
		filters: [MetricTagFilterInput!]
	): MetricMonitor
	createErrorAlert(
		project_id: ID!
		name: String!
		count_threshold: Int!
		threshold_window: Int!
		slack_channels: [SanitizedSlackChannelInput]!
		discord_channels: [DiscordChannelInput!]!
		emails: [String]!
		environments: [String]!
		regex_groups: [String]!
		frequency: Int!
	): ErrorAlert
	updateErrorAlert(
		project_id: ID!
		name: String
		error_alert_id: ID!
		count_threshold: Int
		threshold_window: Int
		slack_channels: [SanitizedSlackChannelInput]
		discord_channels: [DiscordChannelInput!]!
		emails: [String]
		environments: [String]
		regex_groups: [String]
		frequency: Int
		disabled: Boolean
	): ErrorAlert
	deleteErrorAlert(project_id: ID!, error_alert_id: ID!): ErrorAlert
	deleteMetricMonitor(project_id: ID!, metric_monitor_id: ID!): MetricMonitor
	updateSessionAlertIsDisabled(
		id: ID!
		project_id: ID!
		disabled: Boolean!
	): SessionAlert
	updateErrorAlertIsDisabled(
		id: ID!
		project_id: ID!
		disabled: Boolean!
	): ErrorAlert
	updateMetricMonitorIsDisabled(
		id: ID!
		project_id: ID!
		disabled: Boolean!
	): MetricMonitor

	updateSessionAlert(id: ID!, input: SessionAlertInput!): SessionAlert
	createSessionAlert(input: SessionAlertInput!): SessionAlert
	deleteSessionAlert(project_id: ID!, session_alert_id: ID!): SessionAlert
	updateSessionIsPublic(
		session_secure_id: String!
		is_public: Boolean!
	): Session
	updateErrorGroupIsPublic(
		error_group_secure_id: String!
		is_public: Boolean!
	): ErrorGroup
	updateAllowMeterOverage(
		workspace_id: ID!
		allow_meter_overage: Boolean!
	): Workspace
	submitRegistrationForm(
		workspace_id: ID!
		team_size: String!
		role: String!
		use_case: String!
		heard_about: String!
		pun: String
	): Boolean
	requestAccess(project_id: ID!): Boolean
	modifyClearbitIntegration(workspace_id: ID!, enabled: Boolean!): Boolean
	upsertDashboard(
		id: ID
		project_id: ID!
		name: String!
		metrics: [DashboardMetricConfigInput!]!
		layout: String
		is_default: Boolean
	): ID!
	deleteDashboard(id: ID!): Boolean!
	deleteSessions(
		project_id: ID!
		query: String!
		sessionCount: Int!
	): Boolean!
	updateVercelProjectMappings(
		project_id: ID!
		project_mappings: [VercelProjectMappingInput!]!
	): Boolean!
<<<<<<< HEAD
	updateClickUpProjectMappings(
		workspace_id: ID!
		project_mappings: [ClickUpProjectMappingInput!]!
=======
	updateEmailOptOut(
		token: String
		admin_id: ID
		category: EmailOptOutCategory!
		is_opt_out: Boolean!
>>>>>>> e296ba06
	): Boolean!
}

type Subscription {
	session_payload_appended(
		session_secure_id: String!
		initial_events_count: Int!
	): SessionPayload
}<|MERGE_RESOLUTION|>--- conflicted
+++ resolved
@@ -1600,17 +1600,15 @@
 		project_id: ID!
 		project_mappings: [VercelProjectMappingInput!]!
 	): Boolean!
-<<<<<<< HEAD
 	updateClickUpProjectMappings(
 		workspace_id: ID!
 		project_mappings: [ClickUpProjectMappingInput!]!
-=======
+	): Boolean!
 	updateEmailOptOut(
 		token: String
 		admin_id: ID
 		category: EmailOptOutCategory!
 		is_opt_out: Boolean!
->>>>>>> e296ba06
 	): Boolean!
 }
 
