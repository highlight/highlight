# MAIN GRAPH

scalar Any
scalar Timestamp
scalar Int64
scalar UInt64
scalar StringArray
scalar Map

type Field {
	id: Int64!
	name: String!
	value: String!
	type: String
}

enum SessionExcludedReason {
	Initializing
	NoActivity
	NoUserInteractionEvents
	NoTimelineIndicatorEvents
	NoError
	NoUserEvents
	IgnoredUser
	BillingQuotaExceeded
	RetentionPeriodExceeded
}

type Session {
	id: ID!
	secure_id: String!
	client_id: String!
	fingerprint: Int
	os_name: String!
	os_version: String!
	browser_name: String!
	browser_version: String!
	ip: String!
	city: String!
	state: String!
	country: String!
	postal: String!
	environment: String
	app_version: String
	client_version: String
	firstload_version: String
	client_config: String
	language: String!
	identifier: String!
	identified: Boolean!
	created_at: Timestamp!
	payload_updated_at: Timestamp!
	length: Int
	active_length: Int
	user_object: Any
	user_properties: String
	fields: [Field]
	viewed: Boolean
	starred: Boolean
	processed: Boolean
	excluded: Boolean!
	excluded_reason: SessionExcludedReason
	has_rage_clicks: Boolean
	has_errors: Boolean
	first_time: Boolean
	field_group: String
	enable_strict_privacy: Boolean
	enable_recording_network_contents: Boolean
	object_storage_enabled: Boolean
	payload_size: Int64
	within_billing_quota: Boolean
	is_public: Boolean!
	event_counts: String
	direct_download_url: String
	resources_url: String
	web_socket_events_url: String
	timeline_indicators_url: String
	deviceMemory: Int
	last_user_interaction_time: Timestamp!
	chunked: Boolean
}

type SessionInterval {
	session_secure_id: String!
	start_time: Timestamp!
	end_time: Timestamp!
	duration: Int!
	active: Boolean!
}

type TimelineIndicatorEvent {
	session_secure_id: String!
	timestamp: Float!
	sid: Float!
	data: Any
	type: Int!
}

type WebSocketEvent {
	message: String!
	name: String!
	socketId: String!
	type: String!
	timeStamp: Float!
	size: Int!
}

type RageClickEvent {
	id: ID!
	project_id: ID!
	session_secure_id: String!
	start_timestamp: Timestamp!
	end_timestamp: Timestamp!
	total_clicks: Int!
}

type RageClickEventForProject {
	identifier: String!
	session_secure_id: String!
	total_clicks: Int!
	user_properties: String!
}

type BillingDetails {
	plan: Plan!
	meter: Int64!
	membersMeter: Int64!
	errorsMeter: Int64!
	logsMeter: Int64!
	sessionsDailyAverage: Float!
	errorsDailyAverage: Float!
	logsDailyAverage: Float!
	sessionsBillingLimit: Int64
	errorsBillingLimit: Int64
	logsBillingLimit: Int64
}

type Invoice {
	amountDue: Int64
	amountPaid: Int64
	attemptCount: Int64
	date: Timestamp
	url: String
	status: String
}

type SubscriptionDetails {
	baseAmount: Int64!
	discountPercent: Float!
	discountAmount: Int64!
	lastInvoice: Invoice
}

type Plan {
	type: PlanType!
	interval: SubscriptionInterval!
	quota: Int!
	membersLimit: Int
	errorsLimit: Int!
	logsLimit: Int!
}

enum PlanType {
	Free
	Lite
	Basic
	Startup
	Enterprise
	UsageBased
}

enum ProductType {
	Sessions
	Errors
	Logs
}

enum SubscriptionInterval {
	Monthly
	Annual
}

enum RetentionPeriod {
	ThirtyDays
	ThreeMonths
	SixMonths
	TwelveMonths
	TwoYears
}

enum OpenSearchCalendarInterval {
	minute
	hour
	day
	week
	month
	quarter
	year
}

type EnhancedUserDetailsResult {
	id: ID
	name: String
	avatar: String
	bio: String
	socials: [SocialLink]
	email: String
}

type LinearTeam {
	team_id: String!
	name: String!
	key: String!
}

type GitHubRepo {
	repo_id: String!
	name: String!
	key: String!
}

type VercelEnv {
	id: String!
	key: String!
	configurationId: String!
}

type VercelProject {
	id: String!
	name: String!
	env: [VercelEnv!]!
}

type ClickUpSpace {
	id: String!
	name: String!
}

type ClickUpTeam {
	id: String!
	name: String!
	spaces: [ClickUpSpace!]!
}

type HeightWorkspace {
	id: String!
	model: String!
	name: String!
	url: String!
}

type ClickUpFolder {
	id: String!
	name: String!
	lists: [ClickUpList!]!
}

type HeightList {
	id: String!
	name: String!
	type: String!
}
type ClickUpList {
	id: String!
	name: String!
}

type ClickUpTask {
	id: String!
	name: String!
}

type HeightTask {
	id: String!
	name: String!
}

type SocialLink {
	type: SocialType!
	link: String
}

enum SocialType {
	Github
	LinkedIn
	Twitter
	Facebook
	Site
}

enum IntegrationType {
	Slack
	Linear
	Zapier
	Front
	Vercel
	Discord
	ClickUp
	Height
	GitHub
}

enum ErrorState {
	OPEN
	RESOLVED
	IGNORED
}

enum SourceMappingErrorCode {
	File_Name_Missing_From_Source_Path
	Error_Parsing_Stack_Trace_File_Url
	Error_Constructing_Source_Map_URL
	Missing_Source_Map_File_In_S3
	Minified_File_Missing_In_S3_And_URL
	Sourcemap_File_Missing_In_S3_And_URL
	Minified_File_Larger
	Source_Map_File_Larger
	Invalid_SourceMapURL
	Sourcemap_Library_Couldnt_Parse
	Sourcemap_Library_Couldnt_Retrieve_Source
}

enum AdminRole {
	ADMIN
	MEMBER
}

enum SessionCommentType {
	Admin
	FEEDBACK
}

enum SessionAlertType {
	ERROR_ALERT
	NEW_USER_ALERT
	TRACK_PROPERTIES_ALERT
	USER_PROPERTIES_ALERT
	RAGE_CLICK_ALERT
	NEW_SESSION_ALERT
}

enum LogLevel {
	trace
	debug
	info
	warn
	error
	fatal
}

enum LogDirection {
	ASC
	DESC
}

type Project {
	id: ID!
	verbose_id: String!
	name: String!
	billing_email: String
	secret: String
	workspace_id: ID!
	excluded_users: StringArray
	error_filters: StringArray
	error_json_paths: StringArray
	rage_click_window_seconds: Int
	rage_click_radius_pixels: Int
	rage_click_count: Int
	backend_domains: StringArray
	filter_chrome_extension: Boolean
}

type AllProjectSettings {
	id: ID!
	verbose_id: String!
	name: String!
	billing_email: String
	secret: String
	workspace_id: ID!
	excluded_users: StringArray
	error_filters: StringArray
	error_json_paths: StringArray
	rage_click_window_seconds: Int
	rage_click_radius_pixels: Int
	rage_click_count: Int
	backend_domains: StringArray
	filter_chrome_extension: Boolean
	filterSessionsWithoutError: Boolean!
	autoResolveStaleErrorsDayInterval: Int!
}

type AllWorkspaceSettings {
	workspace_id: ID!
	ai_application: Boolean!
	ai_insights: Boolean!
}

type Account {
	id: ID!
	name: String!
	session_count_cur: Int!
	view_count_cur: Int!
	session_count_prev: Int!
	view_count_prev: Int!
	session_count_prev_prev: Int!
	session_limit: Int!
	paid_prev: Int!
	paid_prev_prev: Int!
	email: String!
	subscription_start: Timestamp
	plan_tier: String!
	unlimited_members: Boolean!
	stripe_customer_id: String!
	member_count: Int!
	member_limit: Int
}

type AccountDetailsMember {
	id: ID!
	name: String!
	email: String!
	last_active: Timestamp
}

type AccountDetails {
	id: ID!
	name: String!
	session_count_per_month: [NamedCount]
	session_count_per_day: [NamedCount]
	stripe_customer_id: String!
	members: [AccountDetailsMember!]!
}

type NamedCount {
	name: String!
	count: Int!
}

type Workspace {
	id: ID!
	name: String!
	slack_webhook_channel: String
	slack_channels: String
	secret: String
	projects: [Project]!
	plan_tier: String!
	unlimited_members: Boolean!
	trial_end_date: Timestamp
	billing_period_end: Timestamp
	next_invoice_date: Timestamp
	allow_meter_overage: Boolean!
	allowed_auto_join_email_origins: String
	eligible_for_trial_extension: Boolean!
	trial_extension_enabled: Boolean!
	clearbit_enabled: Boolean!
	retention_period: RetentionPeriod
	errors_retention_period: RetentionPeriod
	sessions_max_cents: Int
	errors_max_cents: Int
	logs_max_cents: Int
}

type Segment {
	id: ID!
	name: String!
	params: SearchParams!
	project_id: ID!
}

type ErrorSegment {
	id: ID!
	name: String!
	params: ErrorSearchParams!
	project_id: ID!
}

type ErrorObject {
	id: ID!
	created_at: Timestamp!
	project_id: Int!
	session_id: Int
	trace_id: String
	span_id: String
	error_tag_id: String
	log_cursor: String
	error_group_id: Int!
	error_group_secure_id: String!
	event: [String]!
	type: String!
	url: String!
	source: String
	lineNumber: Int
	columnNumber: Int
	stack_trace: String!
	structured_stack_trace: [ErrorTrace]!
	timestamp: Timestamp!
	payload: String
	request_id: String
	os: String
	browser: String
	environment: String
	session: Session
	serviceVersion: String
}

type ErrorInstance {
	error_object: ErrorObject!
	next_id: ID
	previous_id: ID
}

type ErrorField {
	project_id: Int
	name: String!
	value: String!
}

type ErrorGroup {
	created_at: Timestamp!
	updated_at: Timestamp!
	id: ID!
	secure_id: String!
	project_id: Int!
	type: String!
	event: [String]!
	structured_stack_trace: [ErrorTrace]!
	metadata_log: [ErrorMetadata]!
	mapped_stack_trace: String
	stack_trace: String
	fields: [ErrorField]
	state: ErrorState!
	snoozed_until: Timestamp
	environments: String
	error_frequency: [Int64!]!
	error_metrics: [ErrorDistributionItem!]!
	is_public: Boolean!
	first_occurrence: Timestamp
	last_occurrence: Timestamp
	viewed: Boolean
	serviceName: String
}

type ErrorMetadata {
	error_id: Int!
	session_id: Int!
	session_secure_id: String!
	environment: String
	timestamp: Timestamp
	os: String
	browser: String
	visited_url: String
	fingerprint: String!
	identifier: String
	user_properties: String
	request_id: String
	payload: String
}

type ErrorTag {
	id: ID!
	created_at: Timestamp!
	title: String
	description: String
}

type MatchedErrorTag {
	id: ID!
	title: String!
	description: String!
	score: Float!
}

type MatchedErrorObject {
	id: ID!
	event: [String]!
	type: String!
	stack_trace: String!
	score: Float!
}

type ErrorTrace {
	fileName: String
	lineNumber: Int
	functionName: String
	columnNumber: Int
	error: String
	sourceMappingErrorMetadata: SourceMappingError
	lineContent: String
	linesBefore: String
	linesAfter: String
}

type SourceMappingError {
	errorCode: SourceMappingErrorCode
	stackTraceFileURL: String
	sourcemapFetchStrategy: String
	sourceMapURL: String
	minifiedFetchStrategy: String
	actualMinifiedFetchedPath: String
	minifiedLineNumber: Int
	minifiedColumnNumber: Int
	actualSourcemapFetchedPath: String
	sourcemapFileSize: Int
	minifiedFileSize: Int
	mappedLineNumber: Int
	mappedColumnNumber: Int
}

type S3File {
	key: String
}

interface Edge {
	cursor: String!
}

type PageInfo {
	hasNextPage: Boolean!
	hasPreviousPage: Boolean!
	startCursor: String!
	endCursor: String!
}

interface Connection {
	pageInfo: PageInfo!
}

type Log {
	timestamp: Timestamp!
	level: LogLevel!
	message: String!
	logAttributes: Map!
	traceID: String
	spanID: String
	secureSessionID: String
	source: String
	serviceName: String
	serviceVersion: String
}

type LogEdge implements Edge {
	cursor: String!
	node: Log!
}

type LogConnection implements Connection {
	edges: [LogEdge!]!
	pageInfo: PageInfo!
}

type Trace {
	timestamp: Timestamp!
	traceID: String!
	spanID: String!
	parentSpanID: String!
	projectID: Int!
	secureSessionID: String!
	traceState: String!
	spanName: String!
	spanKind: String!
	duration: Int!
	serviceName: String!
	serviceVersion: String!
	traceAttributes: Map!
	statusCode: String!
	statusMessage: String!
	events: [TraceEvent]
	links: [TraceLink]
}

type TraceEvent {
	timestamp: Timestamp!
	name: String!
	attributes: Map!
}

type TraceLink {
	traceID: String!
	spanID: String!
	traceState: String!
	attributes: Map!
}

type ErrorObjectNodeSession {
	secureID: String!
	appVersion: String
	email: String
	fingerprint: Int
}

type ErrorObjectNode {
	id: ID!
	createdAt: Timestamp!
	event: String!
	timestamp: Timestamp!
	session: ErrorObjectNodeSession
	errorGroupSecureID: String!
}

type ErrorObjectEdge implements Edge {
	cursor: String!
	node: ErrorObjectNode!
}

type ErrorObjectConnection implements Connection {
	edges: [ErrorObjectEdge!]!
	pageInfo: PageInfo!
}

enum ServiceStatus {
	healthy
	error
	created
}

type Service {
	id: ID!
	projectID: ID!
	name: String!
	status: ServiceStatus!
	githubRepoPath: String
	buildPrefix: String
	githubPrefix: String
	lastSeenVersion: String
	errorDetails: [String!]
}

type ServiceNode {
	id: ID!
	projectID: ID!
	name: String!
	status: ServiceStatus!
	githubRepoPath: String
	buildPrefix: String
	githubPrefix: String
	lastSeenVersion: String
	errorDetails: [String!]
}

type ServiceEdge implements Edge {
	cursor: String!
	node: ServiceNode!
}

type ServiceConnection implements Connection {
	edges: [ServiceEdge]!
	pageInfo: PageInfo!
}

enum ReservedLogKey {
	"""
	Keep this in alpha order
	"""
	level
	message
	secure_session_id
	span_id
	trace_id
	source
	service_name
	service_version
}

enum LogSource {
	frontend
	backend
}

enum LogKeyType {
	String
}

type LogsHistogramBucketCount {
	count: UInt64!
	level: LogLevel!
}

type LogsHistogramBucket {
	bucketId: UInt64!
	counts: [LogsHistogramBucketCount!]!
}

type LogsHistogram {
	buckets: [LogsHistogramBucket!]!
	totalCount: UInt64!
}

type LogKey {
	name: String!
	type: LogKeyType!
}

type ReferrerTablePayload {
	host: String!
	count: Int!
	percent: Float!
}

type TopUsersPayload {
	id: ID!
	identifier: String!
	total_active_time: Int!
	active_time_percentage: Float!
	user_properties: String!
}

type NewUsersCount {
	count: Int64!
}

type AverageSessionLength {
	length: Float!
}

type UserFingerprintCount {
	count: Int64!
}

# NOTE: for SearchParams, if you make a change and want it to be reflected in both Segments and the default search UI,
# edit both Foo and FooInput
input SearchParamsInput {
	user_properties: [UserPropertyInput!]
	excluded_properties: [UserPropertyInput!]
	track_properties: [UserPropertyInput!]
	excluded_track_properties: [UserPropertyInput!]
	environments: [String]
	app_versions: [String]
	date_range: DateRangeInput
	length_range: LengthRangeInput
	os: String
	browser: String
	device_id: String
	visited_url: String
	referrer: String
	identified: Boolean
	hide_viewed: Boolean
	first_time: Boolean
	show_live_sessions: Boolean
	query: String
}

input DashboardParamsInput {
	date_range: DateRangeInput
	resolution_minutes: Int
	timezone: String
	units: String
	aggregator: MetricAggregator
	filters: [MetricTagFilterInput!]
	groups: [String!]
}

input HistogramParamsInput {
	date_range: DateRangeInput
	buckets: Int
	min_value: Float
	min_percentile: Float
	max_value: Float
	max_percentile: Float
	units: String
	filters: [MetricTagFilterInput!]
}

input ErrorGroupFrequenciesParamsInput {
	date_range: DateRangeRequiredInput!
	resolution_minutes: Int!
}

input LogsParamsInput {
	query: String!
	date_range: DateRangeRequiredInput!
}

input TracesParamsInput {
	query: String!
	date_range: DateRangeRequiredInput!
}

enum MetricTagFilterOp {
	equals
	contains
}

type MetricTagFilter {
	tag: String!
	op: MetricTagFilterOp!
	value: String!
}

input MetricTagFilterInput {
	tag: String!
	op: MetricTagFilterOp!
	value: String!
}

input DateHistogramBucketSize {
	calendar_interval: OpenSearchCalendarInterval!
	multiple: Int!
}

input DateHistogramOptions {
	bucket_size: DateHistogramBucketSize!
	time_zone: String!
	bounds: DateRangeInput!
}

input ClickhouseQuery {
	isAnd: Boolean!
	rules: [[String!]!]!
}

enum NetworkRequestAttribute {
	method
	initiator_type
	url
	body_size
	response_size
	status
	latency
	request_id
	graphql_operation
}

input NetworkHistogramParamsInput {
	lookback_days: Int
	attribute: NetworkRequestAttribute
}

type SearchParams {
	user_properties: [UserProperty]
	excluded_properties: [UserProperty]
	track_properties: [UserProperty]
	excluded_track_properties: [UserProperty]
	environments: [String]
	app_versions: [String]
	date_range: DateRange
	length_range: LengthRange
	os: String
	browser: String
	visited_url: String
	device_id: String
	referrer: String
	identified: Boolean
	hide_viewed: Boolean
	first_time: Boolean
	show_live_sessions: Boolean
	query: String
}

input AdminAboutYouDetails {
	first_name: String!
	last_name: String!
	user_defined_role: String!
	user_defined_persona: String!
	referral: String!
	phone: String
}

input AdminAndWorkspaceDetails {
	# Admin
	first_name: String!
	last_name: String!
	user_defined_role: String!
	referral: String!

	# Workspace
	workspace_name: String!
	allowed_auto_join_email_origins: String
	promo_code: String
}

input ErrorSearchParamsInput {
	date_range: DateRangeInput
	os: String
	browser: String
	visited_url: String
	state: ErrorState
	event: String
	type: String
	query: String
}

input SessionAlertInput {
	project_id: ID!
	name: String!
	count_threshold: Int!
	threshold_window: Int!
	slack_channels: [SanitizedSlackChannelInput!]!
	discord_channels: [DiscordChannelInput!]!
	webhook_destinations: [WebhookDestinationInput!]!
	emails: [String!]!
	environments: [String!]!
	disabled: Boolean!
	default: Boolean
	type: SessionAlertType!
	user_properties: [UserPropertyInput!]!
	exclude_rules: [String!]!
	track_properties: [TrackPropertyInput!]!
}

input LogAlertInput {
	project_id: ID!
	name: String!
	count_threshold: Int!
	below_threshold: Boolean!
	threshold_window: Int!
	slack_channels: [SanitizedSlackChannelInput!]!
	discord_channels: [DiscordChannelInput!]!
	webhook_destinations: [WebhookDestinationInput!]!
	emails: [String!]!
	environments: [String!]!
	disabled: Boolean!
	default: Boolean
	query: String!
}

type ErrorSearchParams {
	date_range: DateRange
	os: String
	browser: String
	visited_url: String
	state: ErrorState
	event: String
	query: String
}

type DateRange {
	start_date: Timestamp
	end_date: Timestamp
}

input DateRangeInput {
	start_date: Timestamp
	end_date: Timestamp
}

input DateRangeRequiredInput {
	start_date: Timestamp!
	end_date: Timestamp!
}

type LengthRange {
	min: Float
	max: Float
}

input LengthRangeInput {
	min: Float
	max: Float
}

type UserProperty {
	id: ID!
	name: String!
	value: String!
}

input UserPropertyInput {
	id: ID!
	name: String!
	value: String!
}

type User {
	id: ID!
}

type Admin {
	id: ID!
	name: String!
	uid: String!
	email: String!
	phone: String
	photo_url: String
	slack_im_channel_id: String
	email_verified: Boolean
	referral: String
	user_defined_role: String
	about_you_details_filled: Boolean
	user_defined_persona: String
}

type WorkspaceAdminRole {
	admin: Admin!
	role: String!
}

# A subset of Admin. This type will contain fields that are allowed to be exposed to other users.
type SanitizedAdmin {
	id: ID!
	name: String
	email: String!
	photo_url: String
}

input SanitizedAdminInput {
	id: ID!
	name: String
	email: String!
}

type SessionsHistogram {
	bucket_times: [Timestamp!]!
	sessions_without_errors: [Int64!]!
	sessions_with_errors: [Int64!]!
	total_sessions: [Int64!]!
}

type ErrorsHistogram {
	bucket_times: [Timestamp!]!
	error_objects: [Int64!]!
}

type SessionResults {
	sessions: [Session!]!
	totalCount: Int64!
}

type ErrorResults {
	error_groups: [ErrorGroup!]!
	totalCount: Int64!
}

# 2 way connector type between highlight objects and external integration objects
# should be used to update information from/to platforms
type ExternalAttachment {
	id: ID!
	integration_type: IntegrationType!

	external_id: String!
	title: String

	# associations to highlight objects
	session_comment_id: Int
	error_comment_id: Int
}

type SessionComment {
	id: ID!
	project_id: ID!
	timestamp: Int
	created_at: Timestamp!
	updated_at: Timestamp!
	session_id: Int!
	session_secure_id: String!
	author: SanitizedAdmin
	text: String!
	x_coordinate: Float
	y_coordinate: Float
	type: SessionCommentType!
	metadata: Any
	tags: [String]!
	attachments: [ExternalAttachment]!
	replies: [CommentReply]!
}

type SessionInsight {
	id: ID!
	session_id: Int!
	insight: String!
}

type SessionQuery {
	id: ID!
	project_id: ID!
}

type SlackSyncResponse {
	success: Boolean!
	newChannelsAddedCount: Int!
}

type SessionCommentTag {
	id: ID!
	name: String!
}

input SessionCommentTagInput {
	id: ID
	name: String!
}

type ErrorComment {
	id: ID!
	project_id: ID!
	created_at: Timestamp!
	error_id: Int!
	error_secure_id: String!
	updated_at: Timestamp!
	author: SanitizedAdmin!
	text: String!
	attachments: [ExternalAttachment]!
	replies: [CommentReply]!
}

type CommentReply {
	id: ID!
	created_at: Timestamp!
	updated_at: Timestamp!

	author: SanitizedAdmin!
	text: String!
}

enum SessionLifecycle {
	All
	Live
	Completed
}

type DailySessionCount {
	project_id: ID!
	date: Timestamp!
	count: Int64!
}

type DailyErrorCount {
	project_id: ID!
	date: Timestamp!
	count: Int64!
}

type ErrorDistributionItem {
	error_group_id: ID!
	date: Timestamp!
	name: String!
	value: Int64!
}

type ErrorGroupTagAggregationBucket {
	key: String!
	doc_count: Int64!
	percent: Float!
}

type ErrorGroupTagAggregation {
	key: String!
	buckets: [ErrorGroupTagAggregationBucket!]!
}

type Dashboard {
	id: ID!
	project_id: ID!
	layout: String!
	name: String!
	last_admin_to_edit_id: ID!
}

type SanitizedSlackChannel {
	webhook_channel: String
	webhook_channel_id: String
}

input SanitizedSlackChannelInput {
	webhook_channel_name: String
	webhook_channel_id: String
}

type DiscordChannel {
	id: String!
	name: String!
}

input DiscordChannelInput {
	name: String!
	id: String!
}

type WebhookDestination {
	url: String!
	authorization: String
}

input WebhookDestinationInput {
	url: String!
	authorization: String
}

type ErrorAlert {
	id: ID!
	updated_at: Timestamp!
	Name: String
	ChannelsToNotify: [SanitizedSlackChannel]!
	DiscordChannelsToNotify: [DiscordChannel!]!
	WebhookDestinations: [WebhookDestination!]!
	EmailsToNotify: [String]!
	ExcludedEnvironments: [String]!
	CountThreshold: Int!
	ThresholdWindow: Int
	LastAdminToEditID: ID
	Type: String!
	RegexGroups: [String]!
	Frequency: Int!
	DailyFrequency: [Int64]!
	disabled: Boolean!
	default: Boolean!
}

type TrackProperty {
	id: ID!
	name: String!
	value: String!
}

input TrackPropertyInput {
	id: ID
	name: String!
	value: String!
}

type SessionAlert {
	id: ID!
	updated_at: Timestamp!
	Name: String
	ChannelsToNotify: [SanitizedSlackChannel]!
	DiscordChannelsToNotify: [DiscordChannel!]!
	WebhookDestinations: [WebhookDestination!]!
	EmailsToNotify: [String]!
	ExcludedEnvironments: [String]!
	CountThreshold: Int!
	TrackProperties: [TrackProperty]!
	UserProperties: [UserProperty]!
	ThresholdWindow: Int
	LastAdminToEditID: ID
	Type: String!
	ExcludeRules: [String]!
	DailyFrequency: [Int64]!
	disabled: Boolean!
	default: Boolean!
}

type LogAlert {
	id: ID!
	updated_at: Timestamp!
	Name: String!
	ChannelsToNotify: [SanitizedSlackChannel!]!
	DiscordChannelsToNotify: [DiscordChannel!]!
	WebhookDestinations: [WebhookDestination!]!
	EmailsToNotify: [String!]!
	ExcludedEnvironments: [String!]!
	CountThreshold: Int!
	ThresholdWindow: Int!
	LastAdminToEditID: ID
	Type: String!
	DailyFrequency: [Int64]!
	disabled: Boolean!
	query: String!
	BelowThreshold: Boolean!
	default: Boolean!
}

type WorkspaceInviteLink {
	id: ID!
	invitee_email: String
	invitee_role: String!
	expiration_date: Timestamp!
	secret: String!
	created_at: Timestamp!
}

type WorkspaceForInviteLink {
	expiration_date: Timestamp
	invitee_email: String
	secret: String!
	workspace_id: ID!
	workspace_name: String!
	existing_account: Boolean!
}

type SessionPayload {
	events: [Any]!
	errors: [ErrorObject]!
	rage_clicks: [RageClickEvent!]!
	session_comments: [SessionComment]!
	last_user_interaction_time: Timestamp!
}

type Metric {
	name: String!
	value: Float!
}

type DashboardPayload {
	date: String!
	value: Float!
	aggregator: MetricAggregator
	group: String
}

type HistogramBucket {
	bucket: Float!
	range_start: Float!
	range_end: Float!
	count: Int!
}

type HistogramPayload {
	buckets: [HistogramBucket!]!
	min: Float!
	max: Float!
}

type CategoryHistogramBucket {
	category: String!
	count: Int!
}

type CategoryHistogramPayload {
	buckets: [CategoryHistogramBucket!]!
}

type IntegrationStatus {
	integrated: Boolean!
	resourceType: String!
	createdAt: Timestamp
}

enum DashboardChartType {
	Timeline
	TimelineBar
	Histogram
}

enum MetricAggregator {
	Avg
	P50
	P75
	P90
	P95
	P99
	Max
	Count
	Sum
}

input DashboardMetricConfigInput {
	name: String!
	description: String!
	component_type: MetricViewComponentType
	max_good_value: Float
	max_needs_improvement_value: Float
	poor_value: Float
	units: String
	help_article: String
	chart_type: DashboardChartType
	aggregator: MetricAggregator
	min_value: Float
	min_percentile: Float
	max_value: Float
	max_percentile: Float
	filters: [MetricTagFilterInput!]
	groups: [String!]
}

enum MetricViewComponentType {
	KeyPerformanceGauge
	SessionCountChart
	ErrorCountChart
	ReferrersTable
	ActiveUsersTable
	RageClicksTable
	TopRoutesTable
}

type DashboardMetricConfig {
	name: String!
	description: String!
	component_type: MetricViewComponentType
	max_good_value: Float
	max_needs_improvement_value: Float
	poor_value: Float
	units: String
	help_article: String
	chart_type: DashboardChartType
	aggregator: MetricAggregator
	min_value: Float
	min_percentile: Float
	max_value: Float
	max_percentile: Float
	filters: [MetricTagFilter!]
	groups: [String!]
}

type DashboardDefinition {
	id: ID!
	updated_at: Timestamp!
	project_id: ID!
	name: String!
	metrics: [DashboardMetricConfig!]!
	last_admin_to_edit_id: Int
	layout: String
	is_default: Boolean
}

type MetricPreview {
	date: Timestamp!
	value: Float!
}

type MetricMonitor {
	id: ID!
	updated_at: Timestamp!
	name: String!
	channels_to_notify: [SanitizedSlackChannel]!
	discord_channels_to_notify: [DiscordChannel!]!
	webhook_destinations: [WebhookDestination!]!
	emails_to_notify: [String]!
	aggregator: MetricAggregator!
	period_minutes: Int
	metric_to_monitor: String!
	last_admin_to_edit_id: ID!
	threshold: Float!
	units: String
	disabled: Boolean!
	filters: [MetricTagFilter!]
}

type EventChunk {
	session_id: Int!
	chunk_index: Int!
	timestamp: Int64!
}

input VercelProjectMappingInput {
	vercel_project_id: String!
	# `new_project_name` only present if the intentiont to create a brand new project
	new_project_name: String
	project_id: ID
}

input ClickUpProjectMappingInput {
	project_id: ID!
	clickup_space_id: String!
}

input IntegrationProjectMappingInput {
	project_id: ID!
	external_id: String!
}

type VercelProjectMapping {
	vercel_project_id: String!
	project_id: ID!
}

type ClickUpProjectMapping {
	project_id: ID!
	clickup_space_id: String!
}

type IntegrationProjectMapping {
	project_id: ID!
	external_id: String!
}

type OAuthClient {
	id: String!
	created_at: Timestamp!
	app_name: String!
}

type SystemConfiguration {
	maintenance_start: Timestamp
	maintenance_end: Timestamp
}

enum EmailOptOutCategory {
	All
	Digests
	Billing
	SessionDigests
}

scalar Upload

type Query {
	accounts: [Account]
	account_details(workspace_id: ID!): AccountDetails!
	session(secure_id: String!): Session
	events(session_secure_id: String!): [Any]
	session_intervals(session_secure_id: String!): [SessionInterval!]!
	timeline_indicator_events(
		session_secure_id: String!
	): [TimelineIndicatorEvent!]!
	websocket_events(session_secure_id: String!): [Any]
	rage_clicks(session_secure_id: String!): [RageClickEvent!]!
	rageClicksForProject(
		project_id: ID!
		lookBackPeriod: Int!
	): [RageClickEventForProject!]!
	error_groups_opensearch(
		project_id: ID!
		count: Int!
		query: String!
		page: Int
	): ErrorResults!
	errors_histogram(
		project_id: ID!
		query: String!
		histogram_options: DateHistogramOptions!
	): ErrorsHistogram!
	error_group(secure_id: String!): ErrorGroup
	error_object(id: ID!): ErrorObject
	error_objects(
		error_group_secure_id: String!
		after: String
		before: String
		query: String!
	): ErrorObjectConnection!
	error_object_for_log(log_cursor: String!): ErrorObject
	error_instance(
		error_group_secure_id: String!
		error_object_id: ID
	): ErrorInstance
	enhanced_user_details(session_secure_id: String!): EnhancedUserDetailsResult
	errors(session_secure_id: String!): [ErrorObject]
	resources(session_secure_id: String!): [Any]
	web_vitals(session_secure_id: String!): [Metric!]!
	session_comments(session_secure_id: String!): [SessionComment]!
	session_comment_tags_for_project(project_id: ID!): [SessionCommentTag!]!
	session_comments_for_admin: [SessionComment]!
	session_comments_for_project(project_id: ID!): [SessionComment]!
	isSessionPending(session_secure_id: String!): Boolean
	error_issue(error_group_secure_id: String!): [ExternalAttachment]!
	error_comments(error_group_secure_id: String!): [ErrorComment]!
	error_comments_for_admin: [ErrorComment]!
	error_comments_for_project(project_id: ID!): [ErrorComment]!
	workspace_admins(workspace_id: ID!): [WorkspaceAdminRole!]!
	workspace_admins_by_project_id(project_id: ID!): [WorkspaceAdminRole!]!
	isIntegrated(project_id: ID!): Boolean
	isBackendIntegrated(project_id: ID!): Boolean
	clientIntegration(project_id: ID!): IntegrationStatus!
	serverIntegration(project_id: ID!): IntegrationStatus!
	logsIntegration(project_id: ID!): IntegrationStatus!
	unprocessedSessionsCount(project_id: ID!): Int64
	liveUsersCount(project_id: ID!): Int64
	adminHasCreatedComment(admin_id: ID!): Boolean
	projectHasViewedASession(project_id: ID!): Session
	dailySessionsCount(
		project_id: ID!
		date_range: DateRangeInput!
	): [DailySessionCount]!
	dailyErrorsCount(
		project_id: ID!
		date_range: DateRangeInput!
	): [DailyErrorCount]!
	dailyErrorFrequency(
		project_id: ID!
		error_group_secure_id: String!
		date_offset: Int!
	): [Int64!]!
	errorGroupFrequencies(
		project_id: ID!
		error_group_secure_ids: [String!]
		params: ErrorGroupFrequenciesParamsInput!
		metric: String
	): [ErrorDistributionItem]!
	errorGroupTags(error_group_secure_id: String!): [ErrorGroupTagAggregation!]!

	referrers(project_id: ID!, lookBackPeriod: Int!): [ReferrerTablePayload]!
	newUsersCount(project_id: ID!, lookBackPeriod: Int!): NewUsersCount
	topUsers(project_id: ID!, lookBackPeriod: Int!): [TopUsersPayload]!
	averageSessionLength(
		project_id: ID!
		lookBackPeriod: Int!
	): AverageSessionLength
	userFingerprintCount(
		project_id: ID!
		lookBackPeriod: Int!
	): UserFingerprintCount
	sessions_opensearch(
		project_id: ID!
		count: Int!
		query: String!
		clickhouse_query: ClickhouseQuery
		sort_field: String
		sort_desc: Boolean!
		page: Int
	): SessionResults!
	sessions_clickhouse(
		project_id: ID!
		count: Int!
		query: ClickhouseQuery!
		sort_field: String
		sort_desc: Boolean!
		page: Int
	): SessionResults!
	sessions_histogram(
		project_id: ID!
		query: String!
		histogram_options: DateHistogramOptions!
		clickhouse_query: ClickhouseQuery
	): SessionsHistogram!
	sessions_histogram_clickhouse(
		project_id: ID!
		query: ClickhouseQuery!
		histogram_options: DateHistogramOptions!
	): SessionsHistogram!
	field_types(
		project_id: ID!
		start_date: Timestamp
		end_date: Timestamp
		use_clickhouse: Boolean
	): [Field!]!
	field_types_clickhouse(
		project_id: ID!
		start_date: Timestamp!
		end_date: Timestamp!
	): [Field!]!
	fields_opensearch(
		project_id: ID!
		count: Int!
		field_type: String!
		field_name: String!
		query: String!
		start_date: Timestamp
		end_date: Timestamp
		use_clickhouse: Boolean
	): [String!]!
	fields_clickhouse(
		project_id: ID!
		count: Int!
		field_type: String!
		field_name: String!
		query: String!
		start_date: Timestamp!
		end_date: Timestamp!
	): [String!]!
	error_fields_opensearch(
		project_id: ID!
		count: Int!
		field_type: String!
		field_name: String!
		query: String!
	): [String!]!
	quickFields_opensearch(
		project_id: ID!
		count: Int!
		query: String!
	): [Field]!
	billingDetailsForProject(project_id: ID!): BillingDetails
	billingDetails(workspace_id: ID!): BillingDetails!
	# gets all the projects of a user
	field_suggestion(project_id: ID!, name: String!, query: String!): [Field]
	property_suggestion(project_id: ID!, query: String!, type: String!): [Field]
	error_field_suggestion(
		project_id: ID!
		name: String!
		query: String!
	): [ErrorField]
	projects: [Project]
	workspaces: [Workspace]
	workspaces_count: Int64!
	joinable_workspaces: [Workspace]
	error_alerts(project_id: ID!): [ErrorAlert]!
	new_user_alerts(project_id: ID!): [SessionAlert]
	track_properties_alerts(project_id: ID!): [SessionAlert]!
	user_properties_alerts(project_id: ID!): [SessionAlert]!
	new_session_alerts(project_id: ID!): [SessionAlert]!
	rage_click_alerts(project_id: ID!): [SessionAlert]!
	log_alerts(project_id: ID!): [LogAlert]!
	log_alert(id: ID!): LogAlert!
	projectSuggestion(query: String!): [Project]!
	environment_suggestion(project_id: ID!): [Field]
	app_version_suggestion(project_id: ID!): [String]!
	identifier_suggestion(project_id: ID!, query: String!): [String!]!
	slack_channel_suggestion(project_id: ID!): [SanitizedSlackChannel!]!
	discord_channel_suggestions(project_id: ID!): [DiscordChannel!]!
	generate_zapier_access_token(project_id: ID!): String!
	is_integrated_with(
		integration_type: IntegrationType!
		project_id: ID!
	): Boolean!
	is_workspace_integrated_with(
		integration_type: IntegrationType!
		workspace_id: ID!
	): Boolean!
	is_project_integrated_with(
		integration_type: IntegrationType!
		project_id: ID!
	): Boolean!
	vercel_projects(project_id: ID!): [VercelProject!]!
	vercel_project_mappings(project_id: ID!): [VercelProjectMapping!]!
	clickup_teams(workspace_id: ID!): [ClickUpTeam!]!
	clickup_project_mappings(workspace_id: ID!): [ClickUpProjectMapping!]!
	clickup_folders(project_id: ID!): [ClickUpFolder!]!
	clickup_folderless_lists(project_id: ID!): [ClickUpList!]!
	height_lists(project_id: ID!): [HeightList!]!
	height_workspaces(workspace_id: ID!): [HeightWorkspace!]!
	integration_project_mappings(
		workspace_id: ID!
		integration_type: IntegrationType
	): [IntegrationProjectMapping!]!
	linear_teams(project_id: ID!): [LinearTeam!]
	github_repos(workspace_id: ID!): [GitHubRepo!]
	github_issue_labels(workspace_id: ID!, repository: String!): [String!]!
	project(id: ID!): Project
	projectSettings(projectId: ID!): AllProjectSettings
	workspace(id: ID!): Workspace
	workspace_for_invite_link(secret: String!): WorkspaceForInviteLink!
	workspace_invite_links(workspace_id: ID!): WorkspaceInviteLink!
	workspacePendingInvites(workspace_id: ID!): [WorkspaceInviteLink]!
	workspaceSettings(workspace_id: ID!): AllWorkspaceSettings
	workspace_for_project(project_id: ID!): Workspace
	admin: Admin
	admin_role(workspace_id: ID!): WorkspaceAdminRole
	admin_role_by_project(project_id: ID!): WorkspaceAdminRole
	segments(project_id: ID!): [Segment]
	error_segments(project_id: ID!): [ErrorSegment]
	api_key_to_org_id(api_key: String!): ID
	get_source_map_upload_urls(api_key: String!, paths: [String!]!): [String!]!
	customer_portal_url(workspace_id: ID!): String!
	subscription_details(workspace_id: ID!): SubscriptionDetails!
	dashboard_definitions(project_id: ID!): [DashboardDefinition]!
	suggested_metrics(project_id: ID!, prefix: String!): [String!]!
	metric_tags(project_id: ID!, metric_name: String!): [String!]!
	metric_tag_values(
		project_id: ID!
		metric_name: String!
		tag_name: String!
	): [String!]!
	metrics_timeline(
		project_id: ID!
		metric_name: String!
		params: DashboardParamsInput!
	): [DashboardPayload]!
	metrics_histogram(
		project_id: ID!
		metric_name: String!
		params: HistogramParamsInput!
	): HistogramPayload
	network_histogram(
		project_id: ID!
		params: NetworkHistogramParamsInput!
	): CategoryHistogramPayload
	metric_monitors(project_id: ID!, metric_name: String): [MetricMonitor]!
	event_chunk_url(secure_id: String!, index: Int!): String!
	event_chunks(secure_id: String!): [EventChunk!]!
	sourcemap_files(project_id: ID!, version: String): [S3File!]!
	sourcemap_versions(project_id: ID!): [String!]!
	oauth_client_metadata(client_id: String!): OAuthClient
	email_opt_outs(token: String, admin_id: ID): [EmailOptOutCategory!]!
	logs(
		project_id: ID!
		params: LogsParamsInput!
		after: String
		before: String
		at: String
		direction: LogDirection!
	): LogConnection!
	sessionLogs(project_id: ID!, params: LogsParamsInput!): [LogEdge!]!
	logs_total_count(project_id: ID!, params: LogsParamsInput!): UInt64!
	logs_histogram(project_id: ID!, params: LogsParamsInput!): LogsHistogram!
	logs_keys(project_id: ID!, date_range: DateRangeRequiredInput!): [LogKey!]!
	logs_key_values(
		project_id: ID!
		key_name: String!
		date_range: DateRangeRequiredInput!
	): [String!]!
	logs_error_objects(log_cursors: [String!]!): [ErrorObject!]!
	error_resolution_suggestion(error_object_id: ID!): String!
	session_insight(secure_id: String!): SessionInsight
	system_configuration: SystemConfiguration!

	services(
		project_id: ID!
		after: String
		before: String
		query: String
	): ServiceConnection
<<<<<<< HEAD
	error_tags: [ErrorTag]
	match_error_tag(query: String!): [MatchedErrorTag]
	find_similar_errors(query: String!): [MatchedErrorObject]
=======
	traces(project_id: ID!, params: TracesParamsInput!): [Trace!]!
>>>>>>> 0ddb1f07
}

type Mutation {
	updateAdminAndCreateWorkspace(
		admin_and_workspace_details: AdminAndWorkspaceDetails!
	): Project
	updateAdminAboutYouDetails(adminDetails: AdminAboutYouDetails!): Boolean!
	createAdmin: Admin!
	createProject(name: String!, workspace_id: ID!): Project
	createWorkspace(name: String!, promo_code: String): Workspace
	editProject(
		id: ID!
		name: String
		billing_email: String
		excluded_users: StringArray
		error_filters: StringArray
		error_json_paths: StringArray
		rage_click_window_seconds: Int
		rage_click_radius_pixels: Int
		rage_click_count: Int
		backend_domains: StringArray
		filter_chrome_extension: Boolean
	): Project
	editProjectSettings(
		projectId: ID!
		name: String
		billing_email: String
		excluded_users: StringArray
		error_filters: StringArray
		error_json_paths: StringArray
		rage_click_window_seconds: Int
		rage_click_radius_pixels: Int
		rage_click_count: Int
		backend_domains: StringArray
		filter_chrome_extension: Boolean
		filterSessionsWithoutError: Boolean
		autoResolveStaleErrorsDayInterval: Int
	): AllProjectSettings
	editWorkspace(id: ID!, name: String): Workspace
	editWorkspaceSettings(
		workspace_id: ID!
		ai_application: Boolean
		ai_insights: Boolean
	): AllWorkspaceSettings
	markErrorGroupAsViewed(
		error_secure_id: String!
		viewed: Boolean
	): ErrorGroup
	markSessionAsViewed(secure_id: String!, viewed: Boolean): Session
	updateErrorGroupState(
		secure_id: String!
		state: ErrorState!
		snoozed_until: Timestamp
	): ErrorGroup
	deleteProject(id: ID!): Boolean
	sendAdminWorkspaceInvite(
		workspace_id: ID!
		email: String!
		base_url: String!
		role: String!
	): String
	addAdminToWorkspace(workspace_id: ID!, invite_id: String!): ID
	deleteInviteLinkFromWorkspace(
		workspace_id: ID!
		workspace_invite_link_id: ID!
	): Boolean!
	joinWorkspace(workspace_id: ID!): ID
	updateAllowedEmailOrigins(
		workspace_id: ID!
		allowed_auto_join_email_origins: String!
	): ID
	changeAdminRole(
		workspace_id: ID!
		admin_id: ID!
		new_role: String!
	): Boolean!
	deleteAdminFromProject(project_id: ID!, admin_id: ID!): ID
	deleteAdminFromWorkspace(workspace_id: ID!, admin_id: ID!): ID
	createSegment(
		project_id: ID!
		name: String!
		params: SearchParamsInput!
	): Segment
	emailSignup(email: String!): String!
	editSegment(
		id: ID!
		project_id: ID!
		params: SearchParamsInput!
		name: String!
	): Boolean
	deleteSegment(segment_id: ID!): Boolean
	createErrorSegment(
		project_id: ID!
		name: String!
		params: ErrorSearchParamsInput!
	): ErrorSegment
	editErrorSegment(
		id: ID!
		project_id: ID!
		params: ErrorSearchParamsInput!
		name: String!
	): Boolean
	deleteErrorSegment(segment_id: ID!): Boolean
	# If this endpoint returns a checkout_id, we initiate a stripe checkout.
	# Otherwise, we simply update the subscription.
	createOrUpdateStripeSubscription(
		workspace_id: ID!
		plan_type: PlanType!
		interval: SubscriptionInterval!
		retention_period: RetentionPeriod!
	): String
	updateBillingDetails(workspace_id: ID!): Boolean
	saveBillingPlan(
		workspace_id: ID!
		sessionsLimitCents: Int
		sessionsRetention: RetentionPeriod!
		errorsLimitCents: Int
		errorsRetention: RetentionPeriod!
		logsLimitCents: Int
		logsRetention: RetentionPeriod!
	): Boolean
	createSessionComment(
		project_id: ID!
		session_secure_id: String!
		session_timestamp: Int!
		text: String!
		text_for_email: String!
		x_coordinate: Float!
		y_coordinate: Float!
		tagged_admins: [SanitizedAdminInput]!
		tagged_slack_users: [SanitizedSlackChannelInput]!
		session_url: String!
		time: Float!
		author_name: String!
		session_image: String
		issue_title: String
		issue_description: String
		issue_team_id: String
		integrations: [IntegrationType]!
		tags: [SessionCommentTagInput]!
		additional_context: String
	): SessionComment
	createIssueForSessionComment(
		project_id: ID!
		session_url: String!
		session_comment_id: Int!
		author_name: String!
		text_for_attachment: String!
		time: Float!
		issue_title: String
		issue_description: String
		issue_team_id: String
		integrations: [IntegrationType]!
	): SessionComment
	deleteSessionComment(id: ID!): Boolean
	muteSessionCommentThread(id: ID!, has_muted: Boolean): Boolean
	replyToSessionComment(
		comment_id: ID!
		text: String!
		text_for_email: String!
		sessionURL: String!
		tagged_admins: [SanitizedAdminInput]!
		tagged_slack_users: [SanitizedSlackChannelInput]!
	): CommentReply
	createErrorComment(
		project_id: ID!
		error_group_secure_id: String!
		text: String!
		text_for_email: String!
		tagged_admins: [SanitizedAdminInput]!
		tagged_slack_users: [SanitizedSlackChannelInput]!
		error_url: String!
		author_name: String!
		issue_title: String
		issue_description: String
		issue_team_id: String
		integrations: [IntegrationType]!
	): ErrorComment
	removeErrorIssue(error_issue_id: ID!): Boolean
	muteErrorCommentThread(id: ID!, has_muted: Boolean): Boolean
	createIssueForErrorComment(
		project_id: ID!
		error_url: String!
		error_comment_id: Int!
		author_name: String!
		text_for_attachment: String!
		issue_title: String
		issue_description: String
		issue_team_id: String
		integrations: [IntegrationType]!
	): ErrorComment
	deleteErrorComment(id: ID!): Boolean
	replyToErrorComment(
		comment_id: ID!
		text: String!
		text_for_email: String!
		errorURL: String!
		tagged_admins: [SanitizedAdminInput]!
		tagged_slack_users: [SanitizedSlackChannelInput]!
	): CommentReply
	addIntegrationToProject(
		integration_type: IntegrationType
		project_id: ID!
		code: String!
	): Boolean!
	removeIntegrationFromProject(
		integration_type: IntegrationType
		project_id: ID!
	): Boolean!
	addIntegrationToWorkspace(
		integration_type: IntegrationType
		workspace_id: ID!
		code: String!
	): Boolean!
	removeIntegrationFromWorkspace(
		integration_type: IntegrationType!
		workspace_id: ID!
	): Boolean!
	syncSlackIntegration(project_id: ID!): SlackSyncResponse!
	createMetricMonitor(
		project_id: ID!
		name: String!
		aggregator: MetricAggregator!
		periodMinutes: Int
		threshold: Float!
		units: String
		metric_to_monitor: String!
		slack_channels: [SanitizedSlackChannelInput]!
		discord_channels: [DiscordChannelInput!]!
		webhook_destinations: [WebhookDestinationInput!]!
		emails: [String]!
		filters: [MetricTagFilterInput!]
	): MetricMonitor
	updateMetricMonitor(
		metric_monitor_id: ID!
		project_id: ID!
		name: String
		aggregator: MetricAggregator
		periodMinutes: Int
		threshold: Float
		units: String
		metric_to_monitor: String
		slack_channels: [SanitizedSlackChannelInput]
		discord_channels: [DiscordChannelInput!]!
		webhook_destinations: [WebhookDestinationInput!]!
		emails: [String]
		disabled: Boolean
		filters: [MetricTagFilterInput!]
	): MetricMonitor
	createErrorAlert(
		project_id: ID!
		name: String!
		count_threshold: Int!
		threshold_window: Int!
		slack_channels: [SanitizedSlackChannelInput]!
		discord_channels: [DiscordChannelInput!]!
		webhook_destinations: [WebhookDestinationInput!]!
		emails: [String]!
		environments: [String]!
		regex_groups: [String]!
		frequency: Int!
		default: Boolean
	): ErrorAlert
	updateErrorAlert(
		project_id: ID!
		name: String
		error_alert_id: ID!
		count_threshold: Int
		threshold_window: Int
		slack_channels: [SanitizedSlackChannelInput]
		discord_channels: [DiscordChannelInput!]!
		webhook_destinations: [WebhookDestinationInput!]!
		emails: [String]
		environments: [String]
		regex_groups: [String]
		frequency: Int
		disabled: Boolean
	): ErrorAlert
	deleteErrorAlert(project_id: ID!, error_alert_id: ID!): ErrorAlert
	deleteMetricMonitor(project_id: ID!, metric_monitor_id: ID!): MetricMonitor
	updateSessionAlertIsDisabled(
		id: ID!
		project_id: ID!
		disabled: Boolean!
	): SessionAlert
	updateErrorAlertIsDisabled(
		id: ID!
		project_id: ID!
		disabled: Boolean!
	): ErrorAlert
	updateMetricMonitorIsDisabled(
		id: ID!
		project_id: ID!
		disabled: Boolean!
	): MetricMonitor

	updateSessionAlert(id: ID!, input: SessionAlertInput!): SessionAlert
	createSessionAlert(input: SessionAlertInput!): SessionAlert
	deleteSessionAlert(project_id: ID!, session_alert_id: ID!): SessionAlert
	updateLogAlert(id: ID!, input: LogAlertInput!): LogAlert
	createLogAlert(input: LogAlertInput!): LogAlert
	deleteLogAlert(project_id: ID!, id: ID!): LogAlert
	updateLogAlertIsDisabled(
		id: ID!
		project_id: ID!
		disabled: Boolean!
	): LogAlert
	updateSessionIsPublic(
		session_secure_id: String!
		is_public: Boolean!
	): Session
	updateErrorGroupIsPublic(
		error_group_secure_id: String!
		is_public: Boolean!
	): ErrorGroup
	updateAllowMeterOverage(
		workspace_id: ID!
		allow_meter_overage: Boolean!
	): Workspace
	submitRegistrationForm(
		workspace_id: ID!
		team_size: String!
		role: String!
		use_case: String!
		heard_about: String!
		pun: String
	): Boolean
	requestAccess(project_id: ID!): Boolean
	modifyClearbitIntegration(workspace_id: ID!, enabled: Boolean!): Boolean
	upsertDashboard(
		id: ID
		project_id: ID!
		name: String!
		metrics: [DashboardMetricConfigInput!]!
		layout: String
		is_default: Boolean
	): ID!
	deleteDashboard(id: ID!): Boolean!
	deleteSessions(
		project_id: ID!
		query: String!
		sessionCount: Int!
	): Boolean!
	updateVercelProjectMappings(
		project_id: ID!
		project_mappings: [VercelProjectMappingInput!]!
	): Boolean!
	updateClickUpProjectMappings(
		workspace_id: ID!
		project_mappings: [ClickUpProjectMappingInput!]!
	): Boolean!
	updateIntegrationProjectMappings(
		workspace_id: ID!
		integration_type: IntegrationType!
		project_mappings: [IntegrationProjectMappingInput!]!
	): Boolean!

	updateEmailOptOut(
		token: String
		admin_id: ID
		category: EmailOptOutCategory!
		is_opt_out: Boolean!
		project_id: Int
	): Boolean!
	editServiceGithubSettings(
		id: ID!
		project_id: ID!
		github_repo_path: String
		build_prefix: String
		github_prefix: String
	): Service
<<<<<<< HEAD
	createErrorTag(title: String!, description: String!): ErrorTag!
=======
	upsertSlackChannel(project_id: ID!, name: String!): SanitizedSlackChannel!
	upsertDiscordChannel(project_id: ID!, name: String!): DiscordChannel!
>>>>>>> 0ddb1f07
}

type Subscription {
	session_payload_appended(
		session_secure_id: String!
		initial_events_count: Int!
	): SessionPayload
}<|MERGE_RESOLUTION|>--- conflicted
+++ resolved
@@ -1867,13 +1867,10 @@
 		before: String
 		query: String
 	): ServiceConnection
-<<<<<<< HEAD
 	error_tags: [ErrorTag]
 	match_error_tag(query: String!): [MatchedErrorTag]
 	find_similar_errors(query: String!): [MatchedErrorObject]
-=======
 	traces(project_id: ID!, params: TracesParamsInput!): [Trace!]!
->>>>>>> 0ddb1f07
 }
 
 type Mutation {
@@ -2245,12 +2242,9 @@
 		build_prefix: String
 		github_prefix: String
 	): Service
-<<<<<<< HEAD
 	createErrorTag(title: String!, description: String!): ErrorTag!
-=======
 	upsertSlackChannel(project_id: ID!, name: String!): SanitizedSlackChannel!
 	upsertDiscordChannel(project_id: ID!, name: String!): DiscordChannel!
->>>>>>> 0ddb1f07
 }
 
 type Subscription {
