# MAIN GRAPH

scalar Any
scalar Timestamp
scalar Int64

type Field {
    id: ID!
    name: String!
    value: String!
    type: String
}

type Session {
    id: ID!
    secure_id: String!
    fingerprint: Int
    os_name: String!
    os_version: String!
    browser_name: String!
    browser_version: String!
    city: String!
    state: String!
    postal: String!
    environment: String
    app_version: String
    client_version: String
    language: String!
    identifier: String!
    created_at: Timestamp
    length: Int
    active_length: Int
    user_object: Any
    fields: [Field]
    viewed: Boolean
    starred: Boolean
    processed: Boolean
    first_time: Boolean
    field_group: String
    enable_strict_privacy: Boolean
    enable_recording_network_contents: Boolean
    object_storage_enabled: Boolean
    payload_size: Int64
    within_billing_quota: Boolean
    is_public: Boolean
}

type RageClickEvent {
    id: ID!
    project_id: ID!
    session_secure_id: String!
    start_timestamp: Timestamp!
    end_timestamp: Timestamp!
    total_clicks: Int!
}

type BillingDetails {
    plan: Plan!
    meter: Int64!
    sessionsOutOfQuota: Int64!
}

type Plan {
    type: PlanType!
    quota: Int!
}

enum PlanType {
    Free
    Basic
    Startup
    Enterprise
}

enum ErrorState {
    OPEN
    RESOLVED
    IGNORED
}

enum AdminRole {
    ADMIN
    MEMBER
}

enum SessionCommentType {
    Admin
    FEEDBACK
}

type Project {
    id: ID!
    verbose_id: String!
    name: String!
    billing_email: String
    trial_end_date: Timestamp
<<<<<<< HEAD
=======
    secret: String
    workspace_id: ID!
}

type Workspace {
    id: ID!
    name: String!
>>>>>>> 6fa4f35e
    slack_webhook_channel: String
    slack_channels: String
    secret: String
    projects: [Project]!
}

type Segment {
    id: ID!
    name: String!
    params: SearchParams!
    project_id: ID!
}

type ErrorSegment {
    id: ID!
    name: String!
    params: ErrorSearchParams!
    project_id: ID!
}

type ErrorObject {
    id: ID!
    project_id: Int!
    session_id: Int!
    error_group_id: Int!
    error_group_secure_id: String!
    event: [String]!
    type: String!
    url: String!
    source: String
    lineNumber: Int
    columnNumber: Int
    stack_trace: [Any]
    timestamp: Timestamp
    payload: String
}

type ErrorField {
    project_id: Int
    name: String!
    value: String!
}

type ErrorGroup {
    created_at: Timestamp!
    id: ID!
    secure_id: String!
    project_id: Int!
    type: String!
    event: [String]!
    stack_trace: [ErrorTrace]!
    metadata_log: [ErrorMetadata]!
    mapped_stack_trace: String
    field_group: [ErrorField]
    state: ErrorState!
    environments: String
    error_frequency: [Int64]!
    is_public: Boolean!
}

type ErrorMetadata {
    error_id: Int!
    session_id: Int!
    session_secure_id: String!
    environment: String
    timestamp: Timestamp
    os: String
    browser: String
    visited_url: String
    fingerprint: String!
    identifier: String
}

type ErrorTrace {
    fileName: String
    lineNumber: Int
    functionName: String
    columnNumber: Int
    error: String
}

type ReferrerTablePayload {
    host: String!
    count: Int!
    percent: Float!
}

type TopUsersPayload {
    id: ID!
    identifier: String!
    total_active_time: Int!
    active_time_percentage: Float!
}

type NewUsersCount {
    count: Int64!
}

type AverageSessionLength {
    length: Float!
}

type UserFingerprintCount {
    count: Int64!
}

# NOTE: for SearchParams, if you make a change and want it to be reflected in both Segments and the default search UI,
# edit both Foo and FooInput
input SearchParamsInput {
    user_properties: [UserPropertyInput]
    excluded_properties: [UserPropertyInput]
    track_properties: [UserPropertyInput]
    excluded_track_properties: [UserPropertyInput]
    environments: [String]
    app_versions: [String]
    date_range: DateRangeInput
    length_range: LengthRangeInput
    os: String
    browser: String
    device_id: String
    visited_url: String
    referrer: String
    identified: Boolean
    hide_viewed: Boolean
    first_time: Boolean
    show_live_sessions: Boolean
}

type SearchParams {
    user_properties: [UserProperty]
    excluded_properties: [UserProperty]
    track_properties: [UserProperty]
    excluded_track_properties: [UserProperty]
    environments: [String]
    app_versions: [String]
    date_range: DateRange
    length_range: LengthRange
    os: String
    browser: String
    visited_url: String
    device_id: String
    referrer: String
    identified: Boolean
    hide_viewed: Boolean
    first_time: Boolean
    show_live_sessions: Boolean
}

input ErrorSearchParamsInput {
    date_range: DateRangeInput
    os: String
    browser: String
    visited_url: String
    state: ErrorState
    event: String
}

type ErrorSearchParams {
    date_range: DateRange
    os: String
    browser: String
    visited_url: String
    state: ErrorState
    event: String
}

type DateRange {
    start_date: Timestamp
    end_date: Timestamp
}

input DateRangeInput {
    start_date: Timestamp
    end_date: Timestamp
}

type LengthRange {
    min: Float
    max: Float
}

input LengthRangeInput {
    min: Float
    max: Float
}

type UserProperty {
    id: ID!
    name: String!
    value: String!
}

input UserPropertyInput {
    id: ID
    name: String!
    value: String!
}

type User {
    id: ID!
}

type Admin {
    id: ID!
    name: String!
    email: String!
    photo_url: String
    role: String!
    slack_im_channel_id: String
}

# A subset of Admin. This type will contain fields that are allowed to be exposed to other users.
type SanitizedAdmin {
    id: ID!
    name: String
    email: String!
    photo_url: String
}

input SanitizedAdminInput {
    id: ID!
    name: String
    email: String!
}

type SessionResults {
    sessions: [Session!]!
    totalCount: Int64!
}

type ErrorResults {
    error_groups: [ErrorGroup!]!
    totalCount: Int64!
}

type SessionComment {
    id: ID!
    project_id: ID!
    timestamp: Int
    created_at: Timestamp!
    updated_at: Timestamp!
    session_id: Int!
    session_secure_id: String!
    author: SanitizedAdmin
    text: String!
    x_coordinate: Float
    y_coordinate: Float
    type: SessionCommentType!
    metadata: Any
}

type ErrorComment {
    id: ID!
    project_id: ID!
    created_at: Timestamp!
    error_id: Int!
    error_secure_id: String!
    updated_at: Timestamp!
    author: SanitizedAdmin!
    text: String!
}

enum SessionLifecycle {
    All
    Live
    Completed
}

type DailySessionCount {
    project_id: ID!
    date: Timestamp!
    count: Int64!
}

type DailyErrorCount {
    project_id: ID!
    date: Timestamp!
    count: Int64!
}

type SanitizedSlackChannel {
    webhook_channel: String
    webhook_channel_id: String
}

input SanitizedSlackChannelInput {
    webhook_channel_name: String
    webhook_channel_id: String
}

type ErrorAlert {
    id: ID!
    ChannelsToNotify: [SanitizedSlackChannel]!
    ExcludedEnvironments: [String]!
    CountThreshold: Int!
    ThresholdWindow: Int
}

type TrackProperty {
    id: ID!
    name: String!
    value: String!
}

input TrackPropertyInput {
    id: ID
    name: String!
    value: String!
}

type SessionAlert {
    id: ID!
    ChannelsToNotify: [SanitizedSlackChannel]!
    ExcludedEnvironments: [String]!
    CountThreshold: Int!
    TrackProperties: [TrackProperty]!
    UserProperties: [UserProperty]!
    ThresholdWindow: Int!
}

scalar Upload

type Query {
    session(id: ID, secure_id: String): Session
    events(session_id: ID, session_secure_id: String): [Any]
    rage_clicks(session_secure_id: String): [RageClickEvent!]!
    error_groups(
        project_id: ID!
        count: Int!
        params: ErrorSearchParamsInput
    ): ErrorResults
    error_group(id: ID, secure_id: String): ErrorGroup
    messages(session_id: ID, session_secure_id: String): [Any]
    errors(session_id: ID, session_secure_id: String): [ErrorObject]
    resources(session_id: ID, session_secure_id: String): [Any]
    session_comments(
        session_id: ID
        session_secure_id: String
    ): [SessionComment]!
    session_comments_for_admin: [SessionComment]!
    session_comments_for_project(project_id: ID!): [SessionComment]!
    error_comments(
        error_group_id: ID
        error_group_secure_id: String
    ): [ErrorComment]!
    error_comments_for_admin: [ErrorComment]!
    error_comments_for_project(project_id: ID!): [ErrorComment]!
    project_admins(project_id: ID!): [Admin]!
    isIntegrated(project_id: ID!): Boolean
    unprocessedSessionsCount(project_id: ID!): Int64
    adminHasCreatedComment(admin_id: ID!): Boolean
    projectHasViewedASession(project_id: ID!): Session
    dailySessionsCount(
        project_id: ID!
        date_range: DateRangeInput!
    ): [DailySessionCount]!
    dailyErrorsCount(
        project_id: ID!
        date_range: DateRangeInput!
    ): [DailyErrorCount]!
    dailyErrorFrequency(
        project_id: ID!
        error_group_id: ID
        error_group_secure_id: String
        date_offset: Int!
    ): [Int64]!
    referrers(project_id: ID!, lookBackPeriod: Int!): [ReferrerTablePayload]!
    newUsersCount(project_id: ID!, lookBackPeriod: Int!): NewUsersCount
    topUsers(project_id: ID!, lookBackPeriod: Int!): [TopUsersPayload]!
    averageSessionLength(
        project_id: ID!
        lookBackPeriod: Int!
    ): AverageSessionLength
    userFingerprintCount(
        project_id: ID!
        lookBackPeriod: Int!
    ): UserFingerprintCount
    sessions(
        project_id: ID!
        count: Int!
        lifecycle: SessionLifecycle!
        starred: Boolean!
        params: SearchParamsInput
    ): SessionResults!
    billingDetails(project_id: ID!): BillingDetails!
    # gets all the projects of a user
    field_suggestion(project_id: ID!, name: String!, query: String!): [Field]
    property_suggestion(project_id: ID!, query: String!, type: String!): [Field]
    error_field_suggestion(
        project_id: ID!
        name: String!
        query: String!
    ): [ErrorField]
    projects: [Project]
    workspaces: [Workspace]
    error_alert(project_id: ID!): ErrorAlert
    session_feedback_alert(project_id: ID!): SessionAlert
    new_user_alert(project_id: ID!): SessionAlert
    track_properties_alert(project_id: ID!): SessionAlert
    user_properties_alert(project_id: ID!): SessionAlert
    projectSuggestion(query: String!): [Project]
    environment_suggestion(project_id: ID!): [Field]
    app_version_suggestion(project_id: ID!): [String]!
    slack_channel_suggestion(project_id: ID!): [SanitizedSlackChannel]
    slack_members(project_id: ID!): [SanitizedSlackChannel]!
    is_integrated_with_slack(project_id: ID!): Boolean!
    project(id: ID!): Project
    workspace(id: ID!): Workspace
    workspace_for_project(project_id: ID!): Workspace
    admin: Admin
    segments(project_id: ID!): [Segment]
    error_segments(project_id: ID!): [ErrorSegment]
    api_key_to_org_id(api_key: String!): ID
}

type Mutation {
    createProject(
        project_name: String!
        workspace_id: ID
        workspace_name: String
    ): Project
    editProject(id: ID!, name: String, billing_email: String): Project
    editWorkspace(id: ID!, name: String): Workspace
    markSessionAsViewed(id: ID, secure_id: String, viewed: Boolean): Session
    markSessionAsStarred(id: ID, secure_id: String, starred: Boolean): Session
    updateErrorGroupState(id: ID, secure_id: String, state: String!): ErrorGroup
    deleteProject(id: ID!): Boolean
    sendAdminProjectInvite(
        project_id: ID!
        email: String!
        base_url: String!
    ): String
    sendAdminWorkspaceInvite(
        workspace_id: ID!
        email: String!
        base_url: String!
    ): String
    addAdminToProject(project_id: ID!, invite_id: String!): ID
    addAdminToWorkspace(workspace_id: ID!, invite_id: String!): ID
    deleteAdminFromProject(project_id: ID!, admin_id: ID!): ID
    deleteAdminFromWorkspace(workspace_id: ID!, admin_id: ID!): ID
    createSegment(
        project_id: ID!
        name: String!
        params: SearchParamsInput!
    ): Segment
    emailSignup(email: String!): String!
    editSegment(id: ID!, project_id: ID!, params: SearchParamsInput!): Boolean
    deleteSegment(segment_id: ID!): Boolean
    createErrorSegment(
        project_id: ID!
        name: String!
        params: ErrorSearchParamsInput!
    ): ErrorSegment
    editErrorSegment(
        id: ID!
        project_id: ID!
        params: ErrorSearchParamsInput!
    ): Boolean
    deleteErrorSegment(segment_id: ID!): Boolean
    # If this endpoint returns a checkout_id, we initiate a stripe checkout.
    # Otherwise, we simply update the subscription.
    createOrUpdateStripeSubscription(
        project_id: ID!
        plan_type: PlanType!
    ): String
    updateBillingDetails(project_id: ID!): Boolean
    createSessionComment(
        project_id: ID!
        session_id: ID
        session_secure_id: String
        session_timestamp: Int!
        text: String!
        text_for_email: String!
        x_coordinate: Float!
        y_coordinate: Float!
        tagged_admins: [SanitizedAdminInput]!
        tagged_slack_users: [SanitizedSlackChannelInput]!
        session_url: String!
        time: Float!
        author_name: String!
        session_image: String
    ): SessionComment
    deleteSessionComment(id: ID!): Boolean
    createErrorComment(
        project_id: ID!
        error_group_id: ID
        error_group_secure_id: String
        text: String!
        text_for_email: String!
        tagged_admins: [SanitizedAdminInput]!
        tagged_slack_users: [SanitizedSlackChannelInput]!
        error_url: String!
        author_name: String!
    ): ErrorComment
    deleteErrorComment(id: ID!): Boolean
    openSlackConversation(
        project_id: ID!
        code: String!
        redirect_path: String!
    ): Boolean
    addSlackBotIntegrationToProject(
        project_id: ID!
        code: String!
        redirect_path: String!
    ): Boolean!
    updateErrorAlert(
        project_id: ID!
        error_alert_id: ID!
        count_threshold: Int!
        threshold_window: Int!
        slack_channels: [SanitizedSlackChannelInput]!
        environments: [String]!
    ): ErrorAlert
    updateSessionFeedbackAlert(
        project_id: ID!
        session_feedback_alert_id: ID!
        count_threshold: Int!
        threshold_window: Int!
        slack_channels: [SanitizedSlackChannelInput]!
        environments: [String]!
    ): SessionAlert
    updateNewUserAlert(
        project_id: ID!
        session_alert_id: ID!
        count_threshold: Int!
        slack_channels: [SanitizedSlackChannelInput]!
        environments: [String]!
    ): SessionAlert
    updateTrackPropertiesAlert(
        project_id: ID!
        session_alert_id: ID!
        slack_channels: [SanitizedSlackChannelInput]!
        environments: [String]!
        track_properties: [TrackPropertyInput]!
    ): SessionAlert
    updateUserPropertiesAlert(
        project_id: ID!
        session_alert_id: ID!
        slack_channels: [SanitizedSlackChannelInput]!
        environments: [String]!
        user_properties: [UserPropertyInput]!
    ): SessionAlert
    updateSessionIsPublic(
        session_id: ID
        session_secure_id: String
        is_public: Boolean!
    ): Session
    updateErrorGroupIsPublic(
        error_group_id: ID
        error_group_secure_id: String
        is_public: Boolean!
    ): ErrorGroup
}<|MERGE_RESOLUTION|>--- conflicted
+++ resolved
@@ -94,8 +94,6 @@
     name: String!
     billing_email: String
     trial_end_date: Timestamp
-<<<<<<< HEAD
-=======
     secret: String
     workspace_id: ID!
 }
@@ -103,7 +101,6 @@
 type Workspace {
     id: ID!
     name: String!
->>>>>>> 6fa4f35e
     slack_webhook_channel: String
     slack_channels: String
     secret: String
