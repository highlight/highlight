# MAIN GRAPH

scalar Any
scalar Timestamp
scalar Int64
scalar UInt64
scalar StringArray
scalar Map

type Field {
	id: Int64!
	name: String!
	value: String!
	type: String
}

enum SessionExcludedReason {
	Initializing
	NoActivity
	NoUserInteractionEvents
	NoTimelineIndicatorEvents
	NoError
	NoUserEvents
	IgnoredUser
	BillingQuotaExceeded
	RetentionPeriodExceeded
	Sampled
	RateLimitMinute
	ExclusionFilter
}

type Session {
	id: ID!
	secure_id: String!
	client_id: String!
	fingerprint: Int
	os_name: String!
	os_version: String!
	browser_name: String!
	browser_version: String!
	ip: String!
	city: String!
	state: String!
	country: String!
	postal: String!
	environment: String
	app_version: String
	client_version: String
	firstload_version: String
	client_config: String
	language: String!
	identifier: String!
	identified: Boolean!
	created_at: Timestamp!
	payload_updated_at: Timestamp
	length: Int
	active_length: Int
	user_object: Any
	user_properties: String
	fields: [Field]
	viewed: Boolean
	starred: Boolean
	processed: Boolean
	excluded: Boolean!
	excluded_reason: SessionExcludedReason
	has_rage_clicks: Boolean
	has_errors: Boolean
	first_time: Boolean
	field_group: String
	enable_strict_privacy: Boolean
	privacy_setting: String
	enable_recording_network_contents: Boolean
	object_storage_enabled: Boolean
	payload_size: Int64
	within_billing_quota: Boolean
	is_public: Boolean!
	event_counts: String
	direct_download_url: String
	resources_url: String
	web_socket_events_url: String
	timeline_indicators_url: String
	deviceMemory: Int
	last_user_interaction_time: Timestamp!
	chunked: Boolean
	session_feedback: [SessionComment!]
	email: String
}

type SessionInterval {
	session_secure_id: String!
	start_time: Timestamp!
	end_time: Timestamp!
	duration: Int!
	active: Boolean!
}

type SessionsReportRow {
	key: String!
	email: String!
	num_sessions: UInt64!
	first_session: Timestamp!
	last_session: Timestamp!
	num_days_visited: UInt64!
	num_months_visited: UInt64!
	avg_active_length_mins: Float!
	max_active_length_mins: Float!
	total_active_length_mins: Float!
	avg_length_mins: Float!
	max_length_mins: Float!
	total_length_mins: Float!
	location: String!
}

type TimelineIndicatorEvent {
	session_secure_id: String!
	timestamp: Float!
	sid: Float!
	data: Any
	type: Int!
}

type WebSocketEvent {
	message: String!
	name: String!
	socketId: String!
	type: String!
	timeStamp: Float!
	size: Int!
}

type RageClickEvent {
	id: ID!
	project_id: ID!
	session_secure_id: String!
	start_timestamp: Timestamp!
	end_timestamp: Timestamp!
	total_clicks: Int!
}

type RageClickEventForProject {
	identifier: String!
	session_secure_id: String!
	total_clicks: Int!
	user_properties: String!
}

type BillingDetails {
	plan: Plan!
	meter: Int64!
	membersMeter: Int64!
	errorsMeter: Int64!
	logsMeter: Int64!
	tracesMeter: Int64!
	sessionsDailyAverage: Float!
	errorsDailyAverage: Float!
	logsDailyAverage: Float!
	tracesDailyAverage: Float!
	sessionsBillingLimit: Int64
	errorsBillingLimit: Int64
	logsBillingLimit: Int64
	tracesBillingLimit: Int64
}

type UsageHistory {
	usage: MetricsBuckets!
}

type Invoice {
	amountDue: Int64
	amountPaid: Int64
	attemptCount: Int64
	date: Timestamp
	url: String
	status: String
}

type SubscriptionDiscount {
	name: String!
	percent: Float!
	amount: Int64!
	until: Timestamp
}

type SubscriptionDetails {
	baseAmount: Int64!
	discount: SubscriptionDiscount
	lastInvoice: Invoice
	billingIssue: Boolean!
	billingIngestBlocked: Boolean!
}

type Plan {
	type: PlanType!
	interval: SubscriptionInterval!
	membersLimit: Int64
	enableBillingLimits: Boolean!

	aws_mp_subscription: AWSMarketplaceSubscription

	sessionsLimit: Int64!
	errorsLimit: Int64!
	logsLimit: Int64!
	tracesLimit: Int64!

	sessionsRate: Float!
	errorsRate: Float!
	logsRate: Float!
	tracesRate: Float!
}

type AWSMarketplaceSubscription {
	customer_identifier: String!
	customer_aws_account_id: String!
	product_code: String!
}

enum PlanType {
	Free
	Lite
	Basic
	Startup
	Enterprise
	UsageBased
	Graduated
	Business
}

enum ProductType {
	Sessions
	Errors
	Logs
	Traces
	Metrics
	Events
}

enum SuggestionType {
	None
	Value
	Key
}

enum IngestReason {
	Sample
	Rate
	Filter
}

enum SubscriptionInterval {
	Monthly
	Annual
}

enum RetentionPeriod {
	SevenDays
	ThirtyDays
	ThreeMonths
	SixMonths
	TwelveMonths
	TwoYears
	ThreeYears
}

enum OpenSearchCalendarInterval {
	minute
	hour
	day
	week
	month
	quarter
	year
}

type EnhancedUserDetailsResult {
	id: ID
	name: String
	avatar: String
	bio: String
	socials: [SocialLink]
	email: String
}

type LinearTeam {
	team_id: String!
	name: String!
	key: String!
}

type JiraTeam {
	team_id: String!
	name: String!
	key: String!
}

type JiraProjectIdentifier {
	id: String!
}

type JiraIssueTypeScope {
	type: String!
	project: JiraProjectIdentifier
}

type AccessibleJiraResources {
	id: String!
	url: String!
	name: String!
	scopes: [String!]
	avatarUrl: String!
}

type JiraIssueType {
	self: String!
	id: String!
	description: String!
	iconUrl: String!
	name: String!
	untranslatedName: String!
	subtask: Boolean!
	scope: JiraIssueTypeScope
}

type GitlabProject {
	id: Int!
	name: String!
	nameWithNameSpace: String!
}

type JiraProject {
	name: String!
	key: String!
	id: String!
	self: String!
	issueTypes: [JiraIssueType]
}

type GitHubRepo {
	repo_id: String!
	name: String!
	key: String!
}

type VercelEnv {
	id: String!
	key: String!
	configurationId: String!
}

type VercelProject {
	id: String!
	name: String!
	env: [VercelEnv!]!
}

type ClickUpSpace {
	id: String!
	name: String!
}

type ClickUpTeam {
	id: String!
	name: String!
	spaces: [ClickUpSpace!]!
}

type HeightWorkspace {
	id: String!
	model: String!
	name: String!
	url: String!
}

type ClickUpFolder {
	id: String!
	name: String!
	lists: [ClickUpList!]!
}

type HeightList {
	id: String!
	name: String!
	type: String!
}
type ClickUpList {
	id: String!
	name: String!
}

type ClickUpTask {
	id: String!
	name: String!
}

type HeightTask {
	id: String!
	name: String!
}

type Sampling {
	session_sampling_rate: Float!
	error_sampling_rate: Float!
	log_sampling_rate: Float!
	trace_sampling_rate: Float!
	session_minute_rate_limit: Int64
	error_minute_rate_limit: Int64
	log_minute_rate_limit: Int64
	trace_minute_rate_limit: Int64
	session_exclusion_query: String
	error_exclusion_query: String
	log_exclusion_query: String
	trace_exclusion_query: String
}

input SamplingInput {
	session_sampling_rate: Float
	error_sampling_rate: Float
	log_sampling_rate: Float
	trace_sampling_rate: Float
	session_minute_rate_limit: Int64
	error_minute_rate_limit: Int64
	log_minute_rate_limit: Int64
	trace_minute_rate_limit: Int64
	session_exclusion_query: String
	error_exclusion_query: String
	log_exclusion_query: String
	trace_exclusion_query: String
}

type SocialLink {
	type: SocialType!
	link: String
}

enum SocialType {
	Github
	LinkedIn
	Twitter
	Facebook
	Site
}

enum IntegrationType {
	Slack
	Linear
	Zapier
	Front
	Vercel
	Discord
	ClickUp
	Height
	GitHub
	Jira
	MicrosoftTeams
	GitLab
	Heroku
	Cloudflare
}

enum ErrorState {
	OPEN
	RESOLVED
	IGNORED
}

enum SourceMappingErrorCode {
	File_Name_Missing_From_Source_Path
	Error_Parsing_Stack_Trace_File_Url
	Error_Constructing_Source_Map_URL
	Missing_Source_Map_File_In_S3
	Minified_File_Missing_In_S3_And_URL
	Sourcemap_File_Missing_In_S3_And_URL
	Minified_File_Larger
	Source_Map_File_Larger
	Invalid_SourceMapURL
	Sourcemap_Library_Couldnt_Parse
	Sourcemap_Library_Couldnt_Retrieve_Source
}

enum AdminRole {
	ADMIN
	MEMBER
}

enum SessionCommentType {
	Admin
	FEEDBACK
}

enum SessionAlertType {
	ERROR_ALERT
	NEW_USER_ALERT
	TRACK_PROPERTIES_ALERT
	USER_PROPERTIES_ALERT
	RAGE_CLICK_ALERT
	NEW_SESSION_ALERT
}

enum LogLevel {
	trace
	debug
	info
	warn
	error
	fatal
	panic
}

enum SortDirection {
	ASC
	DESC
}

enum SavedSegmentEntityType {
	Log
	Trace
	Error
	Session
}

type Project {
	id: ID!
	verbose_id: String!
	name: String!
	billing_email: String
	secret: String
	workspace_id: ID!
	workspace: Workspace
	excluded_users: StringArray
	error_filters: StringArray
	error_json_paths: StringArray
	rage_click_window_seconds: Int
	rage_click_radius_pixels: Int
	rage_click_count: Int
	filter_chrome_extension: Boolean
}

type AllProjectSettings {
	id: ID!
	verbose_id: String!
	name: String!
	billing_email: String
	workspace_id: ID!
	excluded_users: StringArray
	error_filters: StringArray
	error_json_paths: StringArray
	rage_click_window_seconds: Int
	rage_click_radius_pixels: Int
	rage_click_count: Int
	filter_chrome_extension: Boolean
	filterSessionsWithoutError: Boolean!
	autoResolveStaleErrorsDayInterval: Int!
	sampling: Sampling!
}

type AllWorkspaceSettings {
	workspace_id: ID!
	ai_application: Boolean!
	ai_query_builder: Boolean!
	ai_insights: Boolean!
	enable_billing_limits: Boolean!
	enable_business_dashboards: Boolean!
	enable_business_projects: Boolean!
	enable_business_retention: Boolean!
	enable_business_seats: Boolean!
	enable_data_deletion: Boolean!
	enable_grafana_dashboard: Boolean!
	enable_ingest_filtering: Boolean!
	enable_ingest_sampling: Boolean!
	enable_network_traces: Boolean!
	enable_project_level_access: Boolean!
	enable_session_export: Boolean!
	enable_unlisted_sharing: Boolean!
}

type Account {
	id: ID!
	name: String!
	session_count_cur: Int!
	view_count_cur: Int!
	session_count_prev: Int!
	view_count_prev: Int!
	session_count_prev_prev: Int!
	session_limit: Int!
	paid_prev: Int!
	paid_prev_prev: Int!
	email: String!
	subscription_start: Timestamp
	plan_tier: String!
	unlimited_members: Boolean!
	stripe_customer_id: String!
	member_count: Int!
	member_limit: Int
}

type AccountDetailsMember {
	id: ID!
	name: String!
	email: String!
	last_active: Timestamp
}

type AccountDetails {
	id: ID!
	name: String!
	session_count_per_month: [NamedCount]
	session_count_per_day: [NamedCount]
	stripe_customer_id: String!
	members: [AccountDetailsMember!]!
}

type NamedCount {
	name: String!
	count: Int!
}

type Workspace {
	id: ID!
	name: String!
	slack_webhook_channel: String
	slack_channels: String
	projects: [Project]!
	plan_tier: String!
	unlimited_members: Boolean!
	trial_end_date: Timestamp
	billing_period_end: Timestamp
	next_invoice_date: Timestamp
	allow_meter_overage: Boolean!
	allowed_auto_join_email_origins: String
	eligible_for_trial_extension: Boolean!
	trial_extension_enabled: Boolean!
	clearbit_enabled: Boolean!
	retention_period: RetentionPeriod!
	errors_retention_period: RetentionPeriod!
	sessions_max_cents: Int
	errors_max_cents: Int
	logs_max_cents: Int
	traces_max_cents: Int
	cloudflare_proxy: String
}

type SearchParams {
	query: String
}

type SavedSegment {
	id: ID!
	name: String!
	entity_type: SavedSegmentEntityType!
	params: SearchParams!
	project_id: ID!
}

type ErrorObject {
	id: ID!
	created_at: Timestamp!
	project_id: Int!
	session_id: Int
	trace_id: String
	span_id: String
	log_cursor: String
	error_group_id: Int!
	error_group_secure_id: String!
	event: [String]!
	type: String!
	url: String!
	source: String
	lineNumber: Int
	columnNumber: Int
	stack_trace: String!
	structured_stack_trace: [ErrorTrace]!
	timestamp: Timestamp!
	payload: String
	request_id: String
	os: String
	browser: String
	environment: String
	session: Session
	serviceVersion: String
	serviceName: String
}

type ErrorInstance {
	error_object: ErrorObject!
	next_id: ID
	previous_id: ID
}

type ErrorGroup {
	created_at: Timestamp!
	updated_at: Timestamp!
	id: ID!
	secure_id: String!
	project_id: Int!
	type: String!
	event: [String]!
	structured_stack_trace: [ErrorTrace]!
	metadata_log: [ErrorMetadata]!
	mapped_stack_trace: String
	stack_trace: String
	state: ErrorState!
	snoozed_until: Timestamp
	environments: String
	error_frequency: [Int64!]!
	error_metrics: [ErrorDistributionItem!]!
	is_public: Boolean!
	first_occurrence: Timestamp
	last_occurrence: Timestamp
	viewed: Boolean
	serviceName: String
	error_tag: ErrorTag
}

type ErrorMetadata {
	error_id: Int!
	session_id: Int!
	session_secure_id: String!
	environment: String
	timestamp: Timestamp
	os: String
	browser: String
	visited_url: String
	fingerprint: String!
	identifier: String
	user_properties: String
	request_id: String
	payload: String
}

type ErrorTag {
	id: ID!
	created_at: Timestamp!
	title: String
	description: String
}

type MatchedErrorTag {
	id: ID!
	title: String!
	description: String!
	score: Float!
}

type MatchedErrorObject {
	id: ID!
	event: [String]!
	type: String!
	stack_trace: String!
	score: Float!
}

enum EnhancementSource {
	github
	sourcemap
}

type ErrorTrace {
	fileName: String
	lineNumber: Int
	functionName: String
	columnNumber: Int
	error: String
	sourceMappingErrorMetadata: SourceMappingError
	lineContent: String
	linesBefore: String
	linesAfter: String
	externalLink: String
	enhancementSource: EnhancementSource
	enhancementVersion: String
}

type SourceMappingError {
	errorCode: SourceMappingErrorCode
	stackTraceFileURL: String
	sourcemapFetchStrategy: String
	sourceMapURL: String
	minifiedFetchStrategy: String
	actualMinifiedFetchedPath: String
	minifiedLineNumber: Int
	minifiedColumnNumber: Int
	actualSourcemapFetchedPath: String
	sourcemapFileSize: Int
	minifiedFileSize: Int
	mappedLineNumber: Int
	mappedColumnNumber: Int
}

type S3File {
	key: String
}

interface Edge {
	cursor: String!
}

type PageInfo {
	hasNextPage: Boolean!
	hasPreviousPage: Boolean!
	startCursor: String!
	endCursor: String!
}

interface Connection {
	pageInfo: PageInfo!
}

type Log {
	projectID: Int!
	timestamp: Timestamp!
	level: LogLevel!
	message: String!
	logAttributes: Map!
	traceID: String
	spanID: String
	secureSessionID: String
	source: String
	serviceName: String
	serviceVersion: String
	environment: String
}

type LogEdge implements Edge {
	cursor: String!
	node: Log!
}

type LogConnection implements Connection {
	edges: [LogEdge!]!
	pageInfo: PageInfo!
}

type Trace {
	timestamp: Timestamp!
	traceID: String!
	spanID: String!
	parentSpanID: String!
	projectID: Int!
	secureSessionID: String!
	traceState: String!
	spanName: String!
	spanKind: String!
	duration: Int!
	startTime: Int!
	serviceName: String!
	serviceVersion: String!
	environment: String!
	hasErrors: Boolean!
	traceAttributes: Map!
	statusCode: String!
	statusMessage: String!
	events: [TraceEvent]
	links: [TraceLink]
}

type TracePayload {
	trace: [Trace!]!
	errors: [TraceError!]!
}

type TraceError {
	created_at: Timestamp!
	id: ID!
	trace_id: String
	span_id: String
	log_cursor: String
	event: String!
	type: String!
	source: String!
	error_group_secure_id: String!
	timestamp: Timestamp!
}

type TraceEvent {
	timestamp: Timestamp!
	name: String!
	attributes: Map!
}

type TraceLink {
	traceID: String!
	spanID: String!
	traceState: String!
	attributes: Map!
}

type TraceEdge implements Edge {
	cursor: String!
	node: Trace!
}

type TraceConnection implements Connection {
	edges: [TraceEdge!]!
	pageInfo: PageInfo!
	sampled: Boolean!
}

type ErrorObjectNodeSession {
	secureID: String!
	email: String
	fingerprint: Int
	excluded: Boolean!
}

type ErrorObjectNode {
	id: ID!
	createdAt: Timestamp!
	event: String!
	timestamp: Timestamp!
	session: ErrorObjectNodeSession
	serviceVersion: String!
	serviceName: String!
	errorGroupSecureID: String!
}

enum ServiceStatus {
	healthy
	error
	created
}

type Service {
	id: ID!
	projectID: ID!
	name: String!
	status: ServiceStatus!
	githubRepoPath: String
	buildPrefix: String
	githubPrefix: String
	errorDetails: [String!]
}

type ServiceNode {
	id: ID!
	projectID: ID!
	name: String!
	status: ServiceStatus!
	githubRepoPath: String
	buildPrefix: String
	githubPrefix: String
	errorDetails: [String!]
}

type ServiceEdge implements Edge {
	cursor: String!
	node: ServiceNode!
}

type ServiceConnection implements Connection {
	edges: [ServiceEdge]!
	pageInfo: PageInfo!
}

enum ReservedLogKey {
	"""
	Keep this in alpha order
	"""
	environment
	level
	message
	secure_session_id
	span_id
	trace_id
	source
	service_name
	service_version
	timestamp
}

enum ReservedTraceKey {
	environment
	has_errors
	level
	message
	metric_name
	metric_value
	secure_session_id
	span_id
	trace_id
	parent_span_id
	trace_state
	span_name
	span_kind
	duration
	service_name
	service_version
	timestamp
	highlight_type
}

enum ReservedErrorObjectKey {
	browser
	client_id
	environment
	has_session
	os_name
	secure_session_id
	service_name
	service_version
	timestamp
	trace_id
	visited_url
}

enum ReservedErrorGroupKey {
	event
	secure_id
	status
	tag
	type
}

enum ReservedErrorsJoinedKey {
	"""
	ReservedErrorObjectKey
	"""
	id
	browser
	client_id
	environment
	has_session
	os_name
	secure_session_id
	service_name
	service_version
	timestamp
	trace_id
	visited_url
	"""
	ReservedErrorGroupKey
	"""
	event
	secure_id
	status
	tag
	type
}

enum ReservedSessionKey {
	active_length
	browser_name
	browser_version
	city
	completed
	country
	environment
	excluded
	first_time
	has_comments
	has_errors
	has_rage_clicks
	identified
	identifier
	ip
	length
	normalness
	os_name
	os_version
	pages_visited
	sample
	secure_id
	service_version
	state
<<<<<<< HEAD
	updated_at
=======
	timestamp
>>>>>>> 2d95abad
	viewed_by_anyone
	viewed_by_me
	within_billing_quota

	# deprecated but kept in for backwards compatibility of search
	loc_state
	processed
	viewed
}

enum ReservedEventKey {
	browser_name
	browser_version
	city
	country
	environment
	event
	first_session
	identified
	identifier
	ip
	os_name
	os_version
	secure_session_id
	service_version
	session_active_length
	session_length
	session_pages_visited
	state
	timestamp
}

enum LogSource {
	frontend
	backend
}

enum KeyType {
	Boolean
	Creatable
	Numeric
	String
}

type LogsHistogramBucketCount {
	count: UInt64!
	level: LogLevel!
}

type LogsHistogramBucket {
	bucketId: UInt64!
	counts: [LogsHistogramBucketCount!]!
}

type LogsHistogram {
	buckets: [LogsHistogramBucket!]!
	totalCount: UInt64!
	objectCount: UInt64!
	sampleFactor: Float!
}

enum MetricAggregator {
	Count
	CountDistinct
	CountDistinctKey
	Min
	Avg
	P50
	P90
	P95
	P99
	Max
	Sum
	None
}

enum MetricColumn {
	Duration
}

enum MetricBucketBy {
	None
	Timestamp
	Histogram
}

type MetricBucket {
	bucket_id: UInt64!
	bucket_min: Float!
	bucket_max: Float!
	group: [String!]!
	column: MetricColumn!
	metric_type: MetricAggregator!
	metric_value: Float
	yhat_lower: Float
	yhat_upper: Float
}

type MetricsBuckets {
	buckets: [MetricBucket!]!
	bucket_count: UInt64!
	sample_factor: Float!
}

type LogLine {
	timestamp: Timestamp!
	body: String!
	severity: LogLevel
	labels: String!
}

type QueryKey {
	name: String!
	type: KeyType!
}

type ReferrerTablePayload {
	host: String!
	count: Int!
	percent: Float!
}

type TopUsersPayload {
	id: ID!
	identifier: String!
	total_active_time: Int!
	active_time_percentage: Float!
	user_properties: String!
}

type NewUsersCount {
	count: Int64!
}

type AverageSessionLength {
	length: Float!
}

type UserFingerprintCount {
	count: Int64!
}

input DashboardParamsInput {
	date_range: DateRangeRequiredInput!
	resolution_minutes: Int
	timezone: String
	units: String
	aggregator: MetricAggregator!
	filters: [MetricTagFilterInput!]
	groups: [String!]
}

input ErrorGroupFrequenciesParamsInput {
	date_range: DateRangeRequiredInput!
	resolution_minutes: Int!
}

input SortInput {
	column: String!
	direction: SortDirection!
}

type SortOutput {
	column: String!
	direction: SortDirection!
}

input QueryInput {
	query: String!
	date_range: DateRangeRequiredInput!
	sort: SortInput
}

type QueryOutput {
	query: String!
	date_range: DateRangeRequiredOutput!
}

enum MetricTagFilterOp {
	equals
	contains
}

type MetricTagFilter {
	tag: String!
	op: MetricTagFilterOp!
	value: String!
}

input MetricTagFilterInput {
	tag: String!
	op: MetricTagFilterOp!
	value: String!
}

input DateHistogramBucketSize {
	calendar_interval: OpenSearchCalendarInterval!
	multiple: Int!
}

input DateHistogramOptions {
	bucket_size: DateHistogramBucketSize!
	time_zone: String!
	bounds: DateRangeInput!
}

# Deprecated: switch to using QueryInput format for searches
input ClickhouseQuery {
	isAnd: Boolean!
	rules: [[String!]!]!
	dateRange: DateRangeRequiredInput!
}

enum NetworkRequestAttribute {
	method
	initiator_type
	url
	body_size
	response_size
	status
	latency
	connect_latency
	dns_latency
	redirect_latency
	request_id
	graphql_operation
}

input NetworkHistogramParamsInput {
	lookback_days: Float!
	attribute: NetworkRequestAttribute
}

input AdminAboutYouDetails {
	first_name: String!
	last_name: String!
	user_defined_role: String!
	user_defined_persona: String!
	user_defined_team_size: String!
	heard_about: String!
	phone_home_contact_allowed: Boolean!
	referral: String!
	phone: String
}

input AdminAndWorkspaceDetails {
	# Admin
	first_name: String!
	last_name: String!
	user_defined_role: String!
	user_defined_team_size: String!
	heard_about: String!
	phone_home_contact_allowed: Boolean!
	referral: String!

	# Workspace
	workspace_name: String!
	allowed_auto_join_email_origins: String
	promo_code: String
}

input SessionAlertInput {
	project_id: ID!
	name: String!
	count_threshold: Int!
	threshold_window: Int!
	slack_channels: [SanitizedSlackChannelInput!]!
	discord_channels: [DiscordChannelInput!]!
	microsoft_teams_channels: [MicrosoftTeamsChannelInput!]!
	webhook_destinations: [WebhookDestinationInput!]!
	emails: [String!]!
	environments: [String!]!
	disabled: Boolean!
	default: Boolean
	type: SessionAlertType!
	user_properties: [UserPropertyInput!]!
	exclude_rules: [String!]!
	track_properties: [TrackPropertyInput!]!
}

input LogAlertInput {
	project_id: ID!
	name: String!
	count_threshold: Int!
	below_threshold: Boolean!
	threshold_window: Int!
	slack_channels: [SanitizedSlackChannelInput!]!
	discord_channels: [DiscordChannelInput!]!
	microsoft_teams_channels: [MicrosoftTeamsChannelInput!]!
	webhook_destinations: [WebhookDestinationInput!]!
	emails: [String!]!
	disabled: Boolean!
	default: Boolean
	query: String!
}

type DateRange {
	start_date: Timestamp
	end_date: Timestamp
}

input DateRangeInput {
	start_date: Timestamp
	end_date: Timestamp
}

input DateRangeRequiredInput {
	start_date: Timestamp!
	end_date: Timestamp!
}

type DateRangeRequiredOutput {
	start_date: Timestamp
	end_date: Timestamp
}

type LengthRange {
	min: Float
	max: Float
}

input LengthRangeInput {
	min: Float
	max: Float
}

type UserProperty {
	id: ID!
	name: String!
	value: String!
}

input UserPropertyInput {
	id: ID!
	name: String!
	value: String!
}

input PredictionSettings {
	changepointPriorScale: Float!
	intervalWidth: Float!
	thresholdCondition: ThresholdCondition!
	intervalSeconds: Int!
}

type User {
	id: ID!
}

type Admin {
	id: ID!
	name: String!
	uid: String!
	email: String!
	phone: String
	photo_url: String
	slack_im_channel_id: String
	email_verified: Boolean
	referral: String
	user_defined_role: String
	user_defined_team_size: String
	heard_about: String
	about_you_details_filled: Boolean
	user_defined_persona: String
}

type WorkspaceAdminRole {
	workspaceId: ID!
	admin: Admin!
	role: String!
	projectIds: [ID!]!
}

# A subset of Admin. This type will contain fields that are allowed to be exposed to other users.
type SanitizedAdmin {
	id: ID!
	name: String
	email: String!
	photo_url: String
}

input SanitizedAdminInput {
	id: ID!
	name: String
	email: String!
}

type SessionsHistogram {
	bucket_times: [Timestamp!]!
	sessions_without_errors: [Int64!]!
	sessions_with_errors: [Int64!]!
	total_sessions: [Int64!]!
	inactive_lengths: [Int64!]!
	active_lengths: [Int64!]!
}

type ErrorsHistogram {
	bucket_times: [Timestamp!]!
	error_objects: [Int64!]!
}

type SessionResults {
	sessions: [Session!]!
	totalCount: Int64!
	totalLength: Int64!
	totalActiveLength: Int64!
}

type ErrorResults {
	error_groups: [ErrorGroup!]!
	totalCount: Int64!
}

type ErrorObjectResults {
	error_objects: [ErrorObjectNode!]!
	totalCount: Int64!
}

# 2 way connector type between highlight objects and external integration objects
# should be used to update information from/to platforms
type ExternalAttachment {
	id: ID!
	integration_type: IntegrationType!

	external_id: String!
	title: String

	# associations to highlight objects
	session_comment_id: Int
	error_comment_id: Int
}

type SessionComment {
	id: ID!
	project_id: ID!
	timestamp: Int
	created_at: Timestamp!
	updated_at: Timestamp!
	session_id: Int!
	session_secure_id: String!
	author: SanitizedAdmin
	text: String!
	x_coordinate: Float
	y_coordinate: Float
	type: SessionCommentType!
	metadata: Any
	tags: [String]!
	attachments: [ExternalAttachment]!
	replies: [CommentReply]!
}

type SessionInsight {
	id: ID!
	session_id: Int!
	insight: String!
}

type SessionQuery {
	id: ID!
	project_id: ID!
}

type SlackSyncResponse {
	success: Boolean!
	newChannelsAddedCount: Int!
}

type SessionCommentTag {
	id: ID!
	name: String!
}

input SessionCommentTagInput {
	id: ID
	name: String!
}

type ErrorComment {
	id: ID!
	project_id: ID!
	created_at: Timestamp!
	error_id: Int!
	error_secure_id: String!
	updated_at: Timestamp!
	author: SanitizedAdmin!
	text: String!
	attachments: [ExternalAttachment]!
	replies: [CommentReply]!
}

type CommentReply {
	id: ID!
	created_at: Timestamp!
	updated_at: Timestamp!

	author: SanitizedAdmin!
	text: String!
}

enum SessionLifecycle {
	All
	Live
	Completed
}

type DailySessionCount {
	project_id: ID!
	date: Timestamp!
	count: Int64!
}

type DailyErrorCount {
	project_id: ID!
	date: Timestamp!
	count: Int64!
}

type ErrorDistributionItem {
	error_group_id: ID!
	date: Timestamp!
	name: String!
	value: Int64!
}

type ErrorGroupTagAggregationBucket {
	key: String!
	doc_count: Int64!
	percent: Float!
}

type ErrorGroupTagAggregation {
	key: String!
	buckets: [ErrorGroupTagAggregationBucket!]!
}

type Dashboard {
	id: ID!
	project_id: ID!
	layout: String!
	name: String!
	last_admin_to_edit_id: ID!
}

enum AlertState {
	Normal
	Pending
	Alerting
	AlertingSilently
	NoData
	Error
}

enum ThresholdType {
	Constant
	Anomaly
}

enum ThresholdCondition {
	Above
	Below
	Outside
}

enum AlertDestinationType {
	Slack
	Discord
	MicrosoftTeams
	Webhook
	Email
}

type AlertDestination {
	id: ID!
	alert_id: ID!
	destination_type: AlertDestinationType!
	type_id: String!
	type_name: String!
}

input AlertDestinationInput {
	destination_type: AlertDestinationType!
	type_id: String!
	type_name: String!
}

type Alert {
	id: ID!
	project_id: ID!
	updated_at: Timestamp!
	metric_id: String!
	name: String!
	product_type: ProductType!
	function_type: MetricAggregator!
	function_column: String
	query: String
	group_by_key: String
	disabled: Boolean!
	last_admin_to_edit_id: ID
	destinations: [AlertDestination]!

	# threshold alerts
	threshold_value: Float
	threshold_window: Int
	threshold_cooldown: Int
	threshold_type: ThresholdType
	threshold_condition: ThresholdCondition
}

type AlertStateChange {
	id: ID!
	timestamp: Timestamp!
	projectID: ID!
	alertID: ID!
	state: AlertState!
	groupByKey: String!
}

type AlertStateChangeResults {
	alertStateChanges: [AlertStateChange]!
	totalCount: Int64!
}

type SanitizedSlackChannel {
	webhook_channel: String
	webhook_channel_id: String
}

input SanitizedSlackChannelInput {
	webhook_channel_name: String
	webhook_channel_id: String
}

type DiscordChannel {
	id: String!
	name: String!
}

input DiscordChannelInput {
	name: String!
	id: String!
}

type MicrosoftTeamsChannel {
	id: String!
	name: String!
}

type IssuesSearchResult {
	id: String!
	title: String!
	issue_url: String!
}

input MicrosoftTeamsChannelInput {
	name: String!
	id: String!
}

type WebhookDestination {
	url: String!
	authorization: String
}

input WebhookDestinationInput {
	url: String!
	authorization: String
}

type ErrorAlert {
	id: ID!
	updated_at: Timestamp!
	Name: String
	ChannelsToNotify: [SanitizedSlackChannel]!
	DiscordChannelsToNotify: [DiscordChannel!]!
	MicrosoftTeamsChannelsToNotify: [MicrosoftTeamsChannel!]!
	WebhookDestinations: [WebhookDestination!]!
	EmailsToNotify: [String]!
	Query: String!
	CountThreshold: Int!
	ThresholdWindow: Int
	LastAdminToEditID: ID
	Type: String!
	RegexGroups: [String]!
	Frequency: Int!
	DailyFrequency: [Int64]!
	disabled: Boolean!
	default: Boolean!
}

type TrackProperty {
	id: ID!
	name: String!
	value: String!
}

input TrackPropertyInput {
	id: ID
	name: String!
	value: String!
}

type SessionAlert {
	id: ID!
	updated_at: Timestamp!
	Name: String
	ChannelsToNotify: [SanitizedSlackChannel]!
	DiscordChannelsToNotify: [DiscordChannel!]!
	MicrosoftTeamsChannelsToNotify: [MicrosoftTeamsChannel!]!
	WebhookDestinations: [WebhookDestination!]!
	EmailsToNotify: [String]!
	ExcludedEnvironments: [String]!
	CountThreshold: Int!
	TrackProperties: [TrackProperty]!
	UserProperties: [UserProperty]!
	ThresholdWindow: Int
	LastAdminToEditID: ID
	Type: String!
	ExcludeRules: [String]!
	DailyFrequency: [Int64]!
	disabled: Boolean!
	default: Boolean!
}

type LogAlert {
	id: ID!
	updated_at: Timestamp!
	Name: String!
	ChannelsToNotify: [SanitizedSlackChannel!]!
	DiscordChannelsToNotify: [DiscordChannel!]!
	MicrosoftTeamsChannelsToNotify: [MicrosoftTeamsChannel!]!
	WebhookDestinations: [WebhookDestination!]!
	EmailsToNotify: [String!]!
	CountThreshold: Int!
	ThresholdWindow: Int!
	LastAdminToEditID: ID
	Type: String!
	DailyFrequency: [Int64]!
	disabled: Boolean!
	query: String!
	BelowThreshold: Boolean!
	default: Boolean!
}

type WorkspaceInviteLink {
	id: ID!
	invitee_email: String
	invitee_role: String!
	expiration_date: Timestamp!
	secret: String!
	created_at: Timestamp!
}

type WorkspaceForInviteLink {
	expiration_date: Timestamp
	invitee_email: String
	secret: String!
	workspace_id: ID!
	workspace_name: String!
	existing_account: Boolean!
	project_id: ID!
}

type SessionPayload {
	events: [Any]!
	errors: [ErrorObject]!
	rage_clicks: [RageClickEvent!]!
	session_comments: [SessionComment]!
	last_user_interaction_time: Timestamp!
}

type Metric {
	name: String!
	value: Float!
}

type DashboardPayload {
	date: String!
	value: Float!
	aggregator: MetricAggregator!
	group: String
}

type HistogramBucket {
	bucket: Float!
	range_start: Float!
	range_end: Float!
	count: Int!
}

type CategoryHistogramBucket {
	category: String!
	count: Int!
}

type CategoryHistogramPayload {
	buckets: [CategoryHistogramBucket!]!
}

type IntegrationStatus {
	integrated: Boolean!
	resourceType: String!
	createdAt: Timestamp
}

enum DashboardChartType {
	Timeline
	TimelineBar
	Histogram
}

input DashboardMetricConfigInput {
	name: String!
	description: String!
	component_type: MetricViewComponentType
	max_good_value: Float
	max_needs_improvement_value: Float
	poor_value: Float
	units: String
	help_article: String
	chart_type: DashboardChartType
	aggregator: MetricAggregator
	min_value: Float
	min_percentile: Float
	max_value: Float
	max_percentile: Float
	filters: [MetricTagFilterInput!]
	groups: [String!]
}

enum MetricViewComponentType {
	KeyPerformanceGauge
	SessionCountChart
	ErrorCountChart
	ReferrersTable
	ActiveUsersTable
	RageClicksTable
	TopRoutesTable
}

type DashboardMetricConfig {
	name: String!
	description: String!
	component_type: MetricViewComponentType
	max_good_value: Float
	max_needs_improvement_value: Float
	poor_value: Float
	units: String
	help_article: String
	chart_type: DashboardChartType
	aggregator: MetricAggregator
	min_value: Float
	min_percentile: Float
	max_value: Float
	max_percentile: Float
	filters: [MetricTagFilter!]
	groups: [String!]
}

type DashboardDefinition {
	id: ID!
	updated_at: Timestamp!
	project_id: ID!
	name: String!
	metrics: [DashboardMetricConfig!]!
	last_admin_to_edit_id: Int
	layout: String
	is_default: Boolean
}

type MetricPreview {
	date: Timestamp!
	value: Float!
}

type MetricMonitor {
	id: ID!
	updated_at: Timestamp!
	name: String!
	channels_to_notify: [SanitizedSlackChannel]!
	discord_channels_to_notify: [DiscordChannel!]!
	webhook_destinations: [WebhookDestination!]!
	emails_to_notify: [String]!
	aggregator: MetricAggregator!
	period_minutes: Int
	metric_to_monitor: String!
	last_admin_to_edit_id: ID!
	threshold: Float!
	units: String
	disabled: Boolean!
	filters: [MetricTagFilter!]
}

type EventChunk {
	session_id: Int!
	chunk_index: Int!
	timestamp: Int64!
}

input VercelProjectMappingInput {
	vercel_project_id: String!
	# `new_project_name` only present if the intentiont to create a brand new project
	new_project_name: String
	project_id: ID
}

input ClickUpProjectMappingInput {
	project_id: ID!
	clickup_space_id: String!
}

input IntegrationProjectMappingInput {
	project_id: ID!
	external_id: String!
}

type VercelProjectMapping {
	vercel_project_id: String!
	project_id: ID!
}

type ClickUpProjectMapping {
	project_id: ID!
	clickup_space_id: String!
}

type IntegrationProjectMapping {
	project_id: ID!
	external_id: String!
}

type OAuthClient {
	id: String!
	created_at: Timestamp!
	app_name: String!
}

type SystemConfiguration {
	maintenance_start: Timestamp
	maintenance_end: Timestamp
}

type SessionExportWithSession {
	created_at: Timestamp!
	type: String!
	url: String!
	error: String!
	# session details
	secure_id: String!
	identifier: String!
	active_length: Int
}

enum EmailOptOutCategory {
	All
	Digests
	Billing
	SessionDigests
}

type FunnelStep {
	title: String!
	query: String!
}

type Graph {
	id: ID!
	type: String!
	title: String!
	description: String!
	productType: ProductType!
	query: String!
	metric: String!
	functionType: MetricAggregator!
	groupByKeys: StringArray
	bucketByKey: String
	bucketCount: Int
	bucketInterval: Int
	limit: Int
	limitFunctionType: MetricAggregator
	limitMetric: String
	funnelSteps: [FunnelStep!]
	display: String
	nullHandling: String
}

type Variable {
	key: String!
	defaultValues: [String!]!
	suggestionType: SuggestionType!
	field: String
}

type Visualization {
	id: ID!
	updatedAt: Timestamp!
	projectId: ID!
	name: String!
	updatedByAdmin: SanitizedAdmin
	graphs: [Graph!]!
	timePreset: String
	variables: [Variable!]!
}

type VisualizationsResponse {
	count: Int!
	results: [Visualization!]!
}

input FunnelStepInput {
	title: String!
	query: String!
}

input GraphInput {
	id: ID
	visualizationId: ID!
	afterGraphId: ID
	type: String!
	title: String!
	productType: ProductType!
	query: String!
	metric: String!
	functionType: MetricAggregator!
	groupByKeys: StringArray
	bucketByKey: String
	bucketCount: Int
	bucketInterval: Int
	limit: Int
	limitFunctionType: MetricAggregator
	limitMetric: String
	funnelSteps: [FunnelStepInput!]
	display: String
	nullHandling: String
}

input VariableInput {
	key: String!
	defaultValues: [String!]!
	suggestionType: SuggestionType!
	field: String
}

input VisualizationInput {
	id: ID
	projectId: ID!
	name: String
	graphIds: [ID!]
	timePreset: String
	variables: [VariableInput!]
}

scalar Upload

type Query {
	accounts: [Account]
	account_details(workspace_id: ID!): AccountDetails!
	session(secure_id: String!): Session
	events(session_secure_id: String!): [Any]
	session_intervals(session_secure_id: String!): [SessionInterval!]!
	timeline_indicator_events(
		session_secure_id: String!
	): [TimelineIndicatorEvent!]!
	websocket_events(session_secure_id: String!): [Any]
	rage_clicks(session_secure_id: String!): [RageClickEvent!]!
	rageClicksForProject(
		project_id: ID!
		lookback_days: Float!
	): [RageClickEventForProject!]!
	# deprecated - use error_groups
	error_groups_clickhouse(
		project_id: ID!
		count: Int!
		query: ClickhouseQuery!
		page: Int
	): ErrorResults!
	error_groups(
		project_id: ID!
		count: Int!
		params: QueryInput!
		page: Int
	): ErrorResults!
	# deprecated - use errors_histogram
	errors_histogram_clickhouse(
		project_id: ID!
		query: ClickhouseQuery!
		histogram_options: DateHistogramOptions!
	): ErrorsHistogram!
	errors_histogram(
		project_id: ID!
		params: QueryInput!
		histogram_options: DateHistogramOptions!
	): ErrorsHistogram!
	error_group(secure_id: String!, use_clickhouse: Boolean): ErrorGroup
	error_object(id: ID!): ErrorObject
	error_objects(
		project_id: String
		error_group_secure_id: String
		count: Int!
		params: QueryInput!
		page: Int
	): ErrorObjectResults!
	error_object_for_log(log_cursor: String!): ErrorObject
	error_instance(
		error_group_secure_id: String!
		error_object_id: ID
		params: QueryInput
	): ErrorInstance
	enhanced_user_details(session_secure_id: String!): EnhancedUserDetailsResult
	errors(session_secure_id: String!): [ErrorObject]
	resources(session_secure_id: String!): [Any]
	web_vitals(session_secure_id: String!): [Metric!]!
	session_comments(session_secure_id: String!): [SessionComment]!
	session_comment_tags_for_project(project_id: ID!): [SessionCommentTag!]!
	session_comments_for_admin: [SessionComment]!
	session_comments_for_project(project_id: ID!): [SessionComment]!
	isSessionPending(session_secure_id: String!): Boolean
	error_issue(error_group_secure_id: String!): [ExternalAttachment]!
	error_comments(error_group_secure_id: String!): [ErrorComment]!
	error_comments_for_admin: [ErrorComment]!
	error_comments_for_project(project_id: ID!): [ErrorComment]!
	workspace_admins(workspace_id: ID!): [WorkspaceAdminRole!]!
	workspace_admins_by_project_id(project_id: ID!): [WorkspaceAdminRole!]!
	clientIntegration(project_id: ID!): IntegrationStatus!
	serverIntegration(project_id: ID!): IntegrationStatus!
	logsIntegration(project_id: ID!): IntegrationStatus!
	tracesIntegration(project_id: ID!): IntegrationStatus!
	unprocessedSessionsCount(project_id: ID!): Int64
	liveUsersCount(project_id: ID!): Int64
	adminHasCreatedComment(admin_id: ID!): Boolean
	projectHasViewedASession(project_id: ID!): Session
	dailySessionsCount(
		project_id: ID!
		date_range: DateRangeInput!
	): [DailySessionCount]!
	dailyErrorsCount(
		project_id: ID!
		date_range: DateRangeInput!
	): [DailyErrorCount]!
	dailyErrorFrequency(
		project_id: ID!
		error_group_secure_id: String!
		date_offset: Int!
	): [Int64!]!
	errorGroupFrequencies(
		project_id: ID!
		error_group_secure_ids: [String!]
		params: ErrorGroupFrequenciesParamsInput!
		metric: String
		use_clickhouse: Boolean
	): [ErrorDistributionItem]!
	errorGroupTags(
		error_group_secure_id: String!
		use_clickhouse: Boolean
	): [ErrorGroupTagAggregation!]!

	referrers(project_id: ID!, lookback_days: Float!): [ReferrerTablePayload]!
	newUsersCount(project_id: ID!, lookback_days: Float!): NewUsersCount
	topUsers(project_id: ID!, lookback_days: Float!): [TopUsersPayload]!
	averageSessionLength(
		project_id: ID!
		lookback_days: Float!
	): AverageSessionLength
	userFingerprintCount(
		project_id: ID!
		lookback_days: Float!
	): UserFingerprintCount
	# deprecated - use sessions
	sessions_clickhouse(
		project_id: ID!
		count: Int!
		query: ClickhouseQuery!
		sort_field: String
		sort_desc: Boolean!
		page: Int
	): SessionResults!
	sessions(
		project_id: ID!
		count: Int!
		params: QueryInput!
		sort_field: String
		sort_desc: Boolean!
		page: Int
	): SessionResults!
	# deprecated - use sessions_histogram
	sessions_histogram_clickhouse(
		project_id: ID!
		query: ClickhouseQuery!
		histogram_options: DateHistogramOptions!
	): SessionsHistogram!
	sessions_histogram(
		project_id: ID!
		params: QueryInput!
		histogram_options: DateHistogramOptions!
	): SessionsHistogram!
	session_users_report(
		project_id: ID!
		params: QueryInput!
	): [SessionsReportRow!]!
	billingDetailsForProject(project_id: ID!): BillingDetails
	billingDetails(workspace_id: ID!): BillingDetails!
	usageHistory(
		workspace_id: ID!
		product_type: ProductType!
		date_range: DateRangeRequiredInput
	): UsageHistory!
	# gets all the projects of a user
	field_suggestion(project_id: ID!, name: String!, query: String!): [Field]
	property_suggestion(project_id: ID!, query: String!, type: String!): [Field]
	projects: [Project]
	workspaces: [Workspace]
	workspaces_count: Int64!
	joinable_workspaces: [Workspace]
	alerts(project_id: ID!): [Alert]!
	alert(id: ID!): Alert!
	alerting_alert_state_changes(
		alert_id: ID!
		start_date: Timestamp!
		end_date: Timestamp!
		page: Int
		count: Int
	): AlertStateChangeResults!
	last_alert_state_changes(alert_id: ID!): [AlertStateChange]!
	error_alerts(project_id: ID!): [ErrorAlert]!
	new_user_alerts(project_id: ID!): [SessionAlert]
	track_properties_alerts(project_id: ID!): [SessionAlert]!
	user_properties_alerts(project_id: ID!): [SessionAlert]!
	new_session_alerts(project_id: ID!): [SessionAlert]!
	rage_click_alerts(project_id: ID!): [SessionAlert]!
	log_alerts(project_id: ID!): [LogAlert]!
	log_alert(id: ID!): LogAlert!
	projectSuggestion(query: String!): [Project]!
	environment_suggestion(project_id: ID!): [Field]
	identifier_suggestion(project_id: ID!, query: String!): [String!]!
	slack_channel_suggestion(project_id: ID!): [SanitizedSlackChannel!]!
	microsoft_teams_channel_suggestions(
		project_id: ID!
	): [MicrosoftTeamsChannel!]!
	discord_channel_suggestions(project_id: ID!): [DiscordChannel!]!
	generate_zapier_access_token(project_id: ID!): String!
	search_issues(
		integration_type: IntegrationType!
		project_id: ID!
		query: String!
	): [IssuesSearchResult!]!
	is_integrated_with(
		integration_type: IntegrationType!
		project_id: ID!
	): Boolean!
	is_workspace_integrated_with(
		integration_type: IntegrationType!
		workspace_id: ID!
	): Boolean!
	is_project_integrated_with(
		integration_type: IntegrationType!
		project_id: ID!
	): Boolean!
	vercel_projects(project_id: ID!): [VercelProject!]!
	vercel_project_mappings(project_id: ID!): [VercelProjectMapping!]!
	clickup_teams(workspace_id: ID!): [ClickUpTeam!]!
	clickup_project_mappings(workspace_id: ID!): [ClickUpProjectMapping!]!
	clickup_folders(project_id: ID!): [ClickUpFolder!]!
	clickup_folderless_lists(project_id: ID!): [ClickUpList!]!
	height_lists(project_id: ID!): [HeightList!]!
	height_workspaces(workspace_id: ID!): [HeightWorkspace!]!
	integration_project_mappings(
		workspace_id: ID!
		integration_type: IntegrationType
	): [IntegrationProjectMapping!]!
	linear_teams(project_id: ID!): [LinearTeam!]
	jira_projects(workspace_id: ID!): [JiraProject!]
	gitlab_projects(workspace_id: ID!): [GitlabProject!]
	github_repos(workspace_id: ID!): [GitHubRepo!]
	github_issue_labels(workspace_id: ID!, repository: String!): [String!]!
	project(id: ID!): Project
	projectSettings(projectId: ID!): AllProjectSettings
	workspace(id: ID!): Workspace
	workspace_for_invite_link(secret: String!): WorkspaceForInviteLink!
	workspace_invite_links(workspace_id: ID!): WorkspaceInviteLink!
	workspacePendingInvites(workspace_id: ID!): [WorkspaceInviteLink]!
	workspaceSettings(workspace_id: ID!): AllWorkspaceSettings
	workspace_for_project(project_id: ID!): Workspace
	admin: Admin
	admin_role(workspace_id: ID!): WorkspaceAdminRole
	admin_role_by_project(project_id: ID!): WorkspaceAdminRole
	saved_segments(
		project_id: ID!
		entity_type: SavedSegmentEntityType!
	): [SavedSegment]
	api_key_to_org_id(api_key: String!): ID
	get_source_map_upload_urls(api_key: String!, paths: [String!]!): [String!]!
	customer_portal_url(workspace_id: ID!): String!
	subscription_details(workspace_id: ID!): SubscriptionDetails!
	dashboard_definitions(project_id: ID!): [DashboardDefinition]!
	metric_tags(
		project_id: ID!
		metric_name: String!
		query: String
	): [String!]!
	metric_tag_values(
		project_id: ID!
		metric_name: String!
		tag_name: String!
	): [String!]!
	metrics_timeline(
		project_id: ID!
		metric_name: String!
		params: DashboardParamsInput!
	): [DashboardPayload]!
	network_histogram(
		project_id: ID!
		params: NetworkHistogramParamsInput!
	): CategoryHistogramPayload
	metric_monitors(project_id: ID!, metric_name: String): [MetricMonitor]!
	event_chunk_url(secure_id: String!, index: Int!): String!
	event_chunks(secure_id: String!): [EventChunk!]!
	sourcemap_files(project_id: ID!, version: String): [S3File!]!
	sourcemap_versions(project_id: ID!): [String!]!
	oauth_client_metadata(client_id: String!): OAuthClient
	email_opt_outs(token: String, admin_id: ID): [EmailOptOutCategory!]!
	ai_query_suggestion(
		time_zone: String!
		project_id: ID!
		product_type: ProductType!
		query: String!
	): QueryOutput!
	logs(
		project_id: ID!
		params: QueryInput!
		after: String
		before: String
		at: String
		direction: SortDirection!
		limit: Int
	): LogConnection!
	logs_histogram(project_id: ID!, params: QueryInput!): LogsHistogram!
	logs_metrics(
		project_id: ID!
		params: QueryInput!
		column: String!
		metric_types: [MetricAggregator!]!
		group_by: [String!]!
		bucket_by: String!
		bucket_count: Int
		bucket_window: Int
		limit: Int
		limit_aggregator: MetricAggregator
		limit_column: String
	): MetricsBuckets!
	logs_keys(
		project_id: ID!
		date_range: DateRangeRequiredInput!
		query: String
		type: KeyType
	): [QueryKey!]!
	logs_key_values(
		project_id: ID!
		key_name: String!
		date_range: DateRangeRequiredInput!
		query: String
		count: Int
	): [String!]!
	logs_error_objects(log_cursors: [String!]!): [ErrorObject!]!
	existing_logs_traces(
		project_id: ID!
		trace_ids: [String!]!
		date_range: DateRangeRequiredInput!
	): [String!]!
	error_resolution_suggestion(error_object_id: ID!): String!
	session_insight(secure_id: String!): SessionInsight
	session_exports(project_id: ID!): [SessionExportWithSession!]!
	system_configuration: SystemConfiguration!

	services(
		project_id: ID!
		after: String
		before: String
		query: String
	): ServiceConnection
	serviceByName(project_id: ID!, name: String!): Service
	error_tags: [ErrorTag]
	match_error_tag(query: String!): [MatchedErrorTag]
	trace(
		project_id: ID!
		trace_id: String!
		timestamp: Timestamp!
		session_secure_id: String
	): TracePayload
	traces(
		project_id: ID!
		params: QueryInput!
		after: String
		before: String
		at: String
		direction: SortDirection!
		limit: Int
	): TraceConnection!
	traces_metrics(
		project_id: ID!
		params: QueryInput!
		column: String!
		metric_types: [MetricAggregator!]!
		group_by: [String!]!
		bucket_by: String
		bucket_count: Int
		bucket_window: Int
		limit: Int
		limit_aggregator: MetricAggregator
		limit_column: String
	): MetricsBuckets!
	traces_keys(
		project_id: ID!
		date_range: DateRangeRequiredInput!
		query: String
		type: KeyType
	): [QueryKey!]!
	traces_key_values(
		project_id: ID!
		key_name: String!
		date_range: DateRangeRequiredInput!
		query: String
		count: Int
	): [String!]!
	errors_keys(
		project_id: ID!
		date_range: DateRangeRequiredInput!
		query: String
		type: KeyType
	): [QueryKey!]!
	errors_key_values(
		project_id: ID!
		key_name: String!
		date_range: DateRangeRequiredInput!
		query: String
		count: Int
	): [String!]!
	errors_metrics(
		project_id: ID!
		params: QueryInput!
		column: String!
		metric_types: [MetricAggregator!]!
		group_by: [String!]!
		bucket_by: String!
		bucket_count: Int
		bucket_window: Int
		limit: Int
		limit_aggregator: MetricAggregator
		limit_column: String
	): MetricsBuckets!
	sessions_keys(
		project_id: ID!
		date_range: DateRangeRequiredInput!
		query: String
		type: KeyType
	): [QueryKey!]!
	sessions_key_values(
		project_id: ID!
		key_name: String!
		date_range: DateRangeRequiredInput!
		query: String
		count: Int
	): [String!]!
	sessions_metrics(
		project_id: ID!
		params: QueryInput!
		column: String!
		metric_types: [MetricAggregator!]!
		group_by: [String!]!
		bucket_by: String!
		bucket_count: Int
		bucket_window: Int
		limit: Int
		limit_aggregator: MetricAggregator
		limit_column: String
	): MetricsBuckets!
	events_keys(
		project_id: ID!
		date_range: DateRangeRequiredInput!
		query: String
		type: KeyType
		event: String
	): [QueryKey!]!
	events_key_values(
		project_id: ID!
		key_name: String!
		date_range: DateRangeRequiredInput!
		query: String
		count: Int
		event: String
	): [String!]!
	events_metrics(
		project_id: ID!
		params: QueryInput!
		column: String!
		metric_types: [MetricAggregator!]!
		group_by: [String!]!
		bucket_by: String!
		bucket_count: Int
		bucket_window: Int
		limit: Int
		limit_aggregator: MetricAggregator
		limit_column: String
	): MetricsBuckets!
	event_sessions(
		project_id: ID!
		count: Int!
		params: QueryInput!
		sort_field: String
		sort_desc: Boolean!
		page: Int
	): SessionResults!
	metrics(
		product_type: ProductType!
		project_id: ID!
		params: QueryInput!
		column: String!
		metric_types: [MetricAggregator!]!
		group_by: [String!]!
		bucket_by: String!
		bucket_count: Int
		bucket_window: Int
		limit: Int
		limit_aggregator: MetricAggregator
		limit_column: String
		prediction_settings: PredictionSettings
	): MetricsBuckets!
	keys(
		product_type: ProductType
		project_id: ID!
		date_range: DateRangeRequiredInput!
		query: String
		type: KeyType
		event: String
	): [QueryKey!]!
	key_values(
		product_type: ProductType
		project_id: ID!
		key_name: String!
		date_range: DateRangeRequiredInput!
		query: String
		count: Int
		event: String
	): [String!]!
	visualization(id: ID!): Visualization!
	visualizations(
		project_id: ID!
		input: String!
		count: Int!
		offset: Int!
	): VisualizationsResponse!
	graph(id: ID!): Graph!
	graph_templates: [Graph!]!
	log_lines(
		product_type: ProductType!
		project_id: ID!
		params: QueryInput!
	): [LogLine!]!
}

type Mutation {
	updateAdminAndCreateWorkspace(
		admin_and_workspace_details: AdminAndWorkspaceDetails!
	): Project
	updateAdminAboutYouDetails(adminDetails: AdminAboutYouDetails!): Boolean!
	createAdmin: Admin!
	createProject(name: String!, workspace_id: ID!): Project
	createWorkspace(name: String!, promo_code: String): Workspace
	editProject(
		id: ID!
		name: String
		billing_email: String
		excluded_users: StringArray
		error_filters: StringArray
		error_json_paths: StringArray
		rage_click_window_seconds: Int
		rage_click_radius_pixels: Int
		rage_click_count: Int
		filter_chrome_extension: Boolean
	): Project
	editProjectSettings(
		projectId: ID!
		name: String
		billing_email: String
		excluded_users: StringArray
		error_filters: StringArray
		error_json_paths: StringArray
		rage_click_window_seconds: Int
		rage_click_radius_pixels: Int
		rage_click_count: Int
		filter_chrome_extension: Boolean
		filterSessionsWithoutError: Boolean
		autoResolveStaleErrorsDayInterval: Int
		sampling: SamplingInput
	): AllProjectSettings
	editWorkspace(id: ID!, name: String): Workspace
	editWorkspaceSettings(
		workspace_id: ID!
		ai_application: Boolean
		ai_insights: Boolean
		ai_query_builder: Boolean
	): AllWorkspaceSettings
	exportSession(session_secure_id: String!): Boolean!
	markErrorGroupAsViewed(
		error_secure_id: String!
		viewed: Boolean
	): ErrorGroup
	markSessionAsViewed(secure_id: String!, viewed: Boolean): Session
	updateErrorGroupState(
		secure_id: String!
		state: ErrorState!
		snoozed_until: Timestamp
	): ErrorGroup
	deleteProject(id: ID!): Boolean
	sendAdminWorkspaceInvite(
		workspace_id: ID!
		email: String!
		role: String!
		projectIds: [ID!]!
	): String
	addAdminToWorkspace(workspace_id: ID!, invite_id: String!): ID
	deleteInviteLinkFromWorkspace(
		workspace_id: ID!
		workspace_invite_link_id: ID!
	): Boolean!
	joinWorkspace(workspace_id: ID!): ID
	updateAllowedEmailOrigins(
		workspace_id: ID!
		allowed_auto_join_email_origins: String!
	): ID
	changeAdminRole(
		workspace_id: ID!
		admin_id: ID!
		new_role: String!
	): WorkspaceAdminRole!
	changeProjectMembership(
		workspace_id: ID!
		admin_id: ID!
		project_ids: [ID!]!
	): WorkspaceAdminRole!
	deleteAdminFromWorkspace(workspace_id: ID!, admin_id: ID!): ID
	emailSignup(email: String!): String!
	createSavedSegment(
		project_id: ID!
		name: String!
		entity_type: SavedSegmentEntityType!
		query: String!
	): SavedSegment
	editSavedSegment(
		id: ID!
		project_id: ID!
		name: String!
		entity_type: SavedSegmentEntityType!
		query: String!
	): Boolean
	deleteSavedSegment(segment_id: ID!): Boolean
	# If this endpoint returns a checkout_id, we initiate a stripe checkout.
	# Otherwise, we simply update the subscription.
	createOrUpdateStripeSubscription(workspace_id: ID!): String
	handleAWSMarketplace(workspace_id: ID!, code: String!): Boolean
	updateBillingDetails(workspace_id: ID!): Boolean
	saveBillingPlan(
		workspace_id: ID!
		sessionsLimitCents: Int
		sessionsRetention: RetentionPeriod!
		errorsLimitCents: Int
		errorsRetention: RetentionPeriod!
		logsLimitCents: Int
		logsRetention: RetentionPeriod!
		tracesLimitCents: Int
		tracesRetention: RetentionPeriod!
	): Boolean
	createSessionComment(
		project_id: ID!
		session_secure_id: String!
		session_timestamp: Int!
		text: String!
		text_for_email: String!
		x_coordinate: Float!
		y_coordinate: Float!
		tagged_admins: [SanitizedAdminInput]!
		tagged_slack_users: [SanitizedSlackChannelInput]!
		session_url: String!
		time: Float!
		author_name: String!
		session_image: String
		issue_title: String
		issue_description: String
		issue_team_id: String
		issue_type_id: String
		integrations: [IntegrationType]!
		tags: [SessionCommentTagInput]!
		additional_context: String
	): SessionComment
	createSessionCommentWithExistingIssue(
		project_id: ID!
		session_secure_id: String!
		session_timestamp: Int!
		text: String!
		text_for_email: String!
		x_coordinate: Float!
		y_coordinate: Float!
		tagged_admins: [SanitizedAdminInput]!
		tagged_slack_users: [SanitizedSlackChannelInput]!
		session_url: String!
		time: Float!
		author_name: String!
		session_image: String
		tags: [SessionCommentTagInput]!
		integrations: [IntegrationType]!
		issue_title: String
		issue_url: String!
		issue_id: String!
		additional_context: String
	): SessionComment
	createIssueForSessionComment(
		project_id: ID!
		session_url: String!
		session_comment_id: Int!
		author_name: String!
		text_for_attachment: String!
		time: Float!
		issue_title: String
		issue_description: String
		issue_team_id: String
		issue_type_id: String
		integrations: [IntegrationType]!
	): SessionComment
	linkIssueForSessionComment(
		project_id: ID!
		session_url: String!
		session_comment_id: Int!
		author_name: String!
		text_for_attachment: String!
		time: Float!
		issue_title: String
		issue_url: String!
		issue_id: String!
		integrations: [IntegrationType]!
	): SessionComment
	deleteSessionComment(id: ID!): Boolean
	muteSessionCommentThread(id: ID!, has_muted: Boolean): Boolean
	replyToSessionComment(
		comment_id: ID!
		text: String!
		text_for_email: String!
		sessionURL: String!
		tagged_admins: [SanitizedAdminInput]!
		tagged_slack_users: [SanitizedSlackChannelInput]!
	): CommentReply
	createErrorComment(
		project_id: ID!
		error_group_secure_id: String!
		text: String!
		text_for_email: String!
		tagged_admins: [SanitizedAdminInput]!
		tagged_slack_users: [SanitizedSlackChannelInput]!
		error_url: String!
		author_name: String!
		issue_title: String
		issue_description: String
		issue_team_id: String
		issue_type_id: String
		integrations: [IntegrationType]!
	): ErrorComment
	createErrorCommentForExistingIssue(
		project_id: ID!
		error_group_secure_id: String!
		text: String!
		text_for_email: String!
		tagged_admins: [SanitizedAdminInput]!
		tagged_slack_users: [SanitizedSlackChannelInput]!
		error_url: String!
		author_name: String!
		issue_url: String!
		issue_title: String!
		issue_id: String!
		integrations: [IntegrationType]!
	): ErrorComment
	removeErrorIssue(error_issue_id: ID!): Boolean
	muteErrorCommentThread(id: ID!, has_muted: Boolean): Boolean
	createIssueForErrorComment(
		project_id: ID!
		error_url: String!
		error_comment_id: Int!
		author_name: String!
		text_for_attachment: String!
		issue_title: String
		issue_description: String
		issue_team_id: String
		issue_type_id: String
		integrations: [IntegrationType]!
	): ErrorComment
	linkIssueForErrorComment(
		project_id: ID!
		error_url: String!
		error_comment_id: Int!
		author_name: String!
		text_for_attachment: String!
		issue_title: String
		issue_description: String
		issue_url: String!
		issue_id: String!
		integrations: [IntegrationType]!
	): ErrorComment
	deleteErrorComment(id: ID!): Boolean
	replyToErrorComment(
		comment_id: ID!
		text: String!
		text_for_email: String!
		errorURL: String!
		tagged_admins: [SanitizedAdminInput]!
		tagged_slack_users: [SanitizedSlackChannelInput]!
	): CommentReply
	addIntegrationToProject(
		integration_type: IntegrationType
		project_id: ID!
		code: String!
	): Boolean!
	removeIntegrationFromProject(
		integration_type: IntegrationType
		project_id: ID!
	): Boolean!
	addIntegrationToWorkspace(
		integration_type: IntegrationType
		workspace_id: ID!
		code: String!
	): Boolean!
	removeIntegrationFromWorkspace(
		integration_type: IntegrationType!
		workspace_id: ID!
	): Boolean!
	syncSlackIntegration(project_id: ID!): SlackSyncResponse!
	createMetricMonitor(
		project_id: ID!
		name: String!
		aggregator: MetricAggregator!
		periodMinutes: Int
		threshold: Float!
		units: String
		metric_to_monitor: String!
		slack_channels: [SanitizedSlackChannelInput]!
		discord_channels: [DiscordChannelInput!]!
		webhook_destinations: [WebhookDestinationInput!]!
		emails: [String]!
		filters: [MetricTagFilterInput!]
	): MetricMonitor
	updateMetricMonitor(
		metric_monitor_id: ID!
		project_id: ID!
		name: String
		aggregator: MetricAggregator
		periodMinutes: Int
		threshold: Float
		units: String
		metric_to_monitor: String
		slack_channels: [SanitizedSlackChannelInput]
		discord_channels: [DiscordChannelInput!]!
		webhook_destinations: [WebhookDestinationInput!]!
		emails: [String]
		disabled: Boolean
		filters: [MetricTagFilterInput!]
	): MetricMonitor
	createAlert(
		project_id: ID!
		name: String!
		product_type: ProductType!
		function_type: MetricAggregator!
		function_column: String
		query: String
		group_by_key: String
		default: Boolean
		threshold_value: Float
		threshold_window: Int
		threshold_cooldown: Int
		threshold_type: ThresholdType
		threshold_condition: ThresholdCondition
		destinations: [AlertDestinationInput!]!
	): Alert
	updateAlert(
		project_id: ID!
		alert_id: ID!
		name: String
		product_type: ProductType
		function_type: MetricAggregator
		function_column: String
		query: String
		group_by_key: String
		threshold_value: Float
		threshold_window: Int
		threshold_cooldown: Int
		threshold_type: ThresholdType
		threshold_condition: ThresholdCondition
		destinations: [AlertDestinationInput!]
	): Alert
	updateAlertDisabled(
		project_id: ID!
		alert_id: ID!
		disabled: Boolean!
	): Boolean!
	deleteAlert(project_id: ID!, alert_id: ID!): Boolean!
	updateErrorAlert(
		project_id: ID!
		name: String
		error_alert_id: ID!
		count_threshold: Int
		threshold_window: Int
		slack_channels: [SanitizedSlackChannelInput]
		discord_channels: [DiscordChannelInput!]!
		microsoft_teams_channels: [MicrosoftTeamsChannelInput!]!
		webhook_destinations: [WebhookDestinationInput!]!
		emails: [String]
		query: String!
		regex_groups: [String]
		frequency: Int
		disabled: Boolean
	): ErrorAlert
	deleteErrorAlert(project_id: ID!, error_alert_id: ID!): ErrorAlert
	deleteMetricMonitor(project_id: ID!, metric_monitor_id: ID!): MetricMonitor
	updateSessionAlertIsDisabled(
		id: ID!
		project_id: ID!
		disabled: Boolean!
	): SessionAlert
	updateErrorAlertIsDisabled(
		id: ID!
		project_id: ID!
		disabled: Boolean!
	): ErrorAlert
	updateMetricMonitorIsDisabled(
		id: ID!
		project_id: ID!
		disabled: Boolean!
	): MetricMonitor

	updateSessionAlert(id: ID!, input: SessionAlertInput!): SessionAlert
	deleteSessionAlert(project_id: ID!, session_alert_id: ID!): SessionAlert
	updateLogAlert(id: ID!, input: LogAlertInput!): LogAlert
	deleteLogAlert(project_id: ID!, id: ID!): LogAlert
	updateLogAlertIsDisabled(
		id: ID!
		project_id: ID!
		disabled: Boolean!
	): LogAlert
	updateSessionIsPublic(
		session_secure_id: String!
		is_public: Boolean!
	): Session
	updateErrorGroupIsPublic(
		error_group_secure_id: String!
		is_public: Boolean!
	): ErrorGroup
	updateAllowMeterOverage(
		workspace_id: ID!
		allow_meter_overage: Boolean!
	): Workspace
	submitRegistrationForm(
		workspace_id: ID!
		team_size: String!
		role: String!
		use_case: String!
		heard_about: String!
		pun: String
	): Boolean
	requestAccess(project_id: ID!): Boolean
	modifyClearbitIntegration(workspace_id: ID!, enabled: Boolean!): Boolean
	upsertDashboard(
		id: ID
		project_id: ID!
		name: String!
		metrics: [DashboardMetricConfigInput!]!
		layout: String
		is_default: Boolean
	): ID!
	deleteDashboard(id: ID!): Boolean!
	deleteSessions(
		project_id: ID!
		params: QueryInput!
		sessionCount: Int!
	): Boolean!
	createCloudflareProxy(workspace_id: ID!, proxy_subdomain: String!): String!
	updateVercelProjectMappings(
		project_id: ID!
		project_mappings: [VercelProjectMappingInput!]!
	): Boolean!
	updateClickUpProjectMappings(
		workspace_id: ID!
		project_mappings: [ClickUpProjectMappingInput!]!
	): Boolean!
	updateIntegrationProjectMappings(
		workspace_id: ID!
		integration_type: IntegrationType!
		project_mappings: [IntegrationProjectMappingInput!]!
	): Boolean!

	updateEmailOptOut(
		token: String
		admin_id: ID
		category: EmailOptOutCategory!
		is_opt_out: Boolean!
		project_id: Int
	): Boolean!
	editServiceGithubSettings(
		id: ID!
		project_id: ID!
		github_repo_path: String
		build_prefix: String
		github_prefix: String
	): Service
	createErrorTag(title: String!, description: String!): ErrorTag!
	updateErrorTags: Boolean!
	upsertSlackChannel(project_id: ID!, name: String!): SanitizedSlackChannel!
	upsertDiscordChannel(project_id: ID!, name: String!): DiscordChannel!
	testErrorEnhancement(
		error_object_id: ID!
		github_repo_path: String!
		github_prefix: String
		build_prefix: String
		save_error: Boolean
	): ErrorObject
	upsertVisualization(visualization: VisualizationInput!): ID!
	deleteVisualization(id: ID!): Boolean!
	upsertGraph(graph: GraphInput!): Graph!
	deleteGraph(id: ID!): Boolean!
}

type Subscription {
	session_payload_appended(
		session_secure_id: String!
		initial_events_count: Int!
	): SessionPayload
}<|MERGE_RESOLUTION|>--- conflicted
+++ resolved
@@ -1059,11 +1059,8 @@
 	secure_id
 	service_version
 	state
-<<<<<<< HEAD
+	timestamp
 	updated_at
-=======
-	timestamp
->>>>>>> 2d95abad
 	viewed_by_anyone
 	viewed_by_me
 	within_billing_quota
