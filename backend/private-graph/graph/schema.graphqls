# MAIN GRAPH

scalar Any
scalar Timestamp
scalar Int64
scalar UInt64
scalar StringArray
scalar Map

type Field {
	id: Int64!
	name: String!
	value: String!
	type: String
}

enum SessionExcludedReason {
	Initializing
	NoActivity
	NoUserInteractionEvents
	NoTimelineIndicatorEvents
	NoError
	NoUserEvents
	IgnoredUser
	BillingQuotaExceeded
	RetentionPeriodExceeded
	Sampled
	RateLimitMinute
	ExclusionFilter
}

type Session {
	id: ID!
	secure_id: String!
	client_id: String!
	fingerprint: Int
	os_name: String!
	os_version: String!
	browser_name: String!
	browser_version: String!
	ip: String!
	city: String!
	state: String!
	country: String!
	postal: String!
	environment: String
	app_version: String
	client_version: String
	firstload_version: String
	client_config: String
	language: String!
	identifier: String!
	identified: Boolean!
	created_at: Timestamp!
	payload_updated_at: Timestamp
	length: Int
	active_length: Int
	user_object: Any
	user_properties: String
	fields: [Field]
	viewed: Boolean
	starred: Boolean
	processed: Boolean
	excluded: Boolean!
	excluded_reason: SessionExcludedReason
	has_rage_clicks: Boolean
	has_errors: Boolean
	first_time: Boolean
	field_group: String
	enable_strict_privacy: Boolean
	privacy_setting: String
	enable_recording_network_contents: Boolean
	object_storage_enabled: Boolean
	payload_size: Int64
	within_billing_quota: Boolean
	is_public: Boolean!
	event_counts: String
	direct_download_url: String
	resources_url: String
	web_socket_events_url: String
	timeline_indicators_url: String
	deviceMemory: Int
	last_user_interaction_time: Timestamp!
	chunked: Boolean
	session_feedback: [SessionComment!]
}

type SessionInterval {
	session_secure_id: String!
	start_time: Timestamp!
	end_time: Timestamp!
	duration: Int!
	active: Boolean!
}

type SessionsReportRow {
	key: String!
	num_sessions: UInt64!
	num_days_visited: UInt64!
	num_months_visited: UInt64!
	avg_active_length_mins: Float!
	max_active_length_mins: Float!
	total_active_length_mins: Float!
	avg_length_mins: Float!
	max_length_mins: Float!
	total_length_mins: Float!
	location: String!
}

type TimelineIndicatorEvent {
	session_secure_id: String!
	timestamp: Float!
	sid: Float!
	data: Any
	type: Int!
}

type WebSocketEvent {
	message: String!
	name: String!
	socketId: String!
	type: String!
	timeStamp: Float!
	size: Int!
}

type RageClickEvent {
	id: ID!
	project_id: ID!
	session_secure_id: String!
	start_timestamp: Timestamp!
	end_timestamp: Timestamp!
	total_clicks: Int!
}

type RageClickEventForProject {
	identifier: String!
	session_secure_id: String!
	total_clicks: Int!
	user_properties: String!
}

type BillingDetails {
	plan: Plan!
	meter: Int64!
	membersMeter: Int64!
	errorsMeter: Int64!
	logsMeter: Int64!
	tracesMeter: Int64!
	sessionsDailyAverage: Float!
	errorsDailyAverage: Float!
	logsDailyAverage: Float!
	tracesDailyAverage: Float!
	sessionsBillingLimit: Int64
	errorsBillingLimit: Int64
	logsBillingLimit: Int64
	tracesBillingLimit: Int64
}

type UsageHistory {
	usage: MetricsBuckets!
}

type Invoice {
	amountDue: Int64
	amountPaid: Int64
	attemptCount: Int64
	date: Timestamp
	url: String
	status: String
}

type SubscriptionDiscount {
	name: String!
	percent: Float!
	amount: Int64!
	until: Timestamp
}

type SubscriptionDetails {
	baseAmount: Int64!
	discount: SubscriptionDiscount
	lastInvoice: Invoice
	billingIssue: Boolean!
	billingIngestBlocked: Boolean!
}

type Plan {
	type: PlanType!
	interval: SubscriptionInterval!
	membersLimit: Int64
	enableBillingLimits: Boolean!

	aws_mp_subscription: AWSMarketplaceSubscription

	sessionsLimit: Int64!
	errorsLimit: Int64!
	logsLimit: Int64!
	tracesLimit: Int64!

	sessionsRate: Float!
	errorsRate: Float!
	logsRate: Float!
	tracesRate: Float!
}

type AWSMarketplaceSubscription {
	customer_identifier: String!
	customer_aws_account_id: String!
	product_code: String!
}

enum PlanType {
	Free
	Lite
	Basic
	Startup
	Enterprise
	UsageBased
	Graduated
}

enum ProductType {
	Sessions
	Errors
	Logs
	Traces
	Metrics
}

enum IngestReason {
	Sample
	Rate
	Filter
}

enum SubscriptionInterval {
	Monthly
	Annual
}

enum RetentionPeriod {
	SevenDays
	ThirtyDays
	ThreeMonths
	SixMonths
	TwelveMonths
	TwoYears
	ThreeYears
}

enum OpenSearchCalendarInterval {
	minute
	hour
	day
	week
	month
	quarter
	year
}

type EnhancedUserDetailsResult {
	id: ID
	name: String
	avatar: String
	bio: String
	socials: [SocialLink]
	email: String
}

type LinearTeam {
	team_id: String!
	name: String!
	key: String!
}

type JiraTeam {
	team_id: String!
	name: String!
	key: String!
}

type JiraProjectIdentifier {
	id: String!
}

type JiraIssueTypeScope {
	type: String!
	project: JiraProjectIdentifier
}

type AccessibleJiraResources {
	id: String!
	url: String!
	name: String!
	scopes: [String!]
	avatarUrl: String!
}

type JiraIssueType {
	self: String!
	id: String!
	description: String!
	iconUrl: String!
	name: String!
	untranslatedName: String!
	subtask: Boolean!
	scope: JiraIssueTypeScope
}

type GitlabProject {
	id: Int!
	name: String!
	nameWithNameSpace: String!
}

type JiraProject {
	name: String!
	key: String!
	id: String!
	self: String!
	issueTypes: [JiraIssueType]
}

type GitHubRepo {
	repo_id: String!
	name: String!
	key: String!
}

type VercelEnv {
	id: String!
	key: String!
	configurationId: String!
}

type VercelProject {
	id: String!
	name: String!
	env: [VercelEnv!]!
}

type ClickUpSpace {
	id: String!
	name: String!
}

type ClickUpTeam {
	id: String!
	name: String!
	spaces: [ClickUpSpace!]!
}

type HeightWorkspace {
	id: String!
	model: String!
	name: String!
	url: String!
}

type ClickUpFolder {
	id: String!
	name: String!
	lists: [ClickUpList!]!
}

type HeightList {
	id: String!
	name: String!
	type: String!
}
type ClickUpList {
	id: String!
	name: String!
}

type ClickUpTask {
	id: String!
	name: String!
}

type HeightTask {
	id: String!
	name: String!
}

type Sampling {
	session_sampling_rate: Float!
	error_sampling_rate: Float!
	log_sampling_rate: Float!
	trace_sampling_rate: Float!
	session_minute_rate_limit: Int64
	error_minute_rate_limit: Int64
	log_minute_rate_limit: Int64
	trace_minute_rate_limit: Int64
	session_exclusion_query: String
	error_exclusion_query: String
	log_exclusion_query: String
	trace_exclusion_query: String
}

input SamplingInput {
	session_sampling_rate: Float
	error_sampling_rate: Float
	log_sampling_rate: Float
	trace_sampling_rate: Float
	session_minute_rate_limit: Int64
	error_minute_rate_limit: Int64
	log_minute_rate_limit: Int64
	trace_minute_rate_limit: Int64
	session_exclusion_query: String
	error_exclusion_query: String
	log_exclusion_query: String
	trace_exclusion_query: String
}

type SocialLink {
	type: SocialType!
	link: String
}

enum SocialType {
	Github
	LinkedIn
	Twitter
	Facebook
	Site
}

enum IntegrationType {
	Slack
	Linear
	Zapier
	Front
	Vercel
	Discord
	ClickUp
	Height
	GitHub
	Jira
	MicrosoftTeams
	GitLab
	Heroku
	Cloudflare
}

enum ErrorState {
	OPEN
	RESOLVED
	IGNORED
}

enum SourceMappingErrorCode {
	File_Name_Missing_From_Source_Path
	Error_Parsing_Stack_Trace_File_Url
	Error_Constructing_Source_Map_URL
	Missing_Source_Map_File_In_S3
	Minified_File_Missing_In_S3_And_URL
	Sourcemap_File_Missing_In_S3_And_URL
	Minified_File_Larger
	Source_Map_File_Larger
	Invalid_SourceMapURL
	Sourcemap_Library_Couldnt_Parse
	Sourcemap_Library_Couldnt_Retrieve_Source
}

enum AdminRole {
	ADMIN
	MEMBER
}

enum SessionCommentType {
	Admin
	FEEDBACK
}

enum SessionAlertType {
	ERROR_ALERT
	NEW_USER_ALERT
	TRACK_PROPERTIES_ALERT
	USER_PROPERTIES_ALERT
	RAGE_CLICK_ALERT
	NEW_SESSION_ALERT
}

enum LogLevel {
	trace
	debug
	info
	warn
	error
	fatal
	panic
}

enum SortDirection {
	ASC
	DESC
}

enum SavedSegmentEntityType {
	Log
	Trace
	Error
	Session
}

type Project {
	id: ID!
	verbose_id: String!
	name: String!
	billing_email: String
	secret: String
	workspace_id: ID!
	workspace: Workspace
	excluded_users: StringArray
	error_filters: StringArray
	error_json_paths: StringArray
	rage_click_window_seconds: Int
	rage_click_radius_pixels: Int
	rage_click_count: Int
	filter_chrome_extension: Boolean
}

type AllProjectSettings {
	id: ID!
	verbose_id: String!
	name: String!
	billing_email: String
	workspace_id: ID!
	excluded_users: StringArray
	error_filters: StringArray
	error_json_paths: StringArray
	rage_click_window_seconds: Int
	rage_click_radius_pixels: Int
	rage_click_count: Int
	filter_chrome_extension: Boolean
	filterSessionsWithoutError: Boolean!
	autoResolveStaleErrorsDayInterval: Int!
	sampling: Sampling!
}

type AllWorkspaceSettings {
	workspace_id: ID!
	ai_application: Boolean!
	ai_query_builder: Boolean!
	ai_insights: Boolean!
	enable_session_export: Boolean!
	enable_unlisted_sharing: Boolean!
	enable_ingest_sampling: Boolean!
	enable_data_deletion: Boolean!
	enable_grafana_dashboard: Boolean!
	enable_project_level_access: Boolean!
}

type Account {
	id: ID!
	name: String!
	session_count_cur: Int!
	view_count_cur: Int!
	session_count_prev: Int!
	view_count_prev: Int!
	session_count_prev_prev: Int!
	session_limit: Int!
	paid_prev: Int!
	paid_prev_prev: Int!
	email: String!
	subscription_start: Timestamp
	plan_tier: String!
	unlimited_members: Boolean!
	stripe_customer_id: String!
	member_count: Int!
	member_limit: Int
}

type AccountDetailsMember {
	id: ID!
	name: String!
	email: String!
	last_active: Timestamp
}

type AccountDetails {
	id: ID!
	name: String!
	session_count_per_month: [NamedCount]
	session_count_per_day: [NamedCount]
	stripe_customer_id: String!
	members: [AccountDetailsMember!]!
}

type NamedCount {
	name: String!
	count: Int!
}

type Workspace {
	id: ID!
	name: String!
	slack_webhook_channel: String
	slack_channels: String
	projects: [Project]!
	plan_tier: String!
	unlimited_members: Boolean!
	trial_end_date: Timestamp
	billing_period_end: Timestamp
	next_invoice_date: Timestamp
	allow_meter_overage: Boolean!
	allowed_auto_join_email_origins: String
	eligible_for_trial_extension: Boolean!
	trial_extension_enabled: Boolean!
	clearbit_enabled: Boolean!
	retention_period: RetentionPeriod!
	errors_retention_period: RetentionPeriod!
	sessions_max_cents: Int
	errors_max_cents: Int
	logs_max_cents: Int
	traces_max_cents: Int
	cloudflare_proxy: String
}

type SearchParams {
	query: String
}

type SavedSegment {
	id: ID!
	name: String!
	entity_type: SavedSegmentEntityType!
	params: SearchParams!
	project_id: ID!
}

type ErrorObject {
	id: ID!
	created_at: Timestamp!
	project_id: Int!
	session_id: Int
	trace_id: String
	span_id: String
	log_cursor: String
	error_group_id: Int!
	error_group_secure_id: String!
	event: [String]!
	type: String!
	url: String!
	source: String
	lineNumber: Int
	columnNumber: Int
	stack_trace: String!
	structured_stack_trace: [ErrorTrace]!
	timestamp: Timestamp!
	payload: String
	request_id: String
	os: String
	browser: String
	environment: String
	session: Session
	serviceVersion: String
	serviceName: String
}

type ErrorInstance {
	error_object: ErrorObject!
	next_id: ID
	previous_id: ID
}

type ErrorField {
	project_id: Int
	name: String!
	value: String!
}

type ErrorGroup {
	created_at: Timestamp!
	updated_at: Timestamp!
	id: ID!
	secure_id: String!
	project_id: Int!
	type: String!
	event: [String]!
	structured_stack_trace: [ErrorTrace]!
	metadata_log: [ErrorMetadata]!
	mapped_stack_trace: String
	stack_trace: String
	fields: [ErrorField]
	state: ErrorState!
	snoozed_until: Timestamp
	environments: String
	error_frequency: [Int64!]!
	error_metrics: [ErrorDistributionItem!]!
	is_public: Boolean!
	first_occurrence: Timestamp
	last_occurrence: Timestamp
	viewed: Boolean
	serviceName: String
	error_tag: ErrorTag
}

type ErrorMetadata {
	error_id: Int!
	session_id: Int!
	session_secure_id: String!
	environment: String
	timestamp: Timestamp
	os: String
	browser: String
	visited_url: String
	fingerprint: String!
	identifier: String
	user_properties: String
	request_id: String
	payload: String
}

type ErrorTag {
	id: ID!
	created_at: Timestamp!
	title: String
	description: String
}

type MatchedErrorTag {
	id: ID!
	title: String!
	description: String!
	score: Float!
}

type MatchedErrorObject {
	id: ID!
	event: [String]!
	type: String!
	stack_trace: String!
	score: Float!
}

enum EnhancementSource {
	github
	sourcemap
}

type ErrorTrace {
	fileName: String
	lineNumber: Int
	functionName: String
	columnNumber: Int
	error: String
	sourceMappingErrorMetadata: SourceMappingError
	lineContent: String
	linesBefore: String
	linesAfter: String
	externalLink: String
	enhancementSource: EnhancementSource
	enhancementVersion: String
}

type SourceMappingError {
	errorCode: SourceMappingErrorCode
	stackTraceFileURL: String
	sourcemapFetchStrategy: String
	sourceMapURL: String
	minifiedFetchStrategy: String
	actualMinifiedFetchedPath: String
	minifiedLineNumber: Int
	minifiedColumnNumber: Int
	actualSourcemapFetchedPath: String
	sourcemapFileSize: Int
	minifiedFileSize: Int
	mappedLineNumber: Int
	mappedColumnNumber: Int
}

type S3File {
	key: String
}

interface Edge {
	cursor: String!
}

type PageInfo {
	hasNextPage: Boolean!
	hasPreviousPage: Boolean!
	startCursor: String!
	endCursor: String!
}

interface Connection {
	pageInfo: PageInfo!
}

type Log {
	projectID: Int!
	timestamp: Timestamp!
	level: LogLevel!
	message: String!
	logAttributes: Map!
	traceID: String
	spanID: String
	secureSessionID: String
	source: String
	serviceName: String
	serviceVersion: String
	environment: String
}

type LogEdge implements Edge {
	cursor: String!
	node: Log!
}

type LogConnection implements Connection {
	edges: [LogEdge!]!
	pageInfo: PageInfo!
}

type Trace {
	timestamp: Timestamp!
	traceID: String!
	spanID: String!
	parentSpanID: String!
	projectID: Int!
	secureSessionID: String!
	traceState: String!
	spanName: String!
	spanKind: String!
	duration: Int!
	startTime: Int!
	serviceName: String!
	serviceVersion: String!
	environment: String!
	hasErrors: Boolean!
	traceAttributes: Map!
	statusCode: String!
	statusMessage: String!
	events: [TraceEvent]
	links: [TraceLink]
}

type TracePayload {
	trace: [Trace!]!
	errors: [TraceError!]!
}

type TraceError {
	created_at: Timestamp!
	id: ID!
	trace_id: String
	span_id: String
	log_cursor: String
	event: String!
	type: String!
	source: String!
	error_group_secure_id: String!
	timestamp: Timestamp!
}

type TraceEvent {
	timestamp: Timestamp!
	name: String!
	attributes: Map!
}

type TraceLink {
	traceID: String!
	spanID: String!
	traceState: String!
	attributes: Map!
}

type TraceEdge implements Edge {
	cursor: String!
	node: Trace!
}

type TraceConnection implements Connection {
	edges: [TraceEdge!]!
	pageInfo: PageInfo!
	sampled: Boolean!
}

type ErrorObjectNodeSession {
	secureID: String!
	email: String
	fingerprint: Int
	excluded: Boolean!
}

type ErrorObjectNode {
	id: ID!
	createdAt: Timestamp!
	event: String!
	timestamp: Timestamp!
	session: ErrorObjectNodeSession
	errorGroupSecureID: String!
	serviceVersion: String!
	serviceName: String!
}

enum ServiceStatus {
	healthy
	error
	created
}

type Service {
	id: ID!
	projectID: ID!
	name: String!
	status: ServiceStatus!
	githubRepoPath: String
	buildPrefix: String
	githubPrefix: String
	errorDetails: [String!]
}

type ServiceNode {
	id: ID!
	projectID: ID!
	name: String!
	status: ServiceStatus!
	githubRepoPath: String
	buildPrefix: String
	githubPrefix: String
	errorDetails: [String!]
}

type ServiceEdge implements Edge {
	cursor: String!
	node: ServiceNode!
}

type ServiceConnection implements Connection {
	edges: [ServiceEdge]!
	pageInfo: PageInfo!
}

enum ReservedLogKey {
	"""
	Keep this in alpha order
	"""
	environment
	level
	message
	secure_session_id
	span_id
	trace_id
	source
	service_name
	service_version
	timestamp
}

enum ReservedTraceKey {
	environment
	has_errors
	level
	message
	metric_name
	metric_value
	secure_session_id
	span_id
	trace_id
	parent_span_id
	trace_state
	span_name
	span_kind
	duration
	service_name
	service_version
	timestamp
	highlight_type
}

enum ReservedErrorObjectKey {
	browser
	client_id
	environment
	has_session
	os_name
	secure_session_id
	service_name
	service_version
	timestamp
	trace_id
	visited_url
}

enum ReservedErrorGroupKey {
	event
	secure_id
	status
	tag
	type
}

enum ReservedErrorsJoinedKey {
	"""
	ReservedErrorObjectKey
	"""
	id
	browser
	client_id
	environment
	has_session
	os_name
	secure_session_id
	service_name
	service_version
	timestamp
	trace_id
	visited_url
	"""
	ReservedErrorGroupKey
	"""
	event
	secure_id
	status
	tag
	type
}

enum ReservedSessionKey {
	active_length
	browser_name
	browser_version
	city
	completed
	country
	device_id
	environment
	excluded
	first_time
	has_comments
	has_errors
	has_rage_clicks
	identified
	identifier
	ip
	length
	normalness
	os_name
	os_version
	pages_visited
	sample
	secure_id
	service_version
	state
	viewed_by_anyone
	viewed_by_me
	within_billing_quota

	# deprecated but kept in for backwards compatibility of search
	loc_state
	processed
	viewed
}

enum LogSource {
	frontend
	backend
}

enum KeyType {
	Boolean
	Creatable
	Numeric
	String
}

type LogsHistogramBucketCount {
	count: UInt64!
	level: LogLevel!
}

type LogsHistogramBucket {
	bucketId: UInt64!
	counts: [LogsHistogramBucketCount!]!
}

type LogsHistogram {
	buckets: [LogsHistogramBucket!]!
	totalCount: UInt64!
	objectCount: UInt64!
	sampleFactor: Float!
}

enum MetricAggregator {
	Count
	CountDistinct
	CountDistinctKey
	Min
	Avg
	P50
	P90
	P95
	P99
	Max
	Sum
	None
}

enum MetricColumn {
	Duration
}

enum MetricBucketBy {
	None
	Timestamp
	Histogram
}

type MetricBucket {
	bucket_id: UInt64!
	bucket_min: Float!
	bucket_max: Float!
	group: [String!]!
	column: MetricColumn!
	metric_type: MetricAggregator!
	metric_value: Float
}

type MetricsBuckets {
	buckets: [MetricBucket!]!
	bucket_count: UInt64!
	sample_factor: Float!
}

type LogLine {
	timestamp: Timestamp!
	body: String!
	severity: LogLevel
	labels: String!
}

type QueryKey {
	name: String!
	type: KeyType!
}

type ReferrerTablePayload {
	host: String!
	count: Int!
	percent: Float!
}

type TopUsersPayload {
	id: ID!
	identifier: String!
	total_active_time: Int!
	active_time_percentage: Float!
	user_properties: String!
}

type NewUsersCount {
	count: Int64!
}

type AverageSessionLength {
	length: Float!
}

type UserFingerprintCount {
	count: Int64!
}

input DashboardParamsInput {
	date_range: DateRangeRequiredInput!
	resolution_minutes: Int
	timezone: String
	units: String
	aggregator: MetricAggregator!
	filters: [MetricTagFilterInput!]
	groups: [String!]
}

input ErrorGroupFrequenciesParamsInput {
	date_range: DateRangeRequiredInput!
	resolution_minutes: Int!
}

input SortInput {
	column: String!
	direction: SortDirection!
}

type SortOutput {
	column: String!
	direction: SortDirection!
}

input QueryInput {
	query: String!
	date_range: DateRangeRequiredInput!
	sort: SortInput
}

type QueryOutput {
	query: String!
	date_range: DateRangeRequiredOutput!
}

enum MetricTagFilterOp {
	equals
	contains
}

type MetricTagFilter {
	tag: String!
	op: MetricTagFilterOp!
	value: String!
}

input MetricTagFilterInput {
	tag: String!
	op: MetricTagFilterOp!
	value: String!
}

input DateHistogramBucketSize {
	calendar_interval: OpenSearchCalendarInterval!
	multiple: Int!
}

input DateHistogramOptions {
	bucket_size: DateHistogramBucketSize!
	time_zone: String!
	bounds: DateRangeInput!
}

# Deprecated: switch to using QueryInput format for searches
input ClickhouseQuery {
	isAnd: Boolean!
	rules: [[String!]!]!
	dateRange: DateRangeRequiredInput!
}

enum NetworkRequestAttribute {
	method
	initiator_type
	url
	body_size
	response_size
	status
	latency
	connect_latency
	dns_latency
	redirect_latency
	request_id
	graphql_operation
}

input NetworkHistogramParamsInput {
	lookback_days: Float!
	attribute: NetworkRequestAttribute
}

input AdminAboutYouDetails {
	first_name: String!
	last_name: String!
	user_defined_role: String!
	user_defined_persona: String!
	user_defined_team_size: String!
	heard_about: String!
	phone_home_contact_allowed: Boolean!
	referral: String!
	phone: String
}

input AdminAndWorkspaceDetails {
	# Admin
	first_name: String!
	last_name: String!
	user_defined_role: String!
	user_defined_team_size: String!
	heard_about: String!
	phone_home_contact_allowed: Boolean!
	referral: String!

	# Workspace
	workspace_name: String!
	allowed_auto_join_email_origins: String
	promo_code: String
}

input SessionAlertInput {
	project_id: ID!
	name: String!
	count_threshold: Int!
	threshold_window: Int!
	slack_channels: [SanitizedSlackChannelInput!]!
	discord_channels: [DiscordChannelInput!]!
	microsoft_teams_channels: [MicrosoftTeamsChannelInput!]!
	webhook_destinations: [WebhookDestinationInput!]!
	emails: [String!]!
	environments: [String!]!
	disabled: Boolean!
	default: Boolean
	type: SessionAlertType!
	user_properties: [UserPropertyInput!]!
	exclude_rules: [String!]!
	track_properties: [TrackPropertyInput!]!
}

input LogAlertInput {
	project_id: ID!
	name: String!
	count_threshold: Int!
	below_threshold: Boolean!
	threshold_window: Int!
	slack_channels: [SanitizedSlackChannelInput!]!
	discord_channels: [DiscordChannelInput!]!
	microsoft_teams_channels: [MicrosoftTeamsChannelInput!]!
	webhook_destinations: [WebhookDestinationInput!]!
	emails: [String!]!
	disabled: Boolean!
	default: Boolean
	query: String!
}

type DateRange {
	start_date: Timestamp
	end_date: Timestamp
}

input DateRangeInput {
	start_date: Timestamp
	end_date: Timestamp
}

input DateRangeRequiredInput {
	start_date: Timestamp!
	end_date: Timestamp!
}

type DateRangeRequiredOutput {
	start_date: Timestamp
	end_date: Timestamp
}

type LengthRange {
	min: Float
	max: Float
}

input LengthRangeInput {
	min: Float
	max: Float
}

type UserProperty {
	id: ID!
	name: String!
	value: String!
}

input UserPropertyInput {
	id: ID!
	name: String!
	value: String!
}

type User {
	id: ID!
}

type Admin {
	id: ID!
	name: String!
	uid: String!
	email: String!
	phone: String
	photo_url: String
	slack_im_channel_id: String
	email_verified: Boolean
	referral: String
	user_defined_role: String
	user_defined_team_size: String
	heard_about: String
	about_you_details_filled: Boolean
	user_defined_persona: String
}

type WorkspaceAdminRole {
	workspaceId: ID!
	admin: Admin!
	role: String!
	projectIds: [ID!]!
}

# A subset of Admin. This type will contain fields that are allowed to be exposed to other users.
type SanitizedAdmin {
	id: ID!
	name: String
	email: String!
	photo_url: String
}

input SanitizedAdminInput {
	id: ID!
	name: String
	email: String!
}

type SessionsHistogram {
	bucket_times: [Timestamp!]!
	sessions_without_errors: [Int64!]!
	sessions_with_errors: [Int64!]!
	total_sessions: [Int64!]!
}

type ErrorsHistogram {
	bucket_times: [Timestamp!]!
	error_objects: [Int64!]!
}

type SessionResults {
	sessions: [Session!]!
	totalCount: Int64!
}

type ErrorResults {
	error_groups: [ErrorGroup!]!
	totalCount: Int64!
}

type ErrorObjectResults {
	error_objects: [ErrorObjectNode!]!
	totalCount: Int64!
}

# 2 way connector type between highlight objects and external integration objects
# should be used to update information from/to platforms
type ExternalAttachment {
	id: ID!
	integration_type: IntegrationType!

	external_id: String!
	title: String

	# associations to highlight objects
	session_comment_id: Int
	error_comment_id: Int
}

type SessionComment {
	id: ID!
	project_id: ID!
	timestamp: Int
	created_at: Timestamp!
	updated_at: Timestamp!
	session_id: Int!
	session_secure_id: String!
	author: SanitizedAdmin
	text: String!
	x_coordinate: Float
	y_coordinate: Float
	type: SessionCommentType!
	metadata: Any
	tags: [String]!
	attachments: [ExternalAttachment]!
	replies: [CommentReply]!
}

type SessionInsight {
	id: ID!
	session_id: Int!
	insight: String!
}

type SessionQuery {
	id: ID!
	project_id: ID!
}

type SlackSyncResponse {
	success: Boolean!
	newChannelsAddedCount: Int!
}

type SessionCommentTag {
	id: ID!
	name: String!
}

input SessionCommentTagInput {
	id: ID
	name: String!
}

type ErrorComment {
	id: ID!
	project_id: ID!
	created_at: Timestamp!
	error_id: Int!
	error_secure_id: String!
	updated_at: Timestamp!
	author: SanitizedAdmin!
	text: String!
	attachments: [ExternalAttachment]!
	replies: [CommentReply]!
}

type CommentReply {
	id: ID!
	created_at: Timestamp!
	updated_at: Timestamp!

	author: SanitizedAdmin!
	text: String!
}

enum SessionLifecycle {
	All
	Live
	Completed
}

type DailySessionCount {
	project_id: ID!
	date: Timestamp!
	count: Int64!
}

type DailyErrorCount {
	project_id: ID!
	date: Timestamp!
	count: Int64!
}

type ErrorDistributionItem {
	error_group_id: ID!
	date: Timestamp!
	name: String!
	value: Int64!
}

type ErrorGroupTagAggregationBucket {
	key: String!
	doc_count: Int64!
	percent: Float!
}

type ErrorGroupTagAggregation {
	key: String!
	buckets: [ErrorGroupTagAggregationBucket!]!
}

type Dashboard {
	id: ID!
	project_id: ID!
	layout: String!
	name: String!
	last_admin_to_edit_id: ID!
}

enum AlertState {
	Normal
	Pending
	Alerting
	NoData
	Error
}

enum AlertDestinationType {
	Slack
	Discord
	MicrosoftTeams
	Webhook
	Email
}

type AlertDestination {
	id: ID!
	alert_id: ID!
	destination_type: AlertDestinationType!
	type_id: String!
	type_name: String!
}

type Alert {
	id: ID!
	updated_at: Timestamp!
	metric_id: String!
	name: String!
	product_type: ProductType!
	function_type: MetricAggregator!
<<<<<<< HEAD
	metric: String!
=======
	function_column: String
>>>>>>> d1f1bfa5
	query: String
	group_by_key: String
	disabled: Boolean!
	last_admin_to_edit_id: ID
	destinations: [AlertDestination]!

	# threshold alerts
	below_threshold: Boolean
	threshold_value: Float
	threshold_window: Int
	threshold_cooldown: Int
}

type AlertStateChange {
	id: ID!
	timestamp: Timestamp!
	AlertID: ID!
	State: AlertState!
	PreviousState: AlertState!
	Title: String!
	GroupByKey: String
}

type SanitizedSlackChannel {
	webhook_channel: String
	webhook_channel_id: String
}

input SanitizedSlackChannelInput {
	webhook_channel_name: String
	webhook_channel_id: String
}

type DiscordChannel {
	id: String!
	name: String!
}

input DiscordChannelInput {
	name: String!
	id: String!
}

type MicrosoftTeamsChannel {
	id: String!
	name: String!
}

type IssuesSearchResult {
	id: String!
	title: String!
	issue_url: String!
}

input MicrosoftTeamsChannelInput {
	name: String!
	id: String!
}

type WebhookDestination {
	url: String!
	authorization: String
}

input WebhookDestinationInput {
	url: String!
	authorization: String
}

type ErrorAlert {
	id: ID!
	updated_at: Timestamp!
	Name: String
	ChannelsToNotify: [SanitizedSlackChannel]!
	DiscordChannelsToNotify: [DiscordChannel!]!
	MicrosoftTeamsChannelsToNotify: [MicrosoftTeamsChannel!]!
	WebhookDestinations: [WebhookDestination!]!
	EmailsToNotify: [String]!
	Query: String!
	CountThreshold: Int!
	ThresholdWindow: Int
	LastAdminToEditID: ID
	Type: String!
	RegexGroups: [String]!
	Frequency: Int!
	DailyFrequency: [Int64]!
	disabled: Boolean!
	default: Boolean!
}

type TrackProperty {
	id: ID!
	name: String!
	value: String!
}

input TrackPropertyInput {
	id: ID
	name: String!
	value: String!
}

type SessionAlert {
	id: ID!
	updated_at: Timestamp!
	Name: String
	ChannelsToNotify: [SanitizedSlackChannel]!
	DiscordChannelsToNotify: [DiscordChannel!]!
	MicrosoftTeamsChannelsToNotify: [MicrosoftTeamsChannel!]!
	WebhookDestinations: [WebhookDestination!]!
	EmailsToNotify: [String]!
	ExcludedEnvironments: [String]!
	CountThreshold: Int!
	TrackProperties: [TrackProperty]!
	UserProperties: [UserProperty]!
	ThresholdWindow: Int
	LastAdminToEditID: ID
	Type: String!
	ExcludeRules: [String]!
	DailyFrequency: [Int64]!
	disabled: Boolean!
	default: Boolean!
}

type LogAlert {
	id: ID!
	updated_at: Timestamp!
	Name: String!
	ChannelsToNotify: [SanitizedSlackChannel!]!
	DiscordChannelsToNotify: [DiscordChannel!]!
	MicrosoftTeamsChannelsToNotify: [MicrosoftTeamsChannel!]!
	WebhookDestinations: [WebhookDestination!]!
	EmailsToNotify: [String!]!
	CountThreshold: Int!
	ThresholdWindow: Int!
	LastAdminToEditID: ID
	Type: String!
	DailyFrequency: [Int64]!
	disabled: Boolean!
	query: String!
	BelowThreshold: Boolean!
	default: Boolean!
}

type WorkspaceInviteLink {
	id: ID!
	invitee_email: String
	invitee_role: String!
	expiration_date: Timestamp!
	secret: String!
	created_at: Timestamp!
}

type WorkspaceForInviteLink {
	expiration_date: Timestamp
	invitee_email: String
	secret: String!
	workspace_id: ID!
	workspace_name: String!
	existing_account: Boolean!
	project_id: ID!
}

type SessionPayload {
	events: [Any]!
	errors: [ErrorObject]!
	rage_clicks: [RageClickEvent!]!
	session_comments: [SessionComment]!
	last_user_interaction_time: Timestamp!
}

type Metric {
	name: String!
	value: Float!
}

type DashboardPayload {
	date: String!
	value: Float!
	aggregator: MetricAggregator!
	group: String
}

type HistogramBucket {
	bucket: Float!
	range_start: Float!
	range_end: Float!
	count: Int!
}

type CategoryHistogramBucket {
	category: String!
	count: Int!
}

type CategoryHistogramPayload {
	buckets: [CategoryHistogramBucket!]!
}

type IntegrationStatus {
	integrated: Boolean!
	resourceType: String!
	createdAt: Timestamp
}

enum DashboardChartType {
	Timeline
	TimelineBar
	Histogram
}

input DashboardMetricConfigInput {
	name: String!
	description: String!
	component_type: MetricViewComponentType
	max_good_value: Float
	max_needs_improvement_value: Float
	poor_value: Float
	units: String
	help_article: String
	chart_type: DashboardChartType
	aggregator: MetricAggregator
	min_value: Float
	min_percentile: Float
	max_value: Float
	max_percentile: Float
	filters: [MetricTagFilterInput!]
	groups: [String!]
}

enum MetricViewComponentType {
	KeyPerformanceGauge
	SessionCountChart
	ErrorCountChart
	ReferrersTable
	ActiveUsersTable
	RageClicksTable
	TopRoutesTable
}

type DashboardMetricConfig {
	name: String!
	description: String!
	component_type: MetricViewComponentType
	max_good_value: Float
	max_needs_improvement_value: Float
	poor_value: Float
	units: String
	help_article: String
	chart_type: DashboardChartType
	aggregator: MetricAggregator
	min_value: Float
	min_percentile: Float
	max_value: Float
	max_percentile: Float
	filters: [MetricTagFilter!]
	groups: [String!]
}

type DashboardDefinition {
	id: ID!
	updated_at: Timestamp!
	project_id: ID!
	name: String!
	metrics: [DashboardMetricConfig!]!
	last_admin_to_edit_id: Int
	layout: String
	is_default: Boolean
}

type MetricPreview {
	date: Timestamp!
	value: Float!
}

type MetricMonitor {
	id: ID!
	updated_at: Timestamp!
	name: String!
	channels_to_notify: [SanitizedSlackChannel]!
	discord_channels_to_notify: [DiscordChannel!]!
	webhook_destinations: [WebhookDestination!]!
	emails_to_notify: [String]!
	aggregator: MetricAggregator!
	period_minutes: Int
	metric_to_monitor: String!
	last_admin_to_edit_id: ID!
	threshold: Float!
	units: String
	disabled: Boolean!
	filters: [MetricTagFilter!]
}

type EventChunk {
	session_id: Int!
	chunk_index: Int!
	timestamp: Int64!
}

input VercelProjectMappingInput {
	vercel_project_id: String!
	# `new_project_name` only present if the intentiont to create a brand new project
	new_project_name: String
	project_id: ID
}

input ClickUpProjectMappingInput {
	project_id: ID!
	clickup_space_id: String!
}

input IntegrationProjectMappingInput {
	project_id: ID!
	external_id: String!
}

type VercelProjectMapping {
	vercel_project_id: String!
	project_id: ID!
}

type ClickUpProjectMapping {
	project_id: ID!
	clickup_space_id: String!
}

type IntegrationProjectMapping {
	project_id: ID!
	external_id: String!
}

type OAuthClient {
	id: String!
	created_at: Timestamp!
	app_name: String!
}

type SystemConfiguration {
	maintenance_start: Timestamp
	maintenance_end: Timestamp
}

type SessionExportWithSession {
	created_at: Timestamp!
	type: String!
	url: String!
	error: String!
	# session details
	secure_id: String!
	identifier: String!
	active_length: Int
}

enum EmailOptOutCategory {
	All
	Digests
	Billing
	SessionDigests
}

type Graph {
	id: ID!
	type: String!
	title: String!
	productType: ProductType!
	query: String!
	metric: String!
	functionType: MetricAggregator!
	groupByKey: String
	bucketByKey: String
	bucketCount: Int
	limit: Int
	limitFunctionType: MetricAggregator
	limitMetric: String
	display: String
	nullHandling: String
}

type Visualization {
	id: ID!
	updatedAt: Timestamp!
	projectId: ID!
	name: String!
	updatedByAdmin: SanitizedAdmin
	graphs: [Graph!]!
}

type VisualizationsResponse {
	count: Int!
	results: [Visualization!]!
}

input GraphInput {
	id: ID
	visualizationId: ID!
	afterGraphId: ID
	type: String!
	title: String!
	productType: ProductType!
	query: String!
	metric: String!
	functionType: MetricAggregator!
	groupByKey: String
	bucketByKey: String
	bucketCount: Int
	limit: Int
	limitFunctionType: MetricAggregator
	limitMetric: String
	display: String
	nullHandling: String
}

input VisualizationInput {
	id: ID
	projectId: ID!
	name: String!
	graphIds: [ID!]
}

scalar Upload

type Query {
	accounts: [Account]
	account_details(workspace_id: ID!): AccountDetails!
	session(secure_id: String!): Session
	events(session_secure_id: String!): [Any]
	session_intervals(session_secure_id: String!): [SessionInterval!]!
	timeline_indicator_events(
		session_secure_id: String!
	): [TimelineIndicatorEvent!]!
	websocket_events(session_secure_id: String!): [Any]
	rage_clicks(session_secure_id: String!): [RageClickEvent!]!
	rageClicksForProject(
		project_id: ID!
		lookback_days: Float!
	): [RageClickEventForProject!]!
	# deprecated - use error_groups
	error_groups_clickhouse(
		project_id: ID!
		count: Int!
		query: ClickhouseQuery!
		page: Int
	): ErrorResults!
	error_groups(
		project_id: ID!
		count: Int!
		params: QueryInput!
		page: Int
	): ErrorResults!
	# deprecated - use errors_histogram
	errors_histogram_clickhouse(
		project_id: ID!
		query: ClickhouseQuery!
		histogram_options: DateHistogramOptions!
	): ErrorsHistogram!
	errors_histogram(
		project_id: ID!
		params: QueryInput!
		histogram_options: DateHistogramOptions!
	): ErrorsHistogram!
	error_group(secure_id: String!, use_clickhouse: Boolean): ErrorGroup
	error_object(id: ID!): ErrorObject
	error_objects(
		error_group_secure_id: String!
		count: Int!
		params: QueryInput!
		page: Int
	): ErrorObjectResults!
	error_object_for_log(log_cursor: String!): ErrorObject
	error_instance(
		error_group_secure_id: String!
		error_object_id: ID
		params: QueryInput
	): ErrorInstance
	enhanced_user_details(session_secure_id: String!): EnhancedUserDetailsResult
	errors(session_secure_id: String!): [ErrorObject]
	resources(session_secure_id: String!): [Any]
	web_vitals(session_secure_id: String!): [Metric!]!
	session_comments(session_secure_id: String!): [SessionComment]!
	session_comment_tags_for_project(project_id: ID!): [SessionCommentTag!]!
	session_comments_for_admin: [SessionComment]!
	session_comments_for_project(project_id: ID!): [SessionComment]!
	isSessionPending(session_secure_id: String!): Boolean
	error_issue(error_group_secure_id: String!): [ExternalAttachment]!
	error_comments(error_group_secure_id: String!): [ErrorComment]!
	error_comments_for_admin: [ErrorComment]!
	error_comments_for_project(project_id: ID!): [ErrorComment]!
	workspace_admins(workspace_id: ID!): [WorkspaceAdminRole!]!
	workspace_admins_by_project_id(project_id: ID!): [WorkspaceAdminRole!]!
	clientIntegration(project_id: ID!): IntegrationStatus!
	serverIntegration(project_id: ID!): IntegrationStatus!
	logsIntegration(project_id: ID!): IntegrationStatus!
	tracesIntegration(project_id: ID!): IntegrationStatus!
	unprocessedSessionsCount(project_id: ID!): Int64
	liveUsersCount(project_id: ID!): Int64
	adminHasCreatedComment(admin_id: ID!): Boolean
	projectHasViewedASession(project_id: ID!): Session
	dailySessionsCount(
		project_id: ID!
		date_range: DateRangeInput!
	): [DailySessionCount]!
	dailyErrorsCount(
		project_id: ID!
		date_range: DateRangeInput!
	): [DailyErrorCount]!
	dailyErrorFrequency(
		project_id: ID!
		error_group_secure_id: String!
		date_offset: Int!
	): [Int64!]!
	errorGroupFrequencies(
		project_id: ID!
		error_group_secure_ids: [String!]
		params: ErrorGroupFrequenciesParamsInput!
		metric: String
		use_clickhouse: Boolean
	): [ErrorDistributionItem]!
	errorGroupTags(
		error_group_secure_id: String!
		use_clickhouse: Boolean
	): [ErrorGroupTagAggregation!]!

	referrers(project_id: ID!, lookback_days: Float!): [ReferrerTablePayload]!
	newUsersCount(project_id: ID!, lookback_days: Float!): NewUsersCount
	topUsers(project_id: ID!, lookback_days: Float!): [TopUsersPayload]!
	averageSessionLength(
		project_id: ID!
		lookback_days: Float!
	): AverageSessionLength
	userFingerprintCount(
		project_id: ID!
		lookback_days: Float!
	): UserFingerprintCount
	# deprecated - use sessions
	sessions_clickhouse(
		project_id: ID!
		count: Int!
		query: ClickhouseQuery!
		sort_field: String
		sort_desc: Boolean!
		page: Int
	): SessionResults!
	sessions(
		project_id: ID!
		count: Int!
		params: QueryInput!
		sort_field: String
		sort_desc: Boolean!
		page: Int
	): SessionResults!
	# deprecated - use sessions_histogram
	sessions_histogram_clickhouse(
		project_id: ID!
		query: ClickhouseQuery!
		histogram_options: DateHistogramOptions!
	): SessionsHistogram!
	sessions_histogram(
		project_id: ID!
		params: QueryInput!
		histogram_options: DateHistogramOptions!
	): SessionsHistogram!
	# deprecated - use session_users_report
	sessions_report(
		project_id: ID!
		query: ClickhouseQuery!
	): [SessionsReportRow!]!
	session_users_report(
		project_id: ID!
		params: QueryInput!
	): [SessionsReportRow!]!
	billingDetailsForProject(project_id: ID!): BillingDetails
	billingDetails(workspace_id: ID!): BillingDetails!
	usageHistory(
		workspace_id: ID!
		product_type: ProductType!
		date_range: DateRangeRequiredInput
	): UsageHistory!
	# gets all the projects of a user
	field_suggestion(project_id: ID!, name: String!, query: String!): [Field]
	property_suggestion(project_id: ID!, query: String!, type: String!): [Field]
	error_field_suggestion(
		project_id: ID!
		name: String!
		query: String!
	): [ErrorField]
	projects: [Project]
	workspaces: [Workspace]
	workspaces_count: Int64!
	joinable_workspaces: [Workspace]
	alerts(project_id: ID!): [Alert]!
	alert(id: ID!): Alert!
	alert_state_changes(alert_id: ID!): [AlertStateChange]!
	error_alerts(project_id: ID!): [ErrorAlert]!
	new_user_alerts(project_id: ID!): [SessionAlert]
	track_properties_alerts(project_id: ID!): [SessionAlert]!
	user_properties_alerts(project_id: ID!): [SessionAlert]!
	new_session_alerts(project_id: ID!): [SessionAlert]!
	rage_click_alerts(project_id: ID!): [SessionAlert]!
	log_alerts(project_id: ID!): [LogAlert]!
	log_alert(id: ID!): LogAlert!
	projectSuggestion(query: String!): [Project]!
	environment_suggestion(project_id: ID!): [Field]
	identifier_suggestion(project_id: ID!, query: String!): [String!]!
	slack_channel_suggestion(project_id: ID!): [SanitizedSlackChannel!]!
	microsoft_teams_channel_suggestions(
		project_id: ID!
	): [MicrosoftTeamsChannel!]!
	discord_channel_suggestions(project_id: ID!): [DiscordChannel!]!
	generate_zapier_access_token(project_id: ID!): String!
	search_issues(
		integration_type: IntegrationType!
		project_id: ID!
		query: String!
	): [IssuesSearchResult!]!
	is_integrated_with(
		integration_type: IntegrationType!
		project_id: ID!
	): Boolean!
	is_workspace_integrated_with(
		integration_type: IntegrationType!
		workspace_id: ID!
	): Boolean!
	is_project_integrated_with(
		integration_type: IntegrationType!
		project_id: ID!
	): Boolean!
	vercel_projects(project_id: ID!): [VercelProject!]!
	vercel_project_mappings(project_id: ID!): [VercelProjectMapping!]!
	clickup_teams(workspace_id: ID!): [ClickUpTeam!]!
	clickup_project_mappings(workspace_id: ID!): [ClickUpProjectMapping!]!
	clickup_folders(project_id: ID!): [ClickUpFolder!]!
	clickup_folderless_lists(project_id: ID!): [ClickUpList!]!
	height_lists(project_id: ID!): [HeightList!]!
	height_workspaces(workspace_id: ID!): [HeightWorkspace!]!
	integration_project_mappings(
		workspace_id: ID!
		integration_type: IntegrationType
	): [IntegrationProjectMapping!]!
	linear_teams(project_id: ID!): [LinearTeam!]
	jira_projects(workspace_id: ID!): [JiraProject!]
	gitlab_projects(workspace_id: ID!): [GitlabProject!]
	github_repos(workspace_id: ID!): [GitHubRepo!]
	github_issue_labels(workspace_id: ID!, repository: String!): [String!]!
	project(id: ID!): Project
	projectSettings(projectId: ID!): AllProjectSettings
	workspace(id: ID!): Workspace
	workspace_for_invite_link(secret: String!): WorkspaceForInviteLink!
	workspace_invite_links(workspace_id: ID!): WorkspaceInviteLink!
	workspacePendingInvites(workspace_id: ID!): [WorkspaceInviteLink]!
	workspaceSettings(workspace_id: ID!): AllWorkspaceSettings
	workspace_for_project(project_id: ID!): Workspace
	admin: Admin
	admin_role(workspace_id: ID!): WorkspaceAdminRole
	admin_role_by_project(project_id: ID!): WorkspaceAdminRole
	saved_segments(
		project_id: ID!
		entity_type: SavedSegmentEntityType!
	): [SavedSegment]
	api_key_to_org_id(api_key: String!): ID
	get_source_map_upload_urls(api_key: String!, paths: [String!]!): [String!]!
	customer_portal_url(workspace_id: ID!): String!
	subscription_details(workspace_id: ID!): SubscriptionDetails!
	dashboard_definitions(project_id: ID!): [DashboardDefinition]!
	metric_tags(
		project_id: ID!
		metric_name: String!
		query: String
	): [String!]!
	metric_tag_values(
		project_id: ID!
		metric_name: String!
		tag_name: String!
	): [String!]!
	metrics_timeline(
		project_id: ID!
		metric_name: String!
		params: DashboardParamsInput!
	): [DashboardPayload]!
	network_histogram(
		project_id: ID!
		params: NetworkHistogramParamsInput!
	): CategoryHistogramPayload
	metric_monitors(project_id: ID!, metric_name: String): [MetricMonitor]!
	event_chunk_url(secure_id: String!, index: Int!): String!
	event_chunks(secure_id: String!): [EventChunk!]!
	sourcemap_files(project_id: ID!, version: String): [S3File!]!
	sourcemap_versions(project_id: ID!): [String!]!
	oauth_client_metadata(client_id: String!): OAuthClient
	email_opt_outs(token: String, admin_id: ID): [EmailOptOutCategory!]!
	ai_query_suggestion(
		time_zone: String!
		project_id: ID!
		product_type: ProductType!
		query: String!
	): QueryOutput!
	logs(
		project_id: ID!
		params: QueryInput!
		after: String
		before: String
		at: String
		direction: SortDirection!
	): LogConnection!
	sessionLogs(project_id: ID!, params: QueryInput!): [LogEdge!]!
	logs_total_count(project_id: ID!, params: QueryInput!): UInt64!
	logs_histogram(project_id: ID!, params: QueryInput!): LogsHistogram!
	logs_metrics(
		project_id: ID!
		params: QueryInput!
		column: String!
		metric_types: [MetricAggregator!]!
		group_by: [String!]!
		bucket_by: String!
		bucket_count: Int
		limit: Int
		limit_aggregator: MetricAggregator
		limit_column: String
	): MetricsBuckets!
	logs_keys(
		project_id: ID!
		date_range: DateRangeRequiredInput!
		query: String
		type: KeyType
	): [QueryKey!]!
	logs_key_values(
		project_id: ID!
		key_name: String!
		date_range: DateRangeRequiredInput!
	): [String!]!
	logs_error_objects(log_cursors: [String!]!): [ErrorObject!]!
	existing_logs_traces(
		project_id: ID!
		trace_ids: [String!]!
		date_range: DateRangeRequiredInput!
	): [String!]!
	error_resolution_suggestion(error_object_id: ID!): String!
	session_insight(secure_id: String!): SessionInsight
	session_exports(project_id: ID!): [SessionExportWithSession!]!
	system_configuration: SystemConfiguration!

	services(
		project_id: ID!
		after: String
		before: String
		query: String
	): ServiceConnection
	serviceByName(project_id: ID!, name: String!): Service
	error_tags: [ErrorTag]
	match_error_tag(query: String!): [MatchedErrorTag]
	trace(
		project_id: ID!
		trace_id: String!
		session_secure_id: String
	): TracePayload
	traces(
		project_id: ID!
		params: QueryInput!
		after: String
		before: String
		at: String
		direction: SortDirection!
	): TraceConnection!
	traces_metrics(
		project_id: ID!
		params: QueryInput!
		column: String!
		metric_types: [MetricAggregator!]!
		group_by: [String!]!
		bucket_by: String
		bucket_count: Int
		limit: Int
		limit_aggregator: MetricAggregator
		limit_column: String
	): MetricsBuckets!
	traces_keys(
		project_id: ID!
		date_range: DateRangeRequiredInput!
		query: String
		type: KeyType
	): [QueryKey!]!
	traces_key_values(
		project_id: ID!
		key_name: String!
		date_range: DateRangeRequiredInput!
	): [String!]!
	errors_keys(
		project_id: ID!
		date_range: DateRangeRequiredInput!
		query: String
		type: KeyType
	): [QueryKey!]!
	errors_key_values(
		project_id: ID!
		key_name: String!
		date_range: DateRangeRequiredInput!
	): [String!]!
	errors_metrics(
		project_id: ID!
		params: QueryInput!
		column: String!
		metric_types: [MetricAggregator!]!
		group_by: [String!]!
		bucket_by: String!
		bucket_count: Int
		limit: Int
		limit_aggregator: MetricAggregator
		limit_column: String
	): MetricsBuckets!
	sessions_keys(
		project_id: ID!
		date_range: DateRangeRequiredInput!
		query: String
		type: KeyType
	): [QueryKey!]!
	sessions_key_values(
		project_id: ID!
		key_name: String!
		date_range: DateRangeRequiredInput!
	): [String!]!
	sessions_metrics(
		project_id: ID!
		params: QueryInput!
		column: String!
		metric_types: [MetricAggregator!]!
		group_by: [String!]!
		bucket_by: String!
		bucket_count: Int
		limit: Int
		limit_aggregator: MetricAggregator
		limit_column: String
	): MetricsBuckets!
	metrics(
		product_type: ProductType!
		project_id: ID!
		params: QueryInput!
		column: String!
		metric_types: [MetricAggregator!]!
		group_by: [String!]!
		bucket_by: String!
		bucket_count: Int
		limit: Int
		limit_aggregator: MetricAggregator
		limit_column: String
	): MetricsBuckets!
	keys(
		product_type: ProductType!
		project_id: ID!
		date_range: DateRangeRequiredInput!
		query: String
		type: KeyType
	): [QueryKey!]!
	key_values(
		product_type: ProductType!
		project_id: ID!
		key_name: String!
		date_range: DateRangeRequiredInput!
	): [String!]!
	visualization(id: ID!): Visualization!
	visualizations(
		project_id: ID!
		input: String!
		count: Int!
		offset: Int!
	): VisualizationsResponse!
	graph(id: ID!): Graph!
	log_lines(
		product_type: ProductType!
		project_id: ID!
		params: QueryInput!
	): [LogLine!]!
}

type Mutation {
	updateAdminAndCreateWorkspace(
		admin_and_workspace_details: AdminAndWorkspaceDetails!
	): Project
	updateAdminAboutYouDetails(adminDetails: AdminAboutYouDetails!): Boolean!
	createAdmin: Admin!
	createProject(name: String!, workspace_id: ID!): Project
	createWorkspace(name: String!, promo_code: String): Workspace
	editProject(
		id: ID!
		name: String
		billing_email: String
		excluded_users: StringArray
		error_filters: StringArray
		error_json_paths: StringArray
		rage_click_window_seconds: Int
		rage_click_radius_pixels: Int
		rage_click_count: Int
		filter_chrome_extension: Boolean
	): Project
	editProjectSettings(
		projectId: ID!
		name: String
		billing_email: String
		excluded_users: StringArray
		error_filters: StringArray
		error_json_paths: StringArray
		rage_click_window_seconds: Int
		rage_click_radius_pixels: Int
		rage_click_count: Int
		filter_chrome_extension: Boolean
		filterSessionsWithoutError: Boolean
		autoResolveStaleErrorsDayInterval: Int
		sampling: SamplingInput
	): AllProjectSettings
	editWorkspace(id: ID!, name: String): Workspace
	editWorkspaceSettings(
		workspace_id: ID!
		ai_application: Boolean
		ai_insights: Boolean
		ai_query_builder: Boolean
	): AllWorkspaceSettings
	exportSession(session_secure_id: String!): Boolean!
	markErrorGroupAsViewed(
		error_secure_id: String!
		viewed: Boolean
	): ErrorGroup
	markSessionAsViewed(secure_id: String!, viewed: Boolean): Session
	updateErrorGroupState(
		secure_id: String!
		state: ErrorState!
		snoozed_until: Timestamp
	): ErrorGroup
	deleteProject(id: ID!): Boolean
	sendAdminWorkspaceInvite(
		workspace_id: ID!
		email: String!
		role: String!
		projectIds: [ID!]!
	): String
	addAdminToWorkspace(workspace_id: ID!, invite_id: String!): ID
	deleteInviteLinkFromWorkspace(
		workspace_id: ID!
		workspace_invite_link_id: ID!
	): Boolean!
	joinWorkspace(workspace_id: ID!): ID
	updateAllowedEmailOrigins(
		workspace_id: ID!
		allowed_auto_join_email_origins: String!
	): ID
	changeAdminRole(
		workspace_id: ID!
		admin_id: ID!
		new_role: String!
	): WorkspaceAdminRole!
	changeProjectMembership(
		workspace_id: ID!
		admin_id: ID!
		project_ids: [ID!]!
	): WorkspaceAdminRole!
	deleteAdminFromWorkspace(workspace_id: ID!, admin_id: ID!): ID
	emailSignup(email: String!): String!
	createSavedSegment(
		project_id: ID!
		name: String!
		entity_type: SavedSegmentEntityType!
		query: String!
	): SavedSegment
	editSavedSegment(
		id: ID!
		project_id: ID!
		name: String!
		entity_type: SavedSegmentEntityType!
		query: String!
	): Boolean
	deleteSavedSegment(segment_id: ID!): Boolean
	# If this endpoint returns a checkout_id, we initiate a stripe checkout.
	# Otherwise, we simply update the subscription.
	createOrUpdateStripeSubscription(workspace_id: ID!): String
	handleAWSMarketplace(workspace_id: ID!, code: String!): Boolean
	updateBillingDetails(workspace_id: ID!): Boolean
	saveBillingPlan(
		workspace_id: ID!
		sessionsLimitCents: Int
		sessionsRetention: RetentionPeriod!
		errorsLimitCents: Int
		errorsRetention: RetentionPeriod!
		logsLimitCents: Int
		logsRetention: RetentionPeriod!
		tracesLimitCents: Int
		tracesRetention: RetentionPeriod!
	): Boolean
	createSessionComment(
		project_id: ID!
		session_secure_id: String!
		session_timestamp: Int!
		text: String!
		text_for_email: String!
		x_coordinate: Float!
		y_coordinate: Float!
		tagged_admins: [SanitizedAdminInput]!
		tagged_slack_users: [SanitizedSlackChannelInput]!
		session_url: String!
		time: Float!
		author_name: String!
		session_image: String
		issue_title: String
		issue_description: String
		issue_team_id: String
		issue_type_id: String
		integrations: [IntegrationType]!
		tags: [SessionCommentTagInput]!
		additional_context: String
	): SessionComment
	createSessionCommentWithExistingIssue(
		project_id: ID!
		session_secure_id: String!
		session_timestamp: Int!
		text: String!
		text_for_email: String!
		x_coordinate: Float!
		y_coordinate: Float!
		tagged_admins: [SanitizedAdminInput]!
		tagged_slack_users: [SanitizedSlackChannelInput]!
		session_url: String!
		time: Float!
		author_name: String!
		session_image: String
		tags: [SessionCommentTagInput]!
		integrations: [IntegrationType]!
		issue_title: String
		issue_url: String!
		issue_id: String!
		additional_context: String
	): SessionComment
	createIssueForSessionComment(
		project_id: ID!
		session_url: String!
		session_comment_id: Int!
		author_name: String!
		text_for_attachment: String!
		time: Float!
		issue_title: String
		issue_description: String
		issue_team_id: String
		issue_type_id: String
		integrations: [IntegrationType]!
	): SessionComment
	linkIssueForSessionComment(
		project_id: ID!
		session_url: String!
		session_comment_id: Int!
		author_name: String!
		text_for_attachment: String!
		time: Float!
		issue_title: String
		issue_url: String!
		issue_id: String!
		integrations: [IntegrationType]!
	): SessionComment
	deleteSessionComment(id: ID!): Boolean
	muteSessionCommentThread(id: ID!, has_muted: Boolean): Boolean
	replyToSessionComment(
		comment_id: ID!
		text: String!
		text_for_email: String!
		sessionURL: String!
		tagged_admins: [SanitizedAdminInput]!
		tagged_slack_users: [SanitizedSlackChannelInput]!
	): CommentReply
	createErrorComment(
		project_id: ID!
		error_group_secure_id: String!
		text: String!
		text_for_email: String!
		tagged_admins: [SanitizedAdminInput]!
		tagged_slack_users: [SanitizedSlackChannelInput]!
		error_url: String!
		author_name: String!
		issue_title: String
		issue_description: String
		issue_team_id: String
		issue_type_id: String
		integrations: [IntegrationType]!
	): ErrorComment
	createErrorCommentForExistingIssue(
		project_id: ID!
		error_group_secure_id: String!
		text: String!
		text_for_email: String!
		tagged_admins: [SanitizedAdminInput]!
		tagged_slack_users: [SanitizedSlackChannelInput]!
		error_url: String!
		author_name: String!
		issue_url: String!
		issue_title: String!
		issue_id: String!
		integrations: [IntegrationType]!
	): ErrorComment
	removeErrorIssue(error_issue_id: ID!): Boolean
	muteErrorCommentThread(id: ID!, has_muted: Boolean): Boolean
	createIssueForErrorComment(
		project_id: ID!
		error_url: String!
		error_comment_id: Int!
		author_name: String!
		text_for_attachment: String!
		issue_title: String
		issue_description: String
		issue_team_id: String
		issue_type_id: String
		integrations: [IntegrationType]!
	): ErrorComment
	linkIssueForErrorComment(
		project_id: ID!
		error_url: String!
		error_comment_id: Int!
		author_name: String!
		text_for_attachment: String!
		issue_title: String
		issue_description: String
		issue_url: String!
		issue_id: String!
		integrations: [IntegrationType]!
	): ErrorComment
	deleteErrorComment(id: ID!): Boolean
	replyToErrorComment(
		comment_id: ID!
		text: String!
		text_for_email: String!
		errorURL: String!
		tagged_admins: [SanitizedAdminInput]!
		tagged_slack_users: [SanitizedSlackChannelInput]!
	): CommentReply
	addIntegrationToProject(
		integration_type: IntegrationType
		project_id: ID!
		code: String!
	): Boolean!
	removeIntegrationFromProject(
		integration_type: IntegrationType
		project_id: ID!
	): Boolean!
	addIntegrationToWorkspace(
		integration_type: IntegrationType
		workspace_id: ID!
		code: String!
	): Boolean!
	removeIntegrationFromWorkspace(
		integration_type: IntegrationType!
		workspace_id: ID!
	): Boolean!
	syncSlackIntegration(project_id: ID!): SlackSyncResponse!
	createMetricMonitor(
		project_id: ID!
		name: String!
		aggregator: MetricAggregator!
		periodMinutes: Int
		threshold: Float!
		units: String
		metric_to_monitor: String!
		slack_channels: [SanitizedSlackChannelInput]!
		discord_channels: [DiscordChannelInput!]!
		webhook_destinations: [WebhookDestinationInput!]!
		emails: [String]!
		filters: [MetricTagFilterInput!]
	): MetricMonitor
	updateMetricMonitor(
		metric_monitor_id: ID!
		project_id: ID!
		name: String
		aggregator: MetricAggregator
		periodMinutes: Int
		threshold: Float
		units: String
		metric_to_monitor: String
		slack_channels: [SanitizedSlackChannelInput]
		discord_channels: [DiscordChannelInput!]!
		webhook_destinations: [WebhookDestinationInput!]!
		emails: [String]
		disabled: Boolean
		filters: [MetricTagFilterInput!]
	): MetricMonitor
	createAlert(
		project_id: ID!
		name: String!
		product_type: ProductType!
		function_type: MetricAggregator!
<<<<<<< HEAD
		metric: String!
=======
		function_column: String
>>>>>>> d1f1bfa5
		query: String
		group_by_key: String
		disabled: Boolean
		below_threshold: Boolean
		threshold_value: Float
		threshold_window: Int
		threshold_cooldown: Int # TODO(spenny): add destinations
	): Alert
	updateAlert(
		project_id: ID!
		alert_id: ID!
		name: String
		product_type: ProductType
		function_type: MetricAggregator
<<<<<<< HEAD
		metric: String
=======
		function_column: String
>>>>>>> d1f1bfa5
		query: String
		group_by_key: String
		disabled: Boolean
		below_threshold: Boolean
		threshold_value: Int
		threshold_window: Int
		threshold_cooldown: Int # TODO(spenny): add destinations
	): Alert
	updateAlertDisabled(
		project_id: ID!
		alert_id: ID!
		disabled: Boolean!
	): Boolean!
	deleteAlert(project_id: ID!, alert_id: ID!): Boolean!
	createErrorAlert(
		project_id: ID!
		name: String!
		count_threshold: Int!
		threshold_window: Int!
		slack_channels: [SanitizedSlackChannelInput]!
		discord_channels: [DiscordChannelInput!]!
		microsoft_teams_channels: [MicrosoftTeamsChannelInput!]!
		webhook_destinations: [WebhookDestinationInput!]!
		emails: [String]!
		query: String!
		regex_groups: [String]!
		frequency: Int!
		default: Boolean
	): ErrorAlert
	updateErrorAlert(
		project_id: ID!
		name: String
		error_alert_id: ID!
		count_threshold: Int
		threshold_window: Int
		slack_channels: [SanitizedSlackChannelInput]
		discord_channels: [DiscordChannelInput!]!
		microsoft_teams_channels: [MicrosoftTeamsChannelInput!]!
		webhook_destinations: [WebhookDestinationInput!]!
		emails: [String]
		query: String!
		regex_groups: [String]
		frequency: Int
		disabled: Boolean
	): ErrorAlert
	deleteErrorAlert(project_id: ID!, error_alert_id: ID!): ErrorAlert
	deleteMetricMonitor(project_id: ID!, metric_monitor_id: ID!): MetricMonitor
	updateSessionAlertIsDisabled(
		id: ID!
		project_id: ID!
		disabled: Boolean!
	): SessionAlert
	updateErrorAlertIsDisabled(
		id: ID!
		project_id: ID!
		disabled: Boolean!
	): ErrorAlert
	updateMetricMonitorIsDisabled(
		id: ID!
		project_id: ID!
		disabled: Boolean!
	): MetricMonitor

	updateSessionAlert(id: ID!, input: SessionAlertInput!): SessionAlert
	createSessionAlert(input: SessionAlertInput!): SessionAlert
	deleteSessionAlert(project_id: ID!, session_alert_id: ID!): SessionAlert
	updateLogAlert(id: ID!, input: LogAlertInput!): LogAlert
	createLogAlert(input: LogAlertInput!): LogAlert
	deleteLogAlert(project_id: ID!, id: ID!): LogAlert
	updateLogAlertIsDisabled(
		id: ID!
		project_id: ID!
		disabled: Boolean!
	): LogAlert
	updateSessionIsPublic(
		session_secure_id: String!
		is_public: Boolean!
	): Session
	updateErrorGroupIsPublic(
		error_group_secure_id: String!
		is_public: Boolean!
	): ErrorGroup
	updateAllowMeterOverage(
		workspace_id: ID!
		allow_meter_overage: Boolean!
	): Workspace
	submitRegistrationForm(
		workspace_id: ID!
		team_size: String!
		role: String!
		use_case: String!
		heard_about: String!
		pun: String
	): Boolean
	requestAccess(project_id: ID!): Boolean
	modifyClearbitIntegration(workspace_id: ID!, enabled: Boolean!): Boolean
	upsertDashboard(
		id: ID
		project_id: ID!
		name: String!
		metrics: [DashboardMetricConfigInput!]!
		layout: String
		is_default: Boolean
	): ID!
	deleteDashboard(id: ID!): Boolean!
	deleteSessions(
		project_id: ID!
		params: QueryInput!
		sessionCount: Int!
	): Boolean!
	createCloudflareProxy(workspace_id: ID!, proxy_subdomain: String!): String!
	updateVercelProjectMappings(
		project_id: ID!
		project_mappings: [VercelProjectMappingInput!]!
	): Boolean!
	updateClickUpProjectMappings(
		workspace_id: ID!
		project_mappings: [ClickUpProjectMappingInput!]!
	): Boolean!
	updateIntegrationProjectMappings(
		workspace_id: ID!
		integration_type: IntegrationType!
		project_mappings: [IntegrationProjectMappingInput!]!
	): Boolean!

	updateEmailOptOut(
		token: String
		admin_id: ID
		category: EmailOptOutCategory!
		is_opt_out: Boolean!
		project_id: Int
	): Boolean!
	editServiceGithubSettings(
		id: ID!
		project_id: ID!
		github_repo_path: String
		build_prefix: String
		github_prefix: String
	): Service
	createErrorTag(title: String!, description: String!): ErrorTag!
	updateErrorTags: Boolean!
	upsertSlackChannel(project_id: ID!, name: String!): SanitizedSlackChannel!
	upsertDiscordChannel(project_id: ID!, name: String!): DiscordChannel!
	testErrorEnhancement(
		error_object_id: ID!
		github_repo_path: String!
		github_prefix: String
		build_prefix: String
		save_error: Boolean
	): ErrorObject
	upsertVisualization(visualization: VisualizationInput!): ID!
	deleteVisualization(id: ID!): Boolean!
	upsertGraph(graph: GraphInput!): Graph!
	deleteGraph(id: ID!): Boolean!
}

type Subscription {
	session_payload_appended(
		session_secure_id: String!
		initial_events_count: Int!
	): SessionPayload
}<|MERGE_RESOLUTION|>--- conflicted
+++ resolved
@@ -1587,11 +1587,7 @@
 	name: String!
 	product_type: ProductType!
 	function_type: MetricAggregator!
-<<<<<<< HEAD
-	metric: String!
-=======
 	function_column: String
->>>>>>> d1f1bfa5
 	query: String
 	group_by_key: String
 	disabled: Boolean!
@@ -2772,11 +2768,7 @@
 		name: String!
 		product_type: ProductType!
 		function_type: MetricAggregator!
-<<<<<<< HEAD
-		metric: String!
-=======
 		function_column: String
->>>>>>> d1f1bfa5
 		query: String
 		group_by_key: String
 		disabled: Boolean
@@ -2791,11 +2783,7 @@
 		name: String
 		product_type: ProductType
 		function_type: MetricAggregator
-<<<<<<< HEAD
-		metric: String
-=======
 		function_column: String
->>>>>>> d1f1bfa5
 		query: String
 		group_by_key: String
 		disabled: Boolean
