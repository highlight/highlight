# MAIN GRAPH

scalar Any
scalar Timestamp
scalar Int64

type Field {
    id: ID!
    name: String!
    value: String!
    type: String
}

type Session {
    id: ID!
    secure_id: String!
    fingerprint: Int
    os_name: String!
    os_version: String!
    browser_name: String!
    browser_version: String!
    city: String!
    state: String!
    postal: String!
    environment: String
    app_version: String
    client_version: String
    client_config: String
    language: String!
    identifier: String!
    created_at: Timestamp
    length: Int
    active_length: Int
    user_object: Any
    user_properties: String
    fields: [Field]
    viewed: Boolean
    starred: Boolean
    processed: Boolean
    first_time: Boolean
    field_group: String
    enable_strict_privacy: Boolean
    enable_recording_network_contents: Boolean
    object_storage_enabled: Boolean
    payload_size: Int64
    within_billing_quota: Boolean
    is_public: Boolean
    event_counts: String
    direct_download_url: String
    resources_url: String
    messages_url: String
}

type RageClickEvent {
    id: ID!
    project_id: ID!
    session_secure_id: String!
    start_timestamp: Timestamp!
    end_timestamp: Timestamp!
    total_clicks: Int!
}

type RageClickEventForProject {
    identifier: String!
    session_secure_id: String!
    total_clicks: Int!
    user_properties: String!
}

type BillingDetails {
    plan: Plan!
    meter: Int64!
    membersMeter: Int64!
    sessionsOutOfQuota: Int64!
}

type SubscriptionDetails {
    baseAmount: Int64!
    discountPercent: Float!
    discountAmount: Int64!
}

type Plan {
    type: PlanType!
    interval: SubscriptionInterval!
    quota: Int!
    membersLimit: Int!
}

enum PlanType {
    Free
    Basic
    Startup
    Enterprise
}

enum SubscriptionInterval {
    Monthly
    Annual
}

type EnhancedUserDetailsResult {
    id: ID
    name: String
    avatar: String
    bio: String
    socials: [SocialLink]
    email: String
}

type SocialLink {
    type: SocialType!
    link: String
}

enum SocialType {
    Github
    LinkedIn
    Twitter
    Facebook
    Site
}

enum ErrorState {
    OPEN
    RESOLVED
    IGNORED
}

enum AdminRole {
    ADMIN
    MEMBER
}

enum SessionCommentType {
    Admin
    FEEDBACK
}

type Project {
    id: ID!
    verbose_id: String!
    name: String!
    billing_email: String
    secret: String
    workspace_id: ID!
}

type Workspace {
    id: ID!
    name: String!
    slack_webhook_channel: String
    slack_channels: String
    secret: String
    projects: [Project]!
    trial_end_date: Timestamp
    billing_period_end: Timestamp
    next_invoice_date: Timestamp
    allow_meter_overage: Boolean!
    allowed_auto_join_email_origins: String
    eligible_for_trial_extension: Boolean!
    trial_extension_enabled: Boolean!
}

type Segment {
    id: ID!
    name: String!
    params: SearchParams!
    project_id: ID!
}

type ErrorSegment {
    id: ID!
    name: String!
    params: ErrorSearchParams!
    project_id: ID!
}

type ErrorObject {
    id: ID!
    project_id: Int!
    session_id: Int!
    error_group_id: Int!
    error_group_secure_id: String!
    event: [String]!
    type: String!
    url: String!
    source: String
    lineNumber: Int
    columnNumber: Int
    stack_trace: String!
    structured_stack_trace: [ErrorTrace]!
    timestamp: Timestamp
    payload: String
    request_id: String
}

type ErrorField {
    project_id: Int
    name: String!
    value: String!
}

type ErrorGroup {
    created_at: Timestamp!
    id: ID!
    secure_id: String!
    project_id: Int!
    type: String!
    event: [String]!
    structured_stack_trace: [ErrorTrace]!
    metadata_log: [ErrorMetadata]!
    mapped_stack_trace: String
    stack_trace: String
    field_group: [ErrorField]
    state: ErrorState!
    environments: String
    error_frequency: [Int64]!
    is_public: Boolean!
}

type ErrorMetadata {
    error_id: Int!
    session_id: Int!
    session_secure_id: String!
    environment: String
    timestamp: Timestamp
    os: String
    browser: String
    visited_url: String
    fingerprint: String!
    identifier: String
    user_properties: String
    request_id: String
}

type ErrorTrace {
    fileName: String
    lineNumber: Int
    functionName: String
    columnNumber: Int
    error: String
}

type ReferrerTablePayload {
    host: String!
    count: Int!
    percent: Float!
}

type TopUsersPayload {
    id: ID!
    identifier: String!
    total_active_time: Int!
    active_time_percentage: Float!
    user_properties: String!
}

type NewUsersCount {
    count: Int64!
}

type AverageSessionLength {
    length: Float!
}

type UserFingerprintCount {
    count: Int64!
}

# NOTE: for SearchParams, if you make a change and want it to be reflected in both Segments and the default search UI,
# edit both Foo and FooInput
input SearchParamsInput {
    user_properties: [UserPropertyInput]
    excluded_properties: [UserPropertyInput]
    track_properties: [UserPropertyInput]
    excluded_track_properties: [UserPropertyInput]
    environments: [String]
    app_versions: [String]
    date_range: DateRangeInput
    length_range: LengthRangeInput
    os: String
    browser: String
    device_id: String
    visited_url: String
    referrer: String
    identified: Boolean
    hide_viewed: Boolean
    first_time: Boolean
    show_live_sessions: Boolean
}

type SearchParams {
    user_properties: [UserProperty]
    excluded_properties: [UserProperty]
    track_properties: [UserProperty]
    excluded_track_properties: [UserProperty]
    environments: [String]
    app_versions: [String]
    date_range: DateRange
    length_range: LengthRange
    os: String
    browser: String
    visited_url: String
    device_id: String
    referrer: String
    identified: Boolean
    hide_viewed: Boolean
    first_time: Boolean
    show_live_sessions: Boolean
}

input AdminAboutYouDetails {
    name: String!
    user_defined_role: String!
    referral: String!
}

input ErrorSearchParamsInput {
    date_range: DateRangeInput
    os: String
    browser: String
    visited_url: String
    state: ErrorState
    event: String
    type: String
}

type ErrorSearchParams {
    date_range: DateRange
    os: String
    browser: String
    visited_url: String
    state: ErrorState
    event: String
}

type DateRange {
    start_date: Timestamp
    end_date: Timestamp
}

input DateRangeInput {
    start_date: Timestamp
    end_date: Timestamp
}

type LengthRange {
    min: Float
    max: Float
}

input LengthRangeInput {
    min: Float
    max: Float
}

type UserProperty {
    id: ID!
    name: String!
    value: String!
}

input UserPropertyInput {
    id: ID
    name: String!
    value: String!
}

type User {
    id: ID!
}

type Admin {
    id: ID!
    name: String!
    uid: String!
    email: String!
    photo_url: String
    role: String!
    slack_im_channel_id: String
    email_verified: Boolean
    referral: String
    user_defined_role: String
}

# A subset of Admin. This type will contain fields that are allowed to be exposed to other users.
type SanitizedAdmin {
    id: ID!
    name: String
    email: String!
    photo_url: String
}

input SanitizedAdminInput {
    id: ID!
    name: String
    email: String!
}

type SessionResults {
    sessions: [Session!]!
    totalCount: Int64!
}

type ErrorResults {
    error_groups: [ErrorGroup!]!
    totalCount: Int64!
}

type SessionComment {
    id: ID!
    project_id: ID!
    timestamp: Int
    created_at: Timestamp!
    updated_at: Timestamp!
    session_id: Int!
    session_secure_id: String!
    author: SanitizedAdmin
    text: String!
    x_coordinate: Float
    y_coordinate: Float
    type: SessionCommentType!
    metadata: Any
    tags: [String]!
}

type SlackSyncResponse {
    success: Boolean!
    newChannelsAddedCount: Int!
}

type SessionCommentTag {
    id: ID!
    name: String!
}

input SessionCommentTagInput {
    id: ID
    name: String!
}

type ErrorComment {
    id: ID!
    project_id: ID!
    created_at: Timestamp!
    error_id: Int!
    error_secure_id: String!
    updated_at: Timestamp!
    author: SanitizedAdmin!
    text: String!
}

enum SessionLifecycle {
    All
    Live
    Completed
}

type DailySessionCount {
    project_id: ID!
    date: Timestamp!
    count: Int64!
}

type DailyErrorCount {
    project_id: ID!
    date: Timestamp!
    count: Int64!
}

type SanitizedSlackChannel {
    webhook_channel: String
    webhook_channel_id: String
}

input SanitizedSlackChannelInput {
    webhook_channel_name: String
    webhook_channel_id: String
}

type ErrorAlert {
    id: ID!
    updated_at: Timestamp!
    Name: String
    ChannelsToNotify: [SanitizedSlackChannel]!
    ExcludedEnvironments: [String]!
    CountThreshold: Int!
    ThresholdWindow: Int
    LastAdminToEditID: ID
    Type: String!
    RegexGroups: [String]!
}

type TrackProperty {
    id: ID!
    name: String!
    value: String!
}

input TrackPropertyInput {
    id: ID
    name: String!
    value: String!
}

type SessionAlert {
    id: ID!
    updated_at: Timestamp!
    Name: String
    ChannelsToNotify: [SanitizedSlackChannel]!
    ExcludedEnvironments: [String]!
    CountThreshold: Int!
    TrackProperties: [TrackProperty]!
    UserProperties: [UserProperty]!
    ThresholdWindow: Int!
    LastAdminToEditID: ID
    Type: String!
    ExcludeRules: [String]!
}

type WorkspaceInviteLink {
    id: ID!
    invitee_email: String
    invitee_role: String!
    expiration_date: Timestamp!
    secret: String!
}

type SessionPayload {
    events: [Any]!
    errors: [ErrorObject]!
    rage_clicks: [RageClickEvent!]!
    session_comments: [SessionComment]!
}

scalar Upload

type Query {
    session(secure_id: String!): Session
    events(session_secure_id: String!): [Any]
    rage_clicks(session_secure_id: String!): [RageClickEvent!]!
    rageClicksForProject(
        project_id: ID!
        lookBackPeriod: Int!
    ): [RageClickEventForProject!]!
    error_groups(
        project_id: ID!
        count: Int!
        params: ErrorSearchParamsInput
    ): ErrorResults
    error_group(secure_id: String!): ErrorGroup
    messages(session_secure_id: String!): [Any]
    enhanced_user_details(session_secure_id: String!): EnhancedUserDetailsResult
    errors(session_secure_id: String!): [ErrorObject]
    resources(session_secure_id: String!): [Any]
    session_comments(session_secure_id: String!): [SessionComment]!
    session_comment_tags_for_project(project_id: ID!): [SessionCommentTag!]!
    session_comments_for_admin: [SessionComment]!
    session_comments_for_project(project_id: ID!): [SessionComment]!
    error_comments(error_group_secure_id: String!): [ErrorComment]!
    error_comments_for_admin: [ErrorComment]!
    error_comments_for_project(project_id: ID!): [ErrorComment]!
    project_admins(project_id: ID!): [Admin]!
    workspace_admins(workspace_id: ID!): [Admin]!
    isIntegrated(project_id: ID!): Boolean
    unprocessedSessionsCount(project_id: ID!): Int64
    adminHasCreatedComment(admin_id: ID!): Boolean
    projectHasViewedASession(project_id: ID!): Session
    dailySessionsCount(
        project_id: ID!
        date_range: DateRangeInput!
    ): [DailySessionCount]!
    dailyErrorsCount(
        project_id: ID!
        date_range: DateRangeInput!
    ): [DailyErrorCount]!
    dailyErrorFrequency(
        project_id: ID!
        error_group_secure_id: String!
        date_offset: Int!
    ): [Int64]!
    referrers(project_id: ID!, lookBackPeriod: Int!): [ReferrerTablePayload]!
    newUsersCount(project_id: ID!, lookBackPeriod: Int!): NewUsersCount
    topUsers(project_id: ID!, lookBackPeriod: Int!): [TopUsersPayload]!
    averageSessionLength(
        project_id: ID!
        lookBackPeriod: Int!
    ): AverageSessionLength
    userFingerprintCount(
        project_id: ID!
        lookBackPeriod: Int!
    ): UserFingerprintCount
    sessions(
        project_id: ID!
        count: Int!
        lifecycle: SessionLifecycle!
        starred: Boolean!
        params: SearchParamsInput
    ): SessionResults!
<<<<<<< HEAD
    sessions_opensearch(
        project_id: ID!
        count: Int!
        query: String!
    ): SessionResults!
    field_types(project_id: ID!): [Field!]!
    fields_opensearch(
        project_id: ID!
        count: Int!
        field_type: String!
        field_name: String!
        query: String!
    ): [Field!]!
    billingDetailsForProject(project_id: ID!): BillingDetails!
=======
    billingDetailsForProject(project_id: ID!): BillingDetails
>>>>>>> 2d88f89e
    billingDetails(workspace_id: ID!): BillingDetails!
    # gets all the projects of a user
    field_suggestion(project_id: ID!, name: String!, query: String!): [Field]
    property_suggestion(project_id: ID!, query: String!, type: String!): [Field]
    error_field_suggestion(
        project_id: ID!
        name: String!
        query: String!
    ): [ErrorField]
    projects: [Project]
    workspaces: [Workspace]
    workspaces_count: Int64!
    joinable_workspaces: [Workspace]
    error_alerts(project_id: ID!): [ErrorAlert]!
    session_feedback_alerts(project_id: ID!): [SessionAlert]!
    new_user_alerts(project_id: ID!): [SessionAlert]
    track_properties_alerts(project_id: ID!): [SessionAlert]!
    user_properties_alerts(project_id: ID!): [SessionAlert]!
    new_session_alerts(project_id: ID!): [SessionAlert]!
    rage_click_alerts(project_id: ID!): [SessionAlert]!
    projectSuggestion(query: String!): [Project]!
    workspaceSuggestion(query: String!): [Workspace]!
    environment_suggestion(project_id: ID!): [Field]
    identifier_suggestion(project_id: ID!): [String]!
    app_version_suggestion(project_id: ID!): [String]!
    slack_channel_suggestion(project_id: ID!): [SanitizedSlackChannel]
    slack_members(project_id: ID!): [SanitizedSlackChannel]!
    is_integrated_with_slack(project_id: ID!): Boolean!
    project(id: ID!): Project
    workspace(id: ID!): Workspace
    workspace_invite_links(workspace_id: ID!): WorkspaceInviteLink!
    workspace_for_project(project_id: ID!): Workspace
    admin: Admin
    segments(project_id: ID!): [Segment]
    error_segments(project_id: ID!): [ErrorSegment]
    api_key_to_org_id(api_key: String!): ID
    customer_portal_url(workspace_id: ID!): String!
    subscription_details(workspace_id: ID!): SubscriptionDetails!
}

type Mutation {
    updateAdminAboutYouDetails(adminDetails: AdminAboutYouDetails!): Boolean!
    createProject(name: String!, workspace_id: ID!): Project
    createWorkspace(name: String!): Workspace
    editProject(id: ID!, name: String, billing_email: String): Project
    editWorkspace(id: ID!, name: String): Workspace
    markSessionAsViewed(secure_id: String!, viewed: Boolean): Session
    markSessionAsStarred(secure_id: String!, starred: Boolean): Session
    updateErrorGroupState(secure_id: String!, state: String!): ErrorGroup
    deleteProject(id: ID!): Boolean
    sendAdminProjectInvite(
        project_id: ID!
        email: String!
        base_url: String!
    ): String
    sendAdminWorkspaceInvite(
        workspace_id: ID!
        email: String!
        base_url: String!
        role: String!
    ): String
    addAdminToWorkspace(workspace_id: ID!, invite_id: String!): ID
    joinWorkspace(workspace_id: ID!): ID
    updateAllowedEmailOrigins(
        workspace_id: ID!
        allowed_auto_join_email_origins: String!
    ): ID
    changeAdminRole(
        workspace_id: ID!
        admin_id: ID!
        new_role: String!
    ): Boolean!
    deleteAdminFromProject(project_id: ID!, admin_id: ID!): ID
    deleteAdminFromWorkspace(workspace_id: ID!, admin_id: ID!): ID
    createSegment(
        project_id: ID!
        name: String!
        params: SearchParamsInput!
    ): Segment
    emailSignup(email: String!): String!
    editSegment(id: ID!, project_id: ID!, params: SearchParamsInput!): Boolean
    deleteSegment(segment_id: ID!): Boolean
    createErrorSegment(
        project_id: ID!
        name: String!
        params: ErrorSearchParamsInput!
    ): ErrorSegment
    editErrorSegment(
        id: ID!
        project_id: ID!
        params: ErrorSearchParamsInput!
    ): Boolean
    deleteErrorSegment(segment_id: ID!): Boolean
    # If this endpoint returns a checkout_id, we initiate a stripe checkout.
    # Otherwise, we simply update the subscription.
    createOrUpdateStripeSubscription(
        workspace_id: ID!
        plan_type: PlanType!
        interval: SubscriptionInterval!
    ): String
    updateBillingDetails(workspace_id: ID!): Boolean
    createSessionComment(
        project_id: ID!
        session_secure_id: String!
        session_timestamp: Int!
        text: String!
        text_for_email: String!
        x_coordinate: Float!
        y_coordinate: Float!
        tagged_admins: [SanitizedAdminInput]!
        tagged_slack_users: [SanitizedSlackChannelInput]!
        session_url: String!
        time: Float!
        author_name: String!
        session_image: String
        tags: [SessionCommentTagInput]!
    ): SessionComment
    deleteSessionComment(id: ID!): Boolean
    createErrorComment(
        project_id: ID!
        error_group_secure_id: String!
        text: String!
        text_for_email: String!
        tagged_admins: [SanitizedAdminInput]!
        tagged_slack_users: [SanitizedSlackChannelInput]!
        error_url: String!
        author_name: String!
    ): ErrorComment
    deleteErrorComment(id: ID!): Boolean
    openSlackConversation(
        project_id: ID!
        code: String!
        redirect_path: String!
    ): Boolean
    addSlackBotIntegrationToProject(
        project_id: ID!
        code: String!
        redirect_path: String!
    ): Boolean!
    syncSlackIntegration(project_id: ID!): SlackSyncResponse!
    createDefaultAlerts(
        project_id: ID!
        alert_types: [String!]!
        slack_channels: [SanitizedSlackChannelInput!]!
    ): Boolean
    createRageClickAlert(
        project_id: ID!
        name: String!
        count_threshold: Int!
        threshold_window: Int!
        slack_channels: [SanitizedSlackChannelInput]!
        environments: [String]!
    ): SessionAlert
    createErrorAlert(
        project_id: ID!
        name: String!
        count_threshold: Int!
        threshold_window: Int!
        slack_channels: [SanitizedSlackChannelInput]!
        environments: [String]!
        regex_groups: [String]!
    ): ErrorAlert
    updateErrorAlert(
        project_id: ID!
        name: String!
        error_alert_id: ID!
        count_threshold: Int!
        threshold_window: Int!
        slack_channels: [SanitizedSlackChannelInput]!
        environments: [String]!
        regex_groups: [String]!
    ): ErrorAlert
    deleteErrorAlert(project_id: ID!, error_alert_id: ID!): ErrorAlert
    updateSessionFeedbackAlert(
        project_id: ID!
        session_feedback_alert_id: ID!
        name: String!
        count_threshold: Int!
        threshold_window: Int!
        slack_channels: [SanitizedSlackChannelInput]!
        environments: [String]!
    ): SessionAlert
    createSessionFeedbackAlert(
        project_id: ID!
        name: String!
        count_threshold: Int!
        threshold_window: Int!
        slack_channels: [SanitizedSlackChannelInput]!
        environments: [String]!
    ): SessionAlert
    updateRageClickAlert(
        project_id: ID!
        rage_click_alert_id: ID!
        name: String!
        count_threshold: Int!
        threshold_window: Int!
        slack_channels: [SanitizedSlackChannelInput]!
        environments: [String]!
    ): SessionAlert
    updateNewUserAlert(
        project_id: ID!
        session_alert_id: ID!
        name: String!
        count_threshold: Int!
        threshold_window: Int!
        slack_channels: [SanitizedSlackChannelInput]!
        environments: [String]!
    ): SessionAlert
    createNewUserAlert(
        project_id: ID!
        name: String!
        count_threshold: Int!
        slack_channels: [SanitizedSlackChannelInput]!
        environments: [String]!
        threshold_window: Int!
    ): SessionAlert
    updateTrackPropertiesAlert(
        project_id: ID!
        session_alert_id: ID!
        name: String!
        slack_channels: [SanitizedSlackChannelInput]!
        environments: [String]!
        track_properties: [TrackPropertyInput]!
        threshold_window: Int!
    ): SessionAlert
    createTrackPropertiesAlert(
        project_id: ID!
        name: String!
        slack_channels: [SanitizedSlackChannelInput]!
        environments: [String]!
        track_properties: [TrackPropertyInput]!
        threshold_window: Int!
    ): SessionAlert
    createUserPropertiesAlert(
        project_id: ID!
        name: String!
        slack_channels: [SanitizedSlackChannelInput]!
        environments: [String]!
        user_properties: [UserPropertyInput]!
        threshold_window: Int!
    ): SessionAlert
    deleteSessionAlert(project_id: ID!, session_alert_id: ID!): SessionAlert
    updateUserPropertiesAlert(
        project_id: ID!
        session_alert_id: ID!
        name: String!
        slack_channels: [SanitizedSlackChannelInput]!
        environments: [String]!
        user_properties: [UserPropertyInput]!
        threshold_window: Int!
    ): SessionAlert
    updateNewSessionAlert(
        project_id: ID!
        session_alert_id: ID!
        name: String!
        count_threshold: Int!
        slack_channels: [SanitizedSlackChannelInput]!
        environments: [String]!
        threshold_window: Int!
        exclude_rules: [String]!
    ): SessionAlert
    createNewSessionAlert(
        project_id: ID!
        name: String!
        count_threshold: Int!
        slack_channels: [SanitizedSlackChannelInput]!
        environments: [String]!
        threshold_window: Int!
        exclude_rules: [String]!
    ): SessionAlert
    updateSessionIsPublic(
        session_secure_id: String!
        is_public: Boolean!
    ): Session
    updateErrorGroupIsPublic(
        error_group_secure_id: String!
        is_public: Boolean!
    ): ErrorGroup
    updateAllowMeterOverage(
        workspace_id: ID!
        allow_meter_overage: Boolean!
    ): Workspace
    submitRegistrationForm(
        workspace_id: ID!
        team_size: String!
        role: String!
        use_case: String!
        heard_about: String!
        pun: String
    ): Boolean
}

type Subscription {
    session_payload_appended(
        session_secure_id: String!
        initial_events_count: Int!
    ): SessionPayload
}<|MERGE_RESOLUTION|>--- conflicted
+++ resolved
@@ -598,7 +598,6 @@
         starred: Boolean!
         params: SearchParamsInput
     ): SessionResults!
-<<<<<<< HEAD
     sessions_opensearch(
         project_id: ID!
         count: Int!
@@ -612,10 +611,7 @@
         field_name: String!
         query: String!
     ): [Field!]!
-    billingDetailsForProject(project_id: ID!): BillingDetails!
-=======
     billingDetailsForProject(project_id: ID!): BillingDetails
->>>>>>> 2d88f89e
     billingDetails(workspace_id: ID!): BillingDetails!
     # gets all the projects of a user
     field_suggestion(project_id: ID!, name: String!, query: String!): [Field]
