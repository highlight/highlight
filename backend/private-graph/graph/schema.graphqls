--- conflicted
+++ resolved
@@ -1217,17 +1217,11 @@
         heard_about: String!
         pun: String
     ): Boolean
-<<<<<<< HEAD
-    requestAccess(
-        project_id: ID!
-    ): Boolean
+    requestAccess(project_id: ID!): Boolean
     modifyClearbitIntegration(
         workspace_id: ID!
         enabled: Boolean!
     ): Boolean
-=======
-    requestAccess(project_id: ID!): Boolean
->>>>>>> 1c81abad
 }
 
 type Subscription {
