--- conflicted
+++ resolved
@@ -137,13 +137,13 @@
 }
 
 enum OpenSearchCalendarInterval {
-    minute
-    hour
-    day
-    week
-    month
-    quarter
-    year
+	minute
+	hour
+	day
+	week
+	month
+	quarter
+	year
 }
 
 type EnhancedUserDetailsResult {
@@ -447,14 +447,14 @@
 }
 
 input DateHistogramBucketSize {
-    calendar_interval: OpenSearchCalendarInterval!
-    multiple: Int!
+	calendar_interval: OpenSearchCalendarInterval!
+	multiple: Int!
 }
 
 input DateHistogramOptions {
-    bucket_size: DateHistogramBucketSize!
-    time_zone: String!
-    bounds: DateRangeInput!
+	bucket_size: DateHistogramBucketSize!
+	time_zone: String!
+	bounds: DateRangeInput!
 }
 
 enum NetworkRequestAttribute {
@@ -596,15 +596,15 @@
 }
 
 type SessionsHistogram {
-    bucket_times: [Timestamp!]!
-    sessions_without_errors: [Int64!]!
-    sessions_with_errors: [Int64!]!
-    total_sessions: [Int64!]!
+	bucket_times: [Timestamp!]!
+	sessions_without_errors: [Int64!]!
+	sessions_with_errors: [Int64!]!
+	total_sessions: [Int64!]!
 }
 
 type ErrorsHistogram {
-    bucket_times: [Timestamp!]!
-    error_objects: [Int64!]!
+	bucket_times: [Timestamp!]!
+	error_objects: [Int64!]!
 }
 
 type SessionResults {
@@ -929,185 +929,6 @@
 scalar Upload
 
 type Query {
-<<<<<<< HEAD
-    accounts: [Account]
-    account_details(workspace_id: ID!): AccountDetails!
-    session(secure_id: String!): Session
-    events(session_secure_id: String!): [Any]
-    session_intervals(session_secure_id: String!): [SessionInterval!]!
-    timeline_indicator_events(
-        session_secure_id: String!
-    ): [TimelineIndicatorEvent!]!
-    rage_clicks(session_secure_id: String!): [RageClickEvent!]!
-    rageClicksForProject(
-        project_id: ID!
-        lookBackPeriod: Int!
-    ): [RageClickEventForProject!]!
-    error_groups_opensearch(
-        project_id: ID!
-        count: Int!
-        query: String!
-        page: Int
-    ): ErrorResults!
-    errors_histogram(
-        project_id: ID!
-        query: String!
-        histogram_options: DateHistogramOptions!
-    ): ErrorsHistogram!
-    error_group(secure_id: String!): ErrorGroup
-    messages(session_secure_id: String!): [Any]
-    enhanced_user_details(session_secure_id: String!): EnhancedUserDetailsResult
-    errors(session_secure_id: String!): [ErrorObject]
-    resources(session_secure_id: String!): [Any]
-    web_vitals(session_secure_id: String!): [Metric!]!
-    session_comments(session_secure_id: String!): [SessionComment]!
-    session_comment_tags_for_project(project_id: ID!): [SessionCommentTag!]!
-    session_comments_for_admin: [SessionComment]!
-    session_comments_for_project(project_id: ID!): [SessionComment]!
-    error_comments(error_group_secure_id: String!): [ErrorComment]!
-    error_comments_for_admin: [ErrorComment]!
-    error_comments_for_project(project_id: ID!): [ErrorComment]!
-    workspace_admins(workspace_id: ID!): [Admin]!
-    workspace_admins_by_project_id(project_id: ID!): [Admin]!
-    isIntegrated(project_id: ID!): Boolean
-    isBackendIntegrated(project_id: ID!): Boolean
-    unprocessedSessionsCount(project_id: ID!): Int64
-    liveUsersCount(project_id: ID!): Int64
-    adminHasCreatedComment(admin_id: ID!): Boolean
-    projectHasViewedASession(project_id: ID!): Session
-    dailySessionsCount(
-        project_id: ID!
-        date_range: DateRangeInput!
-    ): [DailySessionCount]!
-    dailyErrorsCount(
-        project_id: ID!
-        date_range: DateRangeInput!
-    ): [DailyErrorCount]!
-    dailyErrorFrequency(
-        project_id: ID!
-        error_group_secure_id: String!
-        date_offset: Int!
-    ): [Int64!]!
-    errorDistribution(
-        project_id: ID!
-        error_group_secure_id: String!
-        property: String!
-    ): [ErrorDistributionItem]!
-    referrers(project_id: ID!, lookBackPeriod: Int!): [ReferrerTablePayload]!
-    newUsersCount(project_id: ID!, lookBackPeriod: Int!): NewUsersCount
-    topUsers(project_id: ID!, lookBackPeriod: Int!): [TopUsersPayload]!
-    averageSessionLength(
-        project_id: ID!
-        lookBackPeriod: Int!
-    ): AverageSessionLength
-    userFingerprintCount(
-        project_id: ID!
-        lookBackPeriod: Int!
-    ): UserFingerprintCount
-    sessions_opensearch(
-        project_id: ID!
-        count: Int!
-        query: String!
-        sort_desc: Boolean!
-        page: Int
-    ): SessionResults!
-    sessions_histogram(
-        project_id: ID!
-        query: String!
-        histogram_options: DateHistogramOptions!
-    ): SessionsHistogram!
-    field_types(project_id: ID!): [Field!]!
-    fields_opensearch(
-        project_id: ID!
-        count: Int!
-        field_type: String!
-        field_name: String!
-        query: String!
-    ): [String!]!
-    error_fields_opensearch(
-        project_id: ID!
-        count: Int!
-        field_type: String!
-        field_name: String!
-        query: String!
-    ): [String!]!
-    quickFields_opensearch(
-        project_id: ID!
-        count: Int!
-        query: String!
-    ): [Field]!
-    billingDetailsForProject(project_id: ID!): BillingDetails
-    billingDetails(workspace_id: ID!): BillingDetails!
-    # gets all the projects of a user
-    field_suggestion(project_id: ID!, name: String!, query: String!): [Field]
-    property_suggestion(project_id: ID!, query: String!, type: String!): [Field]
-    error_field_suggestion(
-        project_id: ID!
-        name: String!
-        query: String!
-    ): [ErrorField]
-    projects: [Project]
-    workspaces: [Workspace]
-    workspaces_count: Int64!
-    joinable_workspaces: [Workspace]
-    error_alerts(project_id: ID!): [ErrorAlert]!
-    session_feedback_alerts(project_id: ID!): [SessionAlert]!
-    new_user_alerts(project_id: ID!): [SessionAlert]
-    track_properties_alerts(project_id: ID!): [SessionAlert]!
-    user_properties_alerts(project_id: ID!): [SessionAlert]!
-    new_session_alerts(project_id: ID!): [SessionAlert]!
-    rage_click_alerts(project_id: ID!): [SessionAlert]!
-    projectSuggestion(query: String!): [Project]!
-    workspaceSuggestion(query: String!): [Workspace]!
-    environment_suggestion(project_id: ID!): [Field]
-    app_version_suggestion(project_id: ID!): [String]!
-    identifier_suggestion(project_id: ID!, query: String!): [String!]!
-    slack_channel_suggestion(project_id: ID!): [SanitizedSlackChannel]
-    slack_members(project_id: ID!): [SanitizedSlackChannel]!
-    generate_zapier_access_token(project_id: ID!): String!
-    is_integrated_with(
-        integration_type: IntegrationType!
-        project_id: ID!
-    ): Boolean!
-    linear_teams(project_id: ID!): [LinearTeam!]
-    project(id: ID!): Project
-    workspace(id: ID!): Workspace
-    workspace_invite_links(workspace_id: ID!): WorkspaceInviteLink!
-    workspace_for_project(project_id: ID!): Workspace
-    admin: Admin
-    segments(project_id: ID!): [Segment]
-    error_segments(project_id: ID!): [ErrorSegment]
-    api_key_to_org_id(api_key: String!): ID
-    customer_portal_url(workspace_id: ID!): String!
-    subscription_details(workspace_id: ID!): SubscriptionDetails!
-    dashboard_definitions(project_id: ID!): [DashboardDefinition]!
-    suggested_metrics(project_id: ID!, prefix: String!): [String!]!
-    metric_tags(project_id: ID!, metric_name: String!): [String!]!
-    metric_tag_values(
-        project_id: ID!
-        metric_name: String!
-        tag_name: String!
-    ): [String!]!
-    metrics_timeline(
-        project_id: ID!
-        metric_name: String!
-        params: DashboardParamsInput!
-    ): [DashboardPayload]!
-    metrics_histogram(
-        project_id: ID!
-        metric_name: String!
-        params: HistogramParamsInput!
-    ): HistogramPayload
-    network_histogram(
-        project_id: ID!
-        params: NetworkHistogramParamsInput!
-    ): CategoryHistogramPayload
-    metric_monitors(project_id: ID!, metric_name: String): [MetricMonitor]!
-    event_chunk_url(secure_id: String!, index: Int!): String!
-    event_chunks(secure_id: String!): [EventChunk!]!
-    sourcemap_files(project_id: ID!, version: String): [S3File!]!
-    sourcemap_versions(project_id: ID!): [String!]!
-=======
 	accounts: [Account]
 	account_details(workspace_id: ID!): AccountDetails!
 	session(secure_id: String!): Session
@@ -1127,6 +948,11 @@
 		query: String!
 		page: Int
 	): ErrorResults!
+	errors_histogram(
+		project_id: ID!
+		query: String!
+		histogram_options: DateHistogramOptions!
+	): ErrorsHistogram!
 	error_group(secure_id: String!): ErrorGroup
 	messages(session_secure_id: String!): [Any]
 	enhanced_user_details(session_secure_id: String!): EnhancedUserDetailsResult
@@ -1184,6 +1010,11 @@
 		sort_desc: Boolean!
 		page: Int
 	): SessionResults!
+	sessions_histogram(
+		project_id: ID!
+		query: String!
+		histogram_options: DateHistogramOptions!
+	): SessionsHistogram!
 	field_types(project_id: ID!): [Field!]!
 	fields_opensearch(
 		project_id: ID!
@@ -1277,7 +1108,6 @@
 	event_chunks(secure_id: String!): [EventChunk!]!
 	sourcemap_files(project_id: ID!, version: String): [S3File!]!
 	sourcemap_versions(project_id: ID!): [String!]!
->>>>>>> 403d01d1
 }
 
 type Mutation {
