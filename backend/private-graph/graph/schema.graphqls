--- conflicted
+++ resolved
@@ -407,10 +407,6 @@
         tagged_admin_emails: [String]!
         error_url: String!
         author_name: String!
-<<<<<<< HEAD
-        error_image: String
-=======
->>>>>>> 86056408
     ): ErrorComment
     deleteErrorComment(id: ID!): Boolean
 }