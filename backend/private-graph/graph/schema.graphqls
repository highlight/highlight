--- conflicted
+++ resolved
@@ -487,18 +487,17 @@
     count: Int64!
 }
 
-<<<<<<< HEAD
 type ErrorDistributionItem {
     name: String!
     value: Int64!
-=======
+}
+
 type Dashboard {
     id: ID!
     project_id: ID!
     layout: String!
     name: String!
     last_admin_to_edit_id: ID!
->>>>>>> 95232d59
 }
 
 type SanitizedSlackChannel {
