package graph

// This file will be automatically regenerated based on the schema, any resolver implementations
// will be copied through when generating and any unknown code will be moved to the end.

import (
	"context"
	"database/sql"
	"encoding/base64"
	"encoding/json"
	"fmt"
	"math"
	"math/rand"
	"net/url"
	"os"
	"regexp"
	"sort"
	"strconv"
	"strings"
	"time"

	"github.com/99designs/gqlgen/graphql"
	"github.com/PaesslerAG/jsonpath"
	"github.com/aws/smithy-go/ptr"
	"github.com/clearbit/clearbit-go/clearbit"
	"github.com/highlight-run/highlight/backend/alerts"
	"github.com/highlight-run/highlight/backend/alerts/integrations/discord"
	"github.com/highlight-run/highlight/backend/apolloio"
	"github.com/highlight-run/highlight/backend/clickup"
	Email "github.com/highlight-run/highlight/backend/email"
	"github.com/highlight-run/highlight/backend/front"
	"github.com/highlight-run/highlight/backend/hlog"
	"github.com/highlight-run/highlight/backend/integrations/height"
	"github.com/highlight-run/highlight/backend/lambda-functions/deleteSessions/utils"
	"github.com/highlight-run/highlight/backend/model"
	"github.com/highlight-run/highlight/backend/opensearch"
	"github.com/highlight-run/highlight/backend/pricing"
	"github.com/highlight-run/highlight/backend/private-graph/graph/generated"
	modelInputs "github.com/highlight-run/highlight/backend/private-graph/graph/model"
	"github.com/highlight-run/highlight/backend/storage"
	"github.com/highlight-run/highlight/backend/timeseries"
	"github.com/highlight-run/highlight/backend/util"
	"github.com/highlight-run/highlight/backend/vercel"
	"github.com/highlight-run/highlight/backend/zapier"
	"github.com/leonelquinteros/hubspot"
	"github.com/lib/pq"
	"github.com/openlyinc/pointy"
	e "github.com/pkg/errors"
	"github.com/rs/xid"
	"github.com/rs/zerolog"
	zlog "github.com/rs/zerolog/log"
	"github.com/rs/zerolog/pkgerrors"
	"github.com/samber/lo"
	log "github.com/sirupsen/logrus"
	stripe "github.com/stripe/stripe-go/v72"
	"golang.org/x/sync/errgroup"
	"golang.org/x/text/cases"
	"golang.org/x/text/language"
	"gopkg.in/DataDog/dd-trace-go.v1/ddtrace/tracer"
	"gorm.io/gorm"
	"gorm.io/gorm/clause"
)

// Author is the resolver for the author field.
func (r *commentReplyResolver) Author(ctx context.Context, obj *model.CommentReply) (*modelInputs.SanitizedAdmin, error) {
	admin := &model.Admin{}
	if err := r.DB.Where(&model.Admin{Model: model.Model{ID: obj.AdminId}}).First(&admin).Error; err != nil {
		return nil, e.Wrap(err, "Error finding admin author for comment reply")
	}

	return r.formatSanitizedAuthor(admin), nil
}

// ChannelsToNotify is the resolver for the ChannelsToNotify field.
func (r *errorAlertResolver) ChannelsToNotify(ctx context.Context, obj *model.ErrorAlert) ([]*modelInputs.SanitizedSlackChannel, error) {
	return obj.GetChannelsToNotify()
}

// DiscordChannelsToNotify is the resolver for the DiscordChannelsToNotify field.
func (r *errorAlertResolver) DiscordChannelsToNotify(ctx context.Context, obj *model.ErrorAlert) ([]*model.DiscordChannel, error) {
	return obj.DiscordChannelsToNotify, nil
}

// EmailsToNotify is the resolver for the EmailsToNotify field.
func (r *errorAlertResolver) EmailsToNotify(ctx context.Context, obj *model.ErrorAlert) ([]*string, error) {
	return obj.GetEmailsToNotify()
}

// ExcludedEnvironments is the resolver for the ExcludedEnvironments field.
func (r *errorAlertResolver) ExcludedEnvironments(ctx context.Context, obj *model.ErrorAlert) ([]*string, error) {
	return obj.GetExcludedEnvironments()
}

// RegexGroups is the resolver for the RegexGroups field.
func (r *errorAlertResolver) RegexGroups(ctx context.Context, obj *model.ErrorAlert) ([]*string, error) {
	return obj.GetRegexGroups()
}

// DailyFrequency is the resolver for the DailyFrequency field.
func (r *errorAlertResolver) DailyFrequency(ctx context.Context, obj *model.ErrorAlert) ([]*int64, error) {
	var dailyAlerts []*int64
	if err := r.DB.Raw(`
		SELECT COUNT(e.id)
		FROM (
			SELECT to_char(date_trunc('day', (current_date - offs)), 'YYYY-MM-DD') AS date
			FROM generate_series(0, 6, 1)
			AS offs
		) d LEFT OUTER JOIN
		alert_events e
		ON d.date = to_char(date_trunc('day', e.created_at), 'YYYY-MM-DD')
			AND e.type=?
			AND e.alert_id=?
			AND e.project_id=?
		GROUP BY d.date
		ORDER BY d.date;
	`, obj.Type, obj.ID, obj.ProjectID).Scan(&dailyAlerts).Error; err != nil {
		return nil, e.Wrap(err, "error querying daily alert frequency")
	}

	return dailyAlerts, nil
}

// Author is the resolver for the author field.
func (r *errorCommentResolver) Author(ctx context.Context, obj *model.ErrorComment) (*modelInputs.SanitizedAdmin, error) {
	admin := &model.Admin{}
	if err := r.DB.Where(&model.Admin{Model: model.Model{ID: obj.AdminId}}).First(&admin).Error; err != nil {
		return nil, e.Wrap(err, "Error finding admin for comment")
	}

	return r.formatSanitizedAuthor(admin), nil
}

// Event is the resolver for the event field.
func (r *errorGroupResolver) Event(ctx context.Context, obj *model.ErrorGroup) ([]*string, error) {
	return util.JsonStringToStringArray(obj.Event), nil
}

// StructuredStackTrace is the resolver for the structured_stack_trace field.
func (r *errorGroupResolver) StructuredStackTrace(ctx context.Context, obj *model.ErrorGroup) ([]*modelInputs.ErrorTrace, error) {
	if (obj.MappedStackTrace == nil || *obj.MappedStackTrace == "") && obj.StackTrace == "" {
		return nil, nil
	}
	stackTraceString := obj.StackTrace
	if obj.MappedStackTrace != nil && *obj.MappedStackTrace != "" && *obj.MappedStackTrace != "null" {
		stackTraceString = *obj.MappedStackTrace
	}

	return r.UnmarshalStackTrace(stackTraceString)
}

// MetadataLog is the resolver for the metadata_log field.
func (r *errorGroupResolver) MetadataLog(ctx context.Context, obj *model.ErrorGroup) ([]*modelInputs.ErrorMetadata, error) {
	var metadataLogs []*modelInputs.ErrorMetadata
	r.DB.Raw(`
		SELECT
			s.id AS session_id,
			s.secure_id AS session_secure_id,
			e.id AS error_id,
			e.timestamp,
			s.os_name AS os,
			s.browser_name AS browser,
			e.url AS visited_url,
			s.fingerprint AS fingerprint,
			s.identifier AS identifier,
			s.environment,
			s.user_properties,
			e.request_id,
			e.payload
		FROM
			sessions AS s
			INNER JOIN (
			SELECT
				DISTINCT ON (session_id) session_id,
				id,
				timestamp,
				url,
				payload,
				request_id
			FROM
				error_objects
			WHERE
				error_group_id = ?
				AND project_id = ?
			ORDER BY
				session_id DESC
			LIMIT
				20
			) AS e ON s.id = e.session_id
		WHERE
			s.excluded <> true
			AND s.project_id = ?
		ORDER BY
			s.updated_at DESC
		LIMIT
			20;
	`,
		obj.ID,
		obj.ProjectID,
		obj.ProjectID,
	).Scan(&metadataLogs)
	return metadataLogs, nil
}

// State is the resolver for the state field.
func (r *errorGroupResolver) State(ctx context.Context, obj *model.ErrorGroup) (modelInputs.ErrorState, error) {
	switch obj.State {
	case model.ErrorGroupStates.OPEN:
		return modelInputs.ErrorStateOpen, nil
	case model.ErrorGroupStates.RESOLVED:
		return modelInputs.ErrorStateResolved, nil
	case model.ErrorGroupStates.IGNORED:
		return modelInputs.ErrorStateIgnored, nil
	default:
		return modelInputs.ErrorStateOpen, e.New("invalid error group state")
	}
}

// ErrorMetrics is the resolver for the error_metrics field.
func (r *errorGroupResolver) ErrorMetrics(ctx context.Context, obj *model.ErrorGroup) ([]*modelInputs.ErrorDistributionItem, error) {
	return r.GetErrorGroupFrequencies(ctx, obj.ProjectID, []int{obj.ID}, modelInputs.ErrorGroupFrequenciesParamsInput{
		DateRange: &modelInputs.DateRangeRequiredInput{
			StartDate: time.Now().Add(-24 * 30 * time.Hour),
			EndDate:   time.Now(),
		},
		ResolutionMinutes: 24 * 60,
	}, "")
}

// ErrorGroupSecureID is the resolver for the error_group_secure_id field.
func (r *errorObjectResolver) ErrorGroupSecureID(ctx context.Context, obj *model.ErrorObject) (string, error) {
	if obj != nil {
		var secureID string
		if err := r.DB.Raw(`SELECT secure_id FROM error_groups WHERE id = ? LIMIT 1`,
			obj.ErrorGroupID).Scan(&secureID).Error; err != nil {
			return "", e.Wrapf(err, "Failed to retrieve secure_id for error group, id: %d", obj.ErrorGroupID)
		}
		return secureID, nil
	}
	return "", nil
}

// Event is the resolver for the event field.
func (r *errorObjectResolver) Event(ctx context.Context, obj *model.ErrorObject) ([]*string, error) {
	return util.JsonStringToStringArray(obj.Event), nil
}

// StructuredStackTrace is the resolver for the structured_stack_trace field.
func (r *errorObjectResolver) StructuredStackTrace(ctx context.Context, obj *model.ErrorObject) ([]*modelInputs.ErrorTrace, error) {
	if (obj.MappedStackTrace == nil || *obj.MappedStackTrace == "") && *obj.StackTrace == "" {
		return nil, nil
	}
	stackTraceString := *obj.StackTrace
	if obj.MappedStackTrace != nil && *obj.MappedStackTrace != "" && *obj.MappedStackTrace != "null" {
		stackTraceString = *obj.MappedStackTrace
	}

	return r.UnmarshalStackTrace(stackTraceString)
}

// Session is the resolver for the session field.
func (r *errorObjectResolver) Session(ctx context.Context, obj *model.ErrorObject) (*model.Session, error) {
	session := &model.Session{}
	if err := r.DB.Where(&model.Session{Model: model.Model{ID: obj.SessionID}}).First(&session).Error; err != nil {
		return nil, e.Wrap(err, "error reading session from error object")
	}
	return session, nil
}

// Params is the resolver for the params field.
func (r *errorSegmentResolver) Params(ctx context.Context, obj *model.ErrorSegment) (*model.ErrorSearchParams, error) {
	params := &model.ErrorSearchParams{}
	if obj.Params == nil {
		return params, nil
	}
	if err := json.Unmarshal([]byte(*obj.Params), params); err != nil {
		return nil, e.Wrapf(err, "error unmarshaling segment params")
	}
	return params, nil
}

// ChannelsToNotify is the resolver for the channels_to_notify field.
func (r *metricMonitorResolver) ChannelsToNotify(ctx context.Context, obj *model.MetricMonitor) ([]*modelInputs.SanitizedSlackChannel, error) {
	if obj == nil {
		return nil, e.New("empty metric monitor object for channels to notify")
	}
	channelString := "[]"
	if obj.ChannelsToNotify != nil {
		channelString = *obj.ChannelsToNotify
	}
	var sanitizedChannels []*modelInputs.SanitizedSlackChannel
	if err := json.Unmarshal([]byte(channelString), &sanitizedChannels); err != nil {
		return nil, e.Wrap(err, "error unmarshalling sanitized slack channels for metric monitors")
	}
	return sanitizedChannels, nil
}

// DiscordChannelsToNotify is the resolver for the discord_channels_to_notify field.
func (r *metricMonitorResolver) DiscordChannelsToNotify(ctx context.Context, obj *model.MetricMonitor) ([]*model.DiscordChannel, error) {
	return obj.DiscordChannelsToNotify, nil
}

// EmailsToNotify is the resolver for the emails_to_notify field.
func (r *metricMonitorResolver) EmailsToNotify(ctx context.Context, obj *model.MetricMonitor) ([]*string, error) {
	if obj == nil {
		return nil, e.New("empty metric monitor object for emails to notify")
	}
	emailString := "[]"
	if obj.EmailsToNotify != nil {
		emailString = *obj.EmailsToNotify
	}
	var emailsToNotify []*string
	if err := json.Unmarshal([]byte(emailString), &emailsToNotify); err != nil {
		return nil, e.Wrap(err, "error unmarshalling emails to notify for metric monitors")
	}
	return emailsToNotify, nil
}

// Filters is the resolver for the filters field.
func (r *metricMonitorResolver) Filters(ctx context.Context, obj *model.MetricMonitor) ([]*modelInputs.MetricTagFilter, error) {
	if obj == nil {
		return nil, e.New("empty metric monitor object for Slack or email notifications")
	}
	var filters []*model.DashboardMetricFilter
	if err := r.DB.Where(&model.DashboardMetricFilter{MetricMonitorID: obj.ID}).Find(&filters).Error; err != nil {
		return nil, e.Wrap(err, "error querying metric monitor filters")
	}
	return lo.Map(filters, func(t *model.DashboardMetricFilter, i int) *modelInputs.MetricTagFilter {
		return &modelInputs.MetricTagFilter{
			Tag:   t.Tag,
			Op:    t.Op,
			Value: t.Value,
		}
	}), nil
}

// UpdateAdminAboutYouDetails is the resolver for the updateAdminAboutYouDetails field.
func (r *mutationResolver) UpdateAdminAboutYouDetails(ctx context.Context, adminDetails modelInputs.AdminAboutYouDetails) (bool, error) {
	admin, err := r.getCurrentAdmin(ctx)

	if err != nil {
		return false, err
	}

	fullName := adminDetails.FirstName + " " + adminDetails.LastName
	admin.FirstName = &adminDetails.FirstName
	admin.LastName = &adminDetails.LastName
	admin.Name = &fullName
	admin.UserDefinedRole = &adminDetails.UserDefinedRole
	admin.Referral = &adminDetails.Referral
	admin.UserDefinedPersona = &adminDetails.UserDefinedPersona
	admin.Phone = adminDetails.Phone
	admin.AboutYouDetailsFilled = &model.T

	if !util.IsDevEnv() {
		r.PrivateWorkerPool.SubmitRecover(func() {
			if _, err := r.HubspotApi.CreateContactForAdmin(
				admin.ID,
				*admin.Email,
				*admin.UserDefinedRole,
				*admin.UserDefinedPersona,
				*admin.FirstName,
				*admin.LastName,
				*admin.Phone); err != nil {
				log.Error(err, "error creating hubspot contact")
			}
		})
	}

	if err := r.DB.Save(admin).Error; err != nil {
		return false, err
	}

	return true, nil
}

// CreateProject is the resolver for the createProject field.
func (r *mutationResolver) CreateProject(ctx context.Context, name string, workspaceID int) (*model.Project, error) {
	workspace, err := r.isAdminInWorkspace(ctx, workspaceID)
	if err != nil {
		return nil, nil
	}

	admin, err := r.getCurrentAdmin(ctx)
	if err != nil {
		return nil, nil
	}

	project := &model.Project{
		Name:         &name,
		BillingEmail: admin.Email,
		WorkspaceID:  workspace.ID,
	}

	if err := r.DB.Create(project).Error; err != nil {
		return nil, e.Wrap(err, "error creating project")
	}

	return project, nil
}

// CreateWorkspace is the resolver for the createWorkspace field.
func (r *mutationResolver) CreateWorkspace(ctx context.Context, name string, promoCode *string) (*model.Workspace, error) {
	admin, err := r.getCurrentAdmin(ctx)
	if err != nil {
		return nil, nil
	}

	trialEnd := time.Now().Add(14 * 24 * time.Hour) // Trial expires 14 days from current day
	if promoCode != nil {
		trialDetails, ok := PromoCodes[strings.ToUpper(*promoCode)]
		if !ok {
			return nil, e.New("Could not create workspace: promo code is not valid.")
		}
		if time.Now().After(trialDetails.ValidUntil) {
			return nil, e.New("Could not create workspace: promo code has expired.")
		}

		trialEnd = time.Now().Add(time.Duration(trialDetails.TrialDays*24) * time.Hour)
	}

	workspace := &model.Workspace{
		Admins:                    []model.Admin{*admin},
		Name:                      &name,
		TrialEndDate:              &trialEnd,
		EligibleForTrialExtension: true, // Trial can be extended if user integrates + fills out form
		TrialExtensionEnabled:     false,
		PromoCode:                 promoCode,
	}

	if err := r.DB.Create(workspace).Error; err != nil {
		return nil, e.Wrap(err, "error creating workspace")
	}

	if !util.IsDevEnv() {
		r.PrivateWorkerPool.SubmitRecover(func() {
			// For the first admin in a workspace, we explicitly create the association if the hubspot company creation succeeds.
			if _, err := r.HubspotApi.CreateCompanyForWorkspace(workspace.ID, *admin.Email, name); err != nil {
				log.Error(err, "error creating hubspot company")
			} else if err := r.HubspotApi.CreateContactCompanyAssociation(admin.ID, workspace.ID); err != nil {
				log.Error(err, "error creating association between hubspot records with admin ID [%v] and workspace ID [%v]", admin.ID, workspace.ID)
			}
		})
	}

	c := &stripe.Customer{}
	if os.Getenv("REACT_APP_ONPREM") != "true" {
		params := &stripe.CustomerParams{
			Name:  &name,
			Email: admin.Email,
		}
		params.AddMetadata("Workspace ID", strconv.Itoa(workspace.ID))
		c, err = r.StripeClient.Customers.New(params)
		if err != nil {
			return nil, e.Wrap(err, "error creating stripe customer")
		}
	}

	if err := r.DB.Model(&workspace).Updates(&model.Workspace{StripeCustomerID: &c.ID}).Error; err != nil {
		return nil, e.Wrap(err, "error updating workspace StripeCustomerID")
	}

	return workspace, nil
}

// EditProject is the resolver for the editProject field.
func (r *mutationResolver) EditProject(ctx context.Context, id int, name *string, billingEmail *string, excludedUsers pq.StringArray, errorJSONPaths pq.StringArray, rageClickWindowSeconds *int, rageClickRadiusPixels *int, rageClickCount *int, backendDomains pq.StringArray) (*model.Project, error) {
	project, err := r.isAdminInProject(ctx, id)
	if err != nil {
		return nil, e.Wrap(err, "error querying project")
	}
	for _, expression := range excludedUsers {
		_, err := regexp.Compile(expression)
		if err != nil {
			return nil, e.Wrap(err, "The regular expression '"+expression+"' is not valid")
		}
	}

	for _, path := range errorJSONPaths {
		_, err := jsonpath.New(path)
		if err != nil {
			return nil, e.Wrap(err, "The JSON path '"+path+"'is not valid")
		}
	}

	updates := &model.Project{
		Name:           name,
		BillingEmail:   billingEmail,
		ExcludedUsers:  excludedUsers,
		ErrorJsonPaths: errorJSONPaths,
		BackendDomains: backendDomains,
	}

	if rageClickWindowSeconds != nil {
		updates.RageClickWindowSeconds = *rageClickWindowSeconds
	}

	if rageClickRadiusPixels != nil {
		updates.RageClickRadiusPixels = *rageClickRadiusPixels
	}

	if rageClickCount != nil {
		updates.RageClickCount = *rageClickCount
	}

	if err := r.DB.Model(project).Updates(updates).Error; err != nil {
		return nil, e.Wrap(err, "error updating project fields")
	}
	return project, nil
}

// EditWorkspace is the resolver for the editWorkspace field.
func (r *mutationResolver) EditWorkspace(ctx context.Context, id int, name *string) (*model.Workspace, error) {
	workspace, err := r.isAdminInWorkspace(ctx, id)
	if err != nil {
		return nil, e.Wrap(err, "error querying workspace")
	}
	if err := r.DB.Model(workspace).Updates(&model.Workspace{
		Name: name,
	}).Error; err != nil {
		return nil, e.Wrap(err, "error updating workspace fields")
	}
	return workspace, nil
}

// MarkSessionAsViewed is the resolver for the markSessionAsViewed field.
func (r *mutationResolver) MarkSessionAsViewed(ctx context.Context, secureID string, viewed *bool) (*model.Session, error) {
	s, err := r.canAdminModifySession(ctx, secureID)
	if err != nil {
		return nil, e.Wrap(err, "admin not session owner")
	}
	admin, err := r.getCurrentAdmin(ctx)
	if err != nil {
		return nil, e.Wrap(err, "admin not logged in")
	}

	// Update the the number of sessions viewed for the current admin.
	r.PrivateWorkerPool.SubmitRecover(func() {
		// Check if this admin has already viewed
		if _, err := r.isAdminInProject(ctx, s.ProjectID); err != nil {
			log.Infof("not adding session count to admin in hubspot; this is probably a demo project, with id [%v]", s.ProjectID)
			return
		}
		var currentSessionCount int64
		if err := r.DB.Raw(`
			select count(*)
			from session_admins_views
			where session_id = ? and admin_id = ?
	`, s.ID, admin.ID).Scan(&currentSessionCount).Error; err != nil {
			log.Error(e.Wrap(err, "error querying count of session views from admin"))
			return
		} else if currentSessionCount > 0 {
			log.Info("not updating hubspot session count; admin has already viewed this session")
			return
		}

		var totalSessionCount int64
		if err := r.DB.Raw(`
			select count(*)
			from session_admins_views
			where admin_id = ?
	`, admin.ID).Scan(&totalSessionCount).Error; err != nil {
			log.Error(e.Wrap(err, "error querying total count of session views from admin"))
			return
		}
		totalSessionCountAsInt := int(totalSessionCount) + 1

		if err := r.DB.Where(admin).Updates(&model.Admin{NumberOfSessionsViewed: &totalSessionCountAsInt}).Error; err != nil {
			log.Error(e.Wrap(err, "error updating session count for admin in postgres"))
		}
		if !util.IsDevEnv() {
			if err := r.HubspotApi.UpdateContactProperty(admin.ID, []hubspot.Property{{
				Name:     "number_of_highlight_sessions_viewed",
				Property: "number_of_highlight_sessions_viewed",
				Value:    totalSessionCountAsInt,
			}}); err != nil {
				zerolog.TimeFieldFormat = zerolog.TimeFormatUnix
				zerolog.ErrorStackMarshaler = pkgerrors.MarshalStack

				zlog.Error().
					Stack().
					Err(err).
					Int("admin_id", admin.ID).
					Int("value", totalSessionCountAsInt).
					Msg("error updating session count for admin in hubspot")
			}
			log.Infof("succesfully added to total session count for admin [%v], who just viewed session [%v]", admin.ID, s.ID)
		}
	})

	newSession := &model.Session{}
	updatedFields := &model.Session{
		Viewed: viewed,
	}
	if err := r.DB.Where(&model.Session{Model: model.Model{ID: s.ID}}).First(&newSession).Updates(updatedFields).Error; err != nil {
		return nil, e.Wrap(err, "error writing session as viewed")
	}

	if err := r.OpenSearch.Update(opensearch.IndexSessions, s.ID, map[string]interface{}{"viewed": viewed}); err != nil {
		return nil, e.Wrap(err, "error updating session in opensearch")
	}

	newAdminView := struct {
		ID int `json:"id"`
	}{
		ID: admin.ID,
	}

	if err := r.OpenSearch.AppendToField(opensearch.IndexSessions, newSession.ID, "viewed_by_admins", []interface{}{
		newAdminView}); err != nil {
		return nil, e.Wrap(err, "error updating session's admin viewed by in opensearch")
	}

	if err := r.DB.Model(&s).Association("ViewedByAdmins").Append(admin); err != nil {
		return nil, e.Wrap(err, "error adding admin to ViewedByAdmins")
	}

	return newSession, nil
}

// MarkSessionAsStarred is the resolver for the markSessionAsStarred field.
func (r *mutationResolver) MarkSessionAsStarred(ctx context.Context, secureID string, starred *bool) (*model.Session, error) {
	s, err := r.canAdminModifySession(ctx, secureID)
	if err != nil {
		return nil, e.Wrap(err, "admin not session owner")
	}
	session := &model.Session{}
	if err := r.DB.Where(&model.Session{Model: model.Model{ID: s.ID}}).First(&session).Updates(&model.Session{
		Starred: starred,
	}).Error; err != nil {
		return nil, e.Wrap(err, "error writing session as starred")
	}

	if err := r.OpenSearch.Update(opensearch.IndexSessions, s.ID, map[string]interface{}{"starred": starred}); err != nil {
		return nil, e.Wrap(err, "error updating session in opensearch")
	}

	return session, nil
}

// UpdateErrorGroupState is the resolver for the updateErrorGroupState field.
func (r *mutationResolver) UpdateErrorGroupState(ctx context.Context, secureID string, state string) (*model.ErrorGroup, error) {
	errGroup, err := r.canAdminModifyErrorGroup(ctx, secureID)
	if err != nil {
		return nil, e.Wrap(err, "admin is not authorized to modify error group")
	}

	errorGroup := &model.ErrorGroup{}
	if err := r.DB.Where(&model.ErrorGroup{Model: model.Model{ID: errGroup.ID}}).First(&errorGroup).Updates(&model.ErrorGroup{
		State: state,
	}).Error; err != nil {
		return nil, e.Wrap(err, "error writing errorGroup state")
	}

	if err := r.OpenSearch.Update(opensearch.IndexErrorsCombined, errorGroup.ID, map[string]interface{}{
		"state": state,
	}); err != nil {
		return nil, e.Wrap(err, "error updating error group state in OpenSearch")
	}

	return errorGroup, nil
}

// DeleteProject is the resolver for the deleteProject field.
func (r *mutationResolver) DeleteProject(ctx context.Context, id int) (*bool, error) {
	_, err := r.isAdminInProject(ctx, id)
	if err != nil {
		return nil, e.Wrap(err, "admin is not in project")
	}
	if err := r.DB.Model(&model.Project{}).Delete("id = ?", id).Error; err != nil {
		return nil, e.Wrap(err, "error deleting project")
	}
	return &model.T, nil
}

// SendAdminProjectInvite is the resolver for the sendAdminProjectInvite field.
func (r *mutationResolver) SendAdminProjectInvite(ctx context.Context, projectID int, email string, baseURL string) (*string, error) {
	project, err := r.isAdminInProject(ctx, projectID)
	if err != nil {
		return nil, e.Wrap(err, "error querying project")
	}
	admin, err := r.getCurrentAdmin(ctx)
	if err != nil {
		return nil, e.Wrap(err, "error querying admin")
	}

	// TODO: Should migrate these nil secrets so we can remove this
	var secret string
	if project.Secret == nil {
		uid := xid.New().String()
		if err := r.DB.Model(project).Updates(&model.Project{Secret: &uid}).Error; err != nil {
			return nil, e.Wrap(err, "error updating uid in project secret")
		}
		secret = uid
	} else {
		secret = *project.Secret
	}

	inviteLink := baseURL + "/" + strconv.Itoa(projectID) + "/invite/" + secret
	return r.SendAdminInviteImpl(*admin.Name, *project.Name, inviteLink, email)
}

// SendAdminWorkspaceInvite is the resolver for the sendAdminWorkspaceInvite field.
func (r *mutationResolver) SendAdminWorkspaceInvite(ctx context.Context, workspaceID int, email string, baseURL string, role string) (*string, error) {
	workspace, err := r.isAdminInWorkspace(ctx, workspaceID)
	if err != nil {
		return nil, e.Wrap(err, "error querying workspace")
	}
	admin, err := r.getCurrentAdmin(ctx)
	if err != nil {
		return nil, e.Wrap(err, "error querying admin")
	}

	existingInviteLink := &model.WorkspaceInviteLink{}
	if err := r.DB.Where(&model.WorkspaceInviteLink{WorkspaceID: &workspaceID, InviteeEmail: &email}).First(existingInviteLink).Error; err != nil {
		if e.Is(err, gorm.ErrRecordNotFound) {
			existingInviteLink = nil
		} else {
			return nil, e.Wrap(err, "error querying workspace invite link for admin")
		}
	}

	// If there's an existing and expired invite link for the user then delete it.
	if existingInviteLink != nil && r.IsInviteLinkExpired(existingInviteLink) {
		if err := r.DB.Delete(existingInviteLink).Error; err != nil {
			return nil, e.Wrap(err, "error deleting expired invite link")
		}
		existingInviteLink = nil
	}

	// Delete the existing invite if the roles are different.
	if existingInviteLink != nil && existingInviteLink.InviteeRole != nil && *existingInviteLink.InviteeRole != role {
		if err := r.DB.Delete(existingInviteLink).Error; err != nil {
			return nil, e.Wrap(err, "error deleting different role invite link")
		}
		existingInviteLink = nil
	}

	if existingInviteLink == nil {
		existingInviteLink = r.CreateInviteLink(workspaceID, &email, role, false)

		if err := r.DB.Create(existingInviteLink).Error; err != nil {
			return nil, e.Wrap(err, "error creating new invite link")
		}
	}

	inviteLink := baseURL + "/w/" + strconv.Itoa(workspaceID) + "/invite/" + *existingInviteLink.Secret
	return r.SendAdminInviteImpl(*admin.Name, *workspace.Name, inviteLink, email)
}

// AddAdminToWorkspace is the resolver for the addAdminToWorkspace field.
func (r *mutationResolver) AddAdminToWorkspace(ctx context.Context, workspaceID int, inviteID string) (*int, error) {
	adminID, err := r.addAdminMembership(ctx, workspaceID, inviteID)
	if err != nil {
		log.Error(e.Wrap(err, "failed to add admin to workspace"))
		return adminID, err
	}
	r.PrivateWorkerPool.SubmitRecover(func() {
		if err := r.HubspotApi.CreateContactCompanyAssociation(*adminID, workspaceID); err != nil {
			log.Error(e.Wrapf(
				err,
				"error creating association between hubspot records with admin ID [%v] and workspace ID [%v]",
				*adminID,
				workspaceID,
			))
		}
	})

	return adminID, nil
}

// JoinWorkspace is the resolver for the joinWorkspace field.
func (r *mutationResolver) JoinWorkspace(ctx context.Context, workspaceID int) (*int, error) {
	admin, err := r.getCurrentAdmin(ctx)
	if err != nil {
		return nil, e.Wrap(err, "error retrieving user")
	}
	domain, err := r.getCustomVerifiedAdminEmailDomain(admin)
	if err != nil {
		return nil, e.Wrap(err, "error getting custom verified admin email domain")
	}
	workspace := &model.Workspace{Model: model.Model{ID: workspaceID}}
	if err := r.DB.Model(&workspace).Where("jsonb_exists(allowed_auto_join_email_origins::jsonb, LOWER(?))", domain).First(workspace).Error; err != nil {
		return nil, e.Wrap(err, "error querying workspace")
	}
	if err := r.DB.Model(&workspace).Association("Admins").Append(admin); err != nil {
		return nil, e.Wrap(err, "error adding admin to association")
	}
	return &workspace.ID, nil
}

// UpdateAllowedEmailOrigins is the resolver for the updateAllowedEmailOrigins field.
func (r *mutationResolver) UpdateAllowedEmailOrigins(ctx context.Context, workspaceID int, allowedAutoJoinEmailOrigins string) (*int, error) {
	_, err := r.isAdminInWorkspace(ctx, workspaceID)
	if err != nil {
		return nil, e.Wrap(err, "current admin is not in workspace")
	}

	err = r.validateAdminRole(ctx, workspaceID)
	if err != nil {
		return nil, e.Wrap(err, "error retrieving admin user")
	}

	if err := r.DB.Model(&model.Workspace{Model: model.Model{ID: workspaceID}}).Updates(&model.Workspace{
		AllowedAutoJoinEmailOrigins: &allowedAutoJoinEmailOrigins}).Error; err != nil {
		return nil, e.Wrap(err, "error updating workspace")
	}

	return &workspaceID, nil
}

// ChangeAdminRole is the resolver for the changeAdminRole field.
func (r *mutationResolver) ChangeAdminRole(ctx context.Context, workspaceID int, adminID int, newRole string) (bool, error) {
	_, err := r.isAdminInWorkspace(ctx, workspaceID)
	if err != nil {
		return false, e.Wrap(err, "current admin is not in workspace")
	}

	if err := r.validateAdminRole(ctx, workspaceID); err != nil {
		return false, e.Wrap(err, "A non-Admin role Admin tried changing an admin role.")
	}

	admin, err := r.getCurrentAdmin(ctx)
	if err != nil {
		return false, e.Wrap(err, "error retrieving user")
	}

	if admin.ID == adminID {
		return false, e.New("A admin tried changing their own role.")
	}

	if err := r.DB.Model(&model.Admin{Model: model.Model{ID: adminID}}).Update("Role", newRole).Error; err != nil {
		return false, e.Wrap(err, "error updating admin role")
	}

	if err := r.DB.Model(&model.WorkspaceAdmin{AdminID: adminID, WorkspaceID: workspaceID}).Update("Role", newRole).Error; err != nil {
		return false, e.Wrap(err, "error updating workspace_admin role")
	}

	return true, nil
}

// DeleteAdminFromProject is the resolver for the deleteAdminFromProject field.
func (r *mutationResolver) DeleteAdminFromProject(ctx context.Context, projectID int, adminID int) (*int, error) {
	project, err := r.isAdminInProject(ctx, projectID)
	if err != nil {
		return nil, e.Wrap(err, "current admin is not in project")
	}

	return r.DeleteAdminAssociation(ctx, project, adminID)
}

// DeleteAdminFromWorkspace is the resolver for the deleteAdminFromWorkspace field.
func (r *mutationResolver) DeleteAdminFromWorkspace(ctx context.Context, workspaceID int, adminID int) (*int, error) {
	workspace, err := r.isAdminInWorkspace(ctx, workspaceID)
	if err != nil {
		return nil, e.Wrap(err, "current admin is not in workspace")
	}

	deletedAdminId, err := r.DeleteAdminAssociation(ctx, workspace, adminID)
	if err != nil {
		return nil, e.Wrap(err, "error deleting admin association")
	}

	return deletedAdminId, nil
}

// CreateSegment is the resolver for the createSegment field.
func (r *mutationResolver) CreateSegment(ctx context.Context, projectID int, name string, params modelInputs.SearchParamsInput) (*model.Segment, error) {
	if _, err := r.isAdminInProjectOrDemoProject(ctx, projectID); err != nil {
		return nil, e.Wrap(err, "admin is not in project")
	}
	modelParams := InputToParams(&params)
	// Convert to json to store in the db.
	paramBytes, err := json.Marshal(modelParams)
	if err != nil {
		return nil, e.Wrap(err, "error unmarshaling search params")
	}
	paramString := string(paramBytes)

	segment := &model.Segment{
		Name:      &name,
		Params:    &paramString,
		ProjectID: projectID,
	}
	if err := r.DB.Create(segment).Error; err != nil {
		return nil, e.Wrap(err, "error creating segment")
	}
	return segment, nil
}

// EmailSignup is the resolver for the emailSignup field.
func (r *mutationResolver) EmailSignup(ctx context.Context, email string) (string, error) {
	short, long, err := apolloio.Enrich(email)
	if err != nil {
		log.Errorf("error enriching email: %v", err)
		return email, nil
	}

	model.DB.Create(&model.EmailSignup{
		Email:               email,
		ApolloData:          *long,
		ApolloDataShortened: *short,
	})

	r.PrivateWorkerPool.SubmitRecover(func() {
		if contact, err := apolloio.CreateContact(email); err != nil {
			log.Errorf("error creating apollo contact: %v", err)
		} else {
			sequenceID := "60fb134ce97fa1014c1cc141" // represents the "Landing Page Signups" sequence.
			if err := apolloio.AddToSequence(contact.ID, sequenceID); err != nil {
				log.Errorf("error adding to apollo sequence: %v", err)
			}
		}
	})

	return email, nil
}

// EditSegment is the resolver for the editSegment field.
func (r *mutationResolver) EditSegment(ctx context.Context, id int, projectID int, params modelInputs.SearchParamsInput) (*bool, error) {
	if _, err := r.isAdminInProjectOrDemoProject(ctx, projectID); err != nil {
		return nil, e.Wrap(err, "admin is not in project")
	}
	modelParams := InputToParams(&params)
	// Convert to json to store in the db.
	paramBytes, err := json.Marshal(modelParams)
	if err != nil {
		return nil, e.Wrap(err, "error unmarshaling search params")
	}
	paramString := string(paramBytes)
	if err := r.DB.Model(&model.Segment{Model: model.Model{ID: id}}).Updates(&model.Segment{
		Params: &paramString,
	}).Error; err != nil {
		return nil, e.Wrap(err, "error writing new recording settings")
	}
	return &model.T, nil
}

// DeleteSegment is the resolver for the deleteSegment field.
func (r *mutationResolver) DeleteSegment(ctx context.Context, segmentID int) (*bool, error) {
	_, err := r.isAdminSegmentOwner(ctx, segmentID)
	if err != nil {
		return nil, e.Wrap(err, "admin is not segment owner")
	}
	if err := r.DB.Delete(&model.Segment{Model: model.Model{ID: segmentID}}).Error; err != nil {
		return nil, e.Wrap(err, "error deleting segment")
	}
	return &model.T, nil
}

// CreateErrorSegment is the resolver for the createErrorSegment field.
func (r *mutationResolver) CreateErrorSegment(ctx context.Context, projectID int, name string, params modelInputs.ErrorSearchParamsInput) (*model.ErrorSegment, error) {
	if _, err := r.isAdminInProjectOrDemoProject(ctx, projectID); err != nil {
		return nil, e.Wrap(err, "admin is not in project")
	}
	modelParams := ErrorInputToParams(&params)
	// Convert to json to store in the db.
	paramBytes, err := json.Marshal(modelParams)
	if err != nil {
		return nil, e.Wrap(err, "error unmarshaling search params")
	}
	paramString := string(paramBytes)

	segment := &model.ErrorSegment{
		Name:      &name,
		Params:    &paramString,
		ProjectID: projectID,
	}
	if err := r.DB.Create(segment).Error; err != nil {
		return nil, e.Wrap(err, "error creating segment")
	}
	return segment, nil
}

// EditErrorSegment is the resolver for the editErrorSegment field.
func (r *mutationResolver) EditErrorSegment(ctx context.Context, id int, projectID int, params modelInputs.ErrorSearchParamsInput) (*bool, error) {
	if _, err := r.isAdminInProjectOrDemoProject(ctx, projectID); err != nil {
		return nil, e.Wrap(err, "admin is not in project")
	}
	modelParams := ErrorInputToParams(&params)
	// Convert to json to store in the db.
	paramBytes, err := json.Marshal(modelParams)
	if err != nil {
		return nil, e.Wrap(err, "error unmarshaling search params")
	}
	paramString := string(paramBytes)
	if err := r.DB.Model(&model.ErrorSegment{Model: model.Model{ID: id}}).Updates(&model.ErrorSegment{
		Params: &paramString,
	}).Error; err != nil {
		return nil, e.Wrap(err, "error writing new recording settings")
	}
	return &model.T, nil
}

// DeleteErrorSegment is the resolver for the deleteErrorSegment field.
func (r *mutationResolver) DeleteErrorSegment(ctx context.Context, segmentID int) (*bool, error) {
	_, err := r.isAdminErrorSegmentOwner(ctx, segmentID)
	if err != nil {
		return nil, e.Wrap(err, "admin is not error segment owner")
	}
	if err := r.DB.Delete(&model.ErrorSegment{Model: model.Model{ID: segmentID}}).Error; err != nil {
		return nil, e.Wrap(err, "error deleting segment")
	}
	return &model.T, nil
}

// CreateOrUpdateStripeSubscription is the resolver for the createOrUpdateStripeSubscription field.
func (r *mutationResolver) CreateOrUpdateStripeSubscription(ctx context.Context, workspaceID int, planType modelInputs.PlanType, interval modelInputs.SubscriptionInterval) (*string, error) {
	workspace, err := r.isAdminInWorkspace(ctx, workspaceID)
	if err != nil {
		return nil, e.Wrap(err, "admin is not in workspace")
	}

	if err := r.validateAdminRole(ctx, workspaceID); err != nil {
		return nil, e.Wrap(err, "must have ADMIN role to create/update stripe subscription")
	}

	// For older projects, if there's no customer ID, we create a StripeCustomer obj.
	if workspace.StripeCustomerID == nil {
		params := &stripe.CustomerParams{}
		c, err := r.StripeClient.Customers.New(params)
		if err != nil {
			return nil, e.Wrap(err, "error creating stripe customer")
		}
		if err := r.DB.Model(&workspace).Updates(&model.Workspace{
			StripeCustomerID: &c.ID,
		}).Error; err != nil {
			return nil, e.Wrap(err, "error updating org fields")
		}
		workspace.StripeCustomerID = &c.ID
	}

	params := &stripe.CustomerParams{}
	params.AddExpand("subscriptions")

	c, err := r.StripeClient.Customers.Get(*workspace.StripeCustomerID, params)
	if err != nil {
		return nil, e.Wrap(err, "STRIPE_INTEGRATION_ERROR cannot update stripe subscription - couldn't retrieve stripe customer data")
	}

	// If there are multiple subscriptions, it's ambiguous which one should be updated, so throw an error
	if len(c.Subscriptions.Data) > 1 {
		return nil, e.New("STRIPE_INTEGRATION_ERROR cannot update stripe subscription - customer has multiple subscriptions")
	}

	subscriptions := c.Subscriptions.Data
	pricing.FillProducts(r.StripeClient, subscriptions)

	pricingInterval := pricing.SubscriptionIntervalMonthly
	if planType != modelInputs.PlanTypeFree && interval == modelInputs.SubscriptionIntervalAnnual {
		pricingInterval = pricing.SubscriptionIntervalAnnual
	}

	// default to unlimited members pricing
	prices, err := pricing.GetStripePrices(r.StripeClient, planType, pricingInterval, true)
	if err != nil {
		return nil, e.Wrap(err, "STRIPE_INTEGRATION_ERROR cannot update stripe subscription - failed to get Stripe prices")
	}

	newBasePrice := prices[pricing.ProductTypeBase]

	// If there's an existing subscription, update it
	if len(subscriptions) == 1 {
		subscription := subscriptions[0]
		if len(subscription.Items.Data) != 1 {
			return nil, e.New("STRIPE_INTEGRATION_ERROR cannot update stripe subscription - subscription has multiple products")
		}

		subscriptionItem := subscription.Items.Data[0]
		productType, _, _, _ := pricing.GetProductMetadata(subscriptionItem.Price)
		if productType == nil {
			return nil, e.New(fmt.Sprintf("STRIPE_INTEGRATION_ERROR cannot update stripe subscription - nil product from sub %s price %s", subscription.ID, subscriptionItem.Price.ID))
		}
		if *productType != pricing.ProductTypeBase {
			return nil, e.New(fmt.Sprintf("STRIPE_INTEGRATION_ERROR cannot update stripe subscription - expecting base product from sub %s price %s: %s", subscription.ID, subscriptionItem.Price.ID, *productType))
		}

		subscriptionParams := &stripe.SubscriptionParams{
			CancelAtPeriodEnd: stripe.Bool(false),
			ProrationBehavior: stripe.String(string(stripe.SubscriptionProrationBehaviorCreateProrations)),
			Items: []*stripe.SubscriptionItemsParams{
				{
					ID:   &subscriptionItem.ID,
					Plan: &newBasePrice.ID,
				},
			},
		}

		_, err := r.StripeClient.Subscriptions.Update(subscription.ID, subscriptionParams)
		if err != nil {
			return nil, e.Wrap(err, "couldn't update subscription")
		}
		ret := ""
		return &ret, nil
	}

	// If there's no existing subscription, we create a checkout.
	checkoutSessionParams := &stripe.CheckoutSessionParams{
		SuccessURL: stripe.String(os.Getenv("FRONTEND_URI") + "/w/" + strconv.Itoa(workspaceID) + "/upgrade-plan/success"),
		CancelURL:  stripe.String(os.Getenv("FRONTEND_URI") + "/w/" + strconv.Itoa(workspaceID) + "/upgrade-plan/checkoutCanceled"),
		PaymentMethodTypes: stripe.StringSlice([]string{
			"card",
		}),
		Customer: workspace.StripeCustomerID,
		SubscriptionData: &stripe.CheckoutSessionSubscriptionDataParams{
			Items: []*stripe.CheckoutSessionSubscriptionDataItemsParams{
				{Plan: &newBasePrice.ID},
			},
		},
		Mode: stripe.String(string(stripe.CheckoutSessionModeSubscription)),
	}
	checkoutSessionParams.AddExtra("allow_promotion_codes", "true")

	stripeSession, err := r.StripeClient.CheckoutSessions.New(checkoutSessionParams)
	if err != nil {
		return nil, e.Wrap(err, "error creating CheckoutSession in stripe")
	}

	return &stripeSession.ID, nil
}

// UpdateBillingDetails is the resolver for the updateBillingDetails field.
func (r *mutationResolver) UpdateBillingDetails(ctx context.Context, workspaceID int) (*bool, error) {
	workspace, err := r.isAdminInWorkspace(ctx, workspaceID)
	if err != nil {
		return nil, e.Wrap(err, "admin is not in workspace")
	}

	if err := r.validateAdminRole(ctx, workspaceID); err != nil {
		return nil, e.Wrap(err, "must have ADMIN role to update billing details")
	}

	if err := r.updateBillingDetails(*workspace.StripeCustomerID); err != nil {
		return nil, e.Wrap(err, "error updating billing details")
	}

	return &model.T, nil
}

// CreateSessionComment is the resolver for the createSessionComment field.
func (r *mutationResolver) CreateSessionComment(ctx context.Context, projectID int, sessionSecureID string, sessionTimestamp int, text string, textForEmail string, xCoordinate float64, yCoordinate float64, taggedAdmins []*modelInputs.SanitizedAdminInput, taggedSlackUsers []*modelInputs.SanitizedSlackChannelInput, sessionURL string, time float64, authorName string, sessionImage *string, issueTitle *string, issueDescription *string, issueTeamID *string, integrations []*modelInputs.IntegrationType, tags []*modelInputs.SessionCommentTagInput, additionalContext *string) (*model.SessionComment, error) {
	admin, isGuest := r.getCurrentAdminOrGuest(ctx)

	// All viewers can leave a comment, including guests
	session, err := r.canAdminViewSession(ctx, sessionSecureID)
	if err != nil {
		return nil, e.Wrap(err, "admin cannot leave a comment")
	}

	var project model.Project
	if err := r.DB.Where(&model.Project{Model: model.Model{ID: projectID}}).First(&project).Error; err != nil {
		return nil, e.Wrap(err, "error querying project")
	}

	workspace, err := r.GetWorkspace(project.WorkspaceID)
	if err != nil {
		return nil, err
	}

	admins := r.getTaggedAdmins(taggedAdmins, isGuest)

	sessionImageStr := ""
	if sessionImage != nil {
		sessionImageStr = *sessionImage
	}

	if sessionTimestamp >= math.MaxInt32 {
		log.Warnf("attempted to create session with invalid timestamp %d", sessionTimestamp)
		sessionTimestamp = 0
	}
	sessionComment := &model.SessionComment{
		Admins:          admins,
		ProjectID:       projectID,
		AdminId:         admin.Model.ID,
		SessionId:       session.ID,
		SessionSecureId: session.SecureID,
		SessionImage:    sessionImageStr,
		Timestamp:       sessionTimestamp,
		Text:            text,
		XCoordinate:     xCoordinate,
		YCoordinate:     yCoordinate,
	}
	createSessionCommentSpan, _ := tracer.StartSpanFromContext(ctx, "resolver.createSessionComment",
		tracer.ResourceName("db.createSessionComment"), tracer.Tag("project_id", projectID))
	if err := r.DB.Create(sessionComment).Error; err != nil {
		return nil, e.Wrap(err, "error creating session comment")
	}
	createSessionCommentSpan.Finish()

	// Create associations between tags and comments.
	if len(tags) > 0 {
		// Create the tag if it's a new tag
		newTags := []*model.SessionCommentTag{}
		existingTags := []*model.SessionCommentTag{}
		sessionComments := []model.SessionComment{*sessionComment}

		for _, tag := range tags {
			if tag.ID == nil {
				newSessionCommentTag := model.SessionCommentTag{
					ProjectID:       projectID,
					Name:            tag.Name,
					SessionComments: sessionComments,
				}
				newTags = append(newTags, &newSessionCommentTag)
			} else {
				newSessionCommentTag := model.SessionCommentTag{
					ProjectID: projectID,
					Name:      tag.Name,
					Model: model.Model{
						ID: *tag.ID,
					},
					SessionComments: sessionComments,
				}
				existingTags = append(existingTags, &newSessionCommentTag)
			}
		}

		if len(newTags) > 0 {
			if err := r.DB.Create(&newTags).Error; err != nil {
				log.Error("Failed to create new session tags", err)
			}
		}

		if len(existingTags) > 0 {
			if err := r.DB.Save(&existingTags).Error; err != nil {
				log.Error("Failed to update existing session tags", err)
			}
		}
	}

	viewLink := fmt.Sprintf("%v?commentId=%v&ts=%v", sessionURL, sessionComment.ID, time)
	muteLink := fmt.Sprintf("%v?commentId=%v&ts=%v&muted=1", sessionURL, sessionComment.ID, time)

	r.PrivateWorkerPool.SubmitRecover(func() {
		c := context.Background()
		chunkIdx, chunkTs := r.GetSessionChunk(session.ID, sessionTimestamp)
		log.Infof("got chunk %d ts %d for session %d ts %d", chunkIdx, chunkTs, session.ID, sessionTimestamp)
		imageBytes, err := r.getSessionScreenshot(c, projectID, session.ID, chunkTs, chunkIdx)
		if err != nil {
			log.Errorf("failed to render screenshot for %d %d %d %s", projectID, session.ID, sessionTimestamp, err)
		} else {
			sessionImageStr = base64.StdEncoding.EncodeToString(imageBytes)
			sessionImage = &sessionImageStr
			if err := r.DB.Model(&model.SessionComment{}).Where(
				&model.SessionComment{Model: model.Model{ID: sessionComment.ID}},
			).Updates(
				model.SessionComment{
					SessionImage: sessionImageStr,
				},
			).Error; err != nil {
				log.Error(e.Wrap(err, fmt.Sprintf("failed to update image for comment %d", sessionComment.ID)))
			}
		}
		if len(taggedAdmins) > 0 && !isGuest {
			r.sendCommentPrimaryNotification(
				c,
				admin,
				*admin.Name,
				taggedAdmins,
				workspace,
				project.ID,
				&sessionComment.ID,
				nil,
				textForEmail,
				viewLink,
				muteLink,
				sessionImage,
				"tagged",
				"session",
				additionalContext,
				&Email.SessionCommentMentionsAsmId,
			)
		}
		if len(taggedSlackUsers) > 0 && !isGuest {
			r.sendCommentMentionNotification(
				c,
				admin,
				taggedSlackUsers,
				workspace,
				project.ID,
				&sessionComment.ID,
				nil,
				textForEmail,
				viewLink,
				sessionImage,
				"tagged",
				"session",
				additionalContext,
			)
		}
	})

	for _, s := range integrations {
		attachment := &model.ExternalAttachment{
			IntegrationType:  *s,
			SessionCommentID: sessionComment.ID,
		}
		desc := *issueDescription
		desc += "\n"
		desc += fmt.Sprintf("%s/%d/sessions/%s", os.Getenv("REACT_APP_FRONTEND_URI"), projectID, sessionComment.SessionSecureId)

		if *s == modelInputs.IntegrationTypeLinear && workspace.LinearAccessToken != nil && *workspace.LinearAccessToken != "" {
			if err := r.CreateLinearIssueAndAttachment(workspace, attachment, *issueTitle, *issueDescription, textForEmail, authorName, viewLink, issueTeamID); err != nil {
				return nil, e.Wrap(err, "error creating linear ticket or workspace")
			}

			sessionComment.Attachments = append(sessionComment.Attachments, attachment)
		} else if *s == modelInputs.IntegrationTypeClickUp && workspace.ClickupAccessToken != nil && *workspace.ClickupAccessToken != "" {
<<<<<<< HEAD
			desc := *issueDescription
			desc += "\n"
			desc += fmt.Sprintf("%s/%d/sessions/%s", os.Getenv("REACT_APP_FRONTEND_URI"), projectID, sessionComment.SessionSecureId)
			if err := r.CreateClickUpTaskAndAttachment(workspace, attachment, *issueTitle, desc, issueTeamID); err != nil {
=======
			if err := r.CreateClickUpTaskAndAttachment(workspace, attachment, *issueTitle, desc, textForEmail, authorName, viewLink, issueTeamID); err != nil {
>>>>>>> 5a1bd95a
				return nil, e.Wrap(err, "error creating ClickUp task")
			}

			sessionComment.Attachments = append(sessionComment.Attachments, attachment)
		} else if *s == modelInputs.IntegrationTypeHeight {
			if err := r.CreateHeightTaskAndAttachment(ctx, workspace, attachment, *issueTitle, desc, textForEmail, authorName, viewLink, issueTeamID); err != nil {
				return nil, e.Wrap(err, "error creating Height task")
			}

			sessionComment.Attachments = append(sessionComment.Attachments, attachment)
		}
	}

	taggedUsers := append(taggedAdmins, &modelInputs.SanitizedAdminInput{
		ID:    admin.ID,
		Name:  admin.Name,
		Email: *admin.Email,
	})
	newFollowers := r.findNewFollowers(taggedUsers, taggedSlackUsers, nil, nil)
	for _, f := range newFollowers {
		f.SessionCommentID = sessionComment.ID
	}
	if len(newFollowers) > 0 {
		if err := r.DB.Create(&newFollowers).Error; err != nil {
			log.Error("Failed to create new session comment followers", err)
		}
	}

	return sessionComment, nil
}

// CreateIssueForSessionComment is the resolver for the createIssueForSessionComment field.
func (r *mutationResolver) CreateIssueForSessionComment(ctx context.Context, projectID int, sessionURL string, sessionCommentID int, authorName string, textForAttachment string, time float64, issueTitle *string, issueDescription *string, issueTeamID *string, integrations []*modelInputs.IntegrationType) (*model.SessionComment, error) {
	var project model.Project
	if err := r.DB.Where("id = ?", projectID).First(&project).Error; err != nil {
		return nil, e.Wrap(err, "error querying project")
	}

	workspace, err := r.GetWorkspace(project.WorkspaceID)
	if err != nil {
		return nil, err
	}

	sessionComment := &model.SessionComment{}
	if err := r.DB.Preload("Attachments").Where(&model.SessionComment{Model: model.Model{ID: sessionCommentID}}).Find(sessionComment).Error; err != nil {
		return nil, err
	}

	viewLink := fmt.Sprintf("%v?commentId=%v&ts=%v", sessionURL, sessionComment.ID, time)

	for _, s := range integrations {
		attachment := &model.ExternalAttachment{
			IntegrationType:  *s,
			SessionCommentID: sessionComment.ID,
		}

		desc := *issueDescription
		desc += "\n"
		desc += fmt.Sprintf("%s/%d/sessions/%s", os.Getenv("REACT_APP_FRONTEND_URI"), projectID, sessionComment.SessionSecureId)

		if *s == modelInputs.IntegrationTypeLinear && workspace.LinearAccessToken != nil && *workspace.LinearAccessToken != "" {
			if err := r.CreateLinearIssueAndAttachment(workspace, attachment, *issueTitle, *issueDescription, sessionComment.Text, authorName, viewLink, issueTeamID); err != nil {
				return nil, e.Wrap(err, "error creating linear ticket or workspace")
			}

			sessionComment.Attachments = append(sessionComment.Attachments, attachment)
		} else if *s == modelInputs.IntegrationTypeClickUp && workspace.ClickupAccessToken != nil && *workspace.ClickupAccessToken != "" {
<<<<<<< HEAD
			desc := *issueDescription
			desc += "\n"
			desc += fmt.Sprintf("%s/%d/sessions/%s", os.Getenv("REACT_APP_FRONTEND_URI"), projectID, sessionComment.SessionSecureId)
			if err := r.CreateClickUpTaskAndAttachment(workspace, attachment, *issueTitle, desc, issueTeamID); err != nil {
=======
			if err := r.CreateClickUpTaskAndAttachment(workspace, attachment, *issueTitle, desc, sessionComment.Text, authorName, viewLink, issueTeamID); err != nil {
>>>>>>> 5a1bd95a
				return nil, e.Wrap(err, "error creating ClickUp task")
			}

			sessionComment.Attachments = append(sessionComment.Attachments, attachment)
		} else if *s == modelInputs.IntegrationTypeHeight {
			if err := r.CreateHeightTaskAndAttachment(ctx, workspace, attachment, *issueTitle, desc, sessionComment.Text, authorName, viewLink, issueTeamID); err != nil {
				return nil, e.Wrap(err, "error creating Height task")
			}

			sessionComment.Attachments = append(sessionComment.Attachments, attachment)
		}
	}

	return sessionComment, nil
}

// DeleteSessionComment is the resolver for the deleteSessionComment field.
func (r *mutationResolver) DeleteSessionComment(ctx context.Context, id int) (*bool, error) {
	var sessionComment model.SessionComment
	if err := r.DB.Where(model.SessionComment{Model: model.Model{ID: id}}).First(&sessionComment).Error; err != nil {
		return nil, e.Wrap(err, "error querying session comment")
	}
	_, err := r.canAdminModifySession(ctx, sessionComment.SessionSecureId)
	if err != nil {
		return nil, e.Wrap(err, "admin is not session owner")
	}
	if err := r.DB.Delete(&model.SessionComment{Model: model.Model{ID: id}}).Error; err != nil {
		return nil, e.Wrap(err, "error session comment")
	}
	if err := r.DB.Where(&model.ExternalAttachment{SessionCommentID: id}).Delete(&model.ExternalAttachment{}).Error; err != nil {
		return nil, e.Wrap(err, "error deleting session comment attachments")
	}
	return &model.T, nil
}

// MuteSessionCommentThread is the resolver for the muteSessionCommentThread field.
func (r *mutationResolver) MuteSessionCommentThread(ctx context.Context, id int, hasMuted *bool) (*bool, error) {
	var sessionComment model.SessionComment
	if err := r.DB.Where(model.SessionComment{Model: model.Model{ID: id}}).First(&sessionComment).Error; err != nil {
		return nil, e.Wrap(err, "error querying session comment")
	}

	_, err := r.canAdminModifySession(ctx, sessionComment.SessionSecureId)
	if err != nil {
		return nil, e.Wrap(err, "admin is not session owner")
	}

	admin, err := r.getCurrentAdmin(ctx)
	if err != nil {
		return nil, e.Wrap(err, "admin not logged in")
	}

	var commentFollower model.CommentFollower
	if err := r.DB.Where(&model.CommentFollower{SessionCommentID: id, AdminId: admin.ID}).First(&commentFollower).Updates(
		&model.CommentFollower{
			HasMuted: hasMuted,
		}).Error; err != nil {
		return nil, e.Wrap(err, "error changing the muted status")
	}

	return &model.T, nil
}

// ReplyToSessionComment is the resolver for the replyToSessionComment field.
func (r *mutationResolver) ReplyToSessionComment(ctx context.Context, commentID int, text string, textForEmail string, sessionURL string, taggedAdmins []*modelInputs.SanitizedAdminInput, taggedSlackUsers []*modelInputs.SanitizedSlackChannelInput) (*model.CommentReply, error) {
	admin, isGuest := r.getCurrentAdminOrGuest(ctx)
	if isGuest {
		return nil, e.New("must be logged in to add a comment reply")
	}

	var sessionComment model.SessionComment
	if err := r.DB.Preload("Followers").Preload("Threads").Where(model.SessionComment{Model: model.Model{ID: commentID}}).First(&sessionComment).Error; err != nil {
		return nil, e.Wrap(err, "error querying session comment")
	}

	// All viewers can leave a comment reply, including guests
	_, err := r.canAdminViewSession(ctx, sessionComment.SessionSecureId)
	if err != nil {
		return nil, e.Wrap(err, "admin cannot leave a comment reply")
	}

	var project model.Project
	if err := r.DB.Where(&model.Project{Model: model.Model{ID: sessionComment.ProjectID}}).First(&project).Error; err != nil {
		return nil, e.Wrap(err, "error querying project")
	}

	workspace, err := r.GetWorkspace(project.WorkspaceID)
	if err != nil {
		return nil, err
	}

	admins := r.getTaggedAdmins(taggedAdmins, isGuest)

	commentReply := &model.CommentReply{
		SessionCommentID: sessionComment.ID,
		Admins:           admins,
		AdminId:          admin.ID,
		Text:             text,
	}
	createSessionCommentReplySpan, _ := tracer.StartSpanFromContext(ctx, "resolver.createSessionCommentReply",
		tracer.ResourceName("db.createSessionCommentReply"), tracer.Tag("project_id", sessionComment.ProjectID))
	if err := r.DB.Create(commentReply).Error; err != nil {
		return nil, e.Wrap(err, "error creating session comment reply")
	}
	createSessionCommentReplySpan.Finish()

	viewLink := fmt.Sprintf("%v?commentId=%v", sessionURL, sessionComment.ID)
	muteLink := fmt.Sprintf("%v?commentId=%v&muted=1", sessionURL, sessionComment.ID)

	if len(taggedAdmins) > 0 {
		r.sendCommentPrimaryNotification(
			ctx,
			admin,
			*admin.Name,
			taggedAdmins,
			workspace,
			project.ID,
			&sessionComment.ID,
			nil,
			textForEmail,
			viewLink,
			muteLink,
			&sessionComment.SessionImage,
			"replied to",
			"session",
			nil,
			&Email.SessionCommentMentionsAsmId,
		)
	}
	if len(sessionComment.Followers) > 0 {
		var threadIDs []int
		for _, thread := range sessionComment.Threads {
			threadIDs = append(threadIDs, thread.ID)
		}
		r.sendFollowedCommentNotification(
			ctx,
			admin,
			sessionComment.Followers,
			workspace,
			project.ID,
			threadIDs,
			textForEmail,
			viewLink,
			muteLink,
			&sessionComment.SessionImage,
			"replied to",
			"session",
			&Email.SessionCommentMentionsAsmId,
		)
	}

	existingAdminIDs, existingSlackChannelIDs := r.getCommentFollowers(ctx, sessionComment.Followers)
	taggedAdmins = append(taggedAdmins, &modelInputs.SanitizedAdminInput{
		ID:    admin.ID,
		Name:  admin.Name,
		Email: *admin.Email,
	})
	newFollowers := r.findNewFollowers(taggedAdmins, taggedSlackUsers, existingAdminIDs, existingSlackChannelIDs)
	for _, f := range newFollowers {
		f.SessionCommentID = commentID
	}

	if len(newFollowers) > 0 {
		if err := r.DB.Create(&newFollowers).Error; err != nil {
			log.Error("Failed to create new session reply followers", err)
		}
	}

	return commentReply, nil
}

// CreateErrorComment is the resolver for the createErrorComment field.
func (r *mutationResolver) CreateErrorComment(ctx context.Context, projectID int, errorGroupSecureID string, text string, textForEmail string, taggedAdmins []*modelInputs.SanitizedAdminInput, taggedSlackUsers []*modelInputs.SanitizedSlackChannelInput, errorURL string, authorName string, issueTitle *string, issueDescription *string, issueTeamID *string, integrations []*modelInputs.IntegrationType) (*model.ErrorComment, error) {
	admin, isGuest := r.getCurrentAdminOrGuest(ctx)

	errorGroup, err := r.canAdminViewErrorGroup(ctx, errorGroupSecureID, false)
	if err != nil {
		return nil, e.Wrap(err, "admin is not authorized to view error group")
	}

	var project model.Project
	if err := r.DB.Where(&model.Project{Model: model.Model{ID: projectID}}).First(&project).Error; err != nil {
		return nil, e.Wrap(err, "error querying project")
	}

	workspace, err := r.GetWorkspace(project.WorkspaceID)
	if err != nil {
		return nil, err
	}

	admins := []model.Admin{}
	for _, a := range taggedAdmins {
		admins = append(admins,
			model.Admin{
				Model: model.Model{ID: a.ID},
			},
		)
	}

	errorComment := &model.ErrorComment{
		Admins:        admins,
		ProjectID:     projectID,
		AdminId:       admin.Model.ID,
		ErrorId:       errorGroup.ID,
		ErrorSecureId: errorGroup.SecureID,
		Text:          text,
	}

	createErrorCommentSpan, _ := tracer.StartSpanFromContext(ctx, "resolver.createErrorComment",
		tracer.ResourceName("db.createErrorComment"), tracer.Tag("project_id", projectID))

	if err := r.DB.Create(errorComment).Error; err != nil {
		return nil, e.Wrap(err, "error creating error comment")
	}

	createErrorCommentSpan.Finish()

	viewLink := fmt.Sprintf("%v?commentId=%v", errorURL, errorComment.ID)
	muteLink := fmt.Sprintf("%v?commentId=%v&muted=1", errorURL, errorComment.ID)

	if len(taggedAdmins) > 0 && !isGuest {
		r.sendCommentPrimaryNotification(
			ctx,
			admin,
			authorName,
			taggedAdmins,
			workspace,
			projectID,
			nil,
			&errorComment.ID,
			textForEmail,
			viewLink,
			muteLink,
			nil,
			"tagged",
			"error",
			nil,
			&Email.ErrorCommentMentionsAsmId,
		)
	}
	if len(taggedSlackUsers) > 0 && !isGuest {
		r.sendCommentMentionNotification(
			ctx,
			admin,
			taggedSlackUsers,
			workspace,
			projectID,
			nil,
			&errorComment.ID,
			textForEmail,
			viewLink,
			nil,
			"tagged",
			"error",
			nil,
		)
	}

	for _, s := range integrations {
		attachment := &model.ExternalAttachment{
			IntegrationType: *s,
			ErrorCommentID:  errorComment.ID,
		}

		desc := *issueDescription
		desc += "\n"
		desc += fmt.Sprintf("%s/%d/errors/%s", os.Getenv("REACT_APP_FRONTEND_URI"), projectID, errorComment.ErrorSecureId)

		if *s == modelInputs.IntegrationTypeLinear && workspace.LinearAccessToken != nil && *workspace.LinearAccessToken != "" {
			if err := r.CreateLinearIssueAndAttachment(
				workspace,
				attachment,
				*issueTitle,
				*issueDescription,
				textForEmail,
				authorName,
				viewLink,
				issueTeamID,
			); err != nil {
				return nil, e.Wrap(err, "error creating linear ticket or workspace")
			}

			errorComment.Attachments = append(errorComment.Attachments, attachment)
		} else if *s == modelInputs.IntegrationTypeClickUp && workspace.ClickupAccessToken != nil && *workspace.ClickupAccessToken != "" {
<<<<<<< HEAD
			desc := *issueDescription
			desc += "\n"
			desc += fmt.Sprintf("%s/%d/errors/%s", os.Getenv("REACT_APP_FRONTEND_URI"), projectID, errorComment.ErrorSecureId)
			if err := r.CreateClickUpTaskAndAttachment(
				workspace,
				attachment,
				*issueTitle,
				desc,
				issueTeamID,
			); err != nil {
=======
			if err := r.CreateClickUpTaskAndAttachment(workspace, attachment, *issueTitle, desc, textForEmail, authorName, viewLink, issueTeamID); err != nil {
>>>>>>> 5a1bd95a
				return nil, e.Wrap(err, "error creating ClickUp task")
			}

			errorComment.Attachments = append(errorComment.Attachments, attachment)
		} else if *s == modelInputs.IntegrationTypeHeight {
			if err := r.CreateHeightTaskAndAttachment(ctx, workspace, attachment, *issueTitle, desc, textForEmail, authorName, viewLink, issueTeamID); err != nil {
				return nil, e.Wrap(err, "error creating Height task")
			}

			errorComment.Attachments = append(errorComment.Attachments, attachment)
		}
	}

	taggedUsers := append(taggedAdmins, &modelInputs.SanitizedAdminInput{
		ID:    admin.ID,
		Name:  admin.Name,
		Email: *admin.Email,
	})
	newFollowers := r.findNewFollowers(taggedUsers, taggedSlackUsers, nil, nil)
	for _, f := range newFollowers {
		f.ErrorCommentID = errorComment.ID
	}
	if len(newFollowers) > 0 {
		if err := r.DB.Create(&newFollowers).Error; err != nil {
			log.Error("Failed to create new session comment followers", err)
		}
	}

	return errorComment, nil
}

// MuteErrorCommentThread is the resolver for the muteErrorCommentThread field.
func (r *mutationResolver) MuteErrorCommentThread(ctx context.Context, id int, hasMuted *bool) (*bool, error) {
	var errorGroupSecureID string
	if err := r.DB.Table("error_comments").Select("error_secure_id").Where("id=?", id).Scan(&errorGroupSecureID).Error; err != nil {
		return nil, e.Wrap(err, "error querying error comments")
	}
	_, err := r.canAdminModifyErrorGroup(ctx, errorGroupSecureID)
	if err != nil {
		return nil, e.Wrap(err, "admin is not authorized to modify error group")
	}

	admin, err := r.getCurrentAdmin(ctx)
	if err != nil {
		return nil, e.Wrap(err, "admin not logged in")
	}

	var commentFollower model.CommentFollower
	if err := r.DB.Where(&model.CommentFollower{ErrorCommentID: id, AdminId: admin.ID}).First(&commentFollower).Updates(
		&model.CommentFollower{
			HasMuted: hasMuted,
		}).Error; err != nil {
		return nil, e.Wrap(err, "error changing the muted status")
	}

	return &model.T, nil
}

// CreateIssueForErrorComment is the resolver for the createIssueForErrorComment field.
func (r *mutationResolver) CreateIssueForErrorComment(ctx context.Context, projectID int, errorURL string, errorCommentID int, authorName string, textForAttachment string, issueTitle *string, issueDescription *string, issueTeamID *string, integrations []*modelInputs.IntegrationType) (*model.ErrorComment, error) {
	var project model.Project
	if err := r.DB.Where(&model.Project{Model: model.Model{ID: projectID}}).First(&project).Error; err != nil {
		return nil, e.Wrap(err, "error querying project")
	}

	workspace, err := r.GetWorkspace(project.WorkspaceID)
	if err != nil {
		return nil, err
	}

	errorComment := &model.ErrorComment{}
	if err := r.DB.Preload("Attachments").Where(&model.ErrorComment{Model: model.Model{ID: errorCommentID}}).Find(errorComment).Error; err != nil {
		return nil, err
	}

	viewLink := fmt.Sprintf("%v", errorURL)

	if issueDescription == nil {
		return nil, e.New("issue description cannot be nil")
	}

	desc := *issueDescription
	desc += "\n\n"
	desc += "See the error page on Highlight:"
	desc += "\n"
	desc += fmt.Sprintf("%s/%d/errors/%s", os.Getenv("REACT_APP_FRONTEND_URI"), projectID, errorComment.ErrorSecureId)

	for _, s := range integrations {
		attachment := &model.ExternalAttachment{
			IntegrationType: *s,
			ErrorCommentID:  errorComment.ID,
		}
		desc := *issueDescription
		desc += "\n"
		desc += fmt.Sprintf("%s/%d/errors/%s", os.Getenv("REACT_APP_FRONTEND_URI"), projectID, errorComment.ErrorSecureId)

		if *s == modelInputs.IntegrationTypeLinear && workspace.LinearAccessToken != nil && *workspace.LinearAccessToken != "" {
			if err := r.CreateLinearIssueAndAttachment(
				workspace,
				attachment,
				*issueTitle,
				desc,
				errorComment.Text,
				authorName,
				viewLink,
				issueTeamID,
			); err != nil {
				return nil, e.Wrap(err, "error creating linear ticket or workspace")
			}

			errorComment.Attachments = append(errorComment.Attachments, attachment)
		} else if *s == modelInputs.IntegrationTypeClickUp && workspace.ClickupAccessToken != nil && *workspace.ClickupAccessToken != "" {
<<<<<<< HEAD
			if err := r.CreateClickUpTaskAndAttachment(
				workspace,
				attachment,
				*issueTitle,
				desc,
				issueTeamID,
			); err != nil {
=======
			if err := r.CreateClickUpTaskAndAttachment(workspace, attachment, *issueTitle, desc, errorComment.Text, authorName, viewLink, issueTeamID); err != nil {
>>>>>>> 5a1bd95a
				return nil, e.Wrap(err, "error creating ClickUp task")
			}

			errorComment.Attachments = append(errorComment.Attachments, attachment)
		} else if *s == modelInputs.IntegrationTypeHeight {
			if err := r.CreateHeightTaskAndAttachment(ctx, workspace, attachment, *issueTitle, desc, errorComment.Text, authorName, viewLink, issueTeamID); err != nil {
				return nil, e.Wrap(err, "error creating Height task")
			}

			errorComment.Attachments = append(errorComment.Attachments, attachment)
		}
	}

	return errorComment, nil
}

// DeleteErrorComment is the resolver for the deleteErrorComment field.
func (r *mutationResolver) DeleteErrorComment(ctx context.Context, id int) (*bool, error) {
	var errorGroupSecureID string
	if err := r.DB.Table("error_comments").Select("error_secure_id").Where("id=?", id).Scan(&errorGroupSecureID).Error; err != nil {
		return nil, e.Wrap(err, "error querying error comments")
	}
	_, err := r.canAdminModifyErrorGroup(ctx, errorGroupSecureID)
	if err != nil {
		return nil, e.Wrap(err, "admin is not authorized to modify error group")
	}
	if err := r.DB.Delete(&model.ErrorComment{Model: model.Model{ID: id}}).Error; err != nil {
		return nil, e.Wrap(err, "error deleting error_comment")
	}
	if err := r.DB.Where(&model.ExternalAttachment{ErrorCommentID: id}).Delete(&model.ExternalAttachment{}).Error; err != nil {
		return nil, e.Wrap(err, "error deleting session comment attachments")
	}
	return &model.T, nil
}

// ReplyToErrorComment is the resolver for the replyToErrorComment field.
func (r *mutationResolver) ReplyToErrorComment(ctx context.Context, commentID int, text string, textForEmail string, errorURL string, taggedAdmins []*modelInputs.SanitizedAdminInput, taggedSlackUsers []*modelInputs.SanitizedSlackChannelInput) (*model.CommentReply, error) {
	admin, isGuest := r.getCurrentAdminOrGuest(ctx)
	if isGuest {
		return nil, e.New("must be logged in to add a comment reply")
	}

	var errorComment model.ErrorComment
	if err := r.DB.Preload("Threads").Preload("Followers").Where(model.ErrorComment{Model: model.Model{ID: commentID}}).First(&errorComment).Error; err != nil {
		return nil, e.Wrap(err, "error querying error comment")
	}

	_, err := r.canAdminViewErrorGroup(ctx, errorComment.ErrorSecureId, false)
	if err != nil {
		return nil, e.Wrap(err, "admin is not authorized to view error group")
	}

	var project model.Project
	if err := r.DB.Where(&model.Project{Model: model.Model{ID: errorComment.ProjectID}}).First(&project).Error; err != nil {
		return nil, e.Wrap(err, "error querying project")
	}

	workspace, err := r.GetWorkspace(project.WorkspaceID)
	if err != nil {
		return nil, err
	}

	admins := r.getTaggedAdmins(taggedAdmins, isGuest)

	commentReply := &model.CommentReply{
		ErrorCommentID: errorComment.ID,
		Admins:         admins,
		AdminId:        admin.ID,
		Text:           text,
	}
	createErrorCommentReplySpan, _ := tracer.StartSpanFromContext(ctx, "resolver.createErrorCommentReply",
		tracer.ResourceName("db.createErrorCommentReply"), tracer.Tag("project_id", errorComment.ProjectID))
	if err := r.DB.Create(commentReply).Error; err != nil {
		return nil, e.Wrap(err, "error creating error comment reply")
	}
	createErrorCommentReplySpan.Finish()

	viewLink := fmt.Sprintf("%v?commentId=%v", errorURL, errorComment.ID)
	muteLink := fmt.Sprintf("%v?commentId=%v&muted=1", errorURL, errorComment.ID)

	if len(taggedAdmins) > 0 && !isGuest {
		r.sendCommentPrimaryNotification(
			ctx,
			admin,
			*admin.Name,
			taggedAdmins,
			workspace,
			project.ID, nil,
			&errorComment.ID,
			textForEmail,
			viewLink,
			muteLink,
			nil,
			"replied to",
			"error",
			nil,
			&Email.ErrorCommentMentionsAsmId,
		)
	}
	if len(errorComment.Followers) > 0 && !isGuest {
		var threadIDs []int
		for _, thread := range errorComment.Threads {
			threadIDs = append(threadIDs, thread.ID)
		}
		r.sendFollowedCommentNotification(
			ctx,
			admin,
			errorComment.Followers,
			workspace,
			project.ID,
			threadIDs,
			textForEmail,
			viewLink,
			muteLink,
			nil,
			"replied to",
			"error",
			&Email.ErrorCommentMentionsAsmId,
		)
	}

	existingAdminIDs, existingSlackChannelIDs := r.getCommentFollowers(ctx, errorComment.Followers)
	taggedAdmins = append(taggedAdmins, &modelInputs.SanitizedAdminInput{
		ID:    admin.ID,
		Name:  admin.Name,
		Email: *admin.Email,
	})
	newFollowers := r.findNewFollowers(taggedAdmins, taggedSlackUsers, existingAdminIDs, existingSlackChannelIDs)
	for _, f := range newFollowers {
		f.ErrorCommentID = commentID
	}

	if len(newFollowers) > 0 {
		if err := r.DB.Create(&newFollowers).Error; err != nil {
			log.Error("Failed to create new error reply followers", err)
		}
	}

	return commentReply, nil
}

// AddIntegrationToProject is the resolver for the addIntegrationToProject field.
func (r *mutationResolver) AddIntegrationToProject(ctx context.Context, integrationType *modelInputs.IntegrationType, projectID int, code string) (bool, error) {
	project, err := r.isAdminInProject(ctx, projectID)
	if err != nil {
		return false, e.Wrap(err, "admin is not in project")
	}

	workspace, err := r.GetWorkspace(project.WorkspaceID)
	if err != nil {
		return false, err
	}

	if *integrationType == modelInputs.IntegrationTypeLinear {
		if err := r.AddLinearToWorkspace(workspace, code); err != nil {
			return false, err
		}
	} else if *integrationType == modelInputs.IntegrationTypeSlack {
		if err := r.AddSlackToWorkspace(workspace, code); err != nil {
			return false, err
		}
	} else if *integrationType == modelInputs.IntegrationTypeFront {
		if err := r.AddFrontToProject(project, code); err != nil {
			return false, err
		}
	} else if *integrationType == modelInputs.IntegrationTypeVercel {
		if err := r.AddVercelToWorkspace(workspace, code); err != nil {
			return false, err
		}
	} else if *integrationType == modelInputs.IntegrationTypeDiscord {
		if err := r.AddDiscordToWorkspace(ctx, workspace, code); err != nil {
			return false, err
		}
	} else if *integrationType == modelInputs.IntegrationTypeClickUp {
		// TODO - see if we can remove this code path
		if err := r.AddClickUpToWorkspace(ctx, workspace, code); err != nil {
			return false, err
		}
	} else {
		return false, e.New(fmt.Sprintf("invalid integrationType: %s", integrationType))
	}

	return true, nil
}

// RemoveIntegrationFromProject is the resolver for the removeIntegrationFromProject field.
func (r *mutationResolver) RemoveIntegrationFromProject(ctx context.Context, integrationType *modelInputs.IntegrationType, projectID int) (bool, error) {
	project, err := r.isAdminInProject(ctx, projectID)
	if err != nil {
		return false, e.Wrap(err, "admin is not in project")
	}

	workspace, err := r.GetWorkspace(project.WorkspaceID)
	if err != nil {
		return false, err
	}

	if *integrationType == modelInputs.IntegrationTypeLinear {
		if err := r.RemoveLinearFromWorkspace(workspace); err != nil {
			return false, err
		}
	} else if *integrationType == modelInputs.IntegrationTypeSlack {
		if err := r.RemoveSlackFromWorkspace(workspace, projectID); err != nil {
			return false, err
		}
	} else if *integrationType == modelInputs.IntegrationTypeZapier {
		if err := r.RemoveZapierFromWorkspace(project); err != nil {
			return false, err
		}
	} else if *integrationType == modelInputs.IntegrationTypeFront {
		if err := r.RemoveFrontFromProject(project); err != nil {
			return false, err
		}
	} else if *integrationType == modelInputs.IntegrationTypeVercel {
		if err := r.RemoveVercelFromWorkspace(workspace); err != nil {
			return false, err
		}
	} else if *integrationType == modelInputs.IntegrationTypeDiscord {
		if err := r.RemoveDiscordFromWorkspace(workspace); err != nil {
			return false, err
		}
	} else {
		return false, e.New(fmt.Sprintf("invalid integrationType: %s", integrationType))
	}

	return true, nil
}

// AddIntegrationToWorkspace is the resolver for the addIntegrationToWorkspace field.
func (r *mutationResolver) AddIntegrationToWorkspace(ctx context.Context, integrationType *modelInputs.IntegrationType, workspaceID int, code string) (bool, error) {
	workspace, err := r.isAdminInWorkspace(ctx, workspaceID)
	if err != nil {
		return false, err
	}

	if *integrationType == modelInputs.IntegrationTypeClickUp {
		if err := r.AddClickUpToWorkspace(ctx, workspace, code); err != nil {
			return false, err
		}
	} else if *integrationType == modelInputs.IntegrationTypeHeight {
		if err := r.AddHeightToWorkspace(ctx, workspace, code); err != nil {
			return false, err
		}

	} else {
		return false, e.New(fmt.Sprintf("invalid integrationType: %s", integrationType))
	}

	return true, nil
}

// RemoveIntegrationFromWorkspace is the resolver for the removeIntegrationFromWorkspace field.
func (r *mutationResolver) RemoveIntegrationFromWorkspace(ctx context.Context, integrationType modelInputs.IntegrationType, workspaceID int) (bool, error) {
	workspace, err := r.isAdminInWorkspace(ctx, workspaceID)
	if err != nil {
		return false, err
	}

	if integrationType == modelInputs.IntegrationTypeClickUp {
		if err := r.RemoveClickUpFromWorkspace(workspace); err != nil {
			return false, err
		}
	} else {
		if err := r.RemoveIntegrationFromWorkspaceAndProjects(workspace, integrationType); err != nil {
			return false, err
		}

	}

	return true, nil
}

// SyncSlackIntegration is the resolver for the syncSlackIntegration field.
func (r *mutationResolver) SyncSlackIntegration(ctx context.Context, projectID int) (*modelInputs.SlackSyncResponse, error) {
	project, err := r.isAdminInProject(ctx, projectID)
	response := modelInputs.SlackSyncResponse{
		Success:               true,
		NewChannelsAddedCount: 0,
	}
	if err != nil {
		return &response, err
	}

	workspace, err := r.GetWorkspace(project.WorkspaceID)
	if err != nil {
		return &response, err
	}
	slackChannels, newChannelsCount, err := r.GetSlackChannelsFromSlack(workspace.ID)

	if err != nil {
		return &response, err
	}

	channelBytes, err := json.Marshal(slackChannels)
	if err != nil {
		return &response, e.Wrap(err, "error marshaling slack channels")
	}
	channelString := string(channelBytes)
	if err := r.DB.Model(&workspace).Updates(&model.Workspace{
		SlackChannels: &channelString,
	}).Error; err != nil {
		return &response, e.Wrap(err, "error updating workspace slack channels")
	}

	response.NewChannelsAddedCount = newChannelsCount

	return &response, nil
}

// CreateDefaultAlerts is the resolver for the createDefaultAlerts field.
func (r *mutationResolver) CreateDefaultAlerts(ctx context.Context, projectID int, alertTypes []string, slackChannels []*modelInputs.SanitizedSlackChannelInput, emails []*string) (*bool, error) {
	project, err := r.isAdminInProjectOrDemoProject(ctx, projectID)
	admin, _ := r.getCurrentAdmin(ctx)
	workspace, _ := r.GetWorkspace(project.WorkspaceID)
	if err != nil {
		return nil, e.Wrap(err, "admin is not in project")
	}

	channelsString, err := r.MarshalSlackChannelsToSanitizedSlackChannels(slackChannels)
	if err != nil {
		return nil, err
	}

	emailsString, err := r.MarshalAlertEmails(emails)
	if err != nil {
		return nil, err
	}

	caser := cases.Title(language.AmericanEnglish)
	var sessionAlerts []*model.SessionAlert
	for _, alertType := range alertTypes {
		name := caser.String(strings.ToLower(strings.Replace(alertType, "_", " ", -1)))
		alertType := alertType
		newAlert := model.Alert{
			ProjectID:         projectID,
			CountThreshold:    1,
			ThresholdWindow:   util.MakeIntPointer(30),
			Type:              &alertType,
			ChannelsToNotify:  channelsString,
			EmailsToNotify:    emailsString,
			Name:              &name,
			LastAdminToEditID: admin.ID,
		}
		if alertType == model.AlertType.ERROR {
			errorAlert := &model.ErrorAlert{Alert: newAlert}
			if err := r.DB.Create(errorAlert).Error; err != nil {
				return nil, e.Wrap(err, "error creating a new error alert")
			}
			if err := errorAlert.SendWelcomeSlackMessage(&model.SendWelcomeSlackMessageInput{Workspace: workspace, Admin: admin, AlertID: &errorAlert.ID, Project: project, OperationName: "created", OperationDescription: "Alerts will now be sent to this channel.", IncludeEditLink: true}); err != nil {
				graphql.AddError(ctx, e.Wrap(err, "error sending slack welcome message for default error alert"))
			}
		} else {
			sessionAlerts = append(sessionAlerts, &model.SessionAlert{Alert: newAlert})
		}
	}

	if err := r.DB.Create(sessionAlerts).Error; err != nil {
		return nil, e.Wrap(err, "error creating new session alerts")
	}
	for _, projectAlert := range sessionAlerts {
		if err := projectAlert.SendWelcomeSlackMessage(&model.SendWelcomeSlackMessageInput{Workspace: workspace, Admin: admin, AlertID: &projectAlert.ID, Project: project, OperationName: "created", OperationDescription: "Alerts will now be sent to this channel.", IncludeEditLink: true}); err != nil {
			graphql.AddError(ctx, e.Wrap(err, "error sending slack welcome message for default session alert"))
		}
	}

	return &model.T, nil
}

// CreateMetricMonitor is the resolver for the createMetricMonitor field.
func (r *mutationResolver) CreateMetricMonitor(ctx context.Context, projectID int, name string, aggregator modelInputs.MetricAggregator, periodMinutes *int, threshold float64, units *string, metricToMonitor string, slackChannels []*modelInputs.SanitizedSlackChannelInput, discordChannels []*modelInputs.DiscordChannelInput, emails []*string, filters []*modelInputs.MetricTagFilterInput) (*model.MetricMonitor, error) {
	project, err := r.isAdminInProjectOrDemoProject(ctx, projectID)
	admin, _ := r.getCurrentAdmin(ctx)
	workspace, _ := r.GetWorkspace(project.WorkspaceID)
	if err != nil {
		return nil, e.Wrap(err, "admin is not in project")
	}

	channelsString, err := r.MarshalSlackChannelsToSanitizedSlackChannels(slackChannels)
	if err != nil {
		return nil, err
	}

	emailsString, err := r.MarshalAlertEmails(emails)
	if err != nil {
		return nil, err
	}

	var mmFilters []*model.DashboardMetricFilter
	for _, f := range filters {
		mmFilters = append(mmFilters, &model.DashboardMetricFilter{
			Tag:   f.Tag,
			Op:    f.Op,
			Value: f.Value,
		})
	}

	newMetricMonitor := &model.MetricMonitor{
		ProjectID:         projectID,
		Name:              name,
		Aggregator:        aggregator,
		PeriodMinutes:     periodMinutes,
		Threshold:         threshold,
		Units:             units,
		MetricToMonitor:   metricToMonitor,
		ChannelsToNotify:  channelsString,
		EmailsToNotify:    emailsString,
		LastAdminToEditID: admin.ID,
		Filters:           mmFilters,
		AlertIntegrations: model.AlertIntegrations{
			DiscordChannelsToNotify: discord.GQLInputToGo(discordChannels),
		},
	}

	if err := r.DB.Create(newMetricMonitor).Error; err != nil {
		return nil, e.Wrap(err, "error creating a new error alert")
	}
	if err := newMetricMonitor.SendWelcomeSlackMessage(&model.SendWelcomeSlackMessageForMetricMonitorInput{Workspace: workspace, Admin: admin, MonitorID: &newMetricMonitor.ID, Project: project, OperationName: "created", OperationDescription: "Monitor alerts will be sent here", IncludeEditLink: true}); err != nil {
		log.Error(err)
	}

	return newMetricMonitor, nil
}

// UpdateMetricMonitor is the resolver for the updateMetricMonitor field.
func (r *mutationResolver) UpdateMetricMonitor(ctx context.Context, metricMonitorID int, projectID int, name *string, aggregator *modelInputs.MetricAggregator, periodMinutes *int, threshold *float64, units *string, metricToMonitor *string, slackChannels []*modelInputs.SanitizedSlackChannelInput, discordChannels []*modelInputs.DiscordChannelInput, emails []*string, disabled *bool, filters []*modelInputs.MetricTagFilterInput) (*model.MetricMonitor, error) {
	project, err := r.isAdminInProjectOrDemoProject(ctx, projectID)
	admin, _ := r.getCurrentAdmin(ctx)
	workspace, _ := r.GetWorkspace(project.WorkspaceID)
	if err != nil {
		return nil, e.Wrap(err, "admin is not in project")
	}

	metricMonitor := &model.MetricMonitor{}
	if err := r.DB.Where(&model.MetricMonitor{Model: model.Model{ID: metricMonitorID}, ProjectID: projectID}).Find(&metricMonitor).Error; err != nil {
		return nil, e.Wrap(err, "error querying metric monitor")
	}

	var createdFilterIDs []int
	for _, f := range filters {
		var created struct{ ID int }
		if err := r.DB.Where(&model.DashboardMetricFilter{
			MetricMonitorID: metricMonitor.ID,
			Tag:             f.Tag,
		}).Clauses(clause.Returning{}, clause.OnConflict{
			OnConstraint: model.DASHBOARD_METRIC_FILTERS_UNIQ,
			DoNothing:    true,
		}).Create(&model.DashboardMetricFilter{
			MetricMonitorID: metricMonitor.ID,
			Tag:             f.Tag,
			Op:              f.Op,
			Value:           f.Value,
		}).Scan(&created).Error; err != nil {
			return nil, e.Wrap(err, "failed to create metric monitor filter")
		}
		createdFilterIDs = append(createdFilterIDs, created.ID)
	}
	r.DB.Exec(`DELETE FROM dashboard_metric_filters WHERE metric_monitor_id = ? AND id NOT IN ?`, metricMonitor.ID, createdFilterIDs)

	if slackChannels != nil {
		channelsString, err := r.MarshalSlackChannelsToSanitizedSlackChannels(slackChannels)
		if err != nil {
			return nil, e.Wrap(err, "error marshalling slack channels")
		}
		metricMonitor.ChannelsToNotify = channelsString
	}

	metricMonitor.AlertIntegrations = model.AlertIntegrations{
		DiscordChannelsToNotify: discord.GQLInputToGo(discordChannels),
	}

	if emails != nil {
		emailsString, err := r.MarshalAlertEmails(emails)
		if err != nil {
			return nil, err
		}
		metricMonitor.EmailsToNotify = emailsString
	}

	if name != nil {
		metricMonitor.Name = *name
	}
	if aggregator != nil {
		metricMonitor.Aggregator = *aggregator
	}
	metricMonitor.PeriodMinutes = periodMinutes
	if threshold != nil {
		metricMonitor.Threshold = *threshold
	}
	metricMonitor.Units = units
	if metricToMonitor != nil {
		metricMonitor.MetricToMonitor = *metricToMonitor
	}

	metricMonitor.LastAdminToEditID = admin.ID

	if disabled != nil {
		metricMonitor.Disabled = disabled
	}

	if err := r.DB.Save(&metricMonitor).Error; err != nil {
		return nil, e.Wrap(err, "error updating metric monitor")
	}

	if err := metricMonitor.SendWelcomeSlackMessage(&model.SendWelcomeSlackMessageForMetricMonitorInput{Workspace: workspace, Admin: admin, MonitorID: &metricMonitorID, Project: project, OperationName: "updated", OperationDescription: "Monitor alerts will now be sent to this channel.", IncludeEditLink: true}); err != nil {
		log.Error(err)
	}
	return metricMonitor, nil
}

// CreateErrorAlert is the resolver for the createErrorAlert field.
func (r *mutationResolver) CreateErrorAlert(ctx context.Context, projectID int, name string, countThreshold int, thresholdWindow int, slackChannels []*modelInputs.SanitizedSlackChannelInput, discordChannels []*modelInputs.DiscordChannelInput, emails []*string, environments []*string, regexGroups []*string, frequency int) (*model.ErrorAlert, error) {
	project, err := r.isAdminInProjectOrDemoProject(ctx, projectID)
	admin, _ := r.getCurrentAdmin(ctx)
	workspace, _ := r.GetWorkspace(project.WorkspaceID)
	if err != nil {
		return nil, e.Wrap(err, "admin is not in project")
	}

	envString, err := r.MarshalEnvironments(environments)
	if err != nil {
		return nil, err
	}

	channelsString, err := r.MarshalSlackChannelsToSanitizedSlackChannels(slackChannels)
	if err != nil {
		return nil, err
	}

	regexGroupsBytes, err := json.Marshal(regexGroups)
	if err != nil {
		return nil, e.Wrap(err, "error marshalling regex groups")
	}
	regexGroupsString := string(regexGroupsBytes)

	emailsString, err := r.MarshalAlertEmails(emails)
	if err != nil {
		return nil, err
	}

	newAlert := &model.ErrorAlert{
		Alert: model.Alert{
			ProjectID:            projectID,
			OrganizationID:       projectID,
			ExcludedEnvironments: envString,
			CountThreshold:       countThreshold,
			ThresholdWindow:      &thresholdWindow,
			Type:                 &model.AlertType.ERROR,
			ChannelsToNotify:     channelsString,
			EmailsToNotify:       emailsString,
			Name:                 &name,
			LastAdminToEditID:    admin.ID,
			Frequency:            frequency,
		},
		RegexGroups: &regexGroupsString,
		AlertIntegrations: model.AlertIntegrations{
			DiscordChannelsToNotify: discord.GQLInputToGo(discordChannels),
		},
	}

	if err := r.DB.Create(newAlert).Error; err != nil {
		return nil, e.Wrap(err, "error creating a new error alert")
	}
	if err := newAlert.SendWelcomeSlackMessage(&model.SendWelcomeSlackMessageInput{Workspace: workspace, Admin: admin, AlertID: &newAlert.ID, Project: project, OperationName: "created", OperationDescription: "Alerts will now be sent to this channel.", IncludeEditLink: true}); err != nil {
		log.Error(err)
	}

	return newAlert, nil
}

// UpdateErrorAlert is the resolver for the updateErrorAlert field.
func (r *mutationResolver) UpdateErrorAlert(ctx context.Context, projectID int, name *string, errorAlertID int, countThreshold *int, thresholdWindow *int, slackChannels []*modelInputs.SanitizedSlackChannelInput, discordChannels []*modelInputs.DiscordChannelInput, emails []*string, environments []*string, regexGroups []*string, frequency *int, disabled *bool) (*model.ErrorAlert, error) {
	project, err := r.isAdminInProjectOrDemoProject(ctx, projectID)
	admin, _ := r.getCurrentAdmin(ctx)
	workspace, _ := r.GetWorkspace(project.WorkspaceID)
	if err != nil {
		return nil, e.Wrap(err, "admin is not in project")
	}

	projectAlert := &model.ErrorAlert{}
	if err := r.DB.Where(&model.ErrorAlert{Model: model.Model{ID: errorAlertID}}).Find(&projectAlert).Error; err != nil {
		return nil, e.Wrap(err, "error querying error alert")
	}

	if environments != nil {
		envString, err := r.MarshalEnvironments(environments)
		if err != nil {
			return nil, err
		}

		projectAlert.ExcludedEnvironments = envString
	}

	if slackChannels != nil {
		channelsString, err := r.MarshalSlackChannelsToSanitizedSlackChannels(slackChannels)
		if err != nil {
			return nil, err
		}
		regexGroupsBytes, err := json.Marshal(regexGroups)
		if err != nil {
			return nil, e.Wrap(err, "error marshalling regex groups")
		}
		regexGroupsString := string(regexGroupsBytes)

		projectAlert.RegexGroups = &regexGroupsString
		projectAlert.ChannelsToNotify = channelsString
		projectAlert.RegexGroups = &regexGroupsString
	}

	if emails != nil {
		emailsString, err := r.MarshalAlertEmails(emails)
		if err != nil {
			return nil, err
		}

		projectAlert.EmailsToNotify = emailsString
	}

	if countThreshold != nil {
		projectAlert.CountThreshold = *countThreshold
	}
	if thresholdWindow != nil {
		projectAlert.ThresholdWindow = thresholdWindow
	}
	if name != nil {
		projectAlert.Name = name
	}

	projectAlert.LastAdminToEditID = admin.ID

	if frequency != nil {
		projectAlert.Frequency = *frequency
	}
	if disabled != nil {
		projectAlert.Disabled = disabled
	}

	projectAlert.AlertIntegrations = model.AlertIntegrations{
		DiscordChannelsToNotify: discord.GQLInputToGo(discordChannels),
	}

	if err := r.DB.Model(&model.ErrorAlert{
		Model: model.Model{
			ID: errorAlertID,
		},
	}).Where("project_id = ?", projectID).Updates(projectAlert).Error; err != nil {
		return nil, e.Wrap(err, "error updating org fields")
	}

	if err := projectAlert.SendWelcomeSlackMessage(&model.SendWelcomeSlackMessageInput{Workspace: workspace, Admin: admin, AlertID: &errorAlertID, Project: project, OperationName: "updated", OperationDescription: "Alerts will now be sent to this channel.", IncludeEditLink: true}); err != nil {
		log.Error(err)
	}
	return projectAlert, nil
}

// DeleteErrorAlert is the resolver for the deleteErrorAlert field.
func (r *mutationResolver) DeleteErrorAlert(ctx context.Context, projectID int, errorAlertID int) (*model.ErrorAlert, error) {
	project, err := r.isAdminInProjectOrDemoProject(ctx, projectID)
	admin, _ := r.getCurrentAdmin(ctx)
	workspace, _ := r.GetWorkspace(project.WorkspaceID)
	if err != nil {
		return nil, e.Wrap(err, "admin is not in project")
	}

	projectAlert := &model.ErrorAlert{}
	if err := r.DB.Where(&model.ErrorAlert{Model: model.Model{ID: errorAlertID}, Alert: model.Alert{ProjectID: projectID}}).Find(&projectAlert).Error; err != nil {
		return nil, e.Wrap(err, "this error alert does not exist in this project.")
	}

	if err := r.DB.Delete(projectAlert).Error; err != nil {
		return nil, e.Wrap(err, "error trying to delete error alert")
	}

	if err := projectAlert.SendWelcomeSlackMessage(&model.SendWelcomeSlackMessageInput{Workspace: workspace, Admin: admin, AlertID: &errorAlertID, Project: project, OperationName: "deleted", OperationDescription: "Alerts will no longer be sent to this channel.", IncludeEditLink: false}); err != nil {
		log.Error(err)
	}

	return projectAlert, nil
}

// DeleteMetricMonitor is the resolver for the deleteMetricMonitor field.
func (r *mutationResolver) DeleteMetricMonitor(ctx context.Context, projectID int, metricMonitorID int) (*model.MetricMonitor, error) {
	project, err := r.isAdminInProjectOrDemoProject(ctx, projectID)
	admin, _ := r.getCurrentAdmin(ctx)
	workspace, _ := r.GetWorkspace(project.WorkspaceID)
	if err != nil {
		return nil, e.Wrap(err, "admin is not in project")
	}

	metricMonitor := &model.MetricMonitor{}
	if err := r.DB.Where(&model.MetricMonitor{Model: model.Model{ID: metricMonitorID}, ProjectID: projectID}).Find(&metricMonitor).Error; err != nil {
		return nil, e.Wrap(err, "this metric monitor does not exist in this project.")
	}

	if err := r.DB.Delete(metricMonitor).Error; err != nil {
		return nil, e.Wrap(err, "error trying to delete metric monitor")
	}

	if err := metricMonitor.SendWelcomeSlackMessage(&model.SendWelcomeSlackMessageForMetricMonitorInput{Workspace: workspace, Admin: admin, MonitorID: &metricMonitorID, Project: project, OperationName: "deleted", OperationDescription: "Monitor alerts will no longer be sent to this channel.", IncludeEditLink: false}); err != nil {
		log.Error(err)
	}

	return metricMonitor, nil
}

// UpdateSessionAlertIsDisabled is the resolver for the updateSessionAlertIsDisabled field.
func (r *mutationResolver) UpdateSessionAlertIsDisabled(ctx context.Context, id int, projectID int, disabled bool) (*model.SessionAlert, error) {
	_, err := r.isAdminInProjectOrDemoProject(ctx, projectID)
	if err != nil {
		return nil, e.Wrap(err, "admin is not in project")
	}

	sessionAlert := &model.SessionAlert{
		Alert: model.Alert{
			Disabled: &disabled,
		},
	}

	if err := r.DB.Model(&model.SessionAlert{
		Model: model.Model{
			ID: id,
		},
	}).Where("project_id = ?", projectID).Updates(sessionAlert).Error; err != nil {
		return nil, e.Wrap(err, "error updating org fields for new session alert")
	}

	return sessionAlert, err
}

// UpdateErrorAlertIsDisabled is the resolver for the updateErrorAlertIsDisabled field.
func (r *mutationResolver) UpdateErrorAlertIsDisabled(ctx context.Context, id int, projectID int, disabled bool) (*model.ErrorAlert, error) {
	_, err := r.isAdminInProjectOrDemoProject(ctx, projectID)
	if err != nil {
		return nil, e.Wrap(err, "admin is not in project")
	}

	errorAlert := &model.ErrorAlert{
		Alert: model.Alert{
			Disabled: &disabled,
		},
	}

	if err := r.DB.Model(&model.ErrorAlert{
		Model: model.Model{
			ID: id,
		},
	}).Where("project_id = ?", projectID).Updates(errorAlert).Error; err != nil {
		return nil, e.Wrap(err, "error updating disabled field for error alert")
	}

	return errorAlert, err
}

// UpdateMetricMonitorIsDisabled is the resolver for the updateMetricMonitorIsDisabled field.
func (r *mutationResolver) UpdateMetricMonitorIsDisabled(ctx context.Context, id int, projectID int, disabled bool) (*model.MetricMonitor, error) {
	_, err := r.isAdminInProjectOrDemoProject(ctx, projectID)
	if err != nil {
		return nil, e.Wrap(err, "admin is not in project")
	}

	metricMonitor := &model.MetricMonitor{
		Disabled: &disabled,
	}

	if err := r.DB.Model(&model.MetricMonitor{
		Model: model.Model{
			ID: id,
		},
	}).Where("project_id = ?", projectID).Updates(metricMonitor).Error; err != nil {
		return nil, e.Wrap(err, "error updating disabled field for metric monitor")
	}

	return metricMonitor, err
}

// UpdateSessionAlert is the resolver for the updateSessionAlert field.
func (r *mutationResolver) UpdateSessionAlert(ctx context.Context, id int, input modelInputs.SessionAlertInput) (*model.SessionAlert, error) {
	project, err := r.isAdminInProjectOrDemoProject(ctx, input.ProjectID)
	admin, _ := r.getCurrentAdmin(ctx)
	workspace, _ := r.GetWorkspace(project.WorkspaceID)
	if err != nil {
		return nil, e.Wrap(err, "admin is not in project")
	}

	sessionAlert, err := alerts.BuildSessionAlert(project, workspace, admin, input)

	if err != nil {
		return nil, e.Wrap(err, "failed to build session feedback alert")
	}

	if err := r.DB.Model(&model.SessionAlert{
		Model: model.Model{
			ID: id,
		},
	}).Where("project_id = ?", input.ProjectID).Updates(sessionAlert).Error; err != nil {
		return nil, e.Wrap(err, "error updating session alert")
	}

	if err := sessionAlert.SendWelcomeSlackMessage(&model.SendWelcomeSlackMessageInput{Workspace: workspace, Admin: admin, AlertID: &id, Project: project, OperationName: "updated", OperationDescription: "Alerts will now be sent to this channel.", IncludeEditLink: true}); err != nil {
		log.Error(err)
	}
	return sessionAlert, nil
}

// CreateSessionAlert is the resolver for the createSessionAlert field.
func (r *mutationResolver) CreateSessionAlert(ctx context.Context, input modelInputs.SessionAlertInput) (*model.SessionAlert, error) {
	project, err := r.isAdminInProjectOrDemoProject(ctx, input.ProjectID)
	admin, _ := r.getCurrentAdmin(ctx)
	workspace, _ := r.GetWorkspace(project.WorkspaceID)
	if err != nil {
		return nil, e.Wrap(err, "admin is not in project")
	}

	sessionAlert, err := alerts.BuildSessionAlert(project, workspace, admin, input)

	if err != nil {
		return nil, e.Wrap(err, "failed to build session feedback alert")
	}

	if err := r.DB.Create(sessionAlert).Error; err != nil {
		return nil, e.Wrap(err, "error creating a new session feedback alert")
	}
	if err := sessionAlert.SendWelcomeSlackMessage(&model.SendWelcomeSlackMessageInput{Workspace: workspace, Admin: admin, AlertID: &sessionAlert.ID, Project: project, OperationName: "created", OperationDescription: "Alerts will now be sent to this channel.", IncludeEditLink: true}); err != nil {
		log.Error(err)
	}

	return sessionAlert, nil
}

// DeleteSessionAlert is the resolver for the deleteSessionAlert field.
func (r *mutationResolver) DeleteSessionAlert(ctx context.Context, projectID int, sessionAlertID int) (*model.SessionAlert, error) {
	project, err := r.isAdminInProjectOrDemoProject(ctx, projectID)
	admin, _ := r.getCurrentAdmin(ctx)
	workspace, _ := r.GetWorkspace(project.WorkspaceID)
	if err != nil {
		return nil, e.Wrap(err, "admin is not in project")
	}

	projectAlert := &model.SessionAlert{}
	if err := r.DB.Where(&model.ErrorAlert{Model: model.Model{ID: sessionAlertID}, Alert: model.Alert{ProjectID: projectID}}).Find(&projectAlert).Error; err != nil {
		return nil, e.Wrap(err, "this session alert does not exist in this project.")
	}

	if err := r.DB.Delete(projectAlert).Error; err != nil {
		return nil, e.Wrap(err, "error trying to delete session alert")
	}

	if err := projectAlert.SendWelcomeSlackMessage(&model.SendWelcomeSlackMessageInput{Workspace: workspace, Admin: admin, AlertID: &sessionAlertID, Project: project, OperationName: "deleted", OperationDescription: "Alerts will no longer be sent to this channel.", IncludeEditLink: false}); err != nil {
		log.Error(err)
	}

	return projectAlert, nil
}

// UpdateSessionIsPublic is the resolver for the updateSessionIsPublic field.
func (r *mutationResolver) UpdateSessionIsPublic(ctx context.Context, sessionSecureID string, isPublic bool) (*model.Session, error) {
	session, err := r.canAdminModifySession(ctx, sessionSecureID)
	if err != nil {
		return nil, e.Wrap(err, "admin not session owner")
	}
	if err := r.DB.Model(session).Updates(&model.Session{
		IsPublic: &isPublic,
	}).Error; err != nil {
		return nil, e.Wrap(err, "error updating session is_public")
	}

	if err := r.OpenSearch.Update(opensearch.IndexSessions, session.ID, map[string]interface{}{"is_public": isPublic}); err != nil {
		return nil, e.Wrap(err, "error updating session in opensearch")
	}

	return session, nil
}

// UpdateErrorGroupIsPublic is the resolver for the updateErrorGroupIsPublic field.
func (r *mutationResolver) UpdateErrorGroupIsPublic(ctx context.Context, errorGroupSecureID string, isPublic bool) (*model.ErrorGroup, error) {
	errorGroup, err := r.canAdminModifyErrorGroup(ctx, errorGroupSecureID)
	if err != nil {
		return nil, e.Wrap(err, "admin is not authorized to modify error group")
	}
	if err := r.DB.Model(errorGroup).Update("IsPublic", isPublic).Error; err != nil {
		return nil, e.Wrap(err, "error updating error group is_public")
	}
	if err := r.OpenSearch.Update(opensearch.IndexErrorsCombined, errorGroup.ID, map[string]interface{}{
		"IsPublic": isPublic,
	}); err != nil {
		return nil, e.Wrap(err, "error updating error group IsPublic in OpenSearch")
	}

	return errorGroup, nil
}

// UpdateAllowMeterOverage is the resolver for the updateAllowMeterOverage field.
func (r *mutationResolver) UpdateAllowMeterOverage(ctx context.Context, workspaceID int, allowMeterOverage bool) (*model.Workspace, error) {
	workspace, err := r.isAdminInWorkspace(ctx, workspaceID)
	if err != nil {
		return nil, e.Wrap(err, "admin is not in workspace")
	}

	err = r.validateAdminRole(ctx, workspaceID)
	if err != nil {
		return nil, e.Wrap(err, "must have ADMIN role to modify meter overage settings")
	}

	if err := r.DB.Model(&workspace).Updates(map[string]interface{}{
		"AllowMeterOverage": allowMeterOverage,
	}).Error; err != nil {
		return nil, e.Wrap(err, "error updating AllowMeterOverage")
	}

	return workspace, nil
}

// SubmitRegistrationForm is the resolver for the submitRegistrationForm field.
func (r *mutationResolver) SubmitRegistrationForm(ctx context.Context, workspaceID int, teamSize string, role string, useCase string, heardAbout string, pun *string) (*bool, error) {
	workspace, err := r.isAdminInWorkspace(ctx, workspaceID)
	if err != nil {
		return nil, e.Wrap(err, "admin is not in workspace")
	}

	registrationData := &model.RegistrationData{
		WorkspaceID: workspaceID,
		TeamSize:    &teamSize,
		Role:        &role,
		UseCase:     &useCase,
		HeardAbout:  &heardAbout,
		Pun:         pun,
	}

	if err := r.DB.Create(registrationData).Error; err != nil {
		return nil, e.Wrap(err, "error creating registration")
	}

	if workspace.EligibleForTrialExtension {
		if err := r.DB.Model(workspace).Updates(map[string]interface{}{
			"EligibleForTrialExtension": false,
			"TrialEndDate":              workspace.TrialEndDate.Add(7 * 24 * time.Hour), // add 7 days to the current end date
		}).Error; err != nil {
			return nil, e.Wrap(err, "error clearing EligibleForTrialExtension flag")
		}
	}

	return &model.T, nil
}

// RequestAccess is the resolver for the requestAccess field.
func (r *mutationResolver) RequestAccess(ctx context.Context, projectID int) (*bool, error) {
	// RequestAccessMinimumDelay is the minimum time required between requests from an admin (across workspaces)
	const RequestAccessMinimumDelay = time.Minute * 10

	span, _ := tracer.StartSpanFromContext(ctx, "private-graph.RequestAccess", tracer.ResourceName("handler"), tracer.Tag("project_id", projectID))
	defer span.Finish()
	// sleep up to 10 ms to avoid leaking metadata about whether the project exists or not (how many queries deep we went).
	time.Sleep(time.Millisecond * time.Duration(10*rand.Float64()))

	// Any errors are logged but not returned to avoid leaking metadata
	// to the client (such as whether the project exists
	// or they have access to send an access request).
	admin, err := r.getCurrentAdmin(ctx)
	if err != nil {
		log.Error(e.Wrap(err, "user is not logged in"))
		return &model.T, nil
	}

	var project model.Project
	if err := r.DB.Select("workspace_id").Where(&model.Project{Model: model.Model{ID: projectID}}).First(&project).Error; err != nil {
		log.Error(e.Wrap(err, "error querying project"))
		return &model.T, nil
	}
	workspace, err := r.GetWorkspace(project.WorkspaceID)
	if err != nil {
		log.Error(e.Wrap(err, "error querying workspace"))
		return &model.T, nil
	}

	request := &model.WorkspaceAccessRequest{
		AdminID:                admin.ID,
		LastRequestedWorkspace: workspace.ID,
	}

	query := r.DB.Where(model.WorkspaceAccessRequest{AdminID: admin.ID}).Clauses(clause.Returning{}, clause.OnConflict{
		Columns: []clause.Column{{Name: "admin_id"}},
		DoUpdates: clause.Assignments(map[string]interface{}{
			"updated_at":               time.Now(),
			"last_requested_workspace": workspace.ID,
		}),
		Where: clause.Where{
			Exprs: []clause.Expression{
				clause.Lt{
					Column: "workspace_access_requests.updated_at",
					Value:  time.Now().Add(-RequestAccessMinimumDelay),
				},
			},
		},
	}).Create(&request)
	if err := query.Error; err != nil {
		log.Error(e.Wrap(err, "error upserting access requests"))
		return &model.T, nil
	}

	// no rows updated, so user recently requested access. ignore the request
	if query.RowsAffected == 0 {
		return &model.T, nil
	}

	var workspaceAdmins []*model.Admin
	if err := r.DB.Order("created_at ASC").Model(workspace).Limit(2).Association("Admins").Find(&workspaceAdmins, "role=?", model.AdminRole.ADMIN); err != nil {
		log.Error(e.Wrap(err, "error getting admins for the workspace"))
		return &model.T, nil
	}

	for _, a := range workspaceAdmins {
		if a != nil {
			queryParams := url.Values{
				"autoinvite_email": {*admin.Email},
			}
			inviteLink := fmt.Sprintf("%s/w/%d/team?%s", os.Getenv("FRONTEND_URI"), workspace.ID, queryParams.Encode())
			if _, err := r.SendWorkspaceRequestEmail(*admin.Name, *admin.Email, *workspace.Name,
				*a.Name, *a.Email, inviteLink); err != nil {
				log.Error(e.Wrap(err, "failed to send request access email"))
				return &model.T, nil
			}
		}
	}
	return &model.T, nil
}

// ModifyClearbitIntegration is the resolver for the modifyClearbitIntegration field.
func (r *mutationResolver) ModifyClearbitIntegration(ctx context.Context, workspaceID int, enabled bool) (*bool, error) {
	workspace, err := r.isAdminInWorkspace(ctx, workspaceID)
	if err != nil {
		return &enabled, e.Wrap(err, "admin does not have access to this workspace")
	}
	if pricing.MustUpgradeForClearbit(workspace.PlanTier) {
		return nil, nil
	}
	workspace.ClearbitEnabled = enabled
	if err := r.DB.Model(workspace).Update("ClearbitEnabled", &enabled).Error; err != nil {
		return &enabled, e.Wrap(err, "failed to update workspace clearbit state")
	}
	return &enabled, nil
}

// UpsertDashboard is the resolver for the upsertDashboard field.
func (r *mutationResolver) UpsertDashboard(ctx context.Context, id *int, projectID int, name string, metrics []*modelInputs.DashboardMetricConfigInput, layout *string, isDefault *bool) (int, error) {
	admin, err := r.getCurrentAdmin(ctx)
	if err != nil {
		return -1, err
	}

	if _, err := r.isAdminInProject(ctx, projectID); err != nil {
		return -1, err
	}

	var dashboard *model.Dashboard = &model.Dashboard{ProjectID: projectID}
	if id != nil {
		if err := r.DB.Preload("Metrics").Where(&model.Dashboard{Model: model.Model{ID: *id}}).FirstOrCreate(&dashboard).Error; err != nil {
			return -1, err
		}
	} else {
		if err := r.DB.Create(&dashboard).Error; err != nil {
			return -1, err
		}
	}

	for _, m := range dashboard.Metrics {
		if m != nil {
			if err := r.DB.Delete(&m).Error; err != nil {
				return -1, err
			}
		}
	}
	if err := r.DB.Model(&dashboard).Association("Metrics").Clear(); err != nil {
		return -1, e.Wrap(err, "failed to clear previous metrics")
	}

	for _, m := range metrics {
		var filters []*model.DashboardMetricFilter
		for _, f := range m.Filters {
			filters = append(filters, &model.DashboardMetricFilter{
				Tag:   f.Tag,
				Op:    f.Op,
				Value: f.Value,
			})
		}
		dashboardMetric := model.DashboardMetric{
			Name:                     m.Name,
			Description:              m.Description,
			ComponentType:            m.ComponentType,
			ChartType:                m.ChartType,
			Aggregator:               m.Aggregator,
			MaxGoodValue:             m.MaxGoodValue,
			MaxNeedsImprovementValue: m.MaxNeedsImprovementValue,
			PoorValue:                m.PoorValue,
			Units:                    m.Units,
			HelpArticle:              m.HelpArticle,
			MinValue:                 m.MinValue,
			MinPercentile:            m.MinPercentile,
			MaxValue:                 m.MaxValue,
			MaxPercentile:            m.MaxPercentile,
			Filters:                  filters,
			Groups:                   m.Groups,
		}
		if err := r.DB.Model(&dashboard).Association("Metrics").Append(&dashboardMetric); err != nil {
			return -1, e.Wrap(err, "error updating fields")
		}
		if err := r.AutoCreateMetricMonitor(ctx, &dashboardMetric); err != nil {
			log.Errorf("failed to auto create metric monitor: %s", err)
		}
	}

	// Update the existing record if it already exists
	dashboard.Name = name
	dashboard.LastAdminToEditID = &admin.ID
	dashboard.Layout = layout
	dashboard.IsDefault = isDefault
	if err := r.DB.Save(&dashboard).Error; err != nil {
		return dashboard.ID, err
	}

	return dashboard.ID, nil
}

// DeleteDashboard is the resolver for the deleteDashboard field.
func (r *mutationResolver) DeleteDashboard(ctx context.Context, id int) (bool, error) {
	var dashboard model.Dashboard
	if result := r.DB.First(&dashboard, id); result.Error != nil {
		return false, result.Error
	}

	if _, err := r.isAdminInProject(ctx, dashboard.ProjectID); err != nil {
		return false, err
	}

	if dashboard.IsDefault != nil && *dashboard.IsDefault {
		return false, e.New("cannot delete default dashboard")
	}

	if result := r.DB.Where("dashboard_id = ?", id).Delete(&model.DashboardMetric{}); result.Error != nil {
		return false, result.Error
	}

	if result := r.DB.Delete(&dashboard, id); result.Error != nil {
		return false, result.Error
	}

	return true, nil
}

// DeleteSessions is the resolver for the deleteSessions field.
func (r *mutationResolver) DeleteSessions(ctx context.Context, projectID int, query string, sessionCount int) (bool, error) {
	if util.IsDevOrTestEnv() {
		return false, nil
	}

	project, err := r.isAdminInProject(ctx, projectID)
	if err != nil {
		return false, err
	}

	admin, err := r.getCurrentAdmin(ctx)
	if err != nil {
		return false, err
	}

	email := ""
	if admin.Email != nil {
		email = *admin.Email
	}

	firstName := ""
	if admin.FirstName != nil {
		firstName = *admin.FirstName
	}

	role, err := r.GetAdminRole(admin.ID, project.WorkspaceID)
	if err != nil {
		return false, err
	}

	if role != model.AdminRole.ADMIN {
		return false, e.New("Must be admin role to delete sessions")
	}

	_, err = r.StepFunctions.DeleteSessionsByQuery(ctx, utils.QuerySessionsInput{
		ProjectId:    projectID,
		Email:        email,
		FirstName:    firstName,
		Query:        query,
		SessionCount: sessionCount,
		DryRun:       util.IsDevOrTestEnv(),
	})

	if err != nil {
		return false, err
	}
	return true, nil
}

// UpdateVercelProjectMappings is the resolver for the updateVercelProjectMappings field.
func (r *mutationResolver) UpdateVercelProjectMappings(ctx context.Context, projectID int, projectMappings []*modelInputs.VercelProjectMappingInput) (bool, error) {
	project, err := r.isAdminInProject(ctx, projectID)
	if err != nil {
		return false, err
	}

	workspaceId := project.WorkspaceID
	workspace, err := r.GetWorkspace(workspaceId)
	if err != nil {
		return false, err
	}

	if workspace.VercelAccessToken == nil {
		return false, e.New("workspace does not have an access token")
	}

	vercelProjects, err := vercel.GetProjects(*workspace.VercelAccessToken, workspace.VercelTeamID)
	if err != nil {
		return false, err
	}

	vercelProjectsById := map[string]*modelInputs.VercelProject{}
	for _, p := range vercelProjects {
		vercelProjectsById[p.ID] = p
	}

	configs := []*model.VercelIntegrationConfig{}
	for _, m := range projectMappings {
		var project *model.Project

		if m.NewProjectName != nil && *m.NewProjectName != "" {
			// for projects that don't exist
			n := *m.NewProjectName
			p, err := r.CreateProject(ctx, n, workspaceId)
			if err != nil {
				return false, e.Wrap(err, "cannot access Vercel project")
			}
			project = p
		} else {
			// for projects that already exist.
			p, err := r.isAdminInProject(ctx, *m.ProjectID)
			if err != nil {
				return false, err
			}
			project = p
		}

		if project.Secret == nil {
			continue
		}

		vercelProject, ok := vercelProjectsById[m.VercelProjectID]
		if !ok {
			return false, e.New("cannot access Vercel project")
		}

		var sourceMapEnvId *string
		var projectEnvId *string
		for _, e := range vercelProject.Env {
			if e.Key == vercel.SourcemapEnvKey {
				sourceMapEnvId = &e.ID
			}
			if e.Key == vercel.ProjectIdEnvVar {
				projectEnvId = &e.ID
			}
		}

		if err := vercel.SetEnvVariable(m.VercelProjectID, *project.Secret, *workspace.VercelAccessToken,
			workspace.VercelTeamID, sourceMapEnvId, vercel.SourcemapEnvKey); err != nil {
			return false, err
		}

		if err := vercel.SetEnvVariable(m.VercelProjectID, project.VerboseID(), *workspace.VercelAccessToken,
			workspace.VercelTeamID, projectEnvId, vercel.ProjectIdEnvVar); err != nil {
			return false, err
		}
		configs = append(configs, &model.VercelIntegrationConfig{
			WorkspaceID:     workspaceId,
			VercelProjectID: m.VercelProjectID,
			ProjectID:       project.ID,
		})
	}

	if err := r.DB.Where("workspace_id = ?", workspaceId).Delete(&model.VercelIntegrationConfig{}).Error; err != nil {
		return false, err
	}

	if err := r.DB.Create(configs).Error; err != nil {
		return false, err
	}

	return true, nil
}

// UpdateClickUpProjectMappings is the resolver for the updateClickUpProjectMappings field.
func (r *mutationResolver) UpdateClickUpProjectMappings(ctx context.Context, workspaceID int, projectMappings []*modelInputs.ClickUpProjectMappingInput) (bool, error) {
	workspace, err := r.isAdminInWorkspace(ctx, workspaceID)
	if err != nil {
		return false, err
	}

	if workspace.ClickupAccessToken == nil {
		return false, e.New("workspace does not have an access token")
	}

	configs := []*model.IntegrationProjectMapping{}
	for _, m := range projectMappings {
		configs = append(configs, &model.IntegrationProjectMapping{
			IntegrationType: modelInputs.IntegrationTypeClickUp,
			ProjectID:       m.ProjectID,
			ExternalID:      m.ClickupSpaceID,
		})
	}

	if err := r.DB.Exec(`
		DELETE FROM integration_project_mappings ipm
		WHERE ipm.integration_type = ?
		AND EXISTS (
			SELECT *
			FROM projects p
			WHERE p.workspace_id = ?
			AND ipm.project_id = p.id
		)
	`, modelInputs.IntegrationTypeClickUp, workspaceID).Error; err != nil {
		return false, err
	}

	if len(projectMappings) == 0 {
		return true, nil
	}

	if err := r.DB.Create(configs).Error; err != nil {
		return false, err
	}

	return true, nil
}

// UpdateIntegrationProjectMappings is the resolver for the updateIntegrationProjectMappings field.
func (r *mutationResolver) UpdateIntegrationProjectMappings(ctx context.Context, workspaceID int, integrationType modelInputs.IntegrationType, projectMappings []*modelInputs.IntegrationProjectMappingInput) (bool, error) {
	workspace, err := r.isAdminInWorkspace(ctx, workspaceID)
	if err != nil {
		return false, err
	}

	workspaceMapping := &model.IntegrationWorkspaceMapping{}
	if err := r.DB.Where(&model.IntegrationWorkspaceMapping{
		WorkspaceID:     workspace.ID,
		IntegrationType: integrationType,
	}).First(&workspaceMapping).Error; err != nil {
		return false, e.Wrap(err, fmt.Sprintf("workspace does not have a %s integration", integrationType))
	}

	configs := []*model.IntegrationProjectMapping{}
	for _, m := range projectMappings {
		configs = append(configs, &model.IntegrationProjectMapping{
			IntegrationType: integrationType,
			ProjectID:       m.ProjectID,
			ExternalID:      m.ExternalID,
		})
	}

	if err := r.DB.Exec(`
		DELETE FROM integration_project_mappings ipm
		WHERE ipm.integration_type = ?
		AND EXISTS (
			SELECT *
			FROM projects p
			WHERE p.workspace_id = ?
			AND ipm.project_id = p.id
		)
	`, integrationType, workspaceID).Error; err != nil {
		return false, err
	}

	if len(projectMappings) == 0 {
		return true, nil
	}

	if err := r.DB.Create(configs).Error; err != nil {
		return false, err
	}

	return true, nil
}

// UpdateEmailOptOut is the resolver for the updateEmailOptOut field.
func (r *mutationResolver) UpdateEmailOptOut(ctx context.Context, token *string, adminID *int, category modelInputs.EmailOptOutCategory, isOptOut bool) (bool, error) {
	var adminIdDeref int
	if adminID != nil && token != nil {
		if !IsOptOutTokenValid(*adminID, *token) {
			return false, e.New("token is not valid or has expired")
		}
		adminIdDeref = *adminID
	} else {
		admin, err := r.getCurrentAdmin(ctx)
		if err != nil {
			return false, e.New("error querying current admin")
		}
		adminIdDeref = admin.ID
	}

	if isOptOut {
		if err := r.DB.Create(&model.EmailOptOut{
			AdminID:  adminIdDeref,
			Category: category,
		}).Error; err != nil {
			return false, err
		}
	} else {
		if err := r.DB.Where("admin_id = ? AND category = ?", adminIdDeref, category).
			Delete(&model.EmailOptOut{}).Error; err != nil {
			return false, err
		}
	}

	return true, nil
}

// Accounts is the resolver for the accounts field.
func (r *queryResolver) Accounts(ctx context.Context) ([]*modelInputs.Account, error) {
	if !r.isWhitelistedAccount(ctx) {
		return nil, e.New("You don't have access to this data")
	}

	accounts := []*modelInputs.Account{}
	if err := r.DB.Raw(`
		SELECT w.id, w.name, w.plan_tier, w.unlimited_members, w.stripe_customer_id,
		COALESCE(SUM(case when sc.date >= COALESCE(w.billing_period_start, date_trunc('month', now(), 'UTC')) then count else 0 end), 0) as session_count_cur,
		COALESCE(SUM(case when sc.date >= COALESCE(w.billing_period_start, date_trunc('month', now(), 'UTC')) - interval '1 month' and sc.date < COALESCE(w.billing_period_start, date_trunc('month', now(), 'UTC')) then count else 0 end), 0) as session_count_prev,
		COALESCE(SUM(case when sc.date >= COALESCE(w.billing_period_start, date_trunc('month', now(), 'UTC')) - interval '2 months' and sc.date < COALESCE(w.billing_period_start, date_trunc('month', now(), 'UTC')) - interval '1 month' then count else 0 end), 0) as session_count_prev_prev,
		(select count(*) from workspace_admins wa where wa.workspace_id = w.id) as member_count
		FROM workspaces w
		INNER JOIN projects p
		ON p.workspace_id = w.id
		LEFT OUTER JOIN daily_session_counts_view sc
		ON sc.project_id = p.id
		group by 1, 2
	`).Scan(&accounts).Error; err != nil {
		return nil, e.Wrap(err, "error retrieving accounts for project")
	}

	viewCounts := []*modelInputs.Account{}
	if err := r.DB.Raw(`
		SELECT w.id,
		SUM(case when s.created_at >= COALESCE(w.billing_period_start, date_trunc('month', now(), 'UTC')) then 1 else 0 end) as view_count_cur,
		SUM(case when s.created_at >= COALESCE(w.billing_period_start, date_trunc('month', now(), 'UTC')) - interval '1 month'
			and s.created_at < COALESCE(w.billing_period_start, date_trunc('month', now(), 'UTC')) then 1 else 0 end) as view_count_prev
		FROM workspaces w
		INNER JOIN projects p
		ON p.workspace_id = w.id
		INNER JOIN sessions s
		ON s.project_id = p.id
		INNER JOIN session_admins_views sav
		ON sav.session_id = s.id
		group by 1`).Scan(&viewCounts).Error; err != nil {
		return nil, e.Wrap(err, "error retrieving view counts for project")
	}
	viewsByWorkspace := lo.GroupBy(viewCounts, func(viewCount *modelInputs.Account) int {
		return viewCount.ID
	})
	for _, a := range accounts {
		views, ok := viewsByWorkspace[a.ID]
		if !ok || len(views) != 1 {
			continue
		}
		a.ViewCountCur = views[0].ViewCountCur
		a.ViewCountPrev = views[0].ViewCountPrev
	}

	subListParams := stripe.SubscriptionListParams{
		Status: string(stripe.SubscriptionStatusActive),
	}
	subListParams.AddExpand("data.customer")
	subListParams.Filters.AddFilter("limit", "", "100")
	var startingAfter *string
	var allSubs []*stripe.Subscription
	for {
		subListParams.StartingAfter = startingAfter
		subList := r.StripeClient.Subscriptions.List(&subListParams).SubscriptionList()
		allSubs = append(allSubs, subList.Data...)

		if !subList.HasMore {
			break
		}

		startingAfter = &subList.Data[len(subList.Data)-1].ID
	}
	subsByCustomer := lo.GroupBy(allSubs, func(sub *stripe.Subscription) string {
		return sub.Customer.ID
	})

	invoiceListParams := stripe.InvoiceListParams{
		Status: stripe.String(string(stripe.InvoiceStatusPaid)),
		CreatedRange: &stripe.RangeQueryParams{
			GreaterThan: time.Now().Add(-3 * 30 * 24 * time.Hour).Unix(),
		},
	}
	invoiceListParams.Filters.AddFilter("limit", "", "100")
	var allInvoices []*stripe.Invoice
	startingAfter = nil
	for {
		invoiceListParams.StartingAfter = startingAfter
		invoiceList := r.StripeClient.Invoices.List(&invoiceListParams).InvoiceList()
		allInvoices = append(allInvoices, invoiceList.Data...)

		if !invoiceList.HasMore {
			break
		}

		startingAfter = &invoiceList.Data[len(invoiceList.Data)-1].ID
	}
	invoicesByCustomer := lo.GroupBy(allInvoices, func(invoice *stripe.Invoice) string {
		return invoice.Customer.ID
	})

	for _, account := range accounts {
		subs, ok := subsByCustomer[account.StripeCustomerID]
		if ok {
			sort.Slice(subs, func(i, j int) bool {
				return subs[i].StartDate < subs[j].StartDate
			})
			start := time.Unix(subs[0].StartDate, 0)
			account.SubscriptionStart = &start
			account.Email = subs[0].Customer.Email
		}

		invoices, ok := invoicesByCustomer[account.StripeCustomerID]
		if ok {
			sort.Slice(invoices, func(i, j int) bool {
				return invoices[i].DueDate > invoices[j].DueDate
			})
			account.PaidPrev = int(invoices[0].AmountPaid)
			if len(invoices) > 1 {
				account.PaidPrevPrev = int(invoices[1].AmountPaid)
			}
		}

		planTier := modelInputs.PlanType(account.PlanTier)
		if account.SessionLimit == 0 {
			account.SessionLimit = pricing.TypeToQuota(planTier)
		}

		if account.MemberLimit != nil && *account.MemberLimit == 0 {
			account.MemberLimit = pricing.TypeToMemberLimit(planTier, account.UnlimitedMembers)
		}
	}

	return accounts, nil
}

// AccountDetails is the resolver for the account_details field.
func (r *queryResolver) AccountDetails(ctx context.Context, workspaceID int) (*modelInputs.AccountDetails, error) {
	workspace, err := r.GetWorkspace(workspaceID)
	if err != nil {
		return nil, e.Wrap(err, "error getting workspace info")
	}

	var queriedMonths = []struct {
		Sum   int
		Month string
	}{}
	if err := r.DB.Raw(`
	select SUM(count), to_char(date, 'yyyy-MM') as month
	from daily_session_counts_view
	where project_id in (select id from projects where projects.workspace_id = ?)
	group by month
	order by month
	`, workspaceID).Scan(&queriedMonths).Error; err != nil {
		return nil, e.Errorf("error retrieving months: %v", err)
	}

	var queriedDays = []struct {
		Sum int
		Day string
	}{}
	if err := r.DB.Raw(`
	select SUM(count), to_char(date, 'MON-DD-YYYY') as day
	from daily_session_counts_view
	where project_id in (select id from projects where projects.workspace_id = ?)
	group by date
	order by date
	`, workspaceID).Scan(&queriedDays).Error; err != nil {
		return nil, e.Errorf("error retrieving days: %v", err)
	}

	sessionCountsPerMonth := []*modelInputs.NamedCount{}
	sessionCountsPerDay := []*modelInputs.NamedCount{}
	for _, s := range queriedMonths {
		sessionCountsPerMonth = append(sessionCountsPerMonth, &modelInputs.NamedCount{Name: s.Month, Count: s.Sum})
	}
	for _, s := range queriedDays {
		sessionCountsPerDay = append(sessionCountsPerDay, &modelInputs.NamedCount{Name: s.Day, Count: s.Sum})
	}

	var stripeCustomerId string
	if workspace.StripeCustomerID != nil {
		stripeCustomerId = *workspace.StripeCustomerID
	}

	var members []*modelInputs.AccountDetailsMember
	if err := r.DB.Raw(`
	select a.id as id, max(a.name) as name, max(a.email) as email, max(s.created_at) as last_active
	from workspace_admins wa
	inner join admins a on wa.admin_id = a.id
	inner join sessions s on s.identifier = a.email
	where wa.workspace_id = ? and s.project_id = 1
	group by a.id
	`, workspaceID).Scan(&members).Error; err != nil {
		return nil, e.Errorf("error querying members: %v", err)
	}

	details := &modelInputs.AccountDetails{
		SessionCountPerMonth: sessionCountsPerMonth,
		SessionCountPerDay:   sessionCountsPerDay,
		Name:                 *workspace.Name,
		ID:                   workspace.ID,
		StripeCustomerID:     stripeCustomerId,
		Members:              members,
	}
	return details, nil
}

// Session is the resolver for the session field.
func (r *queryResolver) Session(ctx context.Context, secureID string) (*model.Session, error) {
	if util.IsDevEnv() && secureID == "repro" {
		sessionObj := &model.Session{}
		if err := r.DB.Preload("Fields").Where(&model.Session{Model: model.Model{ID: 0}}).First(&sessionObj).Error; err != nil {
			return nil, e.Wrap(err, "error reading from session")
		}
		return sessionObj, nil
	}

	s, err := r.canAdminViewSession(ctx, secureID)
	if err != nil {
		return nil, nil
	}
	sessionObj := &model.Session{}
	if err := r.DB.Preload("Fields").Where(&model.Session{Model: model.Model{ID: s.ID}}).First(&sessionObj).Error; err != nil {
		return nil, e.Wrap(err, "error reading from session")
	}
	return sessionObj, nil
}

// Events is the resolver for the events field.
func (r *queryResolver) Events(ctx context.Context, sessionSecureID string) ([]interface{}, error) {
	if util.IsDevEnv() && sessionSecureID == "repro" {
		file, err := os.ReadFile("./tmp/events.json")
		if err != nil {
			return nil, e.Wrap(err, "Failed to read temp file")
		}
		var data []interface{}

		if err := json.Unmarshal([]byte(file), &data); err != nil {
			return nil, e.Wrap(err, "Failed to unmarshal data from file")
		}
		return data, nil
	}
	session, err := r.canAdminViewSession(ctx, sessionSecureID)
	if err != nil {
		return nil, e.Wrap(err, "admin not session owner")
	}
	events, err, _ := r.getEvents(ctx, session, model.EventsCursor{EventIndex: 0, EventObjectIndex: nil})
	return events, err
}

// SessionIntervals is the resolver for the session_intervals field.
func (r *queryResolver) SessionIntervals(ctx context.Context, sessionSecureID string) ([]*model.SessionInterval, error) {
	if !(util.IsDevEnv() && sessionSecureID == "repro") {
		_, err := r.canAdminViewSession(ctx, sessionSecureID)
		if err != nil {
			return nil, e.Wrap(err, "admin not session owner")
		}
	}

	var sessionIntervals []*model.SessionInterval
	if res := r.DB.Order("start_time ASC").Where(&model.SessionInterval{SessionSecureID: sessionSecureID}).Find(&sessionIntervals); res.Error != nil {
		return nil, e.Wrap(res.Error, "failed to get session intervals")
	}

	return sessionIntervals, nil
}

// TimelineIndicatorEvents is the resolver for the timeline_indicator_events field.
func (r *queryResolver) TimelineIndicatorEvents(ctx context.Context, sessionSecureID string) ([]*model.TimelineIndicatorEvent, error) {
	if !(util.IsDevEnv() && sessionSecureID == "repro") {
		_, err := r.canAdminViewSession(ctx, sessionSecureID)
		if err != nil {
			return nil, e.Wrap(err, "admin not session owner")
		}
	}

	var timelineIndicatorEvents []*model.TimelineIndicatorEvent
	if res := r.DB.Order("timestamp ASC").Where(&model.TimelineIndicatorEvent{SessionSecureID: sessionSecureID}).Find(&timelineIndicatorEvents); res.Error != nil {
		return nil, e.Wrap(res.Error, "failed to get timeline indicator events")
	}

	return timelineIndicatorEvents, nil
}

// RageClicks is the resolver for the rage_clicks field.
func (r *queryResolver) RageClicks(ctx context.Context, sessionSecureID string) ([]*model.RageClickEvent, error) {
	if !(util.IsDevEnv() && sessionSecureID == "repro") {
		_, err := r.canAdminViewSession(ctx, sessionSecureID)
		if err != nil {
			return nil, e.Wrap(err, "admin not session owner")
		}
	}

	var rageClicks []*model.RageClickEvent
	if res := r.DB.Where(&model.RageClickEvent{SessionSecureID: sessionSecureID}).Find(&rageClicks); res.Error != nil {
		return nil, e.Wrap(res.Error, "failed to get rage clicks")
	}

	return rageClicks, nil
}

// RageClicksForProject is the resolver for the rageClicksForProject field.
func (r *queryResolver) RageClicksForProject(ctx context.Context, projectID int, lookBackPeriod int) ([]*modelInputs.RageClickEventForProject, error) {
	if _, err := r.isAdminInProjectOrDemoProject(ctx, projectID); err != nil {
		return nil, e.Wrap(err, "admin not found in project")
	}

	rageClicks := []*modelInputs.RageClickEventForProject{}

	rageClicksSpan, _ := tracer.StartSpanFromContext(ctx, "resolver.internal",
		tracer.ResourceName("db.RageClicksForProject"), tracer.Tag("project_id", projectID))
	if err := r.DB.Raw(`
	SELECT
		COALESCE(NULLIF(identifier, ''), CONCAT('#', fingerprint)) as identifier,
		rageClicks. *,
		user_properties
	FROM
		(
			SELECT
				DISTINCT session_secure_id,
				sum(total_clicks) as total_clicks
			FROM
				rage_click_events
			WHERE
				project_id = ?
				AND created_at >= NOW() - (? * INTERVAL '1 DAY')
			GROUP BY
				session_secure_id
		) AS rageClicks
		LEFT JOIN sessions s ON rageClicks.session_secure_id = s.secure_id
		WHERE s.excluded <> true
			AND session_secure_id IS NOT NULL
		ORDER BY total_clicks DESC
		LIMIT 100`,
		projectID, lookBackPeriod).Scan(&rageClicks).Error; err != nil {
		return nil, e.Wrap(err, "error retrieving rage clicks for project")
	}
	rageClicksSpan.Finish()

	return rageClicks, nil
}

// ErrorGroupsOpensearch is the resolver for the error_groups_opensearch field.
func (r *queryResolver) ErrorGroupsOpensearch(ctx context.Context, projectID int, count int, query string, page *int) (*model.ErrorResults, error) {
	_, err := r.isAdminInProjectOrDemoProject(ctx, projectID)
	if err != nil {
		return nil, nil
	}

	results := []opensearch.OpenSearchError{}
	options := opensearch.SearchOptions{
		MaxResults:    ptr.Int(count),
		SortField:     ptr.String("updated_at"),
		SortOrder:     ptr.String("desc"),
		ReturnCount:   ptr.Bool(true),
		ExcludeFields: []string{"FieldGroup", "fields"}, // Excluding certain fields for performance
	}
	if page != nil {
		// page param is 1 indexed
		options.ResultsFrom = ptr.Int((*page - 1) * count)
	}
	errorGroupsOpensearchSearchSpan, _ := tracer.StartSpanFromContext(ctx, "resolver.internal",
		tracer.ResourceName("resolver.errorGroupsOpensearchSearchQuery"), tracer.Tag("project_id", projectID))
	resultCount, _, err := r.OpenSearch.Search([]opensearch.Index{opensearch.IndexErrorsCombined}, projectID, query, options, &results)
	errorGroupsOpensearchSearchSpan.Finish()

	if err != nil {
		return nil, err
	}

	asErrorGroups := []*model.ErrorGroup{}
	for _, result := range results {
		asErrorGroups = append(asErrorGroups, result.ToErrorGroup())
	}

	errorFrequencyInfluxSpan, _ := tracer.StartSpanFromContext(ctx, "resolver.internal",
		tracer.ResourceName("resolver.errorFrequencyInflux"), tracer.Tag("project_id", projectID))

	err = r.SetErrorFrequenciesInflux(ctx, projectID, asErrorGroups, ErrorGroupLookbackDays)
	errorFrequencyInfluxSpan.Finish()

	if err != nil {
		return nil, err
	}

	return &model.ErrorResults{
		ErrorGroups: lo.Map(asErrorGroups, func(eg *model.ErrorGroup, idx int) model.ErrorGroup { return *eg }),
		TotalCount:  resultCount,
	}, nil
}

// ErrorsHistogram is the resolver for the errors_histogram field.
func (r *queryResolver) ErrorsHistogram(ctx context.Context, projectID int, query string, histogramOptions modelInputs.DateHistogramOptions) (*model.ErrorsHistogram, error) {
	_, err := r.isAdminInProjectOrDemoProject(ctx, projectID)
	if err != nil {
		return nil, nil
	}

	results := []opensearch.OpenSearchError{}
	options := opensearch.SearchOptions{
		MaxResults:        ptr.Int(0),
		SortField:         ptr.String("updated_at"),
		SortOrder:         ptr.String("desc"),
		ReturnCount:       ptr.Bool(false),
		ExcludeFields:     []string{"FieldGroup", "fields"}, // Excluding certain fields for performance
		ProjectIDOnParent: ptr.Bool(true),
		Aggregation:       GetDateHistogramAggregation(histogramOptions, "timestamp", nil),
	}

	_, aggs, err := r.OpenSearch.Search([]opensearch.Index{opensearch.IndexErrorsCombined}, projectID, query, options, &results)
	if err != nil {
		return nil, err
	}

	bucketTimes, totalCounts := GetBucketTimesAndTotalCounts(aggs, histogramOptions)
	return &model.ErrorsHistogram{
		BucketTimes:  MergeHistogramBucketTimes(bucketTimes, histogramOptions.BucketSize.Multiple),
		ErrorObjects: MergeHistogramBucketCounts(totalCounts, histogramOptions.BucketSize.Multiple),
	}, nil
}

// ErrorGroup is the resolver for the error_group field.
func (r *queryResolver) ErrorGroup(ctx context.Context, secureID string) (*model.ErrorGroup, error) {
	eg, err := r.canAdminViewErrorGroup(ctx, secureID, true)
	if err != nil {
		return nil, err
	}
	return eg, err
}

// ErrorObject is the resolver for the error_object field.
func (r *queryResolver) ErrorObject(ctx context.Context, id int) (*model.ErrorObject, error) {
	errorObject := &model.ErrorObject{}
	if err := r.DB.Where(&model.ErrorObject{Model: model.Model{ID: id}}).First(&errorObject).Error; err != nil {
		return nil, e.Wrap(err, "error reading error object")
	}
	return errorObject, nil
}

// ErrorInstance is the resolver for the error_instance field.
func (r *queryResolver) ErrorInstance(ctx context.Context, errorGroupSecureID string, errorObjectID *int) (*model.ErrorInstance, error) {
	errorGroup, err := r.canAdminViewErrorGroup(ctx, errorGroupSecureID, true)
	if err != nil {
		return nil, e.Wrap(err, "not authorized to view error group")
	}

	errorObject := model.ErrorObject{}
	errorObjectQuery := r.DB.Where(&model.ErrorObject{ErrorGroupID: errorGroup.ID})
	if errorObjectID == nil {
		if err := errorObjectQuery.Last(&errorObject).Error; err != nil {
			return nil, e.Wrap(err, "error reading error object for instance")
		}
	} else {
		if err := errorObjectQuery.Where(&model.ErrorObject{Model: model.Model{ID: *errorObjectID}}).First(&errorObject).Error; err != nil {
			return nil, e.Wrap(err, "error reading error object for instance")
		}
	}

	nextErrorObject := model.ErrorObject{}
	if err := r.DB.Model(&errorObject).Select("id").Where(&model.ErrorObject{ErrorGroupID: errorGroup.ID}).Where("id > ?", errorObject.ID).Order("id asc").Limit(1).Find(&nextErrorObject).Error; err != nil {
		return nil, e.Wrap(err, "error reading next error object in group")
	}

	previousErrorObject := model.ErrorObject{}
	if err := r.DB.Model(&errorObject).Select("id").Where(&model.ErrorObject{ErrorGroupID: errorGroup.ID}).Where("id < ?", errorObject.ID).Order("id desc").Limit(1).Find(&previousErrorObject).Error; err != nil {
		return nil, e.Wrap(err, "error reading previous error object in group")
	}

	errorInstance := model.ErrorInstance{
		ErrorObject: errorObject,
		NextID:      &nextErrorObject.ID,
		PreviousID:  &previousErrorObject.ID,
	}

	return &errorInstance, nil
}

// Messages is the resolver for the messages field.
func (r *queryResolver) Messages(ctx context.Context, sessionSecureID string) ([]interface{}, error) {
	s, err := r.canAdminViewSession(ctx, sessionSecureID)
	if err != nil {
		return nil, e.Wrap(err, "admin not session owner")
	}
	if en := s.ObjectStorageEnabled; en != nil && *en {
		objectStorageSpan, _ := tracer.StartSpanFromContext(ctx, "resolver.internal",
			tracer.ResourceName("db.objectStorageQuery"), tracer.Tag("project_id", s.ProjectID))
		defer objectStorageSpan.Finish()
		ret, err := r.StorageClient.ReadMessagesFromS3(s.ID, s.ProjectID)
		if err != nil {
			return nil, e.Wrap(err, "error pulling messages from s3")
		}
		return ret, nil
	}
	messagesObj := []*model.MessagesObject{}
	if err := r.DB.Order("created_at desc").Where(&model.MessagesObject{SessionID: s.ID}).Find(&messagesObj).Error; err != nil {
		return nil, e.Wrap(err, "error reading from messages")
	}
	allEvents := make(map[string][]interface{})
	for _, messageObj := range messagesObj {
		subMessage := make(map[string][]interface{})
		if err := json.Unmarshal([]byte(messageObj.Messages), &subMessage); err != nil {
			return nil, e.Wrap(err, "error decoding message data")
		}
		allEvents["messages"] = append(subMessage["messages"], allEvents["messages"]...)
	}
	return allEvents["messages"], nil
}

// EnhancedUserDetails is the resolver for the enhanced_user_details field.
func (r *queryResolver) EnhancedUserDetails(ctx context.Context, sessionSecureID string) (*modelInputs.EnhancedUserDetailsResult, error) {
	s, err := r.canAdminViewSession(ctx, sessionSecureID)
	if err != nil {
		return nil, e.Wrap(err, "admin not session owner")
	}
	p, err := r.isAdminInProject(ctx, s.ProjectID)
	if err != nil {
		return nil, e.Wrap(err, "admin not project owner")
	}
	w, err := r.isAdminInWorkspace(ctx, p.WorkspaceID)
	if err != nil {
		return nil, e.Wrap(err, "admin not workspace owner")
	}
	if pricing.MustUpgradeForClearbit(w.PlanTier) {
		return nil, nil
	}
	// preload `Fields` children
	sessionObj := &model.Session{}
	// TODO: filter fields by type='user'.
	if err := r.DB.Preload("Fields").Where(&model.Session{Model: model.Model{ID: s.ID}}).First(&sessionObj).Error; err != nil {
		return nil, e.Wrap(err, "error reading from session")
	}
	details := &modelInputs.EnhancedUserDetailsResult{}
	details.Socials = []*modelInputs.SocialLink{}
	// We don't know what key is used for the user's email so we do a regex match
	// on all 'user' type fields.
	var email string
	for _, f := range sessionObj.Fields {
		if f.Type == "user" && regexp.MustCompile(`^[a-z0-9._%+\-]+@[a-z0-9.\-]+\.[a-z]{2,4}$`).MatchString(f.Value) {
			email = f.Value
		}
		if f.Type == "user" && f.Name == "email" {
			email = f.Value
		}
	}
	if len(email) > 0 {
		// Check if we already have this user's data in the db
		// If so, return it
		userDetailsModel := &model.EnhancedUserDetails{}
		p, co := clearbit.Person{}, clearbit.Company{}
		if err := r.DB.Where(&model.EnhancedUserDetails{Email: &email}).First(&userDetailsModel).Error; err != nil {
			if !w.ClearbitEnabled {
				return nil, nil
			}
			log.Infof("retrieving api response for clearbit lookup")
			hlog.Incr("private-graph.enhancedDetails.miss", nil, 1)
			clearbitApiRequestSpan := tracer.StartSpan("private-graph.EnhancedUserDetails",
				tracer.ResourceName("clearbit.api.request"),
				tracer.Tag("session_id", s.ID), tracer.Tag("workspace_id", w.ID), tracer.Tag("project_id", p.ID), tracer.Tag("plan_tier", w.PlanTier))
			pc, _, err := r.ClearbitClient.Person.FindCombined(clearbit.PersonFindParams{Email: email})
			clearbitApiRequestSpan.Finish()
			p, co = pc.Person, pc.Company
			if err != nil {
				log.Errorf("error w/ clearbit request: %v", err)
			} else if len(p.ID) > 0 {
				// Store the data for this email in the DB.
				r.PrivateWorkerPool.SubmitRecover(func() {
					log.Infof("caching response data in the db")
					modelToSave := &model.EnhancedUserDetails{}
					modelToSave.Email = &email
					if personBytes, err := json.Marshal(p); err == nil {
						sPersonBytes := string(personBytes)
						modelToSave.PersonJSON = &sPersonBytes
					} else {
						log.Errorf("error marshaling clearbit person: %v", err)
					}
					if companyBytes, err := json.Marshal(co); err == nil {
						sCompanyBytes := string(companyBytes)
						modelToSave.CompanyJSON = &sCompanyBytes
					} else {
						log.Errorf("error marshaling clearbit company: %v", err)
					}
					if err := r.DB.Create(modelToSave).Error; err != nil {
						log.Errorf("error creating clearbit details model")
					}
				})
			}
		} else {
			log.Infof("retrieving cache db entry of clearbit lookup")
			hlog.Incr("private-graph.enhancedDetails.hit", nil, 1)
			if userDetailsModel.PersonJSON != nil && userDetailsModel.CompanyJSON != nil {
				if err := json.Unmarshal([]byte(*userDetailsModel.PersonJSON), &p); err != nil {
					log.Errorf("error unmarshaling person: %v", err)
				}
				if err := json.Unmarshal([]byte(*userDetailsModel.CompanyJSON), &co); err != nil {
					log.Errorf("error unmarshaling company: %v", err)
				}
			}
		}
		if twitterHandle := p.Twitter.Handle; twitterHandle != "" {
			twitterLink := fmt.Sprintf("https://twitter.com/%v", twitterHandle)
			details.Socials = append(details.Socials, &modelInputs.SocialLink{Link: &twitterLink, Type: modelInputs.SocialTypeTwitter})
		}
		if fbHandle := p.Facebook.Handle; fbHandle != "" {
			fbLink := fmt.Sprintf("https://www.facebook.com/%v", fbHandle)
			details.Socials = append(details.Socials, &modelInputs.SocialLink{Link: &fbLink, Type: modelInputs.SocialTypeFacebook})
		}
		if gHandle := p.GitHub.Handle; gHandle != "" {
			ghLink := fmt.Sprintf("https://www.github.com/%v", gHandle)
			details.Socials = append(details.Socials, &modelInputs.SocialLink{Link: &ghLink, Type: modelInputs.SocialTypeGithub})
		}
		if liHandle := p.LinkedIn.Handle; liHandle != "" {
			fbLink := fmt.Sprintf("https://www.linkedin.com/%v", liHandle)
			details.Socials = append(details.Socials, &modelInputs.SocialLink{Link: &fbLink, Type: modelInputs.SocialTypeLinkedIn})
		}
		if personalSiteLink, companySiteLink := p.Site, co.Domain; personalSiteLink != "" || companySiteLink != "" {
			site := personalSiteLink
			if personalSiteLink == "" {
				site = companySiteLink
			}
			details.Socials = append(details.Socials, &modelInputs.SocialLink{Link: &site, Type: modelInputs.SocialTypeSite})
		}
		details.Avatar = &p.Avatar
		details.Name = &p.Name.FullName
		details.Bio = &p.Bio
		details.Email = &email
	}
	return details, nil
}

// Errors is the resolver for the errors field.
func (r *queryResolver) Errors(ctx context.Context, sessionSecureID string) ([]*model.ErrorObject, error) {
	if util.IsDevEnv() && sessionSecureID == "repro" {
		errors := []*model.ErrorObject{}
		return errors, nil
	}
	s, err := r.canAdminViewSession(ctx, sessionSecureID)
	if err != nil {
		return nil, e.Wrap(err, "admin not session owner")
	}
	eventsQuerySpan, _ := tracer.StartSpanFromContext(ctx, "resolver.internal",
		tracer.ResourceName("db.errorObjectsQuery"), tracer.Tag("project_id", s.ProjectID))
	defer eventsQuerySpan.Finish()
	errorsObj := []*model.ErrorObject{}
	if err := r.DB.Order("created_at asc").Where(&model.ErrorObject{SessionID: s.ID}).Find(&errorsObj).Error; err != nil {
		return nil, e.Wrap(err, "error reading from errors")
	}
	return errorsObj, nil
}

// Resources is the resolver for the resources field.
func (r *queryResolver) Resources(ctx context.Context, sessionSecureID string) ([]interface{}, error) {
	s, err := r.canAdminViewSession(ctx, sessionSecureID)
	if err != nil {
		return nil, e.Wrap(err, "admin not session owner")
	}
	if en := s.ObjectStorageEnabled; en != nil && *en {
		objectStorageSpan, _ := tracer.StartSpanFromContext(ctx, "resolver.internal",
			tracer.ResourceName("db.objectStorageQuery"), tracer.Tag("project_id", s.ProjectID))
		defer objectStorageSpan.Finish()
		ret, err := r.StorageClient.ReadResourcesFromS3(s.ID, s.ProjectID)
		if err != nil {
			return nil, e.Wrap(err, "error pulling resources from s3")
		}
		return ret, nil
	}
	resourcesObject := []*model.ResourcesObject{}
	if err := r.DB.Order("created_at desc").Where(&model.ResourcesObject{SessionID: s.ID}).Find(&resourcesObject).Error; err != nil {
		return nil, e.Wrap(err, "error reading from resources")
	}
	allResources := make(map[string][]interface{})
	for _, resourceObj := range resourcesObject {
		subResources := make(map[string][]interface{})
		if err := json.Unmarshal([]byte(resourceObj.Resources), &subResources); err != nil {
			return nil, e.Wrap(err, "error decoding resource data")
		}
		allResources["resources"] = append(subResources["resources"], allResources["resources"]...)
	}
	return allResources["resources"], nil
}

// WebVitals is the resolver for the web_vitals field.
func (r *queryResolver) WebVitals(ctx context.Context, sessionSecureID string) ([]*model.Metric, error) {
	webVitalNames := []string{
		"CLS", "FCP", "FID", "LCP", "TTFB",
	}
	webVitals := []*model.Metric{}
	s, err := r.canAdminViewSession(ctx, sessionSecureID)
	if err != nil {
		return webVitals, nil
	}

	if err := r.DB.Raw(`
	WITH filtered_group_ids AS (
		SELECT id
		FROM metric_groups
		WHERE session_id = ?
		LIMIT 100000
	  )
	  SELECT metrics.*
	  FROM metrics
	  WHERE metrics.name in ?
	  AND metric_group_id in (SELECT * FROM filtered_group_ids)`, s.ID, webVitalNames).Find(&webVitals).Error; err != nil {
		log.Error(err)
		return webVitals, nil
	}

	return webVitals, nil
}

// SessionComments is the resolver for the session_comments field.
func (r *queryResolver) SessionComments(ctx context.Context, sessionSecureID string) ([]*model.SessionComment, error) {
	if util.IsDevEnv() && sessionSecureID == "repro" {
		sessionComments := []*model.SessionComment{}
		return sessionComments, nil
	}
	s, err := r.canAdminViewSession(ctx, sessionSecureID)
	if err != nil {
		return nil, e.Wrap(err, "admin not session owner")
	}

	sessionComments := []*model.SessionComment{}

	if err := r.DB.Preload("Attachments").Preload("Replies").Where(model.SessionComment{SessionId: s.ID}).Order("timestamp asc").Find(&sessionComments).Error; err != nil {
		return nil, e.Wrap(err, "error querying session comments for session")
	}
	return sessionComments, nil
}

// SessionCommentTagsForProject is the resolver for the session_comment_tags_for_project field.
func (r *queryResolver) SessionCommentTagsForProject(ctx context.Context, projectID int) ([]*model.SessionCommentTag, error) {
	if _, err := r.isAdminInProjectOrDemoProject(ctx, projectID); err != nil {
		return nil, e.Wrap(err, "admin not found in org for session comment tags")
	}

	var sessionCommentTags []*model.SessionCommentTag

	if err := r.DB.Where(&model.SessionCommentTag{ProjectID: projectID}).Find(&sessionCommentTags).Error; err != nil {
		return nil, e.Wrap(err, "error getting session comment tags")
	}

	return sessionCommentTags, nil
}

// SessionCommentsForAdmin is the resolver for the session_comments_for_admin field.
func (r *queryResolver) SessionCommentsForAdmin(ctx context.Context) ([]*model.SessionComment, error) {
	admin, err := r.getCurrentAdmin(ctx)
	if err != nil {
		return nil, e.Wrap(err, "error retrieving user")
	}
	var sessionComments []*model.SessionComment
	if err := r.DB.Model(admin).Association("SessionComments").Find(&sessionComments); err != nil {
		return nil, e.Wrap(err, "error getting session comments for")
	}

	return sessionComments, nil
}

// SessionCommentsForProject is the resolver for the session_comments_for_project field.
func (r *queryResolver) SessionCommentsForProject(ctx context.Context, projectID int) ([]*model.SessionComment, error) {
	var sessionComments []*model.SessionComment
	if _, err := r.isAdminInProjectOrDemoProject(ctx, projectID); err != nil {
		return sessionComments, nil
	}
	admin, err := r.getCurrentAdmin(ctx)
	if err != nil {
		return nil, e.Wrap(err, "error retrieving user")
	}
	if err := r.DB.Model(model.SessionComment{}).Where("project_id = ? AND admin_id != ?", projectID, admin.ID).Find(&sessionComments).Error; err != nil {
		return sessionComments, e.Wrap(err, "error getting session comments for project")
	}

	return sessionComments, nil
}

// IsSessionPending is the resolver for the isSessionPending field.
func (r *queryResolver) IsSessionPending(ctx context.Context, sessionSecureID string) (*bool, error) {
	isPending, err := r.Redis.IsPendingSession(ctx, sessionSecureID)
	if err != nil {
		return pointy.Bool(false), e.Wrap(err, "error retrieving session")
	}
	return pointy.Bool(isPending), nil
}

// ErrorComments is the resolver for the error_comments field.
func (r *queryResolver) ErrorComments(ctx context.Context, errorGroupSecureID string) ([]*model.ErrorComment, error) {
	errorGroup, err := r.canAdminViewErrorGroup(ctx, errorGroupSecureID, false)
	if err != nil {
		return nil, e.Wrap(err, "admin not error owner")
	}

	errorComments := []*model.ErrorComment{}
	if err := r.DB.Preload("Attachments").Preload("Replies").Where(model.ErrorComment{ErrorId: errorGroup.ID}).Order("created_at asc").Find(&errorComments).Error; err != nil {
		return nil, e.Wrap(err, "error querying error comments for error_group")
	}
	return errorComments, nil
}

// ErrorCommentsForAdmin is the resolver for the error_comments_for_admin field.
func (r *queryResolver) ErrorCommentsForAdmin(ctx context.Context) ([]*model.ErrorComment, error) {
	admin, err := r.getCurrentAdmin(ctx)
	if err != nil {
		return nil, e.Wrap(err, "error retrieving user")
	}
	var errorComments []*model.ErrorComment
	if err := r.DB.Model(admin).Association("ErrorComments").Find(&errorComments); err != nil {
		return nil, e.Wrap(err, "error getting error comments for admin")
	}

	return errorComments, nil
}

// ErrorCommentsForProject is the resolver for the error_comments_for_project field.
func (r *queryResolver) ErrorCommentsForProject(ctx context.Context, projectID int) ([]*model.ErrorComment, error) {
	var errorComments []*model.ErrorComment
	if _, err := r.isAdminInProjectOrDemoProject(ctx, projectID); err != nil {
		return errorComments, nil
	}

	admin, err := r.getCurrentAdmin(ctx)
	if err != nil {
		return nil, e.Wrap(err, "error retrieving user")
	}
	if err := r.DB.Model(model.ErrorComment{}).Where("project_id = ? AND admin_id != ?", projectID, admin.ID).Find(&errorComments).Error; err != nil {
		return errorComments, e.Wrap(err, "error getting error comments for project")
	}

	return errorComments, nil
}

// WorkspaceAdmins is the resolver for the workspace_admins field.
func (r *queryResolver) WorkspaceAdmins(ctx context.Context, workspaceID int) ([]*model.WorkspaceAdminRole, error) {
	workspace, err := r.isAdminInWorkspace(ctx, workspaceID)
	if err != nil {
		return nil, nil
	}

	var admins []*model.Admin
	if err := r.DB.Order("created_at ASC").Model(workspace).Association("Admins").Find(&admins); err != nil {
		return nil, e.Wrap(err, "error getting admins for the workspace")
	}

	var roles []*model.WorkspaceAdminRole
	for _, admin := range admins {
		role, err := r.GetAdminRole(admin.ID, workspace.ID)
		if err != nil {
			return nil, e.Wrap(err, "failed to retrieve admin role")
		}
		roles = append(roles, &model.WorkspaceAdminRole{
			Admin: admin,
			Role:  role,
		})
	}

	return roles, nil
}

// WorkspaceAdminsByProjectID is the resolver for the workspace_admins_by_project_id field.
func (r *queryResolver) WorkspaceAdminsByProjectID(ctx context.Context, projectID int) ([]*model.WorkspaceAdminRole, error) {
	project, err := r.isAdminInProjectOrDemoProject(ctx, projectID)
	if err != nil {
		return nil, nil
	}

	workspace, err := r.GetWorkspace(project.WorkspaceID)
	if err != nil {
		return nil, nil
	}

	return r.WorkspaceAdmins(ctx, workspace.ID)
}

// IsIntegrated is the resolver for the isIntegrated field.
func (r *queryResolver) IsIntegrated(ctx context.Context, projectID int) (*bool, error) {
	if _, err := r.isAdminInProjectOrDemoProject(ctx, projectID); err != nil {
		return nil, nil
	}

	firstSession := model.Session{}
	err := r.DB.Model(&model.Session{}).Where("project_id = ?", projectID).First(&firstSession).Error
	if e.Is(err, gorm.ErrRecordNotFound) {
		return &model.F, nil
	}
	if err != nil {
		return nil, e.Wrap(err, "error querying session for project")
	}

	return &model.T, nil
}

// IsBackendIntegrated is the resolver for the isBackendIntegrated field.
func (r *queryResolver) IsBackendIntegrated(ctx context.Context, projectID int) (*bool, error) {
	if _, err := r.isAdminInProjectOrDemoProject(ctx, projectID); err != nil {
		return nil, nil
	}
	var count int64
	err := r.DB.Model(&model.Project{}).Where("id = ? AND backend_setup=true", projectID).Count(&count).Error
	if err != nil {
		return nil, e.Wrap(err, "error getting projects with backend flag")
	}
	if count > 0 {
		return &model.T, nil
	}
	return &model.F, nil
}

// UnprocessedSessionsCount is the resolver for the unprocessedSessionsCount field.
func (r *queryResolver) UnprocessedSessionsCount(ctx context.Context, projectID int) (*int64, error) {
	if _, err := r.isAdminInProjectOrDemoProject(ctx, projectID); err != nil {
		return nil, e.Wrap(err, "admin not found in project")
	}

	// If demo project, load stats for project_id 1
	if projectID == 0 {
		projectID = 1
	}

	// lookback based on DeleteCompletedSessions
	var count int64
	if err := r.DB.Raw(`
		SELECT COUNT(*)
		FROM sessions
		WHERE project_id = ?
		AND processed = false
		AND excluded = false
		AND created_at > NOW() - interval '4 hours 10 minutes'
	`, projectID).Scan(&count).Error; err != nil {
		return nil, e.Wrap(err, "error retrieving live users count")
	}

	return &count, nil
}

// LiveUsersCount is the resolver for the liveUsersCount field.
func (r *queryResolver) LiveUsersCount(ctx context.Context, projectID int) (*int64, error) {
	if _, err := r.isAdminInProjectOrDemoProject(ctx, projectID); err != nil {
		return nil, e.Wrap(err, "admin not found in project")
	}

	// If demo project, load stats for project_id 1
	if projectID == 0 {
		projectID = 1
	}

	var count int64
	if err := r.DB.Raw(`
		SELECT COUNT(DISTINCT(COALESCE(NULLIF(identifier, ''), CAST(fingerprint AS text))))
		FROM sessions
		WHERE project_id = ?
		AND processed = false
		AND excluded = false
		AND created_at > NOW() - interval '4 hours 10 minutes'
	`, projectID).Scan(&count).Error; err != nil {
		return nil, e.Wrap(err, "error retrieving live users count")
	}

	return &count, nil
}

// AdminHasCreatedComment is the resolver for the adminHasCreatedComment field.
func (r *queryResolver) AdminHasCreatedComment(ctx context.Context, adminID int) (*bool, error) {
	if err := r.DB.Model(&model.SessionComment{}).Where(&model.SessionComment{
		AdminId: adminID,
	}).First(&model.SessionComment{}).Error; err != nil {
		return &model.F, nil
	}

	return &model.T, nil
}

// ProjectHasViewedASession is the resolver for the projectHasViewedASession field.
func (r *queryResolver) ProjectHasViewedASession(ctx context.Context, projectID int) (*model.Session, error) {
	if _, err := r.isAdminInProjectOrDemoProject(ctx, projectID); err != nil {
		return nil, e.Wrap(err, "admin not found in project")
	}

	session := model.Session{}
	if err := r.DB.Model(&session).Where("project_id = ?", projectID).Where(&model.Session{Viewed: &model.T, Excluded: &model.F}).First(&session).Error; err != nil {
		return &session, nil
	}
	return &session, nil
}

// DailySessionsCount is the resolver for the dailySessionsCount field.
func (r *queryResolver) DailySessionsCount(ctx context.Context, projectID int, dateRange modelInputs.DateRangeInput) ([]*model.DailySessionCount, error) {
	if _, err := r.isAdminInProjectOrDemoProject(ctx, projectID); err != nil {
		return nil, e.Wrap(err, "admin not found in project")
	}

	// If demo project, load stats for project_id 1
	if projectID == 0 {
		projectID = 1
	}

	dailySessions := []*model.DailySessionCount{}

	startDateUTC := time.Date(dateRange.StartDate.UTC().Year(), dateRange.StartDate.UTC().Month(), dateRange.StartDate.UTC().Day(), 0, 0, 0, 0, time.UTC)
	endDateUTC := time.Date(dateRange.EndDate.UTC().Year(), dateRange.EndDate.UTC().Month(), dateRange.EndDate.UTC().Day(), 0, 0, 0, 0, time.UTC)

	if err := r.DB.Raw("SELECT * FROM daily_session_counts_view WHERE date BETWEEN ? AND ? AND project_id = ?", startDateUTC, endDateUTC, projectID).Find(&dailySessions).Error; err != nil {
		return nil, e.Wrap(err, "error reading from daily sessions")
	}

	return dailySessions, nil
}

// DailyErrorsCount is the resolver for the dailyErrorsCount field.
func (r *queryResolver) DailyErrorsCount(ctx context.Context, projectID int, dateRange modelInputs.DateRangeInput) ([]*model.DailyErrorCount, error) {
	if _, err := r.isAdminInProjectOrDemoProject(ctx, projectID); err != nil {
		return nil, e.Wrap(err, "admin not found in project")
	}

	// If demo project, load stats for project_id 1
	if projectID == 0 {
		projectID = 1
	}

	dailyErrors := []*model.DailyErrorCount{}

	startDateUTC := time.Date(dateRange.StartDate.UTC().Year(), dateRange.StartDate.UTC().Month(), dateRange.StartDate.UTC().Day(), 0, 0, 0, 0, time.UTC)
	endDateUTC := time.Date(dateRange.EndDate.UTC().Year(), dateRange.EndDate.UTC().Month(), dateRange.EndDate.UTC().Day(), 0, 0, 0, 0, time.UTC)

	if err := r.DB.Where("project_id = ?", projectID).Where("date BETWEEN ? AND ?", startDateUTC, endDateUTC).Find(&dailyErrors).Error; err != nil {
		return nil, e.Wrap(err, "error reading from daily errors")
	}

	return dailyErrors, nil
}

// DailyErrorFrequency is the resolver for the dailyErrorFrequency field.
func (r *queryResolver) DailyErrorFrequency(ctx context.Context, projectID int, errorGroupSecureID string, dateOffset int) ([]int64, error) {
	errGroup, err := r.canAdminViewErrorGroup(ctx, errorGroupSecureID, false)
	if err != nil {
		return nil, e.Wrap(err, "admin is not authorized to view error group")
	}

	if projectID == 0 {
		// Make error distribution random for demo org so it looks pretty
		rand.Seed(int64(errGroup.ID))
		var dists []int64
		for i := 0; i <= dateOffset; i++ {
			t := int64(rand.Intn(10) + 1)
			dists = append(dists, t)
		}
		return dists, nil
	}

	if err := r.SetErrorFrequencies([]*model.ErrorGroup{errGroup}, dateOffset); err != nil {
		return nil, e.Wrap(err, "error setting error frequencies")
	}
	return errGroup.ErrorFrequency, nil
}

// ErrorDistribution is the resolver for the errorDistribution field.
func (r *queryResolver) ErrorDistribution(ctx context.Context, projectID int, errorGroupSecureID string, property string) ([]*modelInputs.ErrorDistributionItem, error) {
	errGroup, err := r.canAdminViewErrorGroup(ctx, errorGroupSecureID, false)
	if err != nil {
		return nil, e.Wrap(err, "admin is not authorized to view error group")
	}

	if projectID == 0 {
		// Make error distribution random for demo org so it looks pretty
		rand.Seed(int64(errGroup.ID))
		dists := []*modelInputs.ErrorDistributionItem{}
		for i := 0; i <= 3; i++ {
			t := int64(rand.Intn(10) + 1)
			dists = append(dists, &modelInputs.ErrorDistributionItem{
				Name:  fmt.Sprintf("Property %d", i),
				Value: t,
			})
		}
		return dists, nil
	}

	errorDistribution := []*modelInputs.ErrorDistributionItem{}

	if err := r.DB.Raw(fmt.Sprintf(`
		SELECT %s as name, COUNT(*) as value FROM error_objects
		WHERE error_group_id=? AND project_id=?
		GROUP BY %s
		ORDER BY 2 DESC;
	`, property, property), errGroup.ID, projectID).Scan(&errorDistribution).Error; err != nil {
		return nil, e.Wrap(err, "error querying error distribution")
	}

	return errorDistribution, nil
}

// ErrorGroupFrequencies is the resolver for the errorGroupFrequencies field.
func (r *queryResolver) ErrorGroupFrequencies(ctx context.Context, projectID int, errorGroupSecureIds []string, params modelInputs.ErrorGroupFrequenciesParamsInput, metric *string) ([]*modelInputs.ErrorDistributionItem, error) {
	var errorGroupIDs []int
	for _, errorGroupSecureID := range errorGroupSecureIds {
		errorGroup, err := r.canAdminViewErrorGroup(ctx, errorGroupSecureID, false)
		if err != nil {
			return nil, e.Wrap(err, "admin not error group owner")
		}
		errorGroupIDs = append(errorGroupIDs, errorGroup.ID)
	}
	if metric == nil {
		metric = pointy.String("")
	}
	return r.GetErrorGroupFrequencies(ctx, projectID, errorGroupIDs, params, *metric)
}

// Referrers is the resolver for the referrers field.
func (r *queryResolver) Referrers(ctx context.Context, projectID int, lookBackPeriod int) ([]*modelInputs.ReferrerTablePayload, error) {
	if _, err := r.isAdminInProjectOrDemoProject(ctx, projectID); err != nil {
		return nil, e.Wrap(err, "admin not found in project")
	}

	referrers := []*modelInputs.ReferrerTablePayload{}

	if err := r.DB.Raw(fmt.Sprintf("SELECT DISTINCT(value) as host, COUNT(value), count(value) * 100.0 / (select count(*) from fields where name='referrer' and project_id=%d and created_at >= NOW() - INTERVAL '%d DAY') as percent FROM (SELECT SUBSTRING(value from '(?:.*://)?(?:www\\.)?([^/]*)') AS value FROM fields WHERE name='referrer' AND project_id=%d AND created_at >= NOW() - INTERVAL '%d DAY') t1 GROUP BY value ORDER BY count desc LIMIT 200", projectID, lookBackPeriod, projectID, lookBackPeriod)).Scan(&referrers).Error; err != nil {
		return nil, e.Wrap(err, "error getting referrers")
	}

	return referrers, nil
}

// NewUsersCount is the resolver for the newUsersCount field.
func (r *queryResolver) NewUsersCount(ctx context.Context, projectID int, lookBackPeriod int) (*modelInputs.NewUsersCount, error) {
	if _, err := r.isAdminInProjectOrDemoProject(ctx, projectID); err != nil {
		return nil, e.Wrap(err, "admin not found in project")
	}

	// If demo project, load stats for project_id 1
	if projectID == 0 {
		projectID = 1
	}

	var count int64
	if err := r.DB.Raw(fmt.Sprintf("SELECT COUNT(*) FROM sessions WHERE project_id=%d AND first_time=true AND created_at >= NOW() - INTERVAL '%d DAY'", projectID, lookBackPeriod)).Scan(&count).Error; err != nil {
		return nil, e.Wrap(err, "error retrieving count of first time users")
	}

	return &modelInputs.NewUsersCount{Count: count}, nil
}

// TopUsers is the resolver for the topUsers field.
func (r *queryResolver) TopUsers(ctx context.Context, projectID int, lookBackPeriod int) ([]*modelInputs.TopUsersPayload, error) {
	if _, err := r.isAdminInProjectOrDemoProject(ctx, projectID); err != nil {
		return nil, e.Wrap(err, "admin not found in project")
	}

	var topUsersPayload = []*modelInputs.TopUsersPayload{}
	topUsersSpan, _ := tracer.StartSpanFromContext(ctx, "resolver.internal",
		tracer.ResourceName("db.topUsers"), tracer.Tag("project_id", projectID))
	if err := r.DB.Raw(`
	SELECT *
	FROM (
        SELECT
            DISTINCT ON(topUsers.identifier) topUsers.identifier,
            topUsers.id,
            total_active_time,
            active_time_percentage,
            s.user_properties
        FROM (
		SELECT
			identifier, (
				SELECT
					id
				FROM
					fields
				WHERE
					project_id = ?
					AND type = 'user'
					AND name = 'identifier'
					AND value = identifier
				LIMIT 1
			) AS id,
			SUM(active_length) as total_active_time,
			SUM(active_length) / (
				SELECT
					SUM(active_length)
				FROM
					sessions
				WHERE
					active_length IS NOT NULL
					AND project_id = ?
					AND identifier <> ''
					AND created_at >= NOW() - (? * INTERVAL '1 DAY')
					AND processed = true
					AND excluded <> true
			) AS active_time_percentage
		FROM (
			SELECT
				identifier,
				active_length,
				user_properties
			FROM
				sessions
			WHERE
				active_length IS NOT NULL
				AND project_id = ?
				AND identifier <> ''
				AND created_at >= NOW() - (? * INTERVAL '1 DAY')
				AND processed = true
				AND excluded <> true
		) q1
		GROUP BY identifier
		LIMIT 50
	) as topUsers
	INNER JOIN sessions s on topUsers.identifier = s.identifier
    ) as q2
	ORDER BY total_active_time DESC`,
		projectID, projectID, lookBackPeriod, projectID, lookBackPeriod).Scan(&topUsersPayload).Error; err != nil {
		return nil, e.Wrap(err, "error retrieving top users")
	}
	topUsersSpan.Finish()

	return topUsersPayload, nil
}

// AverageSessionLength is the resolver for the averageSessionLength field.
func (r *queryResolver) AverageSessionLength(ctx context.Context, projectID int, lookBackPeriod int) (*modelInputs.AverageSessionLength, error) {
	if _, err := r.isAdminInProjectOrDemoProject(ctx, projectID); err != nil {
		return nil, e.Wrap(err, "admin not found in project")
	}

	// If demo project, load stats for project_id 1
	if projectID == 0 {
		projectID = 1
	}

	var length float64
	if err := r.DB.Raw(`
		SELECT
			COALESCE(avg(active_length), 0)
		FROM sessions
		WHERE project_id=?
			AND processed=true
			AND excluded <> true
			AND active_length IS NOT NULL
			AND created_at >= NOW() - (? * INTERVAL '1 DAY')
		`, projectID, lookBackPeriod).Scan(&length).Error; err != nil {
		return nil, e.Wrap(err, "error retrieving average length for sessions")
	}

	return &modelInputs.AverageSessionLength{Length: length}, nil
}

// UserFingerprintCount is the resolver for the userFingerprintCount field.
func (r *queryResolver) UserFingerprintCount(ctx context.Context, projectID int, lookBackPeriod int) (*modelInputs.UserFingerprintCount, error) {
	if _, err := r.isAdminInProjectOrDemoProject(ctx, projectID); err != nil {
		return nil, e.Wrap(err, "admin not found in project")
	}

	// If demo project, load stats for project_id 1
	if projectID == 0 {
		projectID = 1
	}

	var count int64
	span, _ := tracer.StartSpanFromContext(ctx, "resolver.internal",
		tracer.ResourceName("db.userFingerprintCount"), tracer.Tag("project_id", projectID))
	if err := r.DB.Raw(`
		SELECT
			COUNT(DISTINCT fingerprint)
		FROM sessions
		WHERE identifier=''
			AND excluded <> true
			AND fingerprint IS NOT NULL
			AND created_at >= NOW() - (? * INTERVAL '1 DAY')
			AND project_id=?
			AND length >= 1000
		`, lookBackPeriod, projectID).Scan(&count).Error; err != nil {
		return nil, e.Wrap(err, "error retrieving user fingerprint count")
	}
	span.Finish()

	return &modelInputs.UserFingerprintCount{Count: count}, nil
}

// SessionsOpensearch is the resolver for the sessions_opensearch field.
func (r *queryResolver) SessionsOpensearch(ctx context.Context, projectID int, count int, query string, sortDesc bool, page *int) (*model.SessionResults, error) {
	_, err := r.isAdminInProjectOrDemoProject(ctx, projectID)
	if err != nil {
		return nil, nil
	}

	results := []model.Session{}

	sortOrder := "desc"
	if !sortDesc {
		sortOrder = "asc"
	}

	options := opensearch.SearchOptions{
		MaxResults:    ptr.Int(count),
		SortField:     ptr.String("created_at"),
		SortOrder:     ptr.String(sortOrder),
		ReturnCount:   ptr.Bool(true),
		ExcludeFields: []string{"fields", "field_group"}, // Excluding certain fields for performance
	}
	if page != nil {
		// page param is 1 indexed
		options.ResultsFrom = ptr.Int((*page - 1) * count)
	}
	q := FormatSessionsQuery(query)
	resultCount, _, err := r.OpenSearch.Search([]opensearch.Index{opensearch.IndexSessions}, projectID, q, options, &results)
	if err != nil {
		return nil, err
	}

	return &model.SessionResults{
		Sessions:   results,
		TotalCount: resultCount,
	}, nil
}

// SessionsHistogram is the resolver for the sessions_histogram field.
func (r *queryResolver) SessionsHistogram(ctx context.Context, projectID int, query string, histogramOptions modelInputs.DateHistogramOptions) (*model.SessionsHistogram, error) {
	_, err := r.isAdminInProjectOrDemoProject(ctx, projectID)
	if err != nil {
		return nil, nil
	}

	results := []model.Session{}
	options := opensearch.SearchOptions{
		MaxResults:    ptr.Int(0),
		SortField:     ptr.String("created_at"),
		ReturnCount:   ptr.Bool(false),
		ExcludeFields: []string{"fields", "field_group"}, // Excluding certain fields for performance
		Aggregation: GetDateHistogramAggregation(histogramOptions, "created_at",
			&opensearch.TermsAggregation{
				Field:   "has_errors",
				Missing: ptr.String("false"),
			}),
	}
	q := FormatSessionsQuery(query)
	_, aggs, err := r.OpenSearch.Search([]opensearch.Index{opensearch.IndexSessions}, projectID, q, options, &results)
	if err != nil {
		return nil, err
	}

	bucketTimes, totalCounts := GetBucketTimesAndTotalCounts(aggs, histogramOptions)
	noErrorsCounts, withErrorsCounts := []int64{}, []int64{}
	for _, dateBucket := range aggs {
		noErrors, withErrors := int64(0), int64(0)
		for _, errorsBucket := range dateBucket.SubAggregationResults {
			if errorsBucket.Key == "false" {
				noErrors = errorsBucket.DocCount
			} else if errorsBucket.Key == "true" {
				withErrors = errorsBucket.DocCount
			}
		}
		noErrorsCounts = append(noErrorsCounts, noErrors)
		withErrorsCounts = append(withErrorsCounts, withErrors)
	}

	return &model.SessionsHistogram{
		BucketTimes:           MergeHistogramBucketTimes(bucketTimes, histogramOptions.BucketSize.Multiple),
		SessionsWithoutErrors: MergeHistogramBucketCounts(noErrorsCounts, histogramOptions.BucketSize.Multiple),
		SessionsWithErrors:    MergeHistogramBucketCounts(withErrorsCounts, histogramOptions.BucketSize.Multiple),
		TotalSessions:         MergeHistogramBucketCounts(totalCounts, histogramOptions.BucketSize.Multiple),
	}, nil
}

// FieldTypes is the resolver for the field_types field.
func (r *queryResolver) FieldTypes(ctx context.Context, projectID int) ([]*model.Field, error) {
	_, err := r.isAdminInProjectOrDemoProject(ctx, projectID)
	if err != nil {
		return nil, nil
	}

	aggQuery := `{"bool": {
		"must": []
	}}`

	aggOptions := opensearch.SearchOptions{
		MaxResults: pointy.Int(0),
		Aggregation: &opensearch.TermsAggregation{
			Field:   "fields.Key.raw",
			Include: pointy.String("(session|track|user)_.*"),
			Size:    pointy.Int(500),
		},
	}

	ignored := []struct{}{}
	_, aggResults, err := r.OpenSearch.Search([]opensearch.Index{opensearch.IndexSessions}, projectID, aggQuery, aggOptions, &ignored)
	if err != nil {
		return nil, err
	}

	keys := lo.Filter(
		lo.Map(aggResults, func(ar opensearch.AggregationResult, idx int) string { return ar.Key }),
		func(key string, idx int) bool { return len(key) > 0 })

	return lo.Map(keys, func(key string, idx int) *model.Field {
		typ, name, _ := strings.Cut(key, "_")
		return &model.Field{
			Type: typ,
			Name: name,
		}
	}), nil
}

// FieldsOpensearch is the resolver for the fields_opensearch field.
func (r *queryResolver) FieldsOpensearch(ctx context.Context, projectID int, count int, fieldType string, fieldName string, query string) ([]string, error) {
	_, err := r.isAdminInProjectOrDemoProject(ctx, projectID)
	if err != nil {
		return nil, nil
	}

	var q string
	if query == "" {
		q = fmt.Sprintf(`
		{"bool":{"must":[
			{"term":{"Type.keyword":"%s"}},
			{"term":{"Name.keyword":"%s"}}
		]}}`, fieldType, fieldName)
	} else {
		q = fmt.Sprintf(`
		{"bool":{"must":[
			{"term":{"Type.keyword":"%s"}},
			{"term":{"Name.keyword":"%s"}},
			{"multi_match": {
				"query": "%s",
				"type": "bool_prefix",
				"fields": [
					"Value",
					"Value._2gram",
					"Value._3gram"
				]
			}}
		]}}`, fieldType, fieldName, query)
	}

	results := []*model.Field{}
	options := opensearch.SearchOptions{
		MaxResults: ptr.Int(count),
	}
	_, _, err = r.OpenSearch.Search([]opensearch.Index{opensearch.IndexFields}, projectID, q, options, &results)
	if err != nil {
		return nil, err
	}

	// Get all unique values from the returned fields
	valueMap := map[string]bool{}
	for _, result := range results {
		valueMap[result.Value] = true
	}
	values := []string{}
	for value := range valueMap {
		values = append(values, value)
	}

	return values, nil
}

// ErrorFieldsOpensearch is the resolver for the error_fields_opensearch field.
func (r *queryResolver) ErrorFieldsOpensearch(ctx context.Context, projectID int, count int, fieldType string, fieldName string, query string) ([]string, error) {
	_, err := r.isAdminInProjectOrDemoProject(ctx, projectID)
	if err != nil {
		return nil, nil
	}

	var q string
	if query == "" {
		q = fmt.Sprintf(`
		{"bool":{"must":[
			{"term":{"Name.keyword":"%s"}}
		]}}`, fieldName)
	} else {
		q = fmt.Sprintf(`
		{"bool":{"must":[
			{"term":{"Name.keyword":"%s"}},
			{"multi_match": {
				"query": "%s",
				"type": "bool_prefix",
				"fields": [
					"Value",
					"Value._2gram",
					"Value._3gram"
				]
			}}
		]}}`, fieldName, query)
	}

	results := []*model.ErrorField{}
	options := opensearch.SearchOptions{
		MaxResults: ptr.Int(count),
	}
	_, _, err = r.OpenSearch.Search([]opensearch.Index{opensearch.IndexErrorFields}, projectID, q, options, &results)
	if err != nil {
		return nil, err
	}

	// Get all unique values from the returned fields
	valueMap := map[string]bool{}
	for _, result := range results {
		valueMap[result.Value] = true
	}
	values := []string{}
	for value := range valueMap {
		values = append(values, value)
	}

	return values, nil
}

// QuickFieldsOpensearch is the resolver for the quickFields_opensearch field.
func (r *queryResolver) QuickFieldsOpensearch(ctx context.Context, projectID int, count int, query string) ([]*model.Field, error) {
	_, err := r.isAdminInProjectOrDemoProject(ctx, projectID)
	if err != nil {
		return nil, nil
	}

	var q string
	if query == "" {
		q = `{"bool":{"must":[]}}`
	} else {
		q = fmt.Sprintf(`
		{"bool":{"must":[
			{"multi_match": {
				"query": "%s",
				"type": "bool_prefix",
				"fields": [
					"Value",
					"Value._2gram",
					"Value._3gram"
				]
			}}
		]}}`, query)
	}

	options := opensearch.SearchOptions{
		MaxResults: ptr.Int(count),
	}

	var g errgroup.Group
	results := []*model.Field{}
	errorResults := []*model.Field{}

	g.Go(func() error {
		_, _, err = r.OpenSearch.Search([]opensearch.Index{opensearch.IndexFields}, projectID, q, options, &results)
		if err != nil {
			return err
		}
		return nil
	})

	g.Go(func() error {
		_, _, err = r.OpenSearch.Search([]opensearch.Index{opensearch.IndexErrorFields}, projectID, q, options, &errorResults)
		if err != nil {
			return err
		}

		return nil
	})

	if err := g.Wait(); err != nil {
		return nil, e.Wrap(err, "error querying session or error fields")
	}

	for _, er := range errorResults {
		er.Type = "error-field"
		results = append(results, er)
	}

	return results, nil
}

// BillingDetailsForProject is the resolver for the billingDetailsForProject field.
func (r *queryResolver) BillingDetailsForProject(ctx context.Context, projectID int) (*modelInputs.BillingDetails, error) {
	project, err := r.isAdminInProjectOrDemoProject(ctx, projectID)
	if err != nil {
		return nil, nil
	}

	var g errgroup.Group
	var queriedSessionsOutOfQuota int64
	g.Go(func() error {
		queriedSessionsOutOfQuota, err = pricing.GetProjectQuotaOverflow(ctx, r.DB, projectID)
		if err != nil {
			return e.Wrap(err, "error from get quota overflow")
		}
		return nil
	})

	var billingDetails *modelInputs.BillingDetails
	g.Go(func() error {
		billingDetails, err = r.BillingDetails(ctx, project.WorkspaceID)
		if err != nil {
			return e.Wrap(err, "error from get quota")
		}
		return nil
	})

	// Waits for both goroutines to finish, then returns the first non-nil error (if any).
	if err := g.Wait(); err != nil {
		return nil, e.Wrap(err, "error querying session data for billing details")
	}

	billingDetails.SessionsOutOfQuota = queriedSessionsOutOfQuota
	return billingDetails, nil
}

// BillingDetails is the resolver for the billingDetails field.
func (r *queryResolver) BillingDetails(ctx context.Context, workspaceID int) (*modelInputs.BillingDetails, error) {
	workspace, err := r.isAdminInWorkspaceOrDemoWorkspace(ctx, workspaceID)
	if err != nil {
		return nil, nil
	}

	planType := modelInputs.PlanType(workspace.PlanTier)

	interval := modelInputs.SubscriptionIntervalMonthly
	if workspace.BillingPeriodStart != nil &&
		workspace.BillingPeriodEnd != nil &&
		workspace.BillingPeriodEnd.Sub(*workspace.BillingPeriodStart) >= time.Hour*24*32 {
		interval = modelInputs.SubscriptionIntervalAnnual
	}

	var g errgroup.Group
	var meter int64
	var membersMeter int64

	g.Go(func() error {
		meter, err = pricing.GetWorkspaceMeter(r.DB, workspaceID)
		if err != nil {
			return e.Wrap(err, "error from get quota")
		}
		return nil
	})

	g.Go(func() error {
		membersMeter = pricing.GetMembersMeter(r.DB, workspaceID)
		if err != nil {
			return e.Wrap(err, "error querying members meter")
		}
		return nil
	})

	// Waits for both goroutines to finish, then returns the first non-nil error (if any).
	if err := g.Wait(); err != nil {
		return nil, e.Wrap(err, "error querying session data for billing details")
	}

	sessionLimit := pricing.TypeToQuota(planType)
	// use monthly session limit if it exists
	if workspace.MonthlySessionLimit != nil {
		sessionLimit = *workspace.MonthlySessionLimit
	}

	membersLimit := pricing.TypeToMemberLimit(planType, workspace.UnlimitedMembers)
	if membersLimit != nil && workspace.MonthlyMembersLimit != nil {
		membersLimit = workspace.MonthlyMembersLimit
	}

	details := &modelInputs.BillingDetails{
		Plan: &modelInputs.Plan{
			Type:         modelInputs.PlanType(planType.String()),
			Quota:        sessionLimit,
			Interval:     interval,
			MembersLimit: membersLimit,
		},
		Meter:        meter,
		MembersMeter: membersMeter,
	}

	return details, nil
}

// FieldSuggestion is the resolver for the field_suggestion field.
func (r *queryResolver) FieldSuggestion(ctx context.Context, projectID int, name string, query string) ([]*model.Field, error) {
	fields := []*model.Field{}
	if _, err := r.isAdminInProjectOrDemoProject(ctx, projectID); err != nil {
		return fields, nil
	}
	res := r.DB.Where(&model.Field{Name: name}).
		Where("project_id = ?", projectID).
		Where("length(value) > ?", 0).
		Where("value ILIKE ?", "%"+query+"%").
		Limit(model.SUGGESTION_LIMIT_CONSTANT).
		Find(&fields)
	if err := res.Error; err != nil {
		log.Error(err)
		return fields, nil
	}
	return fields, nil
}

// PropertySuggestion is the resolver for the property_suggestion field.
func (r *queryResolver) PropertySuggestion(ctx context.Context, projectID int, query string, typeArg string) ([]*model.Field, error) {
	if _, err := r.isAdminInProjectOrDemoProject(ctx, projectID); err != nil {
		return nil, e.Wrap(err, "error querying project")
	}
	fields := []*model.Field{}
	res := r.DB.Where(&model.Field{Type: typeArg}).Where("project_id = ?", projectID).Where(r.DB.
		Where(r.DB.Where("length(value) > ?", 0).Where("value ILIKE ?", "%"+query+"%")).
		Or(r.DB.Where("length(name) > ?", 0).Where("name ILIKE ?", "%"+query+"%"))).
		Limit(model.SUGGESTION_LIMIT_CONSTANT).
		Find(&fields)
	if err := res.Error; err != nil {
		return nil, e.Wrap(err, "error querying field suggestion")
	}
	return fields, nil
}

// ErrorFieldSuggestion is the resolver for the error_field_suggestion field.
func (r *queryResolver) ErrorFieldSuggestion(ctx context.Context, projectID int, name string, query string) ([]*model.ErrorField, error) {
	if _, err := r.isAdminInProjectOrDemoProject(ctx, projectID); err != nil {
		return nil, e.Wrap(err, "error querying project")
	}
	fields := []*model.ErrorField{}
	res := r.DB.Where(&model.ErrorField{Name: name}).
		Where("length(value) > ?", 0).
		Where("value ILIKE ?", "%"+query+"%").
		Where("project_id = ?", projectID).
		Limit(model.SUGGESTION_LIMIT_CONSTANT).
		Find(&fields)
	if err := res.Error; err != nil {
		return nil, e.Wrap(err, "error querying error field suggestion")
	}
	return fields, nil
}

// Projects is the resolver for the projects field.
func (r *queryResolver) Projects(ctx context.Context) ([]*model.Project, error) {
	admin, err := r.getCurrentAdmin(ctx)
	if err != nil {
		return nil, e.Wrap(err, "error retrieving user")
	}

	projects := []*model.Project{}
	if err := r.DB.Order("id ASC").Model(&model.Project{}).Where(`
		id IN (
			SELECT project_id
			FROM project_admins
			WHERE admin_id = ?
			UNION
			SELECT id
			FROM projects p
			INNER JOIN workspace_admins wa
			ON p.workspace_id = wa.workspace_id
			AND wa.admin_id = ?
		)
	`, admin.ID, admin.ID).Scan(&projects).Error; err != nil {
		return nil, e.Wrap(err, "error getting associated projects")
	}

	return projects, nil
}

// Workspaces is the resolver for the workspaces field.
func (r *queryResolver) Workspaces(ctx context.Context) ([]*model.Workspace, error) {
	admin, err := r.getCurrentAdmin(ctx)
	if err != nil {
		return nil, nil
	}

	workspaces := []*model.Workspace{}
	if err := r.DB.Order("id ASC").Model(&admin).Association("Workspaces").Find(&workspaces); err != nil {
		return nil, e.Wrap(err, "error getting associated workspaces")
	}

	return workspaces, nil
}

// WorkspacesCount is the resolver for the workspaces_count field.
func (r *queryResolver) WorkspacesCount(ctx context.Context) (int64, error) {
	admin, err := r.getCurrentAdmin(ctx)
	if err != nil {
		return 0, e.Wrap(err, "error retrieving user")
	}

	var workspacesCount int64
	if err := r.DB.Table("workspace_admins").Where("admin_id=?", admin.ID).Count(&workspacesCount).Error; err != nil {
		return 0, e.Wrap(err, "error getting count of workspaces for admin")
	}

	domain, err := r.getCustomVerifiedAdminEmailDomain(admin)
	if err != nil {
		log.Error(err)
		return workspacesCount, nil
	}
	var joinableWorkspacesCount int64
	if err := r.DB.Raw(`
			SELECT COUNT(*)
			FROM workspaces
			WHERE id NOT IN (
					SELECT workspace_id
					FROM workspace_admins
					WHERE admin_id = ? )
				AND jsonb_exists(allowed_auto_join_email_origins::jsonb, LOWER(?))
		`, admin.ID, domain).Scan(&joinableWorkspacesCount).Error; err != nil {
		return 0, e.Wrap(err, "error getting count of joinable workspaces for admin")
	}

	return joinableWorkspacesCount + workspacesCount, nil
}

// JoinableWorkspaces is the resolver for the joinable_workspaces field.
func (r *queryResolver) JoinableWorkspaces(ctx context.Context) ([]*model.Workspace, error) {
	admin, err := r.getCurrentAdmin(ctx)
	if err != nil {
		return nil, e.Wrap(err, "error retrieving user")
	}
	domain, err := r.getCustomVerifiedAdminEmailDomain(admin)
	if err != nil {
		return nil, e.Wrap(err, "error getting custom verified admin email domain")
	}

	joinableWorkspaces := []*model.Workspace{}
	if err := r.DB.Model(&model.Workspace{}).
		Where(`id NOT IN (
			SELECT workspace_id
			FROM workspace_admins
			WHERE admin_id = ?
			)
			AND jsonb_exists(allowed_auto_join_email_origins::jsonb, LOWER(?))`, admin.ID, domain).
		Order("workspaces.name").
		Preload("Projects").
		Find(&joinableWorkspaces).Error; err != nil {
		return nil, e.Wrap(err, "error getting joinable workspaces")
	}

	return joinableWorkspaces, nil
}

// ErrorAlerts is the resolver for the error_alerts field.
func (r *queryResolver) ErrorAlerts(ctx context.Context, projectID int) ([]*model.ErrorAlert, error) {
	_, err := r.isAdminInProjectOrDemoProject(ctx, projectID)
	if err != nil {
		return nil, e.Wrap(err, "error querying project")
	}
	alerts := []*model.ErrorAlert{}
	if err := r.DB.Order("created_at asc").Model(&model.ErrorAlert{}).Where("project_id = ?", projectID).Find(&alerts).Error; err != nil {
		return nil, e.Wrap(err, "error querying error alerts")
	}
	return alerts, nil
}

// SessionFeedbackAlerts is the resolver for the session_feedback_alerts field.
func (r *queryResolver) SessionFeedbackAlerts(ctx context.Context, projectID int) ([]*model.SessionAlert, error) {
	_, err := r.isAdminInProjectOrDemoProject(ctx, projectID)
	if err != nil {
		return nil, e.Wrap(err, "error querying project on session feedback alerts")
	}
	var alerts []*model.SessionAlert
	if err := r.DB.Model(&model.SessionAlert{}).Where("project_id = ?", projectID).
		Where("type=?", model.AlertType.SESSION_FEEDBACK).Find(&alerts).Error; err != nil {
		return nil, e.Wrap(err, "error querying session feedback alerts")
	}
	return alerts, nil
}

// NewUserAlerts is the resolver for the new_user_alerts field.
func (r *queryResolver) NewUserAlerts(ctx context.Context, projectID int) ([]*model.SessionAlert, error) {
	_, err := r.isAdminInProjectOrDemoProject(ctx, projectID)
	if err != nil {
		return nil, e.Wrap(err, "error querying project on new user alerts")
	}
	var alerts []*model.SessionAlert
	if err := r.DB.Model(&model.SessionAlert{}).Where("project_id = ?", projectID).
		Where("type IS NULL OR type=?", model.AlertType.NEW_USER).Find(&alerts).Error; err != nil {
		return nil, e.Wrap(err, "error querying new user alerts")
	}
	return alerts, nil
}

// TrackPropertiesAlerts is the resolver for the track_properties_alerts field.
func (r *queryResolver) TrackPropertiesAlerts(ctx context.Context, projectID int) ([]*model.SessionAlert, error) {
	_, err := r.isAdminInProjectOrDemoProject(ctx, projectID)
	if err != nil {
		return nil, e.Wrap(err, "error querying project")
	}
	var alerts []*model.SessionAlert
	if err := r.DB.Where(&model.SessionAlert{Alert: model.Alert{Type: &model.AlertType.TRACK_PROPERTIES}}).
		Where("project_id = ?", projectID).Find(&alerts).Error; err != nil {
		return nil, e.Wrap(err, "error querying track properties alerts")
	}
	return alerts, nil
}

// UserPropertiesAlerts is the resolver for the user_properties_alerts field.
func (r *queryResolver) UserPropertiesAlerts(ctx context.Context, projectID int) ([]*model.SessionAlert, error) {
	_, err := r.isAdminInProjectOrDemoProject(ctx, projectID)
	if err != nil {
		return nil, e.Wrap(err, "error querying project")
	}
	var alerts []*model.SessionAlert
	if err := r.DB.Where(&model.SessionAlert{Alert: model.Alert{Type: &model.AlertType.USER_PROPERTIES}}).
		Where("project_id = ?", projectID).Find(&alerts).Error; err != nil {
		return nil, e.Wrap(err, "error querying user properties alerts")
	}
	return alerts, nil
}

// NewSessionAlerts is the resolver for the new_session_alerts field.
func (r *queryResolver) NewSessionAlerts(ctx context.Context, projectID int) ([]*model.SessionAlert, error) {
	_, err := r.isAdminInProjectOrDemoProject(ctx, projectID)
	if err != nil {
		return nil, e.Wrap(err, "error querying project")
	}
	var alerts []*model.SessionAlert
	if err := r.DB.Where(&model.SessionAlert{Alert: model.Alert{Type: &model.AlertType.NEW_SESSION}}).
		Where("project_id = ?", projectID).Find(&alerts).Error; err != nil {
		return nil, e.Wrap(err, "error querying new session alerts")
	}
	return alerts, nil
}

// RageClickAlerts is the resolver for the rage_click_alerts field.
func (r *queryResolver) RageClickAlerts(ctx context.Context, projectID int) ([]*model.SessionAlert, error) {
	_, err := r.isAdminInProjectOrDemoProject(ctx, projectID)
	if err != nil {
		return nil, e.Wrap(err, "error querying project on rage click alert")
	}
	var alerts []*model.SessionAlert
	if err := r.DB.Model(&model.SessionAlert{}).Where("project_id = ?", projectID).
		Where("type=?", model.AlertType.RAGE_CLICK).Find(&alerts).Error; err != nil {
		return nil, e.Wrap(err, "error querying rage click alert")
	}
	return alerts, nil
}

// ProjectSuggestion is the resolver for the projectSuggestion field.
func (r *queryResolver) ProjectSuggestion(ctx context.Context, query string) ([]*model.Project, error) {
	projects := []*model.Project{}
	if r.isWhitelistedAccount(ctx) {
		if err := r.DB.Model(&model.Project{}).Where("name ILIKE ?", "%"+query+"%").Find(&projects).Error; err != nil {
			return nil, e.Wrap(err, "error getting associated projects")
		}
	}
	return projects, nil
}

// WorkspaceSuggestion is the resolver for the workspaceSuggestion field.
func (r *queryResolver) WorkspaceSuggestion(ctx context.Context, query string) ([]*model.Workspace, error) {
	workspaces := []*model.Workspace{}
	if r.isWhitelistedAccount(ctx) {
		if err := r.DB.Model(&model.Workspace{}).Where("name ILIKE ?", "%"+query+"%").Find(&workspaces).Error; err != nil {
			return nil, e.Wrap(err, "error getting workspace suggestions")
		}
	}
	return workspaces, nil
}

// EnvironmentSuggestion is the resolver for the environment_suggestion field.
func (r *queryResolver) EnvironmentSuggestion(ctx context.Context, projectID int) ([]*model.Field, error) {
	if _, err := r.isAdminInProjectOrDemoProject(ctx, projectID); err != nil {
		return nil, e.Wrap(err, "error querying project")
	}
	fields := []*model.Field{}
	res := r.DB.Where(&model.Field{Type: "session", Name: "environment"}).
		Where("project_id = ?", projectID).
		Where("length(value) > ?", 0).
		Distinct("value").
		Find(&fields)
	if err := res.Error; err != nil {
		return nil, e.Wrap(err, "error querying field suggestion")
	}
	return fields, nil
}

// AppVersionSuggestion is the resolver for the app_version_suggestion field.
func (r *queryResolver) AppVersionSuggestion(ctx context.Context, projectID int) ([]*string, error) {
	if _, err := r.isAdminInProjectOrDemoProject(ctx, projectID); err != nil {
		return nil, e.Wrap(err, "error querying project")
	}
	appVersions := []*string{}

	if err := r.DB.Raw("SELECT DISTINCT app_version FROM sessions WHERE app_version IS NOT NULL AND project_id = ?", projectID).Find(&appVersions).Error; err != nil {
		return nil, e.Wrap(err, "error getting app version suggestions")
	}

	return appVersions, nil
}

// IdentifierSuggestion is the resolver for the identifier_suggestion field.
func (r *queryResolver) IdentifierSuggestion(ctx context.Context, projectID int, query string) ([]string, error) {
	if _, err := r.isAdminInProjectOrDemoProject(ctx, projectID); err != nil {
		return nil, e.Wrap(err, "error querying project")
	}

	input := fmt.Sprintf(`{"wildcard": {"identifier.keyword": {"value": "*%s*", "case_insensitive": true}}}`, query)
	options := opensearch.SearchOptions{
		MaxResults: pointy.Int(0),
		Aggregation: &opensearch.TermsAggregation{
			Field: "identifier.keyword",
		},
	}

	results := []model.Session{}
	_, aggs, err := r.OpenSearch.Search([]opensearch.Index{opensearch.IndexSessions}, projectID, input, options, &results)
	if err != nil {
		return nil, e.Wrap(err, "error querying identifier aggregates")
	}

	// Only care about the keys, not the doc counts. Return all nonempty keys.
	return lo.Filter(
		lo.Map(aggs, func(ar opensearch.AggregationResult, idx int) string { return ar.Key }),
		func(key string, idx int) bool { return len(key) > 0 }), nil
}

// SlackChannelSuggestion is the resolver for the slack_channel_suggestion field.
func (r *queryResolver) SlackChannelSuggestion(ctx context.Context, projectID int) ([]*modelInputs.SanitizedSlackChannel, error) {
	project, err := r.isAdminInProjectOrDemoProject(ctx, projectID)
	if err != nil {
		return nil, e.Wrap(err, "error getting project")
	}

	workspace, err := r.GetWorkspace(project.WorkspaceID)
	if err != nil {
		return nil, err
	}

	chs, err := workspace.IntegratedSlackChannels()
	if err != nil {
		return nil, e.Wrap(err, "error retrieving existing channels")
	}
	ret := []*modelInputs.SanitizedSlackChannel{}
	for _, ch := range chs {
		channel := ch.WebhookChannel
		channelID := ch.WebhookChannelID
		ret = append(ret, &modelInputs.SanitizedSlackChannel{
			WebhookChannel:   &channel,
			WebhookChannelID: &channelID,
		})
	}
	return ret, nil
}

// DiscordChannelSuggestions is the resolver for the discord_channel_suggestions field.
func (r *queryResolver) DiscordChannelSuggestions(ctx context.Context, projectID int) ([]*model.DiscordChannel, error) {
	ret := []*model.DiscordChannel{}

	project, err := r.isAdminInProjectOrDemoProject(ctx, projectID)
	if err != nil {
		return ret, e.Wrap(err, "error getting project")
	}

	workspace, err := r.GetWorkspace(project.WorkspaceID)
	if err != nil {
		return ret, err
	}

	guildId := workspace.DiscordGuildId

	if guildId == nil {
		return ret, e.Wrap(err, "discord not enabled for workspace")
	}

	bot, err := discord.NewDiscordBot(*guildId)

	if err != nil {
		return ret, err
	}

	channels, err := bot.GetChannels()

	if err != nil {
		return ret, err
	}

	for _, ch := range channels {
		ret = append(ret, &model.DiscordChannel{
			ID:   ch.ID,
			Name: ch.Name,
		})
	}

	return ret, nil
}

// GenerateZapierAccessToken is the resolver for the generate_zapier_access_token field.
func (r *queryResolver) GenerateZapierAccessToken(ctx context.Context, projectID int) (string, error) {
	project, err := r.isAdminInProjectOrDemoProject(ctx, projectID)
	if err != nil {
		return "", e.Wrap(err, "error querying project")
	}

	if project.ZapierAccessToken != nil {
		return "", e.New("zapier access token already exists, can't generate another jwt")
	}

	token, err := zapier.GenerateZapierAccessToken(project.ID)
	if err != nil {
		return "", e.Wrap(err, "error generating zapier access token")
	}

	return token, nil
}

// IsIntegratedWith is the resolver for the is_integrated_with field.
func (r *queryResolver) IsIntegratedWith(ctx context.Context, integrationType modelInputs.IntegrationType, projectID int) (bool, error) {
	project, err := r.isAdminInProjectOrDemoProject(ctx, projectID)

	if err != nil {
		return false, e.Wrap(err, "error querying project")
	}

	workspace, err := r.GetWorkspace(project.WorkspaceID)
	if err != nil {
		return false, err
	}

	if integrationType == modelInputs.IntegrationTypeLinear {
		return workspace.LinearAccessToken != nil, nil
	} else if integrationType == modelInputs.IntegrationTypeSlack {
		return workspace.SlackAccessToken != nil, nil
	} else if integrationType == modelInputs.IntegrationTypeZapier {
		return project.ZapierAccessToken != nil, nil
	} else if integrationType == modelInputs.IntegrationTypeFront {
		if project.FrontAccessToken == nil || project.FrontRefreshToken == nil || project.FrontTokenExpiresAt == nil {
			return false, nil
		}
		oauth, err := front.RefreshOAuth(&front.OAuthToken{
			AccessToken:  *project.FrontAccessToken,
			RefreshToken: *project.FrontRefreshToken,
			ExpiresAt:    project.FrontTokenExpiresAt.Unix(),
		})
		if err != nil {
			return false, e.Wrap(err, "failed to refresh oauth")
		}
		if err := r.saveFrontOAuth(project, oauth); err != nil {
			return false, e.Wrap(err, "failed to save oauth")
		}
		return project.FrontAccessToken != nil, nil
	} else if integrationType == modelInputs.IntegrationTypeVercel {
		// If there is an error accessing the Vercel projects, user needs to integrate again
		_, err := r.VercelProjects(ctx, projectID)
		if err != nil {
			return false, err
		}
		return workspace.VercelAccessToken != nil, nil
	} else if integrationType == modelInputs.IntegrationTypeDiscord {
		return workspace.DiscordGuildId != nil, nil
	}

	return false, e.New(fmt.Sprintf("invalid integrationType: %s", integrationType))
}

// IsWorkspaceIntegratedWith is the resolver for the is_workspace_integrated_with field.
func (r *queryResolver) IsWorkspaceIntegratedWith(ctx context.Context, integrationType modelInputs.IntegrationType, workspaceID int) (bool, error) {
	workspace, err := r.isAdminInWorkspace(ctx, workspaceID)
	if err != nil {
		return false, e.Wrap(err, "error querying workspace")
	}

	if integrationType == modelInputs.IntegrationTypeClickUp {
		return workspace.ClickupAccessToken != nil, nil
	} else {
		workspaceMapping := &model.IntegrationWorkspaceMapping{}
		if err := r.DB.Where(&model.IntegrationWorkspaceMapping{
			WorkspaceID:     workspace.ID,
			IntegrationType: integrationType,
		}).First(&workspaceMapping).Error; err != nil {
			return false, err
		}

		if workspaceMapping == nil {
			return false, nil
		}
	}

	return true, nil
}

// VercelProjects is the resolver for the vercel_projects field.
func (r *queryResolver) VercelProjects(ctx context.Context, projectID int) ([]*modelInputs.VercelProject, error) {
	project, err := r.isAdminInProject(ctx, projectID)
	ret := []*modelInputs.VercelProject{}
	if err != nil {
		return ret, e.Wrap(err, "error querying project")
	}

	workspace, err := r.GetWorkspace(project.WorkspaceID)
	if err != nil {
		return ret, err
	}

	// Workspace does not have linear set up yet, don't have to treat this as an error
	if workspace.VercelAccessToken == nil {
		return ret, nil
	}

	res, err := vercel.GetProjects(*workspace.VercelAccessToken, workspace.VercelTeamID)
	if err != nil {
		return ret, e.Wrap(err, "error getting vercel teams")
	}

	return res, nil
}

// VercelProjectMappings is the resolver for the vercel_project_mappings field.
func (r *queryResolver) VercelProjectMappings(ctx context.Context, projectID int) ([]*modelInputs.VercelProjectMapping, error) {
	project, err := r.isAdminInProject(ctx, projectID)
	if err != nil {
		return nil, err
	}

	rows := []*model.VercelIntegrationConfig{}
	if err := r.DB.Where("workspace_id = ?", project.WorkspaceID).Find(&rows).Error; err != nil {
		return nil, err
	}

	results := lo.Map(rows, func(c *model.VercelIntegrationConfig, idx int) *modelInputs.VercelProjectMapping {
		return &modelInputs.VercelProjectMapping{
			VercelProjectID: c.VercelProjectID,
			ProjectID:       c.ProjectID,
		}
	})

	return results, nil
}

// ClickupTeams is the resolver for the clickup_teams field.
func (r *queryResolver) ClickupTeams(ctx context.Context, workspaceID int) ([]*modelInputs.ClickUpTeam, error) {
	workspace, err := r.isAdminInWorkspace(ctx, workspaceID)
	if err != nil {
		return nil, err
	}

	if workspace.ClickupAccessToken == nil {
		return []*modelInputs.ClickUpTeam{}, nil
	}

	teams, err := clickup.GetTeams(*workspace.ClickupAccessToken)
	if err != nil {
		return nil, err
	}

	for _, t := range teams {
		t.Spaces, err = clickup.GetSpaces(*workspace.ClickupAccessToken, t.ID)
		if err != nil {
			return nil, err
		}
	}

	return teams, nil
}

// ClickupProjectMappings is the resolver for the clickup_project_mappings field.
func (r *queryResolver) ClickupProjectMappings(ctx context.Context, workspaceID int) ([]*modelInputs.ClickUpProjectMapping, error) {
	_, err := r.isAdminInWorkspace(ctx, workspaceID)
	if err != nil {
		return nil, err
	}

	rows := []*model.IntegrationProjectMapping{}
	if err := r.DB.Raw(`
		SELECT * FROM integration_project_mappings ipm
		WHERE ipm.integration_type = ?
		AND EXISTS (
			SELECT *
			FROM projects p
			WHERE p.workspace_id = ?
			AND ipm.project_id = p.id
		)
	`, modelInputs.IntegrationTypeClickUp, workspaceID).Find(&rows).Error; err != nil {
		return nil, err
	}

	results := lo.Map(rows, func(c *model.IntegrationProjectMapping, idx int) *modelInputs.ClickUpProjectMapping {
		return &modelInputs.ClickUpProjectMapping{
			ProjectID:      c.ProjectID,
			ClickupSpaceID: c.ExternalID,
		}
	})

	return results, nil
}

// ClickupFolders is the resolver for the clickup_folders field.
func (r *queryResolver) ClickupFolders(ctx context.Context, projectID int) ([]*modelInputs.ClickUpFolder, error) {
	project, err := r.isAdminInProject(ctx, projectID)
	if err != nil {
		return nil, err
	}

	workspace, err := r.GetWorkspace(project.WorkspaceID)
	if err != nil {
		return nil, err
	}

	if workspace.ClickupAccessToken == nil {
		return nil, e.New("workspace does not have an access token")
	}

	var settings model.IntegrationProjectMapping
	if err := r.DB.Where(&model.IntegrationProjectMapping{
		ProjectID: projectID, IntegrationType: modelInputs.IntegrationTypeClickUp}).
		Find(&settings).Error; err != nil {
		return nil, err
	}

	if settings.ExternalID == "" {
		return nil, e.New("Project does not have an associated ClickUp space")
	}

	return clickup.GetFolders(*workspace.ClickupAccessToken, settings.ExternalID)
}

// ClickupFolderlessLists is the resolver for the clickup_folderless_lists field.
func (r *queryResolver) ClickupFolderlessLists(ctx context.Context, projectID int) ([]*modelInputs.ClickUpList, error) {
	project, err := r.isAdminInProject(ctx, projectID)
	if err != nil {
		return nil, err
	}

	workspace, err := r.GetWorkspace(project.WorkspaceID)
	if err != nil {
		return nil, err
	}

	if workspace.ClickupAccessToken == nil {
		return nil, e.New("workspace does not have an access token")
	}

	var settings model.IntegrationProjectMapping
	if err := r.DB.Where(&model.IntegrationProjectMapping{
		ProjectID: projectID, IntegrationType: modelInputs.IntegrationTypeClickUp}).
		Find(&settings).Error; err != nil {
		return nil, err
	}

	if settings.ExternalID == "" {
		return nil, e.New("Project does not have an associated ClickUp space")
	}

	return clickup.GetFolderlessLists(*workspace.ClickupAccessToken, settings.ExternalID)
}

// HeightLists is the resolver for the height_lists field.
func (r *queryResolver) HeightLists(ctx context.Context, projectID int) ([]*modelInputs.HeightList, error) {
	project, err := r.isAdminInProject(ctx, projectID)
	if err != nil {
		return nil, err
	}

	workspace, err := r.GetWorkspace(project.WorkspaceID)
	if err != nil {
		return nil, err
	}

	accessToken, err := r.IntegrationsClient.GetWorkspaceAccessToken(ctx, workspace, modelInputs.IntegrationTypeHeight)

	if err != nil {
		return nil, err
	}

	lists, err := height.GetLists(*accessToken)

	return lists, err
}

// HeightWorkspaces is the resolver for the height_workspaces field.
func (r *queryResolver) HeightWorkspaces(ctx context.Context, workspaceID int) ([]*modelInputs.HeightWorkspace, error) {
	workspace, err := r.isAdminInWorkspace(ctx, workspaceID)
	if err != nil {
		return nil, err
	}

	accessToken, err := r.IntegrationsClient.GetWorkspaceAccessToken(ctx, workspace, modelInputs.IntegrationTypeHeight)

	if err != nil {
		return nil, err
	}

	workspaces, err := height.GetWorkspaces(*accessToken)

	return workspaces, err
}

// IntegrationProjectMappings is the resolver for the integration_project_mappings field.
func (r *queryResolver) IntegrationProjectMappings(ctx context.Context, workspaceID int, integrationType *modelInputs.IntegrationType) ([]*model.IntegrationProjectMapping, error) {
	_, err := r.isAdminInWorkspace(ctx, workspaceID)
	if err != nil {
		return nil, err
	}

	rows := []*model.IntegrationProjectMapping{}
	if err := r.DB.Raw(`
		SELECT * FROM integration_project_mappings ipm
		WHERE ipm.integration_type = ?
		AND EXISTS (
			SELECT *
			FROM projects p
			WHERE p.workspace_id = ?
			AND ipm.project_id = p.id
		)
	`, integrationType, workspaceID).Find(&rows).Error; err != nil {
		return nil, err
	}

	return rows, nil
}

// LinearTeams is the resolver for the linear_teams field.
func (r *queryResolver) LinearTeams(ctx context.Context, projectID int) ([]*modelInputs.LinearTeam, error) {
	project, err := r.isAdminInProjectOrDemoProject(ctx, projectID)
	ret := []*modelInputs.LinearTeam{}

	if err != nil {
		return ret, e.Wrap(err, "error querying project")
	}

	workspace, err := r.GetWorkspace(project.WorkspaceID)
	if err != nil {
		return ret, err
	}

	// Workspace does not have linear set up yet, don't have to treat this as an error
	if workspace.LinearAccessToken == nil {
		return ret, nil
	}

	res, err := r.GetLinearTeams(*workspace.LinearAccessToken)

	if err != nil {
		return ret, e.Wrap(err, "error getting linear teams")
	}

	teamResponse := res.Data.Teams.Nodes

	ret = lo.Map(teamResponse, func(team LinearTeam, _ int) *modelInputs.LinearTeam {
		return &modelInputs.LinearTeam{
			TeamID: team.ID,
			Name:   team.Name,
			Key:    team.Key,
		}
	})

	return ret, nil
}

// Project is the resolver for the project field.
func (r *queryResolver) Project(ctx context.Context, id int) (*model.Project, error) {
	project, err := r.isAdminInProjectOrDemoProject(ctx, id)
	if err != nil {
		return nil, nil
	}
	return project, nil
}

// Workspace is the resolver for the workspace field.
func (r *queryResolver) Workspace(ctx context.Context, id int) (*model.Workspace, error) {
	workspace, err := r.isAdminInWorkspace(ctx, id)
	if err != nil {
		return nil, nil
	}

	projects := []model.Project{}
	if err := r.DB.Order("name ASC").Model(&workspace).Association("Projects").Find(&projects); err != nil {
		return nil, e.Wrap(err, "error querying associated projects")
	}

	workspace.Projects = projects
	return workspace, nil
}

// WorkspaceInviteLinks is the resolver for the workspace_invite_links field.
func (r *queryResolver) WorkspaceInviteLinks(ctx context.Context, workspaceID int) (*model.WorkspaceInviteLink, error) {
	_, err := r.isAdminInWorkspace(ctx, workspaceID)
	if err != nil {
		return nil, nil
	}

	var workspaceInviteLink *model.WorkspaceInviteLink
	shouldCreateNewInviteLink := false

	if err := r.DB.Where(&model.WorkspaceInviteLink{WorkspaceID: &workspaceID, InviteeEmail: nil}).Where("invitee_email IS NULL").Order("created_at desc").First(&workspaceInviteLink).Error; err != nil {
		if e.Is(err, gorm.ErrRecordNotFound) {
			shouldCreateNewInviteLink = true
		} else {
			return nil, e.Wrap(err, "error querying workspace invite links")
		}
	}

	if r.IsInviteLinkExpired(workspaceInviteLink) && !shouldCreateNewInviteLink {
		shouldCreateNewInviteLink = true
		if err := r.DB.Delete(workspaceInviteLink).Error; err != nil {
			return nil, e.Wrap(err, "error while deleting expired invite link for workspace")
		}
	}

	if workspaceInviteLink != nil && workspaceInviteLink.ExpirationDate != nil {
		// Create a new invite link if the current one expires within 7 days.
		daysRemainingForInvite := int(math.Abs(time.Now().UTC().Sub(*workspaceInviteLink.ExpirationDate).Hours() / 24))
		if daysRemainingForInvite <= 7 {
			shouldCreateNewInviteLink = true
		}

	}

	if shouldCreateNewInviteLink {
		workspaceInviteLink = r.CreateInviteLink(workspaceID, nil, model.AdminRole.ADMIN, true)

		if err := r.DB.Create(&workspaceInviteLink).Error; err != nil {
			return nil, e.Wrap(err, "failed to create new invite link to replace expired one.")
		}
	}

	return workspaceInviteLink, nil
}

// WorkspaceForProject is the resolver for the workspace_for_project field.
func (r *queryResolver) WorkspaceForProject(ctx context.Context, projectID int) (*model.Workspace, error) {
	project, err := r.isAdminInProjectOrDemoProject(ctx, projectID)
	if err != nil {
		return nil, nil
	}

	workspace, err := r.GetWorkspace(project.WorkspaceID)
	if err != nil {
		return nil, e.Wrap(err, "error querying workspace")
	}

	// workspace secret should not be visible unless the admin has workspace access
	workspace.Secret = new(string)

	projects := []model.Project{}
	if err := r.DB.Order("name ASC").Model(&workspace).Association("Projects").Find(&projects); err != nil {
		return nil, e.Wrap(err, "error querying associated projects")
	}

	workspace.Projects = projects
	return workspace, nil
}

// Admin is the resolver for the admin field.
func (r *queryResolver) Admin(ctx context.Context) (*model.Admin, error) {
	uid := fmt.Sprintf("%v", ctx.Value(model.ContextKeys.UID))
	adminSpan := tracer.StartSpan("resolver.getAdmin", tracer.ResourceName("db.admin"),
		tracer.Tag("admin_uid", uid))
	admin := &model.Admin{UID: &uid}
	if err := r.DB.Where(&model.Admin{UID: &uid}).First(&admin).Error; err != nil {
		firebaseSpan := tracer.StartSpan("resolver.getAdmin", tracer.ResourceName("db.createAdminFromFirebase"),
			tracer.Tag("admin_uid", uid))
		firebaseUser, err := AuthClient.GetUser(context.Background(), uid)
		if err != nil {
			spanError := e.Wrap(err, "error retrieving user from firebase api")
			firebaseSpan.Finish(tracer.WithError(spanError))
			adminSpan.Finish(tracer.WithError(spanError))
			return nil, spanError
		}
		newAdmin := &model.Admin{
			UID:                   &uid,
			Name:                  &firebaseUser.DisplayName,
			Email:                 &firebaseUser.Email,
			PhotoURL:              &firebaseUser.PhotoURL,
			EmailVerified:         &firebaseUser.EmailVerified,
			Phone:                 &firebaseUser.PhoneNumber,
			AboutYouDetailsFilled: &model.F,
		}
		if err := r.DB.Create(newAdmin).Error; err != nil {
			spanError := e.Wrap(err, "error creating new admin")
			adminSpan.Finish(tracer.WithError(spanError))
			return nil, spanError
		}
		firebaseSpan.Finish()

		admin = newAdmin
	}
	if admin.PhotoURL == nil || admin.Name == nil {
		firebaseSpan := tracer.StartSpan("resolver.getAdmin", tracer.ResourceName("db.updateAdminFromFirebase"),
			tracer.Tag("admin_uid", uid))
		firebaseUser, err := AuthClient.GetUser(context.Background(), uid)
		if err != nil {
			spanError := e.Wrap(err, "error retrieving user from firebase api")
			adminSpan.Finish(tracer.WithError(spanError))
			firebaseSpan.Finish(tracer.WithError(spanError))
			return nil, spanError
		}
		if err := r.DB.Model(admin).Updates(&model.Admin{
			PhotoURL: &firebaseUser.PhotoURL,
			Name:     &firebaseUser.DisplayName,
			Phone:    &firebaseUser.PhoneNumber,
		}).Error; err != nil {
			spanError := e.Wrap(err, "error updating org fields")
			adminSpan.Finish(tracer.WithError(spanError))
			firebaseSpan.Finish(tracer.WithError(spanError))
			return nil, spanError
		}
		admin.PhotoURL = &firebaseUser.PhotoURL
		admin.Name = &firebaseUser.DisplayName
		admin.Phone = &firebaseUser.PhoneNumber
		firebaseSpan.Finish()
	}

	// Check email verification status
	if admin.EmailVerified != nil && !*admin.EmailVerified {
		firebaseSpan := tracer.StartSpan("resolver.getAdmin", tracer.ResourceName("db.updateAdminFromFirebaseForEmailVerification"),
			tracer.Tag("admin_uid", uid))
		firebaseUser, err := AuthClient.GetUser(context.Background(), uid)
		if err != nil {
			spanError := e.Wrap(err, "error retrieving user from firebase api for email verification")
			adminSpan.Finish(tracer.WithError(spanError))
			firebaseSpan.Finish(tracer.WithError(spanError))
			return nil, spanError
		}
		if err := r.DB.Model(admin).Updates(&model.Admin{
			EmailVerified: &firebaseUser.EmailVerified,
		}).Error; err != nil {
			spanError := e.Wrap(err, "error updating admin fields")
			adminSpan.Finish(tracer.WithError(spanError))
			firebaseSpan.Finish(tracer.WithError(spanError))
			return nil, spanError
		}
		admin.EmailVerified = &firebaseUser.EmailVerified
		firebaseSpan.Finish()

	}
	adminSpan.Finish()
	return admin, nil
}

// AdminRole is the resolver for the admin_role field.
func (r *queryResolver) AdminRole(ctx context.Context, workspaceID int) (*model.WorkspaceAdminRole, error) {
	admin, err := r.getCurrentAdmin(ctx)
	if err != nil {
		return nil, err
	}

	if r.isWhitelistedAccount(ctx) {
		return &model.WorkspaceAdminRole{
			Admin: admin,
			Role:  model.AdminRole.ADMIN,
		}, nil
	}

	// ok to have empty string role, treated as unauthenticated user
	role, _ := r.GetAdminRole(admin.ID, workspaceID)
	return &model.WorkspaceAdminRole{
		Admin: admin,
		Role:  role,
	}, nil
}

// AdminRoleByProject is the resolver for the admin_role_by_project field.
func (r *queryResolver) AdminRoleByProject(ctx context.Context, projectID int) (*model.WorkspaceAdminRole, error) {
	admin, err := r.getCurrentAdmin(ctx)
	if err != nil {
		return nil, err
	}

	if r.isWhitelistedAccount(ctx) {
		return &model.WorkspaceAdminRole{
			Admin: admin,
			Role:  model.AdminRole.ADMIN,
		}, nil
	}

	var role string
	project, err := r.isAdminInProjectOrDemoProject(ctx, projectID)
	if err == nil {
		if workspace, err := r.GetWorkspace(project.WorkspaceID); err == nil {
			// ok to have empty string role, treated as unauthenticated user
			role, _ = r.GetAdminRole(admin.ID, workspace.ID)
		}
	}

	return &model.WorkspaceAdminRole{
		Admin: admin,
		Role:  role,
	}, nil
}

// Segments is the resolver for the segments field.
func (r *queryResolver) Segments(ctx context.Context, projectID int) ([]*model.Segment, error) {
	if _, err := r.isAdminInProjectOrDemoProject(ctx, projectID); err != nil {
		return nil, e.Wrap(err, "admin not found in project")
	}
	// list of maps, where each map represents a field query.
	segments := []*model.Segment{}
	if err := r.DB.Model(model.Segment{}).Where("project_id = ?", projectID).Find(&segments).Error; err != nil {
		log.Errorf("error querying segments from project: %v", err)
	}
	return segments, nil
}

// ErrorSegments is the resolver for the error_segments field.
func (r *queryResolver) ErrorSegments(ctx context.Context, projectID int) ([]*model.ErrorSegment, error) {
	if _, err := r.isAdminInProjectOrDemoProject(ctx, projectID); err != nil {
		return nil, e.Wrap(err, "admin not found in project")
	}
	// list of maps, where each map represents a field query.
	segments := []*model.ErrorSegment{}
	if err := r.DB.Model(model.ErrorSegment{}).Where("project_id = ?", projectID).Find(&segments).Error; err != nil {
		log.Errorf("error querying segments from project: %v", err)
	}
	return segments, nil
}

// APIKeyToOrgID is the resolver for the api_key_to_org_id field.
func (r *queryResolver) APIKeyToOrgID(ctx context.Context, apiKey string) (*int, error) {
	var projectId int
	if err := r.DB.Table("projects").Select("id").Where("secret=?", apiKey).Scan(&projectId).Error; err != nil {
		return nil, e.Wrap(err, "error getting project id from api key")
	}
	return &projectId, nil
}

// GetSourceMapUploadUrls is the resolver for the get_source_map_upload_urls field.
func (r *queryResolver) GetSourceMapUploadUrls(ctx context.Context, apiKey string, paths []string) ([]string, error) {
	projectId, err := r.APIKeyToOrgID(ctx, apiKey)
	if err != nil {
		return nil, err
	}
	if projectId == nil {
		return nil, e.New("invalid API key - project id is nil")
	}

	// Assert all paths start with this prefix to block cross-project uploads
	pathPrefix := fmt.Sprintf("%d/", *projectId)

	urls := []string{}
	for _, path := range paths {
		if !strings.HasPrefix(path, pathPrefix) {
			return nil, e.New("invalid path - does not start with project prefix")
		}
		url, err := r.StorageClient.GetSourceMapUploadUrl(path)
		if err != nil {
			return nil, err
		}
		urls = append(urls, url)
	}

	return urls, nil
}

// CustomerPortalURL is the resolver for the customer_portal_url field.
func (r *queryResolver) CustomerPortalURL(ctx context.Context, workspaceID int) (string, error) {
	frontendUri := os.Getenv("FRONTEND_URI")

	workspace, err := r.isAdminInWorkspace(ctx, workspaceID)
	if err != nil {
		return "", e.Wrap(err, "admin does not have workspace access")
	}

	if err := r.validateAdminRole(ctx, workspaceID); err != nil {
		return "", e.Wrap(err, "must have ADMIN role to access the Stripe customer portal")
	}

	returnUrl := fmt.Sprintf("%s/w/%d/current-plan", frontendUri, workspaceID)

	params := &stripe.BillingPortalSessionParams{
		Customer:  workspace.StripeCustomerID,
		ReturnURL: &returnUrl,
	}

	portalSession, err := r.StripeClient.BillingPortalSessions.New(params)
	if err != nil {
		return "", e.Wrap(err, "error creating customer portal session")
	}

	return portalSession.URL, nil
}

// SubscriptionDetails is the resolver for the subscription_details field.
func (r *queryResolver) SubscriptionDetails(ctx context.Context, workspaceID int) (*modelInputs.SubscriptionDetails, error) {
	workspace, err := r.isAdminInWorkspace(ctx, workspaceID)
	if err != nil {
		return nil, nil
	}

	if err := r.validateAdminRole(ctx, workspaceID); err != nil {
		return nil, nil
	}

	customerParams := &stripe.CustomerParams{}
	customerParams.AddExpand("subscriptions")
	c, err := r.StripeClient.Customers.Get(*workspace.StripeCustomerID, customerParams)
	if err != nil {
		return nil, e.Wrap(err, "error querying stripe customer")
	}

	if len(c.Subscriptions.Data) == 0 {
		return &modelInputs.SubscriptionDetails{}, nil
	}

	amount := c.Subscriptions.Data[0].Items.Data[0].Price.UnitAmount
	details := &modelInputs.SubscriptionDetails{BaseAmount: amount}

	discount := c.Subscriptions.Data[0].Discount
	if discount != nil && discount.Coupon != nil {
		details.DiscountAmount = discount.Coupon.AmountOff
		details.DiscountPercent = discount.Coupon.PercentOff
	}

	invoiceID := c.Subscriptions.Data[0].LatestInvoice.ID
	invoiceParams := &stripe.InvoiceParams{}
	customerParams.AddExpand("invoice_items")
	invoice, err := r.StripeClient.Invoices.Get(invoiceID, invoiceParams)
	if err != nil {
		return nil, e.Wrap(err, "error querying stripe invoice")
	}

	if invoice != nil {
		invoiceDue := time.Unix(invoice.Created, 0)
		status := string(invoice.Status)
		details.LastInvoice = &modelInputs.Invoice{
			Date:         &invoiceDue,
			AmountDue:    &invoice.AmountDue,
			AmountPaid:   &invoice.AmountPaid,
			AttemptCount: &invoice.AttemptCount,
			Status:       &status,
			URL:          &invoice.HostedInvoiceURL,
		}
	}

	return details, nil
}

// DashboardDefinitions is the resolver for the dashboard_definitions field.
func (r *queryResolver) DashboardDefinitions(ctx context.Context, projectID int) ([]*modelInputs.DashboardDefinition, error) {
	if _, err := r.isAdminInProjectOrDemoProject(ctx, projectID); err != nil {
		return nil, err
	}

	var dashboards []*model.Dashboard
	if err := r.DB.Order("updated_at DESC").Preload("Metrics", func(db *gorm.DB) *gorm.DB {
		db = db.Order("id ASC")
		return db
	}).Preload("Metrics.Filters").Where(&model.Dashboard{ProjectID: projectID}).Find(&dashboards).Error; err != nil {
		return nil, err
	}

	var results []*modelInputs.DashboardDefinition
	for _, d := range dashboards {
		var metrics []*modelInputs.DashboardMetricConfig
		for _, metric := range d.Metrics {
			var filters []*modelInputs.MetricTagFilter
			for _, f := range metric.Filters {
				filters = append(filters, &modelInputs.MetricTagFilter{
					Tag:   f.Tag,
					Op:    f.Op,
					Value: f.Value,
				})
			}
			metrics = append(metrics, &modelInputs.DashboardMetricConfig{
				Name:                     metric.Name,
				Description:              metric.Description,
				ComponentType:            metric.ComponentType,
				ChartType:                metric.ChartType,
				Aggregator:               metric.Aggregator,
				MaxGoodValue:             metric.MaxGoodValue,
				MaxNeedsImprovementValue: metric.MaxNeedsImprovementValue,
				PoorValue:                metric.PoorValue,
				Units:                    metric.Units,
				HelpArticle:              metric.HelpArticle,
				MinValue:                 metric.MinValue,
				MinPercentile:            metric.MinPercentile,
				MaxValue:                 metric.MaxValue,
				MaxPercentile:            metric.MaxPercentile,
				Filters:                  filters,
				Groups:                   metric.Groups,
			})
		}
		results = append(results, &modelInputs.DashboardDefinition{
			ID:                d.ID,
			UpdatedAt:         d.UpdatedAt,
			ProjectID:         d.ProjectID,
			Name:              d.Name,
			Metrics:           metrics,
			LastAdminToEditID: d.LastAdminToEditID,
			Layout:            d.Layout,
			IsDefault:         d.IsDefault,
		})
	}
	return results, nil
}

// SuggestedMetrics is the resolver for the suggested_metrics field.
func (r *queryResolver) SuggestedMetrics(ctx context.Context, projectID int, prefix string) ([]string, error) {
	if _, err := r.isAdminInProjectOrDemoProject(ctx, projectID); err != nil {
		return nil, err
	}

	filter := ""
	if len(prefix) > 0 {
		filter = fmt.Sprintf(`|> filter(fn: (r) => r["_field"] =~ /%s/)`, prefix)
	}
	query := fmt.Sprintf(`
		from(bucket: "%s")
		  |> range(start: -1d)
		  |> filter(fn: (r) => r["_measurement"] == "%s")
		  %s
		  |> group(columns: ["_field"])
		  |> distinct(column: "_field")
		  |> yield(name: "distinct")
	`, r.TDB.GetBucket(strconv.Itoa(projectID), timeseries.Metrics), timeseries.Metrics, filter)
	tdbQuerySpan, _ := tracer.StartSpanFromContext(ctx, "tdb.querySuggestedMetrics")
	tdbQuerySpan.SetTag("projectID", projectID)
	results, err := r.TDB.Query(ctx, query)
	tdbQuerySpan.Finish()
	if err != nil {
		return nil, err
	}

	return lo.Map(results, func(t *timeseries.Result, _ int) string {
		return t.Value.(string)
	}), nil
}

// MetricTags is the resolver for the metric_tags field.
func (r *queryResolver) MetricTags(ctx context.Context, projectID int, metricName string) ([]string, error) {
	if _, err := r.isAdminInProjectOrDemoProject(ctx, projectID); err != nil {
		return nil, err
	}

	query := fmt.Sprintf(`
		import "influxdata/influxdb/schema"
		schema.tagKeys(bucket: "%s", predicate: (r) => r["_measurement"] == "%s" and r["_field"] == "%s")
	`, r.TDB.GetBucket(strconv.Itoa(projectID), timeseries.Metrics), timeseries.Metrics, metricName)
	tdbQuerySpan, _ := tracer.StartSpanFromContext(ctx, "tdb.queryMetricTags")
	tdbQuerySpan.SetTag("projectID", projectID)
	tdbQuerySpan.SetTag("metricName", metricName)
	results, err := r.TDB.Query(ctx, query)
	tdbQuerySpan.Finish()
	if err != nil {
		return nil, err
	}

	metrics, _ := r.SuggestedMetrics(ctx, projectID, "")

	return lo.Filter(lo.Map(results, func(t *timeseries.Result, _ int) string {
		return t.Value.(string)
	}), func(t string, _ int) bool {
		// filter out metrics from possible metric tags
		_, isMetric := lo.Find(metrics, func(m string) bool { return t == m })
		return !strings.HasPrefix(t, "_") && !isMetric
	}), nil
}

// MetricTagValues is the resolver for the metric_tag_values field.
func (r *queryResolver) MetricTagValues(ctx context.Context, projectID int, metricName string, tagName string) ([]string, error) {
	if _, err := r.isAdminInProjectOrDemoProject(ctx, projectID); err != nil {
		return nil, err
	}

	query := fmt.Sprintf(`
		import "influxdata/influxdb/schema"
		schema.tagValues(bucket: "%s", tag: "%s", predicate: (r) => r["_measurement"] == "%s" and r["_field"] == "%s")
	`, r.TDB.GetBucket(strconv.Itoa(projectID), timeseries.Metrics), tagName, timeseries.Metrics, metricName)
	tdbQuerySpan, _ := tracer.StartSpanFromContext(ctx, "tdb.queryMetricTagValues")
	tdbQuerySpan.SetTag("projectID", projectID)
	tdbQuerySpan.SetTag("metricName", metricName)
	tdbQuerySpan.SetTag("tagName", tagName)
	results, err := r.TDB.Query(ctx, query)
	tdbQuerySpan.Finish()
	if err != nil {
		return nil, err
	}

	return lo.Map(results, func(t *timeseries.Result, _ int) string {
		return t.Value.(string)
	}), nil
}

// MetricsTimeline is the resolver for the metrics_timeline field.
func (r *queryResolver) MetricsTimeline(ctx context.Context, projectID int, metricName string, params modelInputs.DashboardParamsInput) ([]*modelInputs.DashboardPayload, error) {
	if _, err := r.isAdminInProjectOrDemoProject(ctx, projectID); err != nil {
		return nil, err
	}
	return GetMetricTimeline(ctx, r.TDB, projectID, metricName, params)
}

// MetricsHistogram is the resolver for the metrics_histogram field.
func (r *queryResolver) MetricsHistogram(ctx context.Context, projectID int, metricName string, params modelInputs.HistogramParamsInput) (*modelInputs.HistogramPayload, error) {
	if _, err := r.isAdminInProjectOrDemoProject(ctx, projectID); err != nil {
		return nil, err
	}

	bucket, measurement := r.TDB.GetSampledMeasurement(r.TDB.GetBucket(strconv.Itoa(projectID), timeseries.Metrics), timeseries.Metrics, params.DateRange.EndDate.Sub(*params.DateRange.StartDate))
	div := CalculateMetricUnitConversion(MetricOriginalUnits(metricName), params.Units)
	tagFilters := GetTagFilters(params.Filters)
	if params.MinValue == nil || params.MaxValue == nil {
		minPercentile := 0.01
		if params.MinPercentile != nil {
			minPercentile = *params.MinPercentile
		}
		maxPercentile := 0.99
		if params.MaxPercentile != nil {
			maxPercentile = *params.MaxPercentile
		}
		query := fmt.Sprintf(`
	  do = (q) =>
		from(bucket: "%s")
		  |> range(start: %s, stop: %s)
		  |> filter(fn: (r) => r["_measurement"] == "%s")
		  |> filter(fn: (r) => r["_field"] == "%s")
		  %s|> group()
		  |> quantile(q:q, method: "estimate_tdigest", compression: 100.0)
		  |> map(fn: (r) => ({r with _value: r._value / %f}))
      union(tables: [
		do(q:%f),
		do(q:%f)
	  ])
		  |> sort()
  `, bucket, params.DateRange.StartDate.Format(time.RFC3339), params.DateRange.EndDate.Format(time.RFC3339), measurement, metricName, tagFilters, div, minPercentile, maxPercentile)
		histogramRangeQuerySpan, _ := tracer.StartSpanFromContext(ctx, "tdb.queryHistogram")
		histogramRangeQuerySpan.SetTag("projectID", projectID)
		histogramRangeQuerySpan.SetTag("metricName", metricName)
		results, err := r.TDB.Query(ctx, query)
		histogramRangeQuerySpan.Finish()
		if err != nil {
			return nil, err
		}
		if len(results) < 1 {
			return nil, nil
		}

		HistogramPercentileOffset := 0.1
		// offset min and max to include min and max values and pad the distribution a bit
		if params.MinValue == nil {
			f := results[0].Value.(float64) * (1 - HistogramPercentileOffset)
			params.MinValue = &f
		}
		if params.MaxValue == nil {
			f := results[1].Value.(float64) * (1 + HistogramPercentileOffset)
			params.MaxValue = &f
		}
	}
	histogramPayload := &modelInputs.HistogramPayload{
		Min: *params.MinValue,
		Max: *params.MaxValue,
	}

	numBuckets := 10
	if params.Buckets != nil {
		numBuckets = *params.Buckets
	}
	bucketSize := (histogramPayload.Max - histogramPayload.Min) / float64(numBuckets)
	if bucketSize == 0. {
		bucketSize = 1
	}

	query := fmt.Sprintf(`
		from(bucket: "%s")
		  |> range(start: %s, stop: %s)
		  |> filter(fn: (r) => r["_measurement"] == "%s")
		  |> filter(fn: (r) => r["_field"] == "%s")
          %s|> group()
		  |> histogram(bins: linearBins(start: %f, width: %f, count: %d, infinity: true))
          |> map(fn: (r) => ({r with le: r.le / %f}))
	`, bucket, params.DateRange.StartDate.Format(time.RFC3339), params.DateRange.EndDate.Format(time.RFC3339), measurement, metricName, tagFilters, histogramPayload.Min*div, bucketSize*div, numBuckets, div)
	histogramQuerySpan, _ := tracer.StartSpanFromContext(ctx, "tdb.queryHistogram")
	histogramQuerySpan.SetTag("projectID", projectID)
	histogramQuerySpan.SetTag("metricName", metricName)
	histogramQuerySpan.SetTag("buckets", params.Buckets)
	results, err := r.TDB.Query(ctx, query)
	histogramQuerySpan.Finish()
	if err != nil {
		return nil, err
	}

	var payloadBuckets []*modelInputs.HistogramBucket
	var previousCount = -1
	for i, r := range results {
		// the first bucket LE bound is actually the start value so use it to offset the histogram
		if previousCount == -1 {
			previousCount = int(r.Value.(float64))
			continue
		}
		le := r.Values["le"].(float64)
		b := &modelInputs.HistogramBucket{
			Bucket:     float64(i),
			RangeStart: le - bucketSize,
			RangeEnd:   le,
			Count:      int(r.Value.(float64)) - previousCount,
		}
		previousCount += b.Count
		if !math.IsInf(b.RangeStart, 1) {
			payloadBuckets = append(payloadBuckets, b)
		}
	}
	histogramPayload.Buckets = payloadBuckets
	return histogramPayload, nil
}

// NetworkHistogram is the resolver for the network_histogram field.
func (r *queryResolver) NetworkHistogram(ctx context.Context, projectID int, params modelInputs.NetworkHistogramParamsInput) (*modelInputs.CategoryHistogramPayload, error) {
	project, err := r.isAdminInProjectOrDemoProject(ctx, projectID)
	if err != nil {
		return nil, err
	}

	var extraFilters []string
	for _, domain := range project.BackendDomains {
		extraFilters = append(extraFilters, fmt.Sprintf(`r["%s"] =~ /%s/`, params.Attribute.String(), domain))
	}
	extraFiltersStr := ""
	if len(extraFilters) > 0 {
		extraFiltersStr = fmt.Sprintf(`|> filter(fn: (r) => %s)`, strings.Join(extraFilters, " or "))
	}
	days := 1
	if params.LookbackDays != nil {
		days = *params.LookbackDays
	}
	query := fmt.Sprintf(`
		from(bucket: "%s")
		  |> range(start: -%dd)
		  |> filter(fn: (r) => r["_measurement"] == "%s")
          %s
		  |> group(columns: ["%s"])
		  |> count()
          |> group()
		  |> sort(desc: true)
          |> limit(n: 10)
		  |> yield(name: "count")
	`, r.TDB.GetBucket(strconv.Itoa(projectID), timeseries.Metrics), days, timeseries.Metrics, extraFiltersStr, params.Attribute.String())
	networkHistogramSpan, _ := tracer.StartSpanFromContext(ctx, "tdb.queryTimeline")
	networkHistogramSpan.SetTag("projectID", projectID)
	networkHistogramSpan.SetTag("attribute", params.Attribute.String())
	networkHistogramSpan.SetTag("lookbackDays", params.LookbackDays)
	results, err := r.TDB.Query(ctx, query)
	networkHistogramSpan.Finish()
	if err != nil {
		return nil, err
	}

	var buckets []*modelInputs.CategoryHistogramBucket
	for _, r := range results {
		v, ok := r.Values[params.Attribute.String()].(string)
		if ok {
			buckets = append(buckets, &modelInputs.CategoryHistogramBucket{
				Category: v,
				Count:    int(r.Value.(int64)),
			})
		}
	}

	return &modelInputs.CategoryHistogramPayload{Buckets: buckets}, nil
}

// MetricMonitors is the resolver for the metric_monitors field.
func (r *queryResolver) MetricMonitors(ctx context.Context, projectID int, metricName *string) ([]*model.MetricMonitor, error) {
	metricMonitors := []*model.MetricMonitor{}

	_, err := r.isAdminInProjectOrDemoProject(ctx, projectID)
	if err != nil {
		return metricMonitors, nil
	}

	query := r.DB.Order("created_at asc").Model(&model.MetricMonitor{}).Where("project_id = ?", projectID)
	if metricName != nil && *metricName != "" {
		query = query.Where("metric_to_monitor = ?", *metricName)
	}
	if err := query.Find(&metricMonitors).Error; err != nil {
		return nil, e.Wrap(err, "error querying metric monitors")
	}
	return metricMonitors, nil
}

// EventChunkURL is the resolver for the event_chunk_url field.
func (r *queryResolver) EventChunkURL(ctx context.Context, secureID string, index int) (string, error) {
	session, err := r.canAdminViewSession(ctx, secureID)
	if err != nil {
		return "", nil
	}

	str, err := r.StorageClient.GetDirectDownloadURL(session.ProjectID, session.ID, storage.SessionContentsCompressed, pointy.Int(index))
	if err != nil {
		return "", e.Wrap(err, "error getting direct download URL")
	}

	if str == nil {
		return "", e.Wrap(err, "nil direct download URL")
	}

	return *str, err
}

// EventChunks is the resolver for the event_chunks field.
func (r *queryResolver) EventChunks(ctx context.Context, secureID string) ([]*model.EventChunk, error) {
	session, err := r.canAdminViewSession(ctx, secureID)
	if err != nil {
		return nil, nil
	}

	chunks := []*model.EventChunk{}
	if err := r.DB.Order("chunk_index ASC").Model(&model.EventChunk{}).Where(&model.EventChunk{SessionID: session.ID}).
		Scan(&chunks).Error; err != nil {
		return nil, e.Wrap(err, "error retrieving event chunks from DB")
	}

	return chunks, nil
}

// SourcemapFiles is the resolver for the sourcemap_files field.
func (r *queryResolver) SourcemapFiles(ctx context.Context, projectID int, version *string) ([]*modelInputs.S3File, error) {
	res, err := r.StorageClient.GetSourcemapFilesFromS3(projectID, version)
	var s3Files []*modelInputs.S3File

	if err != nil {
		return nil, e.Wrap(err, "error getting sourcemaps from s3")
	}

	for _, object := range res {
		s3File := modelInputs.S3File{Key: object.Key}
		s3Files = append(s3Files, &s3File)
	}

	return s3Files, nil
}

// SourcemapVersions is the resolver for the sourcemap_versions field.
func (r *queryResolver) SourcemapVersions(ctx context.Context, projectID int) ([]string, error) {
	res, err := r.StorageClient.GetSourcemapVersionsFromS3(projectID)
	var appVersions []string

	if err != nil {
		return nil, e.Wrap(err, "error getting sourcemaps from s3")
	}

	for _, v := range res {
		if v.Prefix != nil {
			appVersions = append(appVersions, *v.Prefix)
		}
	}

	return appVersions, nil
}

// OauthClientMetadata is the resolver for the oauth_client_metadata field.
func (r *queryResolver) OauthClientMetadata(ctx context.Context, clientID string) (*modelInputs.OAuthClient, error) {
	client := &model.OAuthClientStore{ID: clientID}
	if err := r.DB.Model(&client).Select("id", "created_at", "app_name").Where(&client).First(&client).Error; err != nil {
		return nil, e.Wrap(err, "error querying oauth client")
	}
	return &modelInputs.OAuthClient{
		ID:        client.ID,
		CreatedAt: client.CreatedAt,
		AppName:   client.AppName,
	}, nil
}

// EmailOptOuts is the resolver for the email_opt_outs field.
func (r *queryResolver) EmailOptOuts(ctx context.Context, token *string, adminID *int) ([]modelInputs.EmailOptOutCategory, error) {
	var adminIdDeref int
	if adminID != nil && token != nil {
		if !IsOptOutTokenValid(*adminID, *token) {
			return nil, e.New("token is not valid or has expired")
		}
		adminIdDeref = *adminID
	} else {
		admin, err := r.getCurrentAdmin(ctx)
		if err != nil {
			return nil, e.New("error querying current admin")
		}
		adminIdDeref = admin.ID
	}

	rows := []*model.EmailOptOut{}
	if err := r.DB.Where("admin_id = ?", adminIdDeref).Find(&rows).Error; err != nil {
		return nil, err
	}

	results := lo.Map(rows, func(c *model.EmailOptOut, idx int) modelInputs.EmailOptOutCategory {
		return c.Category
	})

	return results, nil
}

// Params is the resolver for the params field.
func (r *segmentResolver) Params(ctx context.Context, obj *model.Segment) (*model.SearchParams, error) {
	params := &model.SearchParams{}
	if obj.Params == nil {
		return params, nil
	}
	if err := json.Unmarshal([]byte(*obj.Params), params); err != nil {
		return nil, e.Wrapf(err, "error unmarshaling segment params")
	}
	return params, nil
}

// UserObject is the resolver for the user_object field.
func (r *sessionResolver) UserObject(ctx context.Context, obj *model.Session) (interface{}, error) {
	return obj.UserObject, nil
}

// DirectDownloadURL is the resolver for the direct_download_url field.
func (r *sessionResolver) DirectDownloadURL(ctx context.Context, obj *model.Session) (*string, error) {
	// Direct download only supported for clients that accept Brotli content encoding
	if !obj.DirectDownloadEnabled || !r.isBrotliAccepted(ctx) {
		return nil, nil
	}

	str, err := r.StorageClient.GetDirectDownloadURL(obj.ProjectID, obj.ID, storage.SessionContentsCompressed, nil)
	if err != nil {
		return nil, e.Wrap(err, "error getting direct download URL")
	}

	return str, err
}

// ResourcesURL is the resolver for the resources_url field.
func (r *sessionResolver) ResourcesURL(ctx context.Context, obj *model.Session) (*string, error) {
	// Direct download only supported for clients that accept Brotli content encoding
	if !obj.AllObjectsCompressed || !r.isBrotliAccepted(ctx) {
		return nil, nil
	}

	str, err := r.StorageClient.GetDirectDownloadURL(obj.ProjectID, obj.ID, storage.NetworkResourcesCompressed, nil)
	if err != nil {
		return nil, e.Wrap(err, "error getting resources URL")
	}

	return str, err
}

// MessagesURL is the resolver for the messages_url field.
func (r *sessionResolver) MessagesURL(ctx context.Context, obj *model.Session) (*string, error) {
	// Direct download only supported for clients that accept Brotli content encoding
	if !obj.AllObjectsCompressed || !r.isBrotliAccepted(ctx) {
		return nil, nil
	}

	str, err := r.StorageClient.GetDirectDownloadURL(obj.ProjectID, obj.ID, storage.ConsoleMessagesCompressed, nil)
	if err != nil {
		return nil, e.Wrap(err, "error getting messages URL")
	}

	return str, err
}

// DeviceMemory is the resolver for the deviceMemory field.
func (r *sessionResolver) DeviceMemory(ctx context.Context, obj *model.Session) (*int, error) {
	var deviceMemory *int
	metric := &model.Metric{}

	if err := r.DB.Raw(`
	WITH filtered_group_ids AS (
		SELECT id
		FROM metric_groups
		WHERE session_id = ?
		LIMIT 100000
	  )
	  SELECT metrics.*
	  FROM metrics
	  WHERE metrics.name = ?
	  AND metric_group_id in (SELECT * FROM filtered_group_ids)`, obj.ID, "DeviceMemory").First(&metric).Error; err != nil {
		if !e.Is(err, gorm.ErrRecordNotFound) {
			log.Error(err)
		}
	}

	if metric != nil {
		valueAsInt := int(metric.Value)
		deviceMemory = &valueAsInt
	}

	return deviceMemory, nil
}

// ChannelsToNotify is the resolver for the ChannelsToNotify field.
func (r *sessionAlertResolver) ChannelsToNotify(ctx context.Context, obj *model.SessionAlert) ([]*modelInputs.SanitizedSlackChannel, error) {
	return obj.GetChannelsToNotify()
}

// DiscordChannelsToNotify is the resolver for the DiscordChannelsToNotify field.
func (r *sessionAlertResolver) DiscordChannelsToNotify(ctx context.Context, obj *model.SessionAlert) ([]*model.DiscordChannel, error) {
	ret := obj.DiscordChannelsToNotify

	return ret, nil
}

// EmailsToNotify is the resolver for the EmailsToNotify field.
func (r *sessionAlertResolver) EmailsToNotify(ctx context.Context, obj *model.SessionAlert) ([]*string, error) {
	return obj.GetEmailsToNotify()
}

// ExcludedEnvironments is the resolver for the ExcludedEnvironments field.
func (r *sessionAlertResolver) ExcludedEnvironments(ctx context.Context, obj *model.SessionAlert) ([]*string, error) {
	return obj.GetExcludedEnvironments()
}

// TrackProperties is the resolver for the TrackProperties field.
func (r *sessionAlertResolver) TrackProperties(ctx context.Context, obj *model.SessionAlert) ([]*model.TrackProperty, error) {
	return obj.GetTrackProperties()
}

// UserProperties is the resolver for the UserProperties field.
func (r *sessionAlertResolver) UserProperties(ctx context.Context, obj *model.SessionAlert) ([]*model.UserProperty, error) {
	return obj.GetUserProperties()
}

// ExcludeRules is the resolver for the ExcludeRules field.
func (r *sessionAlertResolver) ExcludeRules(ctx context.Context, obj *model.SessionAlert) ([]*string, error) {
	return obj.GetExcludeRules()
}

// DailyFrequency is the resolver for the DailyFrequency field.
func (r *sessionAlertResolver) DailyFrequency(ctx context.Context, obj *model.SessionAlert) ([]*int64, error) {
	var dailyAlerts []*int64
	if err := r.DB.Raw(`
		SELECT COUNT(e.id)
		FROM (
			SELECT to_char(date_trunc('day', (current_date - offs)), 'YYYY-MM-DD') AS date
			FROM generate_series(0, 6, 1)
			AS offs
		) d LEFT OUTER JOIN
		alert_events e
		ON d.date = to_char(date_trunc('day', e.created_at), 'YYYY-MM-DD')
			AND e.type=?
			AND e.alert_id=?
			AND e.project_id=?
		GROUP BY d.date
		ORDER BY d.date;
	`, obj.Type, obj.ID, obj.ProjectID).Scan(&dailyAlerts).Error; err != nil {
		return nil, e.Wrap(err, "error querying daily alert frequency")
	}

	return dailyAlerts, nil
}

// Author is the resolver for the author field.
func (r *sessionCommentResolver) Author(ctx context.Context, obj *model.SessionComment) (*modelInputs.SanitizedAdmin, error) {
	admin := &model.Admin{}

	// This case happens when the feedback is provided by feedback mechanism.
	if obj.Type == modelInputs.SessionCommentTypeFeedback.String() {
		name := "Anonymous"
		email := ""

		if obj.Metadata != nil {
			if val, ok := obj.Metadata["name"]; ok {
				switch val.(type) {
				case string:
					name = fmt.Sprintf("%v", val)
				}
			}
			if val, ok := obj.Metadata["email"]; ok {
				switch val.(type) {
				case string:
					email = fmt.Sprintf("%v", val)
				}
			}

		}

		feedbackAdmin := &modelInputs.SanitizedAdmin{
			ID:    -1,
			Name:  &name,
			Email: email,
		}
		return feedbackAdmin, nil
	}

	if err := r.DB.Where(&model.Admin{Model: model.Model{ID: obj.AdminId}}).First(&admin).Error; err != nil {
		return nil, e.Wrap(err, "Error finding admin for comment")
	}

	return r.formatSanitizedAuthor(admin), nil
}

// Type is the resolver for the type field.
func (r *sessionCommentResolver) Type(ctx context.Context, obj *model.SessionComment) (modelInputs.SessionCommentType, error) {
	switch obj.Type {
	case model.SessionCommentTypes.ADMIN:
		return modelInputs.SessionCommentTypeAdmin, nil
	case model.SessionCommentTypes.FEEDBACK:
		return modelInputs.SessionCommentTypeFeedback, nil
	default:
		return modelInputs.SessionCommentTypeFeedback, e.New("invalid session comment type")
	}
}

// Metadata is the resolver for the metadata field.
func (r *sessionCommentResolver) Metadata(ctx context.Context, obj *model.SessionComment) (interface{}, error) {
	return obj.Metadata, nil
}

// Tags is the resolver for the tags field.
func (r *sessionCommentResolver) Tags(ctx context.Context, obj *model.SessionComment) ([]*string, error) {
	var (
		tags []sql.NullString
	)
	var tagsResponse []*string

	if err := r.DB.Raw(`
	SELECT
    array_agg(t.name)
FROM
    session_tags st
    JOIN session_comment_tags t ON t.id = st.session_comment_tag_id
WHERE
    st.session_comment_id = ?
GROUP BY
    st.session_comment_id`, obj.ID).Scan(&tags).Error; err != nil {
		log.Error(err, "Failed to query for session comment tags")
	}

	for i := range tags {
		temp, _ := tags[i].Value()
		tagValue, _ := temp.(string)
		tagValue = strings.Replace(tagValue, "\"", "", -1)
		tagValue = strings.Replace(tagValue, "\"", "", -1)
		tagValue = strings.Replace(tagValue, "{", "[\"", 1)
		tagValue = strings.Replace(tagValue, "}", "\"]", 1)
		tagValue = strings.Replace(tagValue, ",", "\",\"", -1)

		tagsResponse = append(tagsResponse, &tagValue)
	}

	return tagsResponse, nil
}

// SessionPayloadAppended is the resolver for the session_payload_appended field.
func (r *subscriptionResolver) SessionPayloadAppended(ctx context.Context, sessionSecureID string, initialEventsCount int) (<-chan *model.SessionPayload, error) {
	ch := make(chan *model.SessionPayload)
	r.SubscriptionWorkerPool.SubmitRecover(func() {
		defer close(ch)
		log.Infof("Polling for events on %s starting from index %d, number of waiting tasks %d",
			sessionSecureID,
			initialEventsCount,
			r.SubscriptionWorkerPool.WaitingQueueSize())

		cursor := model.EventsCursor{EventIndex: initialEventsCount, EventObjectIndex: nil}
		for {
			select {
			case <-ctx.Done():
				return
			default:
			}

			session, err := r.canAdminViewSession(ctx, sessionSecureID)
			if err != nil {
				log.Error(e.Wrap(err, "error fetching session for subscription"))
				return
			}
			events, err, nextCursor := r.getEvents(ctx, session, cursor)
			if err != nil {
				log.Error(e.Wrap(err, "error fetching events incrementally"))
				return
			}
			if len(events) != 0 {
				// TODO live updating for other event types
				ch <- &model.SessionPayload{
					Events:                  events,
					Errors:                  []model.ErrorObject{},
					RageClicks:              []model.RageClickEvent{},
					SessionComments:         []model.SessionComment{},
					LastUserInteractionTime: session.LastUserInteractionTime,
				}
			}
			cursor = *nextCursor

			time.Sleep(1 * time.Second)
		}
	})
	return ch, nil
}

// Data is the resolver for the data field.
func (r *timelineIndicatorEventResolver) Data(ctx context.Context, obj *model.TimelineIndicatorEvent) (interface{}, error) {
	return obj.Data, nil
}

// CommentReply returns generated.CommentReplyResolver implementation.
func (r *Resolver) CommentReply() generated.CommentReplyResolver { return &commentReplyResolver{r} }

// ErrorAlert returns generated.ErrorAlertResolver implementation.
func (r *Resolver) ErrorAlert() generated.ErrorAlertResolver { return &errorAlertResolver{r} }

// ErrorComment returns generated.ErrorCommentResolver implementation.
func (r *Resolver) ErrorComment() generated.ErrorCommentResolver { return &errorCommentResolver{r} }

// ErrorGroup returns generated.ErrorGroupResolver implementation.
func (r *Resolver) ErrorGroup() generated.ErrorGroupResolver { return &errorGroupResolver{r} }

// ErrorObject returns generated.ErrorObjectResolver implementation.
func (r *Resolver) ErrorObject() generated.ErrorObjectResolver { return &errorObjectResolver{r} }

// ErrorSegment returns generated.ErrorSegmentResolver implementation.
func (r *Resolver) ErrorSegment() generated.ErrorSegmentResolver { return &errorSegmentResolver{r} }

// MetricMonitor returns generated.MetricMonitorResolver implementation.
func (r *Resolver) MetricMonitor() generated.MetricMonitorResolver { return &metricMonitorResolver{r} }

// Mutation returns generated.MutationResolver implementation.
func (r *Resolver) Mutation() generated.MutationResolver { return &mutationResolver{r} }

// Query returns generated.QueryResolver implementation.
func (r *Resolver) Query() generated.QueryResolver { return &queryResolver{r} }

// Segment returns generated.SegmentResolver implementation.
func (r *Resolver) Segment() generated.SegmentResolver { return &segmentResolver{r} }

// Session returns generated.SessionResolver implementation.
func (r *Resolver) Session() generated.SessionResolver { return &sessionResolver{r} }

// SessionAlert returns generated.SessionAlertResolver implementation.
func (r *Resolver) SessionAlert() generated.SessionAlertResolver { return &sessionAlertResolver{r} }

// SessionComment returns generated.SessionCommentResolver implementation.
func (r *Resolver) SessionComment() generated.SessionCommentResolver {
	return &sessionCommentResolver{r}
}

// Subscription returns generated.SubscriptionResolver implementation.
func (r *Resolver) Subscription() generated.SubscriptionResolver { return &subscriptionResolver{r} }

// TimelineIndicatorEvent returns generated.TimelineIndicatorEventResolver implementation.
func (r *Resolver) TimelineIndicatorEvent() generated.TimelineIndicatorEventResolver {
	return &timelineIndicatorEventResolver{r}
}

type commentReplyResolver struct{ *Resolver }
type errorAlertResolver struct{ *Resolver }
type errorCommentResolver struct{ *Resolver }
type errorGroupResolver struct{ *Resolver }
type errorObjectResolver struct{ *Resolver }
type errorSegmentResolver struct{ *Resolver }
type metricMonitorResolver struct{ *Resolver }
type mutationResolver struct{ *Resolver }
type queryResolver struct{ *Resolver }
type segmentResolver struct{ *Resolver }
type sessionResolver struct{ *Resolver }
type sessionAlertResolver struct{ *Resolver }
type sessionCommentResolver struct{ *Resolver }
type subscriptionResolver struct{ *Resolver }
type timelineIndicatorEventResolver struct{ *Resolver }<|MERGE_RESOLUTION|>--- conflicted
+++ resolved
@@ -1306,14 +1306,7 @@
 
 			sessionComment.Attachments = append(sessionComment.Attachments, attachment)
 		} else if *s == modelInputs.IntegrationTypeClickUp && workspace.ClickupAccessToken != nil && *workspace.ClickupAccessToken != "" {
-<<<<<<< HEAD
-			desc := *issueDescription
-			desc += "\n"
-			desc += fmt.Sprintf("%s/%d/sessions/%s", os.Getenv("REACT_APP_FRONTEND_URI"), projectID, sessionComment.SessionSecureId)
 			if err := r.CreateClickUpTaskAndAttachment(workspace, attachment, *issueTitle, desc, issueTeamID); err != nil {
-=======
-			if err := r.CreateClickUpTaskAndAttachment(workspace, attachment, *issueTitle, desc, textForEmail, authorName, viewLink, issueTeamID); err != nil {
->>>>>>> 5a1bd95a
 				return nil, e.Wrap(err, "error creating ClickUp task")
 			}
 
@@ -1381,14 +1374,10 @@
 
 			sessionComment.Attachments = append(sessionComment.Attachments, attachment)
 		} else if *s == modelInputs.IntegrationTypeClickUp && workspace.ClickupAccessToken != nil && *workspace.ClickupAccessToken != "" {
-<<<<<<< HEAD
 			desc := *issueDescription
 			desc += "\n"
 			desc += fmt.Sprintf("%s/%d/sessions/%s", os.Getenv("REACT_APP_FRONTEND_URI"), projectID, sessionComment.SessionSecureId)
 			if err := r.CreateClickUpTaskAndAttachment(workspace, attachment, *issueTitle, desc, issueTeamID); err != nil {
-=======
-			if err := r.CreateClickUpTaskAndAttachment(workspace, attachment, *issueTitle, desc, sessionComment.Text, authorName, viewLink, issueTeamID); err != nil {
->>>>>>> 5a1bd95a
 				return nil, e.Wrap(err, "error creating ClickUp task")
 			}
 
@@ -1673,10 +1662,6 @@
 
 			errorComment.Attachments = append(errorComment.Attachments, attachment)
 		} else if *s == modelInputs.IntegrationTypeClickUp && workspace.ClickupAccessToken != nil && *workspace.ClickupAccessToken != "" {
-<<<<<<< HEAD
-			desc := *issueDescription
-			desc += "\n"
-			desc += fmt.Sprintf("%s/%d/errors/%s", os.Getenv("REACT_APP_FRONTEND_URI"), projectID, errorComment.ErrorSecureId)
 			if err := r.CreateClickUpTaskAndAttachment(
 				workspace,
 				attachment,
@@ -1684,9 +1669,6 @@
 				desc,
 				issueTeamID,
 			); err != nil {
-=======
-			if err := r.CreateClickUpTaskAndAttachment(workspace, attachment, *issueTitle, desc, textForEmail, authorName, viewLink, issueTeamID); err != nil {
->>>>>>> 5a1bd95a
 				return nil, e.Wrap(err, "error creating ClickUp task")
 			}
 
@@ -1799,7 +1781,6 @@
 
 			errorComment.Attachments = append(errorComment.Attachments, attachment)
 		} else if *s == modelInputs.IntegrationTypeClickUp && workspace.ClickupAccessToken != nil && *workspace.ClickupAccessToken != "" {
-<<<<<<< HEAD
 			if err := r.CreateClickUpTaskAndAttachment(
 				workspace,
 				attachment,
@@ -1807,9 +1788,6 @@
 				desc,
 				issueTeamID,
 			); err != nil {
-=======
-			if err := r.CreateClickUpTaskAndAttachment(workspace, attachment, *issueTitle, desc, errorComment.Text, authorName, viewLink, issueTeamID); err != nil {
->>>>>>> 5a1bd95a
 				return nil, e.Wrap(err, "error creating ClickUp task")
 			}
 
