--- conflicted
+++ resolved
@@ -798,45 +798,9 @@
 		return nil, e.Wrap(err, "must have ADMIN role to update billing details")
 	}
 
-<<<<<<< HEAD
 	if err := r.updateBillingDetails(*workspace.StripeCustomerID); err != nil {
 		return nil, e.Wrap(err, "error updating billing details")
 	}
-=======
-	customerParams := &stripe.CustomerParams{}
-	customerParams.AddExpand("subscriptions")
-	c, err := r.StripeClient.Customers.Get(*workspace.StripeCustomerID, customerParams)
-	if err != nil {
-		return nil, e.Wrap(err, "couldn't retrieve stripe customer data")
-	}
-
-	subscriptions := c.Subscriptions.Data
-	pricing.FillProducts(r.StripeClient, subscriptions)
-
-	// Default to free tier
-	tier := modelInputs.PlanTypeFree
-
-	// Loop over each subscription item in each of the customer's subscriptions
-	// and set the workspace's tier if the Stripe product has one
-	for _, subscription := range subscriptions {
-		for _, subscriptionItem := range subscription.Items.Data {
-			if _, productTier := pricing.GetProductMetadata(subscriptionItem.Price); productTier != nil {
-				tier = *productTier
-			}
-		}
-	}
-
-	if err := r.DB.Model(&workspace).Updates(model.Workspace{PlanTier: string(tier)}).Error; err != nil {
-		return nil, e.Wrap(err, "error setting stripe_plan_tier on workspace")
-	}
-
-	// mark sessions as within billing quota on plan upgrade
-	// this code is repeated as the first time, the user already has a billing plan and the function returns early.
-	// here, the user doesn't already have a billing plan, so it's considered an upgrade unless the plan is free
-	r.PrivateWorkerPool.SubmitRecover(func() {
-		r.UpdateSessionsVisibility(workspaceID, tier, modelInputs.PlanTypeFree)
-	})
->>>>>>> 985abff3
 
 	return &model.T, nil
 }
