--- conflicted
+++ resolved
@@ -91,24 +91,6 @@
 
 func (r *errorGroupResolver) MetadataLog(ctx context.Context, obj *model.ErrorGroup) ([]*modelInputs.ErrorMetadata, error) {
 	var metadataLogs []*modelInputs.ErrorMetadata
-<<<<<<< HEAD
-	if err := r.DB.Model(&model.ErrorObject{}).Where(&model.ErrorObject{ErrorGroupID: obj.ID}).
-		Where("NOT id=0").
-		Where("NOT session_id=0").
-		Order("updated_at desc").
-		Limit(20).
-		Select("session_id, id AS error_id, timestamp, os, browser, url AS visited_url").Scan(&metadataLogs).Error; err != nil {
-		return nil, err
-	}
-	var filtered []*modelInputs.ErrorMetadata
-	for _, metadataLog := range metadataLogs {
-		if metadataLog.Timestamp.IsZero() {
-			continue
-		}
-		filtered = append(filtered, metadataLog)
-	}
-	return filtered, nil
-=======
 	r.DB.Raw(`
 		SELECT s.id AS session_id, e.id AS error_id, e.timestamp, s.os_name AS os, s.browser_name AS browser, e.url AS visited_url
 		FROM sessions AS s
@@ -124,7 +106,6 @@
 		LIMIT 20;
 	`, obj.ID).Scan(&metadataLogs)
 	return metadataLogs, nil
->>>>>>> 8d200335
 }
 
 func (r *errorGroupResolver) FieldGroup(ctx context.Context, obj *model.ErrorGroup) ([]*model.ErrorField, error) {
