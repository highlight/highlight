--- conflicted
+++ resolved
@@ -28,7 +28,7 @@
 	"github.com/highlight-run/highlight/backend/apolloio"
 	"github.com/highlight-run/highlight/backend/hlog"
 	"github.com/highlight-run/highlight/backend/model"
-	"github.com/highlight-run/highlight/backend/object-storage"
+	storage "github.com/highlight-run/highlight/backend/object-storage"
 	"github.com/highlight-run/highlight/backend/opensearch"
 	"github.com/highlight-run/highlight/backend/pricing"
 	"github.com/highlight-run/highlight/backend/private-graph/graph/generated"
@@ -5174,17 +5174,6 @@
 		return nil, err
 	}
 
-<<<<<<< HEAD
-	var payload []string
-	if err := r.DB.Raw(`
-		SELECT name
-		FROM metrics
-		INNER JOIN metric_groups mg on mg.id = metric_group_id
-		WHERE project_id = ?
-		  AND name ILIKE ? LIMIT 1;
-	`, projectID, prefix+"%").Scan(&payload).Error; err != nil {
-		log.Error(err)
-=======
 	filter := ""
 	if len(prefix) > 0 {
 		filter = fmt.Sprintf(`|> filter(fn: (r) => r["_field"] =~ /%s/)`, prefix)
@@ -5203,7 +5192,6 @@
 	results, err := r.TDB.Query(ctx, query)
 	tdbQuerySpan.Finish()
 	if err != nil {
->>>>>>> 6323669d
 		return nil, err
 	}
 
