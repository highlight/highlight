package graph

// This file will be automatically regenerated based on the schema, any resolver implementations
// will be copied through when generating and any unknown code will be moved to the end.

import (
	"context"
	"database/sql"
	"encoding/json"
	"fmt"
	"io/ioutil"
	"math/rand"
	"net/http"
	"os"
	"regexp"
	"strconv"
	"strings"
	"time"

	"github.com/99designs/gqlgen/graphql"
	"github.com/clearbit/clearbit-go/clearbit"
	"github.com/highlight-run/highlight/backend/apolloio"
	"github.com/highlight-run/highlight/backend/hlog"
	"github.com/highlight-run/highlight/backend/model"
	"github.com/highlight-run/highlight/backend/pricing"
	"github.com/highlight-run/highlight/backend/private-graph/graph/generated"
	modelInputs "github.com/highlight-run/highlight/backend/private-graph/graph/model"
	"github.com/highlight-run/highlight/backend/util"
	e "github.com/pkg/errors"
	"github.com/rs/xid"
	"github.com/sendgrid/sendgrid-go/helpers/mail"
	log "github.com/sirupsen/logrus"
	"github.com/slack-go/slack"
	stripe "github.com/stripe/stripe-go/v72"
	"golang.org/x/sync/errgroup"
	"gopkg.in/DataDog/dd-trace-go.v1/ddtrace/tracer"
	"gorm.io/gorm"
)

func (r *errorAlertResolver) ChannelsToNotify(ctx context.Context, obj *model.ErrorAlert) ([]*modelInputs.SanitizedSlackChannel, error) {
	return obj.GetChannelsToNotify()
}

func (r *errorAlertResolver) ExcludedEnvironments(ctx context.Context, obj *model.ErrorAlert) ([]*string, error) {
	return obj.GetExcludedEnvironments()
}

func (r *errorCommentResolver) Author(ctx context.Context, obj *model.ErrorComment) (*modelInputs.SanitizedAdmin, error) {
	admin := &model.Admin{}
	if err := r.DB.Where(&model.Admin{Model: model.Model{ID: obj.AdminId}}).First(&admin).Error; err != nil {
		return nil, e.Wrap(err, "Error finding admin for comment")
	}

	name := ""
	email := ""
	photo_url := ""

	if admin.Name != nil {
		name = *admin.Name
	}
	if admin.Email != nil {
		email = *admin.Email
	}
	if admin.PhotoURL != nil {
		photo_url = *admin.PhotoURL
	}

	sanitizedAdmin := &modelInputs.SanitizedAdmin{
		ID:       admin.ID,
		Name:     &name,
		Email:    email,
		PhotoURL: &photo_url,
	}

	return sanitizedAdmin, nil
}

func (r *errorGroupResolver) Event(ctx context.Context, obj *model.ErrorGroup) ([]*string, error) {
	return util.JsonStringToStringArray(obj.Event), nil
}

func (r *errorGroupResolver) StructuredStackTrace(ctx context.Context, obj *model.ErrorGroup) ([]*modelInputs.ErrorTrace, error) {
	if (obj.MappedStackTrace == nil || *obj.MappedStackTrace == "") && obj.StackTrace == "" {
		return nil, nil
	}
	stackTraceString := obj.StackTrace
	if obj.MappedStackTrace != nil && *obj.MappedStackTrace != "" && *obj.MappedStackTrace != "null" {
		stackTraceString = *obj.MappedStackTrace
	}

	return r.UnmarshalStackTrace(stackTraceString)
}

func (r *errorGroupResolver) MetadataLog(ctx context.Context, obj *model.ErrorGroup) ([]*modelInputs.ErrorMetadata, error) {
	var metadataLogs []*modelInputs.ErrorMetadata
	r.DB.Raw(`
		SELECT s.id AS session_id,
			s.secure_id AS session_secure_id,
			e.id AS error_id,
			e.timestamp,
			s.os_name AS os,
			s.browser_name AS browser,
			e.url AS visited_url,
			s.fingerprint AS fingerprint,
			s.identifier AS identifier,
			s.user_properties,
			e.request_id
		FROM sessions AS s
		INNER JOIN (
			SELECT DISTINCT ON (session_id) session_id, id, timestamp, url, request_id
			FROM error_objects
			WHERE error_group_id = ?
			ORDER BY session_id DESC
			LIMIT 20
		) AS e
		ON s.id = e.session_id
		WHERE s.excluded <> true
		ORDER BY s.updated_at DESC
		LIMIT 20;
	`, obj.ID).Scan(&metadataLogs)
	return metadataLogs, nil
}

func (r *errorGroupResolver) FieldGroup(ctx context.Context, obj *model.ErrorGroup) ([]*model.ErrorField, error) {
	if obj == nil || obj.FieldGroup == nil {
		return nil, nil
	}
	var fields []*model.ErrorField
	err := json.Unmarshal([]byte(*obj.FieldGroup), &fields)
	if err != nil {
		err := e.Wrap(err, "error converting field group to struct")
		return nil, err
	}
	var parsedFields []*model.ErrorField
	for _, f := range fields {
		if f.Name == "event" {
			continue
		}
		parsedFields = append(parsedFields, f)
	}
	return parsedFields, nil
}

func (r *errorGroupResolver) State(ctx context.Context, obj *model.ErrorGroup) (modelInputs.ErrorState, error) {
	switch obj.State {
	case model.ErrorGroupStates.OPEN:
		return modelInputs.ErrorStateOpen, nil
	case model.ErrorGroupStates.RESOLVED:
		return modelInputs.ErrorStateResolved, nil
	case model.ErrorGroupStates.IGNORED:
		return modelInputs.ErrorStateIgnored, nil
	default:
		return modelInputs.ErrorStateOpen, e.New("invalid error group state")
	}
}

func (r *errorGroupResolver) ErrorFrequency(ctx context.Context, obj *model.ErrorGroup) ([]*int64, error) {
	if obj != nil {
		return r.Query().DailyErrorFrequency(ctx, obj.ProjectID, obj.SecureID, 5)
	}
	return nil, nil
}

func (r *errorObjectResolver) ErrorGroupSecureID(ctx context.Context, obj *model.ErrorObject) (string, error) {
	if obj != nil {
		var secureID string
		if err := r.DB.Raw(`SELECT secure_id FROM error_groups WHERE id = ? LIMIT 1`,
			obj.ErrorGroupID).Scan(&secureID).Error; err != nil {
			return "", e.Wrapf(err, "Failed to retrieve secure_id for error group, id: %d", obj.ErrorGroupID)
		}
		return secureID, nil
	}
	return "", nil
}

func (r *errorObjectResolver) Event(ctx context.Context, obj *model.ErrorObject) ([]*string, error) {
	return util.JsonStringToStringArray(obj.Event), nil
}

func (r *errorObjectResolver) StructuredStackTrace(ctx context.Context, obj *model.ErrorObject) ([]*modelInputs.ErrorTrace, error) {
	return r.UnmarshalStackTrace(*obj.StackTrace)
}

func (r *errorSegmentResolver) Params(ctx context.Context, obj *model.ErrorSegment) (*model.ErrorSearchParams, error) {
	params := &model.ErrorSearchParams{}
	if obj.Params == nil {
		return params, nil
	}
	if err := json.Unmarshal([]byte(*obj.Params), params); err != nil {
		return nil, e.Wrapf(err, "error unmarshaling segment params")
	}
	return params, nil
}

func (r *mutationResolver) CreateProject(ctx context.Context, name string, workspaceID int) (*model.Project, error) {
	workspace, err := r.isAdminInWorkspace(ctx, workspaceID)
	if err != nil {
		return nil, e.Wrap(err, "admin is not in the workspace")
	}

	admin, err := r.getCurrentAdmin(ctx)
	if err != nil {
		return nil, e.Wrap(err, "error getting admin")
	}

	project := &model.Project{
		Name:         &name,
		BillingEmail: admin.Email,
		WorkspaceID:  workspace.ID,
	}

	if err := r.DB.Create(project).Error; err != nil {
		return nil, e.Wrap(err, "error creating project")
	}

	return project, nil
}

func (r *mutationResolver) CreateWorkspace(ctx context.Context, name string) (*model.Workspace, error) {
	admin, err := r.getCurrentAdmin(ctx)
	if err != nil {
		return nil, e.Wrap(err, "error getting admin")
	}

	workspace := &model.Workspace{
		Admins: []model.Admin{*admin},
		Name:   &name,
	}

	if err := r.DB.Create(workspace).Error; err != nil {
		return nil, e.Wrap(err, "error creating workspace")
	}

	c := &stripe.Customer{}
	if os.Getenv("REACT_APP_ONPREM") != "true" {
		params := &stripe.CustomerParams{
			Name:  &name,
			Email: admin.Email,
		}
		params.AddMetadata("Workspace ID", strconv.Itoa(workspace.ID))
		c, err = r.StripeClient.Customers.New(params)
		if err != nil {
			return nil, e.Wrap(err, "error creating stripe customer")
		}
	}

	if err := r.DB.Model(&workspace).Updates(&model.Workspace{
		StripeCustomerID: &c.ID,
	}).Error; err != nil {
		return nil, e.Wrap(err, "error updating workspace StripeCustomerID")
	}

	return workspace, nil
}

func (r *mutationResolver) EditProject(ctx context.Context, id int, name *string, billingEmail *string) (*model.Project, error) {
	project, err := r.isAdminInProject(ctx, id)
	if err != nil {
		return nil, e.Wrap(err, "error querying project")
	}
	if err := r.DB.Model(project).Updates(&model.Project{
		Name:         name,
		BillingEmail: billingEmail,
	}).Error; err != nil {
		return nil, e.Wrap(err, "error updating project fields")
	}
	return project, nil
}

func (r *mutationResolver) EditWorkspace(ctx context.Context, id int, name *string) (*model.Workspace, error) {
	workspace, err := r.isAdminInWorkspace(ctx, id)
	if err != nil {
		return nil, e.Wrap(err, "error querying workspace")
	}
	if err := r.DB.Model(workspace).Updates(&model.Workspace{
		Name: name,
	}).Error; err != nil {
		return nil, e.Wrap(err, "error updating workspace fields")
	}
	return workspace, nil
}

func (r *mutationResolver) MarkSessionAsViewed(ctx context.Context, secureID string, viewed *bool) (*model.Session, error) {
	s, err := r.canAdminModifySession(ctx, secureID)
	if err != nil {
		return nil, e.Wrap(err, "admin not session owner")
	}
	session := &model.Session{}
	if err := r.DB.Where(&model.Session{Model: model.Model{ID: s.ID}}).First(&session).Updates(&model.Session{
		Viewed: viewed,
	}).Error; err != nil {
		return nil, e.Wrap(err, "error writing session as viewed")
	}

	return session, nil
}

func (r *mutationResolver) MarkSessionAsStarred(ctx context.Context, secureID string, starred *bool) (*model.Session, error) {
	s, err := r.canAdminModifySession(ctx, secureID)
	if err != nil {
		return nil, e.Wrap(err, "admin not session owner")
	}
	session := &model.Session{}
	if err := r.DB.Where(&model.Session{Model: model.Model{ID: s.ID}}).First(&session).Updates(&model.Session{
		Starred: starred,
	}).Error; err != nil {
		return nil, e.Wrap(err, "error writing session as starred")
	}

	return session, nil
}

func (r *mutationResolver) UpdateErrorGroupState(ctx context.Context, secureID string, state string) (*model.ErrorGroup, error) {
	errGroup, err := r.canAdminModifyErrorGroup(ctx, secureID)
	if err != nil {
		return nil, e.Wrap(err, "admin is not authorized to modify error group")
	}

	errorGroup := &model.ErrorGroup{}
	if err := r.DB.Where(&model.ErrorGroup{Model: model.Model{ID: errGroup.ID}}).First(&errorGroup).Updates(&model.ErrorGroup{
		State: state,
	}).Error; err != nil {
		return nil, e.Wrap(err, "error writing errorGroup state")
	}

	return errorGroup, nil
}

func (r *mutationResolver) DeleteProject(ctx context.Context, id int) (*bool, error) {
	_, err := r.isAdminInProject(ctx, id)
	if err != nil {
		return nil, e.Wrap(err, "admin is not in project")
	}
	if err := r.DB.Model(&model.Project{}).Delete("id = ?", id).Error; err != nil {
		return nil, e.Wrap(err, "error deleting project")
	}
	return &model.T, nil
}

func (r *mutationResolver) SendAdminProjectInvite(ctx context.Context, projectID int, email string, baseURL string) (*string, error) {
	project, err := r.isAdminInProject(ctx, projectID)
	if err != nil {
		return nil, e.Wrap(err, "error querying project")
	}
	admin, err := r.getCurrentAdmin(ctx)
	if err != nil {
		return nil, e.Wrap(err, "error querying admin")
	}

	// TODO: Should migrate these nil secrets so we can remove this
	var secret string
	if project.Secret == nil {
		uid := xid.New().String()
		if err := r.DB.Model(project).Updates(&model.Project{Secret: &uid}).Error; err != nil {
			return nil, e.Wrap(err, "error updating uid in project secret")
		}
		secret = uid
	} else {
		secret = *project.Secret
	}

	inviteLink := baseURL + "/" + strconv.Itoa(projectID) + "/invite/" + secret
	return r.SendAdminInviteImpl(*admin.Name, *project.Name, inviteLink, email)
}

func (r *mutationResolver) SendAdminWorkspaceInvite(ctx context.Context, workspaceID int, email string, baseURL string, role string) (*string, error) {
	workspace, err := r.isAdminInWorkspace(ctx, workspaceID)
	if err != nil {
		return nil, e.Wrap(err, "error querying workspace")
	}
	admin, err := r.getCurrentAdmin(ctx)
	if err != nil {
		return nil, e.Wrap(err, "error querying admin")
	}

	existingInviteLink := &model.WorkspaceInviteLink{}
	if err := r.DB.Where(&model.WorkspaceInviteLink{WorkspaceID: &workspaceID, InviteeEmail: &email}).First(existingInviteLink).Error; err != nil {
		if e.Is(err, gorm.ErrRecordNotFound) {
			existingInviteLink = nil
		} else {
			return nil, e.Wrap(err, "error querying workspace invite link for admin")
		}
	}

	// If there's an existing and expired invite link for the user then delete it.
	if existingInviteLink != nil && r.IsInviteLinkExpired(existingInviteLink) {
		if err := r.DB.Delete(existingInviteLink).Error; err != nil {
			return nil, e.Wrap(err, "error deleting expired invite link")
		}
		existingInviteLink = nil
	}

	// Delete the existing invite if the roles are different.
	if existingInviteLink != nil && existingInviteLink.InviteeRole != nil && *existingInviteLink.InviteeRole != role {
		if err := r.DB.Delete(existingInviteLink).Error; err != nil {
			return nil, e.Wrap(err, "error deleting different role invite link")
		}
		existingInviteLink = nil
	}

	if existingInviteLink == nil {
		existingInviteLink = r.CreateInviteLink(workspaceID, &email, role)

		if err := r.DB.Create(existingInviteLink).Error; err != nil {
			return nil, e.Wrap(err, "error creating new invite link")
		}
	}

	inviteLink := baseURL + "/w/" + strconv.Itoa(workspaceID) + "/invite/" + *existingInviteLink.Secret
	return r.SendAdminInviteImpl(*admin.Name, *workspace.Name, inviteLink, email)
}

func (r *mutationResolver) AddAdminToWorkspace(ctx context.Context, workspaceID int, inviteID string) (*int, error) {
	workspace := &model.Workspace{}
	adminId, err := r.addAdminMembership(ctx, workspace, workspaceID, inviteID)
	if err != nil {
		log.Error(err, " failed to add admin to workspace")
	}

	// For this Real Magic, set all new admins to normal role so they don't have access to billing.
	// This should be removed when we implement RBAC.
	if workspaceID == 388 {
		admin, err := r.getCurrentAdmin(ctx)
		if err != nil {
			log.Error("Failed get current admin.")
		}
		if err := r.DB.Model(admin).Updates(model.Admin{
			Role: &model.AdminRole.MEMBER,
		}); err != nil {
			log.Error("Failed to update admin when changing role to normal.")
		}
	}

	return adminId, nil
}

func (r *mutationResolver) ChangeAdminRole(ctx context.Context, workspaceID int, adminID int, newRole string) (bool, error) {
	_, err := r.isAdminInWorkspace(ctx, workspaceID)
	if err != nil {
		return false, e.Wrap(err, "current admin is not in workspace")
	}

	admin, err := r.getCurrentAdmin(ctx)
	if err != nil {
		return false, e.Wrap(err, "error retrieving user")
	}

	if admin.Role != nil && *admin.Role != model.AdminRole.ADMIN {
		return false, e.New("A non-Admin role Admin tried changing an admin role.")
	}

	if admin.ID == adminID {
		return false, e.New("A admin tried changing their own role.")
	}

	if err := r.DB.Model(&model.Admin{Model: model.Model{ID: adminID}}).Update("Role", newRole).Error; err != nil {
		return false, e.Wrap(err, "error updating admin role")
	}

	return true, nil
}

func (r *mutationResolver) DeleteAdminFromProject(ctx context.Context, projectID int, adminID int) (*int, error) {
	project, err := r.isAdminInProject(ctx, projectID)
	if err != nil {
		return nil, e.Wrap(err, "current admin is not in project")
	}

	return r.DeleteAdminAssociation(ctx, project, adminID)
}

func (r *mutationResolver) DeleteAdminFromWorkspace(ctx context.Context, workspaceID int, adminID int) (*int, error) {
	workspace, err := r.isAdminInWorkspace(ctx, workspaceID)
	if err != nil {
		return nil, e.Wrap(err, "current admin is not in workspace")
	}

	deletedAdminId, err := r.DeleteAdminAssociation(ctx, workspace, adminID)
	if err != nil {
		return nil, e.Wrap(err, "error deleting admin association")
	}

	return deletedAdminId, nil
}

func (r *mutationResolver) CreateSegment(ctx context.Context, projectID int, name string, params modelInputs.SearchParamsInput) (*model.Segment, error) {
	if _, err := r.isAdminInProjectOrDemoProject(ctx, projectID); err != nil {
		return nil, e.Wrap(err, "admin is not in project")
	}
	modelParams := InputToParams(&params)
	// Convert to json to store in the db.
	paramBytes, err := json.Marshal(modelParams)
	if err != nil {
		return nil, e.Wrap(err, "error unmarshaling search params")
	}
	paramString := string(paramBytes)

	segment := &model.Segment{
		Name:      &name,
		Params:    &paramString,
		ProjectID: projectID,
	}
	if err := r.DB.Create(segment).Error; err != nil {
		return nil, e.Wrap(err, "error creating segment")
	}
	return segment, nil
}

func (r *mutationResolver) EmailSignup(ctx context.Context, email string) (string, error) {
	short, long, err := apolloio.Enrich(email)
	if err != nil {
		log.Errorf("error enriching email: %v", err)
		return email, nil
	}

	model.DB.Create(&model.EmailSignup{
		Email:               email,
		ApolloData:          *long,
		ApolloDataShortened: *short,
	})

	r.PrivateWorkerPool.SubmitRecover(func() {
		if contact, err := apolloio.CreateContact(email); err != nil {
			log.Errorf("error creating apollo contact: %v", err)
		} else {
			sequenceID := "60fb134ce97fa1014c1cc141" // represents the "Landing Page Signups" sequence.
			if err := apolloio.AddToSequence(contact.ID, sequenceID); err != nil {
				log.Errorf("error adding to apollo sequence: %v", err)
			}
		}
	})

	return email, nil
}

func (r *mutationResolver) EditSegment(ctx context.Context, id int, projectID int, params modelInputs.SearchParamsInput) (*bool, error) {
	if _, err := r.isAdminInProjectOrDemoProject(ctx, projectID); err != nil {
		return nil, e.Wrap(err, "admin is not in project")
	}
	modelParams := InputToParams(&params)
	// Convert to json to store in the db.
	paramBytes, err := json.Marshal(modelParams)
	if err != nil {
		return nil, e.Wrap(err, "error unmarshaling search params")
	}
	paramString := string(paramBytes)
	if err := r.DB.Model(&model.Segment{Model: model.Model{ID: id}}).Updates(&model.Segment{
		Params: &paramString,
	}).Error; err != nil {
		return nil, e.Wrap(err, "error writing new recording settings")
	}
	return &model.T, nil
}

func (r *mutationResolver) DeleteSegment(ctx context.Context, segmentID int) (*bool, error) {
	_, err := r.isAdminSegmentOwner(ctx, segmentID)
	if err != nil {
		return nil, e.Wrap(err, "admin is not segment owner")
	}
	if err := r.DB.Delete(&model.Segment{Model: model.Model{ID: segmentID}}).Error; err != nil {
		return nil, e.Wrap(err, "error deleting segment")
	}
	return &model.T, nil
}

func (r *mutationResolver) CreateErrorSegment(ctx context.Context, projectID int, name string, params modelInputs.ErrorSearchParamsInput) (*model.ErrorSegment, error) {
	if _, err := r.isAdminInProjectOrDemoProject(ctx, projectID); err != nil {
		return nil, e.Wrap(err, "admin is not in project")
	}
	modelParams := ErrorInputToParams(&params)
	// Convert to json to store in the db.
	paramBytes, err := json.Marshal(modelParams)
	if err != nil {
		return nil, e.Wrap(err, "error unmarshaling search params")
	}
	paramString := string(paramBytes)

	segment := &model.ErrorSegment{
		Name:      &name,
		Params:    &paramString,
		ProjectID: projectID,
	}
	if err := r.DB.Create(segment).Error; err != nil {
		return nil, e.Wrap(err, "error creating segment")
	}
	return segment, nil
}

func (r *mutationResolver) EditErrorSegment(ctx context.Context, id int, projectID int, params modelInputs.ErrorSearchParamsInput) (*bool, error) {
	if _, err := r.isAdminInProjectOrDemoProject(ctx, projectID); err != nil {
		return nil, e.Wrap(err, "admin is not in project")
	}
	modelParams := ErrorInputToParams(&params)
	// Convert to json to store in the db.
	paramBytes, err := json.Marshal(modelParams)
	if err != nil {
		return nil, e.Wrap(err, "error unmarshaling search params")
	}
	paramString := string(paramBytes)
	if err := r.DB.Model(&model.ErrorSegment{Model: model.Model{ID: id}}).Updates(&model.ErrorSegment{
		Params: &paramString,
	}).Error; err != nil {
		return nil, e.Wrap(err, "error writing new recording settings")
	}
	return &model.T, nil
}

func (r *mutationResolver) DeleteErrorSegment(ctx context.Context, segmentID int) (*bool, error) {
	_, err := r.isAdminErrorSegmentOwner(ctx, segmentID)
	if err != nil {
		return nil, e.Wrap(err, "admin is not error segment owner")
	}
	if err := r.DB.Delete(&model.ErrorSegment{Model: model.Model{ID: segmentID}}).Error; err != nil {
		return nil, e.Wrap(err, "error deleting segment")
	}
	return &model.T, nil
}

func (r *mutationResolver) CreateOrUpdateStripeSubscription(ctx context.Context, workspaceID int, planType modelInputs.PlanType) (*string, error) {
	workspace, err := r.isAdminInWorkspace(ctx, workspaceID)
	if err != nil {
		return nil, e.Wrap(err, "admin is not in workspace")
	}

	if err := r.validateAdminRole(ctx); err != nil {
		return nil, e.Wrap(err, "must have ADMIN role to create/update stripe subscription")
	}

	// For older projects, if there's no customer ID, we create a StripeCustomer obj.
	if workspace.StripeCustomerID == nil {
		params := &stripe.CustomerParams{}
		c, err := r.StripeClient.Customers.New(params)
		if err != nil {
			return nil, e.Wrap(err, "error creating stripe customer")
		}
		if err := r.DB.Model(&workspace).Updates(&model.Workspace{
			StripeCustomerID: &c.ID,
		}).Error; err != nil {
			return nil, e.Wrap(err, "error updating org fields")
		}
		workspace.StripeCustomerID = &c.ID
	}

	params := &stripe.CustomerParams{}
	params.AddExpand("subscriptions")

	c, err := r.StripeClient.Customers.Get(*workspace.StripeCustomerID, params)
	if err != nil {
		return nil, e.Wrap(err, "STRIPE_INTEGRATION_ERROR cannot update stripe subscription - couldn't retrieve stripe customer data")
	}

	// If there are multiple subscriptions, it's ambiguous which one should be updated, so throw an error
	if len(c.Subscriptions.Data) > 1 {
		return nil, e.New("STRIPE_INTEGRATION_ERROR cannot update stripe subscription - customer has multiple subscriptions")
	}

	subscriptions := c.Subscriptions.Data
	pricing.FillProducts(r.StripeClient, subscriptions)

	prices, err := pricing.GetStripePrices(r.StripeClient, planType, pricing.SubscriptionIntervalMonthly)
	if err != nil {
		return nil, e.Wrap(err, "STRIPE_INTEGRATION_ERROR cannot update stripe subscription - failed to get Stripe prices")
	}

	newBasePrice := prices[pricing.ProductTypeBase]

	// If there's an existing subscription, update it
	if len(subscriptions) == 1 {
		subscription := subscriptions[0]
		if len(subscription.Items.Data) != 1 {
			return nil, e.New("STRIPE_INTEGRATION_ERROR cannot update stripe subscription - subscription has multiple products")
		}

		subscriptionItem := subscription.Items.Data[0]
		productType, _, _ := pricing.GetProductMetadata(subscriptionItem.Price)
		if productType == nil || *productType != pricing.ProductTypeBase {
			return nil, e.New("STRIPE_INTEGRATION_ERROR cannot update stripe subscription - expecting base product")
		}

		subscriptionParams := &stripe.SubscriptionParams{
			CancelAtPeriodEnd: stripe.Bool(false),
			ProrationBehavior: stripe.String(string(stripe.SubscriptionProrationBehaviorCreateProrations)),
			Items: []*stripe.SubscriptionItemsParams{
				{
					ID:   &subscriptionItem.ID,
					Plan: &newBasePrice.ID,
				},
			},
		}

		_, err := r.StripeClient.Subscriptions.Update(subscription.ID, subscriptionParams)
		if err != nil {
			return nil, e.Wrap(err, "couldn't update subscription")
		}
		ret := ""
		return &ret, nil
	}

	// If there's no existing subscription, we create a checkout.
	checkoutSessionParams := &stripe.CheckoutSessionParams{
		SuccessURL: stripe.String(os.Getenv("FRONTEND_URI") + "/w/" + strconv.Itoa(workspaceID) + "/billing/success"),
		CancelURL:  stripe.String(os.Getenv("FRONTEND_URI") + "/w/" + strconv.Itoa(workspaceID) + "/billing/checkoutCanceled"),
		PaymentMethodTypes: stripe.StringSlice([]string{
			"card",
		}),
		Customer: workspace.StripeCustomerID,
		SubscriptionData: &stripe.CheckoutSessionSubscriptionDataParams{
			Items: []*stripe.CheckoutSessionSubscriptionDataItemsParams{
				{Plan: &newBasePrice.ID},
			},
		},
		Mode: stripe.String(string(stripe.CheckoutSessionModeSubscription)),
	}
	checkoutSessionParams.AddExtra("allow_promotion_codes", "true")

	stripeSession, err := r.StripeClient.CheckoutSessions.New(checkoutSessionParams)
	if err != nil {
		return nil, e.Wrap(err, "error creating CheckoutSession in stripe")
	}

	return &stripeSession.ID, nil
}

func (r *mutationResolver) UpdateBillingDetails(ctx context.Context, workspaceID int) (*bool, error) {
	workspace, err := r.isAdminInWorkspace(ctx, workspaceID)
	if err != nil {
		return nil, e.Wrap(err, "admin is not in workspace")
	}

	if err := r.validateAdminRole(ctx); err != nil {
		return nil, e.Wrap(err, "must have ADMIN role to update billing details")
	}

	if err := r.updateBillingDetails(*workspace.StripeCustomerID); err != nil {
		return nil, e.Wrap(err, "error updating billing details")
	}

	return &model.T, nil
}

func (r *mutationResolver) CreateSessionComment(ctx context.Context, projectID int, sessionSecureID string, sessionTimestamp int, text string, textForEmail string, xCoordinate float64, yCoordinate float64, taggedAdmins []*modelInputs.SanitizedAdminInput, taggedSlackUsers []*modelInputs.SanitizedSlackChannelInput, sessionURL string, time float64, authorName string, sessionImage *string, tags []*modelInputs.SessionCommentTagInput) (*model.SessionComment, error) {
	admin, isGuestCreatingSession := r.getCurrentAdminOrGuest(ctx)

	// All viewers can leave a comment, including guests
	session, err := r.canAdminViewSession(ctx, sessionSecureID)
	if err != nil {
		return nil, e.Wrap(err, "admin cannot leave a comment")
	}

	var project model.Project
	if err := r.DB.Where(&model.Project{Model: model.Model{ID: projectID}}).First(&project).Error; err != nil {
		return nil, e.Wrap(err, "error querying project")
	}

	workspace, err := r.GetWorkspace(project.WorkspaceID)
	if err != nil {
		return nil, err
	}

	admins := []model.Admin{}
	if !isGuestCreatingSession {
		for _, a := range taggedAdmins {
			admins = append(admins,
				model.Admin{
					Model: model.Model{ID: a.ID},
				},
			)
		}
	}

	sessionComment := &model.SessionComment{
		Admins:          admins,
		ProjectID:       projectID,
		AdminId:         admin.Model.ID,
		SessionId:       session.ID,
		SessionSecureId: session.SecureID,
		Timestamp:       sessionTimestamp,
		Text:            text,
		XCoordinate:     xCoordinate,
		YCoordinate:     yCoordinate,
	}
	createSessionCommentSpan, _ := tracer.StartSpanFromContext(ctx, "resolver.createSessionComment",
		tracer.ResourceName("db.createSessionComment"), tracer.Tag("project_id", projectID))
	if err := r.DB.Create(sessionComment).Error; err != nil {
		return nil, e.Wrap(err, "error creating session comment")
	}
	createSessionCommentSpan.Finish()

	// Create associations between tags and comments.
	if len(tags) > 0 {
		// Create the tag if it's a new tag
		newTags := []*model.SessionCommentTag{}
		existingTags := []*model.SessionCommentTag{}
		sessionComments := []model.SessionComment{*sessionComment}

		for _, tag := range tags {
			if tag.ID == nil {
				newSessionCommentTag := model.SessionCommentTag{
					ProjectID:       projectID,
					Name:            tag.Name,
					SessionComments: sessionComments,
				}
				newTags = append(newTags, &newSessionCommentTag)
			} else {
				newSessionCommentTag := model.SessionCommentTag{
					ProjectID: projectID,
					Name:      tag.Name,
					Model: model.Model{
						ID: *tag.ID,
					},
					SessionComments: sessionComments,
				}
				existingTags = append(existingTags, &newSessionCommentTag)
			}
		}

		if len(newTags) > 0 {
			if err := r.DB.Create(&newTags).Error; err != nil {
				log.Error("Failed to create new session tags", err)
			}
		}

		if len(existingTags) > 0 {
			if err := r.DB.Save(&existingTags).Error; err != nil {
				log.Error("Failed to update existing session tags", err)
			}
		}
	}

	viewLink := fmt.Sprintf("%v?commentId=%v&ts=%v", sessionURL, sessionComment.ID, time)

	if len(taggedAdmins) > 0 && !isGuestCreatingSession {

		tos := []*mail.Email{}
		var adminIds []int

		for _, admin := range taggedAdmins {
			tos = append(tos, &mail.Email{Address: admin.Email})
			adminIds = append(adminIds, admin.ID)
		}

		r.PrivateWorkerPool.SubmitRecover(func() {
			commentMentionEmailSpan, _ := tracer.StartSpanFromContext(ctx, "resolver.createSessionComment",
				tracer.ResourceName("sendgrid.sendCommentMention"), tracer.Tag("project_id", projectID), tracer.Tag("count", len(taggedAdmins)))
			defer commentMentionEmailSpan.Finish()

			err := r.SendEmailAlert(tos, authorName, viewLink, textForEmail, SendGridSessionCommentEmailTemplateID, sessionImage)
			if err != nil {
				log.Error(e.Wrap(err, "error notifying tagged admins in session comment"))
			}
		})

		r.PrivateWorkerPool.SubmitRecover(func() {
			commentMentionSlackSpan, _ := tracer.StartSpanFromContext(ctx, "resolver.createSessionComment",
				tracer.ResourceName("slack.sendCommentMention"), tracer.Tag("project_id", projectID), tracer.Tag("count", len(adminIds)))
			defer commentMentionSlackSpan.Finish()

			err := r.SendPersonalSlackAlert(workspace, admin, adminIds, viewLink, textForEmail, "session")
			if err != nil {
				log.Error(e.Wrap(err, "error notifying tagged admins in session comment"))
			}
		})
	}

	if len(taggedSlackUsers) > 0 && !isGuestCreatingSession {
		r.PrivateWorkerPool.SubmitRecover(func() {
			commentMentionSlackSpan, _ := tracer.StartSpanFromContext(ctx, "resolver.createSessionComment",
				tracer.ResourceName("slackBot.sendCommentMention"), tracer.Tag("project_id", projectID), tracer.Tag("count", len(taggedSlackUsers)))
			defer commentMentionSlackSpan.Finish()

			err := r.SendSlackAlertToUser(workspace, admin, taggedSlackUsers, viewLink, textForEmail, "session", sessionImage)
			if err != nil {
				log.Error(e.Wrap(err, "error notifying tagged admins in session comment for slack bot"))
			}
		})
	}

	return sessionComment, nil
}

func (r *mutationResolver) DeleteSessionComment(ctx context.Context, id int) (*bool, error) {
	var sessionComment model.SessionComment
	if err := r.DB.Where(model.SessionComment{Model: model.Model{ID: id}}).First(&sessionComment).Error; err != nil {
		return nil, e.Wrap(err, "error querying session comment")
	}
	_, err := r.canAdminModifySession(ctx, sessionComment.SessionSecureId)
	if err != nil {
		return nil, e.Wrap(err, "admin is not session owner")
	}
	if err := r.DB.Delete(&model.SessionComment{Model: model.Model{ID: id}}).Error; err != nil {
		return nil, e.Wrap(err, "error session comment")
	}
	return &model.T, nil
}

func (r *mutationResolver) CreateErrorComment(ctx context.Context, projectID int, errorGroupSecureID string, text string, textForEmail string, taggedAdmins []*modelInputs.SanitizedAdminInput, taggedSlackUsers []*modelInputs.SanitizedSlackChannelInput, errorURL string, authorName string) (*model.ErrorComment, error) {
	admin, isGuest := r.getCurrentAdminOrGuest(ctx)

	errorGroup, err := r.canAdminViewErrorGroup(ctx, errorGroupSecureID)
	if err != nil {
		return nil, e.Wrap(err, "admin is not authorized to view error group")
	}

	var project model.Project
	if err := r.DB.Where(&model.Project{Model: model.Model{ID: projectID}}).First(&project).Error; err != nil {
		return nil, e.Wrap(err, "error querying project")
	}

	workspace, err := r.GetWorkspace(project.WorkspaceID)
	if err != nil {
		return nil, err
	}

	admins := []model.Admin{}
	for _, a := range taggedAdmins {
		admins = append(admins,
			model.Admin{
				Model: model.Model{ID: a.ID},
			},
		)
	}

	errorComment := &model.ErrorComment{
		Admins:        admins,
		ProjectID:     projectID,
		AdminId:       admin.Model.ID,
		ErrorId:       errorGroup.ID,
		ErrorSecureId: errorGroup.SecureID,
		Text:          text,
	}
	createErrorCommentSpan, _ := tracer.StartSpanFromContext(ctx, "resolver.createErrorComment",
		tracer.ResourceName("db.createErrorComment"), tracer.Tag("project_id", projectID))
	if err := r.DB.Create(errorComment).Error; err != nil {
		return nil, e.Wrap(err, "error creating error comment")
	}
	createErrorCommentSpan.Finish()

	viewLink := fmt.Sprintf("%v", errorURL)
	if len(taggedAdmins) > 0 && !isGuest {
		tos := []*mail.Email{}
		var adminIds []int

		for _, admin := range taggedAdmins {
			tos = append(tos, &mail.Email{Address: admin.Email})
			adminIds = append(adminIds, admin.ID)
		}

		r.PrivateWorkerPool.SubmitRecover(func() {
			commentMentionEmailSpan, _ := tracer.StartSpanFromContext(ctx, "resolver.createErrorComment",
				tracer.ResourceName("sendgrid.sendCommentMention"), tracer.Tag("project_id", projectID), tracer.Tag("count", len(taggedAdmins)))
			defer commentMentionEmailSpan.Finish()

			err := r.SendEmailAlert(tos, authorName, viewLink, textForEmail, SendGridErrorCommentEmailTemplateId, nil)
			if err != nil {
				log.Error(e.Wrap(err, "error notifying tagged admins in error comment"))
			}
		})

		r.PrivateWorkerPool.SubmitRecover(func() {
			commentMentionSlackSpan, _ := tracer.StartSpanFromContext(ctx, "resolver.createErrorComment",
				tracer.ResourceName("slack.sendCommentMention"), tracer.Tag("project_id", projectID), tracer.Tag("count", len(adminIds)))
			defer commentMentionSlackSpan.Finish()

			err = r.SendPersonalSlackAlert(workspace, admin, adminIds, viewLink, textForEmail, "error")
			if err != nil {
				log.Error(e.Wrap(err, "error notifying tagged admins in error comment"))
			}
		})

	}
	if len(taggedSlackUsers) > 0 && !isGuest {
		r.PrivateWorkerPool.SubmitRecover(func() {
			commentMentionSlackSpan, _ := tracer.StartSpanFromContext(ctx, "resolver.createErrorComment",
				tracer.ResourceName("slackBot.sendErrorCommentMention"), tracer.Tag("project_id", projectID), tracer.Tag("count", len(taggedSlackUsers)))
			defer commentMentionSlackSpan.Finish()

			err := r.SendSlackAlertToUser(workspace, admin, taggedSlackUsers, viewLink, textForEmail, "error", nil)
			if err != nil {
				log.Error(e.Wrap(err, "error notifying tagged admins in error comment for slack bot"))
			}
		})
	}
	return errorComment, nil
}

func (r *mutationResolver) DeleteErrorComment(ctx context.Context, id int) (*bool, error) {
	var errorGroupSecureID string
	if err := r.DB.Table("error_comments").Select("error_secure_id").Where("id=?", id).Scan(&errorGroupSecureID).Error; err != nil {
		return nil, e.Wrap(err, "error querying error comments")
	}
	_, err := r.canAdminModifyErrorGroup(ctx, errorGroupSecureID)
	if err != nil {
		return nil, e.Wrap(err, "admin is not authorized to modify error group")
	}
	if err := r.DB.Delete(&model.ErrorComment{Model: model.Model{ID: id}}).Error; err != nil {
		return nil, e.Wrap(err, "error deleting error_comment")
	}
	return &model.T, nil
}

func (r *mutationResolver) OpenSlackConversation(ctx context.Context, projectID int, code string, redirectPath string) (*bool, error) {
	var (
		SLACK_CLIENT_ID     string
		SLACK_CLIENT_SECRET string
	)
	project, err := r.isAdminInProject(ctx, projectID)
	if err != nil {
		return nil, e.Wrap(err, "admin is not in project")
	}
	redirect := os.Getenv("FRONTEND_URI")
	redirect += "/" + strconv.Itoa(projectID) + "/" + redirectPath
	if tempSlackClientID, ok := os.LookupEnv("SLACK_CLIENT_ID"); ok && tempSlackClientID != "" {
		SLACK_CLIENT_ID = tempSlackClientID
	}
	if tempSlackClientSecret, ok := os.LookupEnv("SLACK_CLIENT_SECRET"); ok && tempSlackClientSecret != "" {
		SLACK_CLIENT_SECRET = tempSlackClientSecret
	}
	resp, err := slack.
		GetOAuthV2Response(
			&http.Client{},
			SLACK_CLIENT_ID,
			SLACK_CLIENT_SECRET,
			code,
			redirect,
		)
	if err != nil {
		return nil, e.Wrap(err, "error getting slack oauth response")
	}

	workspace, err := r.GetWorkspace(project.WorkspaceID)
	if err != nil {
		return nil, err
	}

	if workspace.SlackAccessToken == nil {
		if err := r.DB.Where(&workspace).Updates(&model.Workspace{SlackAccessToken: &resp.AccessToken}).Error; err != nil {
			return nil, e.Wrap(err, "error updating slack access token in workspace")
		}
	}

	slackClient := slack.New(resp.AccessToken)
	c, _, _, err := slackClient.OpenConversation(&slack.OpenConversationParameters{Users: []string{resp.AuthedUser.ID}})
	if err != nil {
		return nil, e.Wrap(err, "error opening slack conversation")
	}
	adminUID := fmt.Sprintf("%v", ctx.Value(model.ContextKeys.UID))
	if err := r.DB.Where(&model.Admin{UID: &adminUID}).Updates(&model.Admin{SlackIMChannelID: &c.ID}).Error; err != nil {
		return nil, e.Wrap(err, "error updating slack conversation on admin table")
	}
	_, _, err = slackClient.PostMessage(c.ID, slack.MsgOptionText("You will receive personal notifications when you're tagged in a session or error comment here!", false))
	if err != nil {
		return nil, e.Wrap(err, "error posting message to user")
	}
	return &model.T, nil
}

func (r *mutationResolver) AddSlackBotIntegrationToProject(ctx context.Context, projectID int, code string, redirectPath string) (bool, error) {
	var (
		SLACK_CLIENT_ID     string
		SLACK_CLIENT_SECRET string
	)
	project, err := r.isAdminInProject(ctx, projectID)
	if err != nil {
		return false, e.Wrap(err, "admin is not in project")
	}
	redirect := os.Getenv("FRONTEND_URI")
	redirect += "/" + strconv.Itoa(projectID) + "/" + redirectPath
	if tempSlackClientID, ok := os.LookupEnv("SLACK_CLIENT_ID"); ok && tempSlackClientID != "" {
		SLACK_CLIENT_ID = tempSlackClientID
	}
	if tempSlackClientSecret, ok := os.LookupEnv("SLACK_CLIENT_SECRET"); ok && tempSlackClientSecret != "" {
		SLACK_CLIENT_SECRET = tempSlackClientSecret
	}
	resp, err := slack.
		GetOAuthV2Response(
			&http.Client{},
			SLACK_CLIENT_ID,
			SLACK_CLIENT_SECRET,
			code,
			redirect,
		)
	if err != nil {
		return false, e.Wrap(err, "error getting slack oauth response")
	}

	workspace, err := r.GetWorkspace(project.WorkspaceID)
	if err != nil {
		return false, err
	}

	if workspace.SlackAccessToken == nil {
		if err := r.DB.Where(&workspace).Updates(&model.Workspace{SlackAccessToken: &resp.AccessToken}).Error; err != nil {
			return false, e.Wrap(err, "error updating slack access token in workspace")
		}
	}

	slackClient := slack.New(resp.AccessToken)

	getConversationsParam := slack.GetConversationsParameters{
		Limit: 1000,
		// public_channel is for public channels in the Slack workspace
		// im is for all individuals in the Slack workspace
		Types: []string{"public_channel", "im"},
	}
	allSlackChannelsFromAPI := []slack.Channel{}

	// Slack paginates the channels/people listing.
	for {
		channels, cursor, err := slackClient.GetConversations(&getConversationsParam)
		if err != nil {
			return false, e.Wrap(err, "error getting Slack channels from Slack.")
		}

		allSlackChannelsFromAPI = append(allSlackChannelsFromAPI, channels...)

		if cursor == "" {
			break
		}

	}

	// We need to get the users in the Slack channel in order to get their name.
	// The conversations endpoint only returns the user's ID, we'll use the response from `GetUsers` to get the name.
	users, err := slackClient.GetUsers()
	if err != nil {
		log.Error(e.Wrap(err, "failed to get users"))
	}

	newChannels := []model.SlackChannel{}
	for _, channel := range allSlackChannelsFromAPI {
		newChannel := model.SlackChannel{}

		// Slack channels' `User` will be an empty string and the user's ID if it's a user.
		if channel.User != "" {
			var userToFind *slack.User
			for _, user := range users {
				if user.ID == channel.User {
					userToFind = &user
					break
				}
			}

			if userToFind != nil {
				// Filter out Slack Bots.
				if userToFind.IsBot || userToFind.Name == "slackbot" {
					continue
				}
				newChannel.WebhookChannel = fmt.Sprintf("@%s", userToFind.Name)
			}
		} else {
			newChannel.WebhookChannel = fmt.Sprintf("#%s", channel.Name)
		}

		newChannel.WebhookChannelID = channel.ID
		newChannels = append(newChannels, newChannel)
	}

	existingChannels, err := workspace.IntegratedSlackChannels()

	// Filter out `newChannels` that already exist in `existingChannels` so we don't have duplicates.
	filteredNewChannels := []model.SlackChannel{}
	for _, newChannel := range newChannels {
		channelAlreadyExists := false

		for _, existingChannel := range existingChannels {
			if existingChannel.WebhookChannelID == newChannel.WebhookChannelID {
				channelAlreadyExists = true
				break
			}
		}

		if !channelAlreadyExists {
			filteredNewChannels = append(filteredNewChannels, newChannel)
		}
	}

	if err != nil {
		return false, e.Wrap(err, "error retrieving existing slack channels")
	}

	existingChannels = append(existingChannels, filteredNewChannels...)
	channelBytes, err := json.Marshal(existingChannels)
	if err != nil {
		return false, e.Wrap(err, "error marshaling existing channels")
	}
	channelString := string(channelBytes)
	if err := r.DB.Model(&workspace).Updates(&model.Workspace{
		SlackChannels: &channelString,
	}).Error; err != nil {
		return false, e.Wrap(err, "error updating project fields")
	}

	return true, nil
}

func (r *mutationResolver) CreateDefaultAlerts(ctx context.Context, projectID int, alertTypes []string, slackChannels []*modelInputs.SanitizedSlackChannelInput) (*bool, error) {
	project, err := r.isAdminInProjectOrDemoProject(ctx, projectID)
	admin, _ := r.getCurrentAdmin(ctx)
	workspace, _ := r.GetWorkspace(project.WorkspaceID)
	if err != nil {
		return nil, e.Wrap(err, "admin is not in project")
	}

	channelsString, err := r.MarshalSlackChannelsToSanitizedSlackChannels(slackChannels)
	if err != nil {
		return nil, err
	}

	var sessionAlerts []*model.SessionAlert
	for _, alertType := range alertTypes {
		name := strings.Title(strings.ToLower(strings.Replace(alertType, "_", " ", -1)))
		alertType := alertType
		newAlert := model.Alert{
			ProjectID:         projectID,
			CountThreshold:    1,
			ThresholdWindow:   util.MakeIntPointer(30),
			Type:              &alertType,
			ChannelsToNotify:  channelsString,
			Name:              &name,
			LastAdminToEditID: admin.ID,
		}
		if alertType == model.AlertType.ERROR {
			errorAlert := &model.ErrorAlert{Alert: newAlert}
			if err := r.DB.Create(errorAlert).Error; err != nil {
				return nil, e.Wrap(err, "error creating a new error alert")
			}
			if err := errorAlert.SendWelcomeSlackMessage(&model.SendWelcomeSlackMessageInput{Workspace: workspace, Admin: admin, AlertID: &errorAlert.ID, Project: project, OperationName: "created", OperationDescription: "Alerts will now be sent to this channel.", IncludeEditLink: true}); err != nil {
				graphql.AddError(ctx, e.Wrap(err, "error sending slack welcome message for default error alert"))
			}
		} else {
			sessionAlerts = append(sessionAlerts, &model.SessionAlert{Alert: newAlert})
		}
	}

	if err := r.DB.Create(sessionAlerts).Error; err != nil {
		return nil, e.Wrap(err, "error creating new session alerts")
	}
	for _, alert := range sessionAlerts {
		if err := alert.SendWelcomeSlackMessage(&model.SendWelcomeSlackMessageInput{Workspace: workspace, Admin: admin, AlertID: &alert.ID, Project: project, OperationName: "created", OperationDescription: "Alerts will now be sent to this channel.", IncludeEditLink: true}); err != nil {
			graphql.AddError(ctx, e.Wrap(err, "error sending slack welcome message for default session alert"))
		}
	}

	return &model.T, nil
}

func (r *mutationResolver) CreateRageClickAlert(ctx context.Context, projectID int, name string, countThreshold int, thresholdWindow int, slackChannels []*modelInputs.SanitizedSlackChannelInput, environments []*string) (*model.SessionAlert, error) {
	project, err := r.isAdminInProjectOrDemoProject(ctx, projectID)
	admin, _ := r.getCurrentAdmin(ctx)
	workspace, _ := r.GetWorkspace(project.WorkspaceID)
	if err != nil {
		return nil, e.Wrap(err, "admin is not in project")
	}

	envString, err := r.MarshalEnvironments(environments)
	if err != nil {
		return nil, err
	}

	channelsString, err := r.MarshalSlackChannelsToSanitizedSlackChannels(slackChannels)
	if err != nil {
		return nil, err
	}

	newAlert := &model.SessionAlert{
		Alert: model.Alert{
			ProjectID:            projectID,
			ExcludedEnvironments: envString,
			CountThreshold:       countThreshold,
			ThresholdWindow:      &thresholdWindow,
			Type:                 &model.AlertType.RAGE_CLICK,
			ChannelsToNotify:     channelsString,
			Name:                 &name,
			LastAdminToEditID:    admin.ID,
		},
	}

	if err := r.DB.Create(newAlert).Error; err != nil {
		return nil, e.Wrap(err, "error creating a new error alert")
	}
	if err := newAlert.SendWelcomeSlackMessage(&model.SendWelcomeSlackMessageInput{Workspace: workspace, Admin: admin, AlertID: &newAlert.ID, Project: project, OperationName: "created", OperationDescription: "Alerts will now be sent to this channel.", IncludeEditLink: true}); err != nil {
		log.Error(err)
	}

	return newAlert, nil
}

func (r *mutationResolver) CreateErrorAlert(ctx context.Context, projectID int, name string, countThreshold int, thresholdWindow int, slackChannels []*modelInputs.SanitizedSlackChannelInput, environments []*string) (*model.ErrorAlert, error) {
	project, err := r.isAdminInProjectOrDemoProject(ctx, projectID)
	admin, _ := r.getCurrentAdmin(ctx)
	workspace, _ := r.GetWorkspace(project.WorkspaceID)
	if err != nil {
		return nil, e.Wrap(err, "admin is not in project")
	}

	envString, err := r.MarshalEnvironments(environments)
	if err != nil {
		return nil, err
	}

	channelsString, err := r.MarshalSlackChannelsToSanitizedSlackChannels(slackChannels)
	if err != nil {
		return nil, err
	}

	newAlert := &model.ErrorAlert{
		Alert: model.Alert{
			ProjectID:            projectID,
			OrganizationID:       projectID,
			ExcludedEnvironments: envString,
			CountThreshold:       countThreshold,
			ThresholdWindow:      &thresholdWindow,
			Type:                 &model.AlertType.ERROR,
			ChannelsToNotify:     channelsString,
			Name:                 &name,
			LastAdminToEditID:    admin.ID,
		},
	}

	if err := r.DB.Create(newAlert).Error; err != nil {
		return nil, e.Wrap(err, "error creating a new error alert")
	}
	if err := newAlert.SendWelcomeSlackMessage(&model.SendWelcomeSlackMessageInput{Workspace: workspace, Admin: admin, AlertID: &newAlert.ID, Project: project, OperationName: "created", OperationDescription: "Alerts will now be sent to this channel.", IncludeEditLink: true}); err != nil {
		log.Error(err)
	}

	return newAlert, nil
}

func (r *mutationResolver) UpdateErrorAlert(ctx context.Context, projectID int, name string, errorAlertID int, countThreshold int, thresholdWindow int, slackChannels []*modelInputs.SanitizedSlackChannelInput, environments []*string) (*model.ErrorAlert, error) {
	project, err := r.isAdminInProjectOrDemoProject(ctx, projectID)
	admin, _ := r.getCurrentAdmin(ctx)
	workspace, _ := r.GetWorkspace(project.WorkspaceID)
	if err != nil {
		return nil, e.Wrap(err, "admin is not in project")
	}

	alert := &model.ErrorAlert{}
	if err := r.DB.Where(&model.ErrorAlert{Model: model.Model{ID: errorAlertID}}).Find(&alert).Error; err != nil {
		return nil, e.Wrap(err, "error querying error alert")
	}

	envString, err := r.MarshalEnvironments(environments)
	if err != nil {
		return nil, err
	}

	channelsString, err := r.MarshalSlackChannelsToSanitizedSlackChannels(slackChannels)
	if err != nil {
		return nil, err
	}

	alert.ChannelsToNotify = channelsString
	alert.ExcludedEnvironments = envString
	alert.CountThreshold = countThreshold
	alert.ThresholdWindow = &thresholdWindow
	alert.Name = &name
	alert.LastAdminToEditID = admin.ID
	if err := r.DB.Model(&model.ErrorAlert{
		Model: model.Model{
			ID: errorAlertID,
		},
	}).Where("project_id = ?", projectID).Updates(alert).Error; err != nil {
		return nil, e.Wrap(err, "error updating org fields")
	}

	if err := alert.SendWelcomeSlackMessage(&model.SendWelcomeSlackMessageInput{Workspace: workspace, Admin: admin, AlertID: &errorAlertID, Project: project, OperationName: "updated", OperationDescription: "Alerts will now be sent to this channel.", IncludeEditLink: true}); err != nil {
		log.Error(err)
	}
	return alert, nil
}

func (r *mutationResolver) DeleteErrorAlert(ctx context.Context, projectID int, errorAlertID int) (*model.ErrorAlert, error) {
	project, err := r.isAdminInProjectOrDemoProject(ctx, projectID)
	admin, _ := r.getCurrentAdmin(ctx)
	workspace, _ := r.GetWorkspace(project.WorkspaceID)
	if err != nil {
		return nil, e.Wrap(err, "admin is not in project")
	}

	alert := &model.ErrorAlert{}
	if err := r.DB.Where(&model.ErrorAlert{Model: model.Model{ID: errorAlertID}, Alert: model.Alert{ProjectID: projectID}}).Find(&alert).Error; err != nil {
		return nil, e.Wrap(err, "this error alert does not exist in this project.")
	}

	if err := r.DB.Delete(alert).Error; err != nil {
		return nil, e.Wrap(err, "error trying to delete error alert")
	}

	if err := alert.SendWelcomeSlackMessage(&model.SendWelcomeSlackMessageInput{Workspace: workspace, Admin: admin, AlertID: &errorAlertID, Project: project, OperationName: "deleted", OperationDescription: "Alerts will no longer be sent to this channel.", IncludeEditLink: false}); err != nil {
		log.Error(err)
	}

	return alert, nil
}

func (r *mutationResolver) UpdateSessionFeedbackAlert(ctx context.Context, projectID int, sessionFeedbackAlertID int, name string, countThreshold int, thresholdWindow int, slackChannels []*modelInputs.SanitizedSlackChannelInput, environments []*string) (*model.SessionAlert, error) {
	project, err := r.isAdminInProjectOrDemoProject(ctx, projectID)
	admin, _ := r.getCurrentAdmin(ctx)
	workspace, _ := r.GetWorkspace(project.WorkspaceID)
	if err != nil {
		return nil, e.Wrap(err, "admin is not in project")
	}

	var alert *model.SessionAlert
	if err := r.DB.Where(&model.SessionAlert{Model: model.Model{ID: sessionFeedbackAlertID}}).Find(&alert).Error; err != nil {
		return nil, e.Wrap(err, "error querying session feedback alert")
	}

	var sanitizedChannels []*modelInputs.SanitizedSlackChannel
	// For each of the new Slack channels, confirm that they exist in the "IntegratedSlackChannels" string.
	for _, ch := range slackChannels {
		sanitizedChannels = append(sanitizedChannels, &modelInputs.SanitizedSlackChannel{WebhookChannel: ch.WebhookChannelName, WebhookChannelID: ch.WebhookChannelID})
	}

	envBytes, err := json.Marshal(environments)
	if err != nil {
		return nil, e.Wrap(err, "error parsing environments")
	}
	envString := string(envBytes)

	channelsBytes, err := json.Marshal(sanitizedChannels)
	if err != nil {
		return nil, e.Wrap(err, "error parsing channels")
	}
	channelsString := string(channelsBytes)

	alert.ChannelsToNotify = &channelsString
	alert.ExcludedEnvironments = &envString
	alert.CountThreshold = countThreshold
	alert.ThresholdWindow = &thresholdWindow
	alert.Name = &name
	alert.LastAdminToEditID = admin.ID
	if err := r.DB.Model(&model.SessionAlert{
		Model: model.Model{
			ID: sessionFeedbackAlertID,
		},
	}).Where("project_id = ?", projectID).Updates(alert).Error; err != nil {
		return nil, e.Wrap(err, "error updating org fields")
	}

	if err := alert.SendWelcomeSlackMessage(&model.SendWelcomeSlackMessageInput{Workspace: workspace, Admin: admin, AlertID: &sessionFeedbackAlertID, Project: project, OperationName: "updated", OperationDescription: "Alerts will now be sent to this channel.", IncludeEditLink: true}); err != nil {
		log.Error(err)
	}
	return alert, nil
}

func (r *mutationResolver) CreateSessionFeedbackAlert(ctx context.Context, projectID int, name string, countThreshold int, thresholdWindow int, slackChannels []*modelInputs.SanitizedSlackChannelInput, environments []*string) (*model.SessionAlert, error) {
	project, err := r.isAdminInProjectOrDemoProject(ctx, projectID)
	admin, _ := r.getCurrentAdmin(ctx)
	workspace, _ := r.GetWorkspace(project.WorkspaceID)
	if err != nil {
		return nil, e.Wrap(err, "admin is not in project")
	}

	envString, err := r.MarshalEnvironments(environments)
	if err != nil {
		return nil, err
	}

	channelsString, err := r.MarshalSlackChannelsToSanitizedSlackChannels(slackChannels)
	if err != nil {
		return nil, err
	}

	newAlert := &model.SessionAlert{
		Alert: model.Alert{
			ProjectID:            projectID,
			OrganizationID:       projectID,
			ExcludedEnvironments: envString,
			CountThreshold:       countThreshold,
			ThresholdWindow:      &thresholdWindow,
			Type:                 &model.AlertType.SESSION_FEEDBACK,
			ChannelsToNotify:     channelsString,
			Name:                 &name,
			LastAdminToEditID:    admin.ID,
		},
	}

	if err := r.DB.Create(newAlert).Error; err != nil {
		return nil, e.Wrap(err, "error creating a new session feedback alert")
	}
	if err := newAlert.SendWelcomeSlackMessage(&model.SendWelcomeSlackMessageInput{Workspace: workspace, Admin: admin, AlertID: &newAlert.ID, Project: project, OperationName: "created", OperationDescription: "Alerts will now be sent to this channel.", IncludeEditLink: true}); err != nil {
		log.Error(err)
	}

	return newAlert, nil
}

func (r *mutationResolver) UpdateRageClickAlert(ctx context.Context, projectID int, rageClickAlertID int, name string, countThreshold int, thresholdWindow int, slackChannels []*modelInputs.SanitizedSlackChannelInput, environments []*string) (*model.SessionAlert, error) {
	project, err := r.isAdminInProjectOrDemoProject(ctx, projectID)
	admin, _ := r.getCurrentAdmin(ctx)
	workspace, _ := r.GetWorkspace(project.WorkspaceID)
	if err != nil {
		return nil, e.Wrap(err, "admin is not in project")
	}

	alert := &model.SessionAlert{}
	if err := r.DB.Where(&model.SessionAlert{Model: model.Model{ID: rageClickAlertID}}).Find(&alert).Error; err != nil {
		return nil, e.Wrap(err, "error querying rage click alert")
	}

	envString, err := r.MarshalEnvironments(environments)
	if err != nil {
		return nil, err
	}

	channelsString, err := r.MarshalSlackChannelsToSanitizedSlackChannels(slackChannels)
	if err != nil {
		return nil, err
	}

	alert.ChannelsToNotify = channelsString
	alert.ExcludedEnvironments = envString
	alert.CountThreshold = countThreshold
	alert.ThresholdWindow = &thresholdWindow
	alert.Name = &name
	alert.LastAdminToEditID = admin.ID
	if err := r.DB.Model(&model.SessionAlert{
		Model: model.Model{
			ID: rageClickAlertID,
		},
	}).Where("project_id = ?", projectID).Updates(alert).Error; err != nil {
		return nil, e.Wrap(err, "error updating org fields")
	}
	if err := alert.SendWelcomeSlackMessage(&model.SendWelcomeSlackMessageInput{Workspace: workspace, Admin: admin, AlertID: &rageClickAlertID, Project: project, OperationName: "updated", OperationDescription: "Alerts will now be sent to this channel.", IncludeEditLink: true}); err != nil {
		log.Error(err)
	}
	return alert, nil
}

func (r *mutationResolver) UpdateNewUserAlert(ctx context.Context, projectID int, sessionAlertID int, name string, countThreshold int, thresholdWindow int, slackChannels []*modelInputs.SanitizedSlackChannelInput, environments []*string) (*model.SessionAlert, error) {
	project, err := r.isAdminInProjectOrDemoProject(ctx, projectID)
	admin, _ := r.getCurrentAdmin(ctx)
	workspace, _ := r.GetWorkspace(project.WorkspaceID)
	if err != nil {
		return nil, e.Wrap(err, "admin is not in project")
	}

	alert := &model.SessionAlert{}
	if err := r.DB.Where(&model.SessionAlert{Model: model.Model{ID: sessionAlertID}}).Where("type=?", model.AlertType.NEW_USER).Find(&alert).Error; err != nil {
		return nil, e.Wrap(err, "error querying session alert")
	}

	var sanitizedChannels []*modelInputs.SanitizedSlackChannel
	// For each of the new slack channels, confirm that they exist in the "IntegratedSlackChannels" string.
	for _, ch := range slackChannels {
		sanitizedChannels = append(sanitizedChannels, &modelInputs.SanitizedSlackChannel{WebhookChannel: ch.WebhookChannelName, WebhookChannelID: ch.WebhookChannelID})
	}

	envBytes, err := json.Marshal(environments)
	if err != nil {
		return nil, e.Wrap(err, "error parsing environments")
	}
	envString := string(envBytes)

	channelsBytes, err := json.Marshal(sanitizedChannels)
	if err != nil {
		return nil, e.Wrap(err, "error parsing channels")
	}
	channelsString := string(channelsBytes)

	alert.ChannelsToNotify = &channelsString
	alert.ExcludedEnvironments = &envString
	alert.CountThreshold = countThreshold
	alert.Name = &name
	alert.LastAdminToEditID = admin.ID
	if err := r.DB.Model(&model.SessionAlert{
		Model: model.Model{
			ID: sessionAlertID,
		},
	}).Where("project_id = ?", projectID).Updates(alert).Error; err != nil {
		return nil, e.Wrap(err, "error updating org fields")
	}
	if err := alert.SendWelcomeSlackMessage(&model.SendWelcomeSlackMessageInput{Workspace: workspace, Admin: admin, AlertID: &sessionAlertID, Project: project, OperationName: "updated", OperationDescription: "Alerts will now be sent to this channel.", IncludeEditLink: true}); err != nil {
		log.Error(err)
	}
	return alert, nil
}

func (r *mutationResolver) CreateNewUserAlert(ctx context.Context, projectID int, name string, countThreshold int, slackChannels []*modelInputs.SanitizedSlackChannelInput, environments []*string, thresholdWindow int) (*model.SessionAlert, error) {
	project, err := r.isAdminInProjectOrDemoProject(ctx, projectID)
	admin, _ := r.getCurrentAdmin(ctx)
	workspace, _ := r.GetWorkspace(project.WorkspaceID)
	if err != nil {
		return nil, e.Wrap(err, "admin is not in project")
	}

	envString, err := r.MarshalEnvironments(environments)
	if err != nil {
		return nil, err
	}

	channelsString, err := r.MarshalSlackChannelsToSanitizedSlackChannels(slackChannels)
	if err != nil {
		return nil, err
	}

	newAlert := &model.SessionAlert{
		Alert: model.Alert{
			ProjectID:            projectID,
			OrganizationID:       projectID,
			ExcludedEnvironments: envString,
			ThresholdWindow:      &thresholdWindow,
			CountThreshold:       countThreshold,
			Type:                 &model.AlertType.NEW_USER,
			ChannelsToNotify:     channelsString,
			Name:                 &name,
			LastAdminToEditID:    admin.ID,
		},
	}

	if err := r.DB.Create(newAlert).Error; err != nil {
		return nil, e.Wrap(err, "error creating a new new user alert")
	}
	if err := newAlert.SendWelcomeSlackMessage(&model.SendWelcomeSlackMessageInput{Workspace: workspace, Admin: admin, AlertID: &newAlert.ID, Project: project, OperationName: "created", OperationDescription: "Alerts will now be sent to this channel.", IncludeEditLink: true}); err != nil {
		log.Error(err)
	}

	return newAlert, nil
}

func (r *mutationResolver) UpdateTrackPropertiesAlert(ctx context.Context, projectID int, sessionAlertID int, name string, slackChannels []*modelInputs.SanitizedSlackChannelInput, environments []*string, trackProperties []*modelInputs.TrackPropertyInput, thresholdWindow int) (*model.SessionAlert, error) {
	project, err := r.isAdminInProjectOrDemoProject(ctx, projectID)
	admin, _ := r.getCurrentAdmin(ctx)
	workspace, _ := r.GetWorkspace(project.WorkspaceID)
	if err != nil {
		return nil, e.Wrap(err, "admin is not in project")
	}

	envBytes, err := json.Marshal(environments)
	if err != nil {
		return nil, e.Wrap(err, "error parsing environments for track properties alert")
	}
	envString := string(envBytes)

	var sanitizedChannels []*modelInputs.SanitizedSlackChannel
	// For each of the new slack channels, confirm that they exist in the "IntegratedSlackChannels" string.
	for _, ch := range slackChannels {
		sanitizedChannels = append(sanitizedChannels, &modelInputs.SanitizedSlackChannel{WebhookChannel: ch.WebhookChannelName, WebhookChannelID: ch.WebhookChannelID})
	}

	channelsBytes, err := json.Marshal(sanitizedChannels)
	if err != nil {
		return nil, e.Wrap(err, "error parsing channels for track properties alert")
	}
	channelsString := string(channelsBytes)

	trackPropertiesBytes, err := json.Marshal(trackProperties)
	if err != nil {
		return nil, e.Wrap(err, "error parsing track properties for track properties alert")
	}
	trackPropertiesString := string(trackPropertiesBytes)

	alert := &model.SessionAlert{}
	alert.ExcludedEnvironments = &envString
	alert.ChannelsToNotify = &channelsString
	alert.TrackProperties = &trackPropertiesString
	alert.Name = &name
	alert.LastAdminToEditID = admin.ID
	if err := r.DB.Model(&model.SessionAlert{
		Model: model.Model{
			ID: sessionAlertID,
		},
	}).Where("project_id = ?", projectID).Updates(alert).Error; err != nil {
		return nil, e.Wrap(err, "error updating org fields for track properties alert")
	}
	if err := alert.SendWelcomeSlackMessage(&model.SendWelcomeSlackMessageInput{Workspace: workspace, Admin: admin, AlertID: &sessionAlertID, Project: project, OperationName: "updated", OperationDescription: "Alerts will now be sent to this channel.", IncludeEditLink: true}); err != nil {
		log.Error(err)
	}
	return alert, nil
}

func (r *mutationResolver) CreateTrackPropertiesAlert(ctx context.Context, projectID int, name string, slackChannels []*modelInputs.SanitizedSlackChannelInput, environments []*string, trackProperties []*modelInputs.TrackPropertyInput, thresholdWindow int) (*model.SessionAlert, error) {
	project, err := r.isAdminInProjectOrDemoProject(ctx, projectID)
	admin, _ := r.getCurrentAdmin(ctx)
	workspace, _ := r.GetWorkspace(project.WorkspaceID)
	if err != nil {
		return nil, e.Wrap(err, "admin is not in project")
	}

	envString, err := r.MarshalEnvironments(environments)
	if err != nil {
		return nil, err
	}

	channelsString, err := r.MarshalSlackChannelsToSanitizedSlackChannels(slackChannels)
	if err != nil {
		return nil, err
	}

	trackPropertiesBytes, err := json.Marshal(trackProperties)
	if err != nil {
		return nil, e.Wrap(err, "error parsing track properties for track properties alert")
	}
	trackPropertiesString := string(trackPropertiesBytes)

	newAlert := &model.SessionAlert{
		Alert: model.Alert{
			ProjectID:            projectID,
			OrganizationID:       projectID,
			ExcludedEnvironments: envString,
			Type:                 &model.AlertType.TRACK_PROPERTIES,
			ChannelsToNotify:     channelsString,
			Name:                 &name,
			ThresholdWindow:      &thresholdWindow,
			LastAdminToEditID:    admin.ID,
		},
		TrackProperties: &trackPropertiesString,
	}

	if err := r.DB.Create(newAlert).Error; err != nil {
		return nil, e.Wrap(err, "error creating a new session track properties alert")
	}
	if err := newAlert.SendWelcomeSlackMessage(&model.SendWelcomeSlackMessageInput{Workspace: workspace, Admin: admin, AlertID: &newAlert.ID, Project: project, OperationName: "created", OperationDescription: "Alerts will now be sent to this channel.", IncludeEditLink: true}); err != nil {
		log.Error(err)
	}

	return newAlert, nil
}

func (r *mutationResolver) CreateUserPropertiesAlert(ctx context.Context, projectID int, name string, slackChannels []*modelInputs.SanitizedSlackChannelInput, environments []*string, userProperties []*modelInputs.UserPropertyInput, thresholdWindow int) (*model.SessionAlert, error) {
	project, err := r.isAdminInProjectOrDemoProject(ctx, projectID)
	admin, _ := r.getCurrentAdmin(ctx)
	workspace, _ := r.GetWorkspace(project.WorkspaceID)
	if err != nil {
		return nil, e.Wrap(err, "admin is not in project")
	}

	envString, err := r.MarshalEnvironments(environments)
	if err != nil {
		return nil, err
	}

	channelsString, err := r.MarshalSlackChannelsToSanitizedSlackChannels(slackChannels)
	if err != nil {
		return nil, err
	}

	userPropertiesBytes, err := json.Marshal(userProperties)
	if err != nil {
		return nil, e.Wrap(err, "error parsing user properties for user properties alert")
	}
	userPropertiesString := string(userPropertiesBytes)

	newAlert := &model.SessionAlert{
		Alert: model.Alert{
			ProjectID:            projectID,
			OrganizationID:       projectID,
			ExcludedEnvironments: envString,
			Type:                 &model.AlertType.USER_PROPERTIES,
			ChannelsToNotify:     channelsString,
			Name:                 &name,
			ThresholdWindow:      &thresholdWindow,
			LastAdminToEditID:    admin.ID,
		},
		UserProperties: &userPropertiesString,
	}

	if err := r.DB.Create(newAlert).Error; err != nil {
		return nil, e.Wrap(err, "error creating a new user properties alert")
	}
	if err := newAlert.SendWelcomeSlackMessage(&model.SendWelcomeSlackMessageInput{Workspace: workspace, Admin: admin, AlertID: &newAlert.ID, Project: project, OperationName: "created", OperationDescription: "Alerts will now be sent to this channel.", IncludeEditLink: true}); err != nil {
		log.Error(err)
	}

	return newAlert, nil
}

func (r *mutationResolver) DeleteSessionAlert(ctx context.Context, projectID int, sessionAlertID int) (*model.SessionAlert, error) {
	project, err := r.isAdminInProjectOrDemoProject(ctx, projectID)
	admin, _ := r.getCurrentAdmin(ctx)
	workspace, _ := r.GetWorkspace(project.WorkspaceID)
	if err != nil {
		return nil, e.Wrap(err, "admin is not in project")
	}

	alert := &model.SessionAlert{}
	if err := r.DB.Where(&model.ErrorAlert{Model: model.Model{ID: sessionAlertID}, Alert: model.Alert{ProjectID: projectID}}).Find(&alert).Error; err != nil {
		return nil, e.Wrap(err, "this session alert does not exist in this project.")
	}

	if err := r.DB.Delete(alert).Error; err != nil {
		return nil, e.Wrap(err, "error trying to delete session alert")
	}

	if err := alert.SendWelcomeSlackMessage(&model.SendWelcomeSlackMessageInput{Workspace: workspace, Admin: admin, AlertID: &sessionAlertID, Project: project, OperationName: "deleted", OperationDescription: "Alerts will no longer be sent to this channel.", IncludeEditLink: false}); err != nil {
		log.Error(err)
	}

	return alert, nil
}

func (r *mutationResolver) UpdateUserPropertiesAlert(ctx context.Context, projectID int, sessionAlertID int, name string, slackChannels []*modelInputs.SanitizedSlackChannelInput, environments []*string, userProperties []*modelInputs.UserPropertyInput, thresholdWindow int) (*model.SessionAlert, error) {
	project, err := r.isAdminInProjectOrDemoProject(ctx, projectID)
	admin, _ := r.getCurrentAdmin(ctx)
	workspace, _ := r.GetWorkspace(project.WorkspaceID)
	if err != nil {
		return nil, e.Wrap(err, "admin is not in project")
	}

	envBytes, err := json.Marshal(environments)
	if err != nil {
		return nil, e.Wrap(err, "error parsing environments for user properties alert")
	}
	envString := string(envBytes)

	var sanitizedChannels []*modelInputs.SanitizedSlackChannel
	// For each of the new slack channels, confirm that they exist in the "IntegratedSlackChannels" string.
	for _, ch := range slackChannels {
		sanitizedChannels = append(sanitizedChannels, &modelInputs.SanitizedSlackChannel{WebhookChannel: ch.WebhookChannelName, WebhookChannelID: ch.WebhookChannelID})
	}

	channelsBytes, err := json.Marshal(sanitizedChannels)
	if err != nil {
		return nil, e.Wrap(err, "error parsing channels for user properties alert")
	}
	channelsString := string(channelsBytes)

	userPropertiesBytes, err := json.Marshal(userProperties)
	if err != nil {
		return nil, e.Wrap(err, "error parsing user properties for user properties alert")
	}
	userPropertiesString := string(userPropertiesBytes)

	alert := &model.SessionAlert{}
	alert.ExcludedEnvironments = &envString
	alert.ChannelsToNotify = &channelsString
	alert.UserProperties = &userPropertiesString
	alert.Name = &name
	alert.LastAdminToEditID = admin.ID
	if err := r.DB.Model(&model.SessionAlert{
		Model: model.Model{
			ID: sessionAlertID,
		},
	}).Where("project_id = ?", projectID).Updates(alert).Error; err != nil {
		return nil, e.Wrap(err, "error updating org fields for user properties alert")
	}
	if err := alert.SendWelcomeSlackMessage(&model.SendWelcomeSlackMessageInput{Workspace: workspace, Admin: admin, AlertID: &sessionAlertID, Project: project, OperationName: "updated", OperationDescription: "Alerts will now be sent to this channel.", IncludeEditLink: true}); err != nil {
		log.Error(err)
	}
	return alert, nil
}

func (r *mutationResolver) UpdateNewSessionAlert(ctx context.Context, projectID int, sessionAlertID int, name string, countThreshold int, slackChannels []*modelInputs.SanitizedSlackChannelInput, environments []*string, thresholdWindow int, excludeRules []*string) (*model.SessionAlert, error) {
	project, err := r.isAdminInProjectOrDemoProject(ctx, projectID)
	admin, _ := r.getCurrentAdmin(ctx)
	workspace, _ := r.GetWorkspace(project.WorkspaceID)
	if err != nil {
		return nil, e.Wrap(err, "admin is not in project")
	}

	envBytes, err := json.Marshal(environments)
	if err != nil {
		return nil, e.Wrap(err, "error parsing environments for new session alert")
	}
	envString := string(envBytes)

	excludeRulesString, err := r.MarshalEnvironments(excludeRules)
	if err != nil {
		return nil, err
	}

	var sanitizedChannels []*modelInputs.SanitizedSlackChannel
	// For each of the new slack channels, confirm that they exist in the "IntegratedSlackChannels" string.
	for _, ch := range slackChannels {
		sanitizedChannels = append(sanitizedChannels, &modelInputs.SanitizedSlackChannel{WebhookChannel: ch.WebhookChannelName, WebhookChannelID: ch.WebhookChannelID})
	}

	channelsBytes, err := json.Marshal(sanitizedChannels)
	if err != nil {
		return nil, e.Wrap(err, "error parsing channels for new session alert")
	}
	channelsString := string(channelsBytes)

	alert := &model.SessionAlert{}
	alert.ExcludedEnvironments = &envString
	alert.ChannelsToNotify = &channelsString
	alert.LastAdminToEditID = admin.ID
	alert.Name = &name
	alert.ThresholdWindow = &thresholdWindow
	alert.ExcludeRules = excludeRulesString
	if err := r.DB.Model(&model.SessionAlert{
		Model: model.Model{
			ID: sessionAlertID,
		},
	}).Where("project_id = ?", projectID).Updates(alert).Error; err != nil {
		return nil, e.Wrap(err, "error updating org fields for new session alert")
	}
	if err := alert.SendWelcomeSlackMessage(&model.SendWelcomeSlackMessageInput{Workspace: workspace, Admin: admin, AlertID: &sessionAlertID, Project: project, OperationName: "updated", OperationDescription: "Alerts will now be sent to this channel.", IncludeEditLink: true}); err != nil {
		log.Error(err)
	}
	return alert, nil
}

func (r *mutationResolver) CreateNewSessionAlert(ctx context.Context, projectID int, name string, countThreshold int, slackChannels []*modelInputs.SanitizedSlackChannelInput, environments []*string, thresholdWindow int, excludeRules []*string) (*model.SessionAlert, error) {
	project, err := r.isAdminInProjectOrDemoProject(ctx, projectID)
	admin, _ := r.getCurrentAdmin(ctx)
	workspace, _ := r.GetWorkspace(project.WorkspaceID)
	if err != nil {
		return nil, e.Wrap(err, "admin is not in project")
	}

	envString, err := r.MarshalEnvironments(environments)
	if err != nil {
		return nil, err
	}
	excludeRulesString, err := r.MarshalEnvironments(excludeRules)
	if err != nil {
		return nil, err
	}

	channelsString, err := r.MarshalSlackChannelsToSanitizedSlackChannels(slackChannels)
	if err != nil {
		return nil, err
	}

	newAlert := &model.SessionAlert{
		Alert: model.Alert{
			ProjectID:            projectID,
			OrganizationID:       projectID,
			ExcludedEnvironments: envString,
			Type:                 &model.AlertType.NEW_SESSION,
			ChannelsToNotify:     channelsString,
			Name:                 &name,
			ThresholdWindow:      &thresholdWindow,
			LastAdminToEditID:    admin.ID,
		},
		ExcludeRules: excludeRulesString,
	}

	if err := r.DB.Create(newAlert).Error; err != nil {
		return nil, e.Wrap(err, "error creating a new user properties alert")
	}
	if err := newAlert.SendWelcomeSlackMessage(&model.SendWelcomeSlackMessageInput{Workspace: workspace, Admin: admin, AlertID: &newAlert.ID, Project: project, OperationName: "created", OperationDescription: "Alerts will now be sent to this channel.", IncludeEditLink: true}); err != nil {
		log.Error(err)
	}

	return newAlert, nil
}

func (r *mutationResolver) UpdateSessionIsPublic(ctx context.Context, sessionSecureID string, isPublic bool) (*model.Session, error) {
	session, err := r.canAdminModifySession(ctx, sessionSecureID)
	if err != nil {
		return nil, e.Wrap(err, "admin not session owner")
	}
	if err := r.DB.Model(session).Updates(&model.Session{
		IsPublic: &isPublic,
	}).Error; err != nil {
		return nil, e.Wrap(err, "error updating session is_public")
	}

	return session, nil
}

func (r *mutationResolver) UpdateErrorGroupIsPublic(ctx context.Context, errorGroupSecureID string, isPublic bool) (*model.ErrorGroup, error) {
	errorGroup, err := r.canAdminModifyErrorGroup(ctx, errorGroupSecureID)
	if err != nil {
		return nil, e.Wrap(err, "admin is not authorized to modify error group")
	}
	if err := r.DB.Model(errorGroup).Update("IsPublic", isPublic).Error; err != nil {
		return nil, e.Wrap(err, "error updating error group is_public")
	}

	return errorGroup, nil
}

func (r *queryResolver) Session(ctx context.Context, secureID string) (*model.Session, error) {
	if util.IsDevEnv() && secureID == "repro" {
		sessionObj := &model.Session{}
		if err := r.DB.Preload("Fields").Where(&model.Session{Model: model.Model{ID: 0}}).First(&sessionObj).Error; err != nil {
			return nil, e.Wrap(err, "error reading from session")
		}
		return sessionObj, nil
	}

	s, err := r.canAdminViewSession(ctx, secureID)
	if err != nil {
		return nil, e.Wrap(err, "admin not session owner")
	}
	sessionObj := &model.Session{}
	if err := r.DB.Preload("Fields").Where(&model.Session{Model: model.Model{ID: s.ID}}).First(&sessionObj).Error; err != nil {
		return nil, e.Wrap(err, "error reading from session")
	}
	return sessionObj, nil
}

func (r *queryResolver) Events(ctx context.Context, sessionSecureID string) ([]interface{}, error) {
	if util.IsDevEnv() && sessionSecureID == "repro" {
		file, err := ioutil.ReadFile("./tmp/events.json")
		if err != nil {
			return nil, e.Wrap(err, "Failed to read temp file")
		}
		var data []interface{}

		if err := json.Unmarshal([]byte(file), &data); err != nil {
			return nil, e.Wrap(err, "Failed to unmarshal data from file")
		}
		return data, nil
	}
	events, err, _ := r.getEvents(ctx, sessionSecureID, EventsCursor{EventIndex: 0, EventObjectIndex: nil})
	return events, err
}

func (r *queryResolver) RageClicks(ctx context.Context, sessionSecureID string) ([]*model.RageClickEvent, error) {
	if !(util.IsDevEnv() && sessionSecureID == "repro") {
		_, err := r.canAdminViewSession(ctx, sessionSecureID)
		if err != nil {
			return nil, e.Wrap(err, "admin not session owner")
		}
	}

	var rageClicks []*model.RageClickEvent
	if res := r.DB.Where(&model.RageClickEvent{SessionSecureID: sessionSecureID}).Find(&rageClicks); res.Error != nil {
		return nil, e.Wrap(res.Error, "failed to get rage clicks")
	}

	return rageClicks, nil
}

func (r *queryResolver) RageClicksForProject(ctx context.Context, projectID int, lookBackPeriod int) ([]*modelInputs.RageClickEventForProject, error) {
	if _, err := r.isAdminInProjectOrDemoProject(ctx, projectID); err != nil {
		return nil, e.Wrap(err, "admin not found in project")
	}

	rageClicks := []*modelInputs.RageClickEventForProject{}

	rageClicksSpan, _ := tracer.StartSpanFromContext(ctx, "resolver.internal",
		tracer.ResourceName("db.RageClicksForProject"), tracer.Tag("project_id", projectID))
	if err := r.DB.Raw(`
	SELECT
		COALESCE(NULLIF(identifier, ''), CONCAT('#', fingerprint)) as identifier,
		rageClicks. *,
		user_properties
	FROM
		(
			SELECT
				DISTINCT session_secure_id,
				sum(total_clicks) as total_clicks
			FROM
				rage_click_events
			WHERE
				project_id = ?
				AND created_at >= NOW() - (? * INTERVAL '1 DAY')
			GROUP BY
				session_secure_id
		) AS rageClicks
		LEFT JOIN sessions s ON rageClicks.session_secure_id = s.secure_id
		WHERE s.excluded <> true
			AND session_secure_id IS NOT NULL
		ORDER BY total_clicks DESC
		LIMIT 100`,
		projectID, lookBackPeriod).Scan(&rageClicks).Error; err != nil {
		return nil, e.Wrap(err, "error retrieving rage clicks for project")
	}
	rageClicksSpan.Finish()

	return rageClicks, nil
}

func (r *queryResolver) ErrorGroups(ctx context.Context, projectID int, count int, params *modelInputs.ErrorSearchParamsInput) (*model.ErrorResults, error) {
	endpointStart := time.Now()
	if _, err := r.isAdminInProjectOrDemoProject(ctx, projectID); err != nil {
		return nil, e.Wrap(err, "admin not found in project")
	}

	errorGroups := []model.ErrorGroup{}
	selectPreamble := `SELECT id, secure_id, project_id, event, COALESCE(mapped_stack_trace, stack_trace) as stack_trace, metadata_log, created_at, deleted_at, updated_at, state`
	countPreamble := `SELECT COUNT(*)`

	queryString := `FROM error_groups `

	queryString += fmt.Sprintf("WHERE (project_id = %d) ", projectID)
	queryString += "AND (deleted_at IS NULL) "

	if d := params.DateRange; d != nil {
		queryString += andErrorGroupHasErrorObjectWhere(fmt.Sprintf(
			"(project_id=%d) AND (deleted_at IS NULL) AND (created_at > '%s') AND (created_at < '%s')",
			projectID,
			d.StartDate.Format("2006-01-02 15:04:05"),
			d.EndDate.Format("2006-01-02 15:04:05"),
		))
	}

	if state := params.State; state != nil {
		queryString += fmt.Sprintf("AND (state = '%s') ", state)
	}

	if params.Event != nil {
		queryString += fmt.Sprintf("AND (event ILIKE '%s') ", "%"+*params.Event+"%")
	}

	if params.Type != nil {
		queryString += fmt.Sprintf("AND (type = '%s')", *params.Type)
	}

	sessionFilters := []string{}

	sessionFilters = append(sessionFilters, "(sessions.excluded <> true)")

	if params.Browser != nil {
		sessionFilters = append(sessionFilters, fmt.Sprintf("(sessions.browser_name = '%s')", *params.Browser))
	}

	if params.Os != nil {
		sessionFilters = append(sessionFilters, fmt.Sprintf("(sessions.os_name = '%s')", *params.Os))
	}

	if params.VisitedURL != nil {
		sessionFilters = append(sessionFilters, SessionHasFieldsWhere(fmt.Sprintf("name = '%s' AND value = '%s'", "visited-url", *params.VisitedURL)))
	}

	if len(sessionFilters) > 0 {
		queryString += andErrorGroupHasSessionsWhere(strings.Join(sessionFilters, " AND "))
	}

	var g errgroup.Group
	var queriedErrorGroupsCount int64

	logTags := []string{fmt.Sprintf("project_id:%d", projectID)}
	g.Go(func() error {
		errorGroupSpan, _ := tracer.StartSpanFromContext(ctx, "resolver.internal",
			tracer.ResourceName("db.errorGroups"), tracer.Tag("project_id", projectID))
		start := time.Now()
		query := fmt.Sprintf("%s %s ORDER BY updated_at DESC LIMIT %d", selectPreamble, queryString, count)
		if err := r.DB.Raw(query).Scan(&errorGroups).Error; err != nil {
			return e.Wrap(err, "error reading from error groups")
		}
		duration := time.Since(start)
		hlog.Timing("db.errorGroupsQuery.duration", duration, logTags, 1)
		if duration.Milliseconds() > 3000 {
			log.Error(e.New(fmt.Sprintf("errorGroupsQuery took %dms: %s", duration.Milliseconds(), query)))
		}
		errorGroupSpan.Finish()
		return nil
	})

	g.Go(func() error {
		errorGroupCountSpan, _ := tracer.StartSpanFromContext(ctx, "resolver.internal",
			tracer.ResourceName("db.errorGroupsCount"), tracer.Tag("project_id", projectID))
		start := time.Now()
		query := fmt.Sprintf("%s %s", countPreamble, queryString)
		if err := r.DB.Raw(query).Scan(&queriedErrorGroupsCount).Error; err != nil {
			return e.Wrap(err, "error counting error groups")
		}
		duration := time.Since(start)
		hlog.Timing("db.errorGroupsQuery.duration", duration, logTags, 1)
		if duration.Milliseconds() > 3000 {
			log.Error(e.New(fmt.Sprintf("errorGroupsQuery took %dms: %s", duration.Milliseconds(), query)))
		}
		errorGroupCountSpan.Finish()
		return nil
	})

	// Waits for both goroutines to finish, then returns the first non-nil error (if any).
	if err := g.Wait(); err != nil {
		return nil, e.Wrap(err, "error querying error groups data")
	}

	errorResults := &model.ErrorResults{
		ErrorGroups: errorGroups,
		TotalCount:  queriedErrorGroupsCount,
	}
	endpointDuration := time.Since(endpointStart)
	hlog.Timing("gql.errorGroups.duration", endpointDuration, logTags, 1)
	hlog.Incr("gql.errorGroups.count", logTags, 1)
	if endpointDuration.Milliseconds() > 3000 {
		log.Error(e.New(fmt.Sprintf("gql.errorGroups took %dms: project_id: %d, params: %+v", endpointDuration.Milliseconds(), projectID, params)))
	}
	return errorResults, nil
}

func (r *queryResolver) ErrorGroup(ctx context.Context, secureID string) (*model.ErrorGroup, error) {
	return r.canAdminViewErrorGroup(ctx, secureID)
}

func (r *queryResolver) Messages(ctx context.Context, sessionSecureID string) ([]interface{}, error) {
	s, err := r.canAdminViewSession(ctx, sessionSecureID)
	if err != nil {
		return nil, e.Wrap(err, "admin not session owner")
	}
	if en := s.ObjectStorageEnabled; en != nil && *en {
		objectStorageSpan, _ := tracer.StartSpanFromContext(ctx, "resolver.internal",
			tracer.ResourceName("db.objectStorageQuery"), tracer.Tag("project_id", s.ProjectID))
		defer objectStorageSpan.Finish()
		ret, err := r.StorageClient.ReadMessagesFromS3(s.ID, s.ProjectID)
		if err != nil {
			return nil, e.Wrap(err, "error pulling messages from s3")
		}
		return ret, nil
	}
	messagesObj := []*model.MessagesObject{}
	if err := r.DB.Order("created_at desc").Where(&model.MessagesObject{SessionID: s.ID}).Find(&messagesObj).Error; err != nil {
		return nil, e.Wrap(err, "error reading from messages")
	}
	allEvents := make(map[string][]interface{})
	for _, messageObj := range messagesObj {
		subMessage := make(map[string][]interface{})
		if err := json.Unmarshal([]byte(messageObj.Messages), &subMessage); err != nil {
			return nil, e.Wrap(err, "error decoding message data")
		}
		allEvents["messages"] = append(subMessage["messages"], allEvents["messages"]...)
	}
	return allEvents["messages"], nil
}

func (r *queryResolver) EnhancedUserDetails(ctx context.Context, sessionSecureID string) (*modelInputs.EnhancedUserDetailsResult, error) {
	s, err := r.canAdminViewSession(ctx, sessionSecureID)
	if err != nil {
		return nil, e.Wrap(err, "admin not session owner")
	}
	sessionObj := &model.Session{}
	// TODO: filter fields by type='user'.
	if err := r.DB.Preload("Fields").Where(&model.Session{Model: model.Model{ID: s.ID}}).First(&sessionObj).Error; err != nil {
		return nil, e.Wrap(err, "error reading from session")
	}
	details := &modelInputs.EnhancedUserDetailsResult{}
	details.Socials = []*modelInputs.SocialLink{}
	// We don't know what key is used for the user's email so we do a regex match
	// on all 'user' type fields.
	var email string
	for _, f := range sessionObj.Fields {
		if f.Type == "user" && regexp.MustCompile(`^[a-z0-9._%+\-]+@[a-z0-9.\-]+\.[a-z]{2,4}$`).MatchString(f.Value) {
			email = f.Value
		}
		if f.Type == "user" && f.Name == "email" {
			email = f.Value
		}
	}
	if len(email) > 0 {
		// Check if we already have this user's data in the db
		// If so, return it
		userDetailsModel := &model.EnhancedUserDetails{}
		p, co := clearbit.Person{}, clearbit.Company{}
		if err := r.DB.Where(&model.EnhancedUserDetails{Email: &email}).First(&userDetailsModel).Error; err != nil {
			log.Infof("retrieving api response for clearbit lookup")
			pc, _, err := r.ClearbitClient.Person.FindCombined(clearbit.PersonFindParams{Email: email})
			if err != nil {
				log.Errorf("error w/ clearbit request: %v", err)
			}
			p, co = pc.Person, pc.Company
			// Store the data for this email in the DB.
			r.PrivateWorkerPool.SubmitRecover(func() {
				log.Infof("caching response data in the db")
				modelToSave := &model.EnhancedUserDetails{}
				modelToSave.Email = &email
				if personBytes, err := json.Marshal(p); err == nil {
					sPersonBytes := string(personBytes)
					modelToSave.PersonJSON = &sPersonBytes
				} else {
					log.Errorf("error marshaling clearbit person: %v", err)
				}
				if companyBytes, err := json.Marshal(co); err == nil {
					sCompanyBytes := string(companyBytes)
					modelToSave.CompanyJSON = &sCompanyBytes
				} else {
					log.Errorf("error marshaling clearbit company: %v", err)
				}
				if err := r.DB.Create(modelToSave).Error; err != nil {
					log.Errorf("error creating clearbit details model")
				}
			})
		} else {
			log.Infof("retrieving db entry for clearbit lookup")
			if userDetailsModel.PersonJSON != nil && userDetailsModel.CompanyJSON != nil {
				if err := json.Unmarshal([]byte(*userDetailsModel.PersonJSON), &p); err != nil {
					log.Errorf("error unmarshaling person: %v", err)
				}
				if err := json.Unmarshal([]byte(*userDetailsModel.CompanyJSON), &co); err != nil {
					log.Errorf("error unmarshaling company: %v", err)
				}
			}
		}
		if twitterHandle := p.Twitter.Handle; twitterHandle != "" {
			twitterLink := fmt.Sprintf("https://twitter.com/%v", twitterHandle)
			details.Socials = append(details.Socials, &modelInputs.SocialLink{Link: &twitterLink, Type: modelInputs.SocialTypeTwitter})
		}
		if fbHandle := p.Facebook.Handle; fbHandle != "" {
			fbLink := fmt.Sprintf("https://www.facebook.com/%v", fbHandle)
			details.Socials = append(details.Socials, &modelInputs.SocialLink{Link: &fbLink, Type: modelInputs.SocialTypeFacebook})
		}
		if gHandle := p.GitHub.Handle; gHandle != "" {
			ghLink := fmt.Sprintf("https://www.github.com/%v", gHandle)
			details.Socials = append(details.Socials, &modelInputs.SocialLink{Link: &ghLink, Type: modelInputs.SocialTypeGithub})
		}
		if liHandle := p.LinkedIn.Handle; liHandle != "" {
			fbLink := fmt.Sprintf("https://www.linkedin.com/%v", liHandle)
			details.Socials = append(details.Socials, &modelInputs.SocialLink{Link: &fbLink, Type: modelInputs.SocialTypeLinkedIn})
		}
		if personalSiteLink, companySiteLink := p.Site, co.Domain; personalSiteLink != "" || companySiteLink != "" {
			site := personalSiteLink
			if personalSiteLink == "" {
				site = companySiteLink
			}
			details.Socials = append(details.Socials, &modelInputs.SocialLink{Link: &site, Type: modelInputs.SocialTypeSite})
		}
		details.Avatar = &p.Avatar
		details.Name = &p.Name.FullName
		details.Bio = &p.Bio
		details.Email = &email
	}
	return details, nil
}

func (r *queryResolver) Errors(ctx context.Context, sessionSecureID string) ([]*model.ErrorObject, error) {
	if util.IsDevEnv() && sessionSecureID == "repro" {
		errors := []*model.ErrorObject{}
		return errors, nil
	}
	s, err := r.canAdminViewSession(ctx, sessionSecureID)
	if err != nil {
		return nil, e.Wrap(err, "admin not session owner")
	}
	eventsQuerySpan, _ := tracer.StartSpanFromContext(ctx, "resolver.internal",
		tracer.ResourceName("db.errorObjectsQuery"), tracer.Tag("project_id", s.ProjectID))
	defer eventsQuerySpan.Finish()
	errorsObj := []*model.ErrorObject{}
	if err := r.DB.Order("created_at asc").Where(&model.ErrorObject{SessionID: s.ID}).Find(&errorsObj).Error; err != nil {
		return nil, e.Wrap(err, "error reading from errors")
	}
	return errorsObj, nil
}

func (r *queryResolver) Resources(ctx context.Context, sessionSecureID string) ([]interface{}, error) {
	s, err := r.canAdminViewSession(ctx, sessionSecureID)
	if err != nil {
		return nil, e.Wrap(err, "admin not session owner")
	}
	if en := s.ObjectStorageEnabled; en != nil && *en {
		objectStorageSpan, _ := tracer.StartSpanFromContext(ctx, "resolver.internal",
			tracer.ResourceName("db.objectStorageQuery"), tracer.Tag("project_id", s.ProjectID))
		defer objectStorageSpan.Finish()
		ret, err := r.StorageClient.ReadResourcesFromS3(s.ID, s.ProjectID)
		if err != nil {
			return nil, e.Wrap(err, "error pulling resources from s3")
		}
		return ret, nil
	}
	resourcesObject := []*model.ResourcesObject{}
	if err := r.DB.Order("created_at desc").Where(&model.ResourcesObject{SessionID: s.ID}).Find(&resourcesObject).Error; err != nil {
		return nil, e.Wrap(err, "error reading from resources")
	}
	allResources := make(map[string][]interface{})
	for _, resourceObj := range resourcesObject {
		subResources := make(map[string][]interface{})
		if err := json.Unmarshal([]byte(resourceObj.Resources), &subResources); err != nil {
			return nil, e.Wrap(err, "error decoding resource data")
		}
		allResources["resources"] = append(subResources["resources"], allResources["resources"]...)
	}
	return allResources["resources"], nil
}

func (r *queryResolver) SessionComments(ctx context.Context, sessionSecureID string) ([]*model.SessionComment, error) {
	if util.IsDevEnv() && sessionSecureID == "repro" {
		sessionComments := []*model.SessionComment{}
		return sessionComments, nil
	}
	s, err := r.canAdminViewSession(ctx, sessionSecureID)
	if err != nil {
		return nil, e.Wrap(err, "admin not session owner")
	}

	sessionComments := []*model.SessionComment{}
	if err := r.DB.Where(model.SessionComment{SessionId: s.ID}).Order("timestamp asc").Find(&sessionComments).Error; err != nil {
		return nil, e.Wrap(err, "error querying session comments for session")
	}
	return sessionComments, nil
}

func (r *queryResolver) SessionCommentTagsForProject(ctx context.Context, projectID int) ([]*model.SessionCommentTag, error) {
	if _, err := r.isAdminInProjectOrDemoProject(ctx, projectID); err != nil {
		return nil, e.Wrap(err, "admin not found in org for session comment tags")
	}

	var sessionCommentTags []*model.SessionCommentTag

	if err := r.DB.Where(&model.SessionCommentTag{ProjectID: projectID}).Find(&sessionCommentTags).Error; err != nil {
		return nil, e.Wrap(err, "error getting session comment tags")
	}

	return sessionCommentTags, nil
}

func (r *queryResolver) SessionCommentsForAdmin(ctx context.Context) ([]*model.SessionComment, error) {
	admin, err := r.getCurrentAdmin(ctx)
	if err != nil {
		return nil, e.Wrap(err, "error retrieving user")
	}
	var sessionComments []*model.SessionComment
	if err := r.DB.Model(admin).Association("SessionComments").Find(&sessionComments); err != nil {
		return nil, e.Wrap(err, "error getting session comments for")
	}

	return sessionComments, nil
}

func (r *queryResolver) SessionCommentsForProject(ctx context.Context, projectID int) ([]*model.SessionComment, error) {
	if _, err := r.isAdminInProjectOrDemoProject(ctx, projectID); err != nil {
		return nil, e.Wrap(err, "admin not found in org for session comments")
	}

	var sessionComments []*model.SessionComment
	if err := r.DB.Model(model.SessionComment{}).Where("project_id = ?", projectID).Find(&sessionComments).Error; err != nil {
		return nil, e.Wrap(err, "error getting session comments for project")
	}

	return sessionComments, nil
}

func (r *queryResolver) ErrorComments(ctx context.Context, errorGroupSecureID string) ([]*model.ErrorComment, error) {
	errorGroup, err := r.canAdminViewErrorGroup(ctx, errorGroupSecureID)
	if err != nil {
		return nil, e.Wrap(err, "admin not error owner")
	}

	errorComments := []*model.ErrorComment{}
	if err := r.DB.Where(model.ErrorComment{ErrorId: errorGroup.ID}).Order("created_at asc").Find(&errorComments).Error; err != nil {
		return nil, e.Wrap(err, "error querying error comments for error_group")
	}
	return errorComments, nil
}

func (r *queryResolver) ErrorCommentsForAdmin(ctx context.Context) ([]*model.ErrorComment, error) {
	admin, err := r.getCurrentAdmin(ctx)
	if err != nil {
		return nil, e.Wrap(err, "error retrieving user")
	}
	var errorComments []*model.ErrorComment
	if err := r.DB.Model(admin).Association("ErrorComments").Find(&errorComments); err != nil {
		return nil, e.Wrap(err, "error getting error comments for admin")
	}

	return errorComments, nil
}

func (r *queryResolver) ErrorCommentsForProject(ctx context.Context, projectID int) ([]*model.ErrorComment, error) {
	if _, err := r.isAdminInProjectOrDemoProject(ctx, projectID); err != nil {
		return nil, e.Wrap(err, "admin not found in org for error comments")
	}

	var errorComments []*model.ErrorComment
	if err := r.DB.Model(model.ErrorComment{}).Where("project_id = ?", projectID).Find(&errorComments).Error; err != nil {
		return nil, e.Wrap(err, "error getting error comments for project")
	}

	return errorComments, nil
}

func (r *queryResolver) ProjectAdmins(ctx context.Context, projectID int) ([]*model.Admin, error) {
	project, err := r.isAdminInProjectOrDemoProject(ctx, projectID)
	if err != nil {
		return nil, e.Wrap(err, "admin not found in project")
	}

	admins := []*model.Admin{}
	if err := r.DB.Order("created_at ASC").Model(&model.Admin{}).Where(`
		id IN (
			SELECT admin_id
			FROM project_admins
			WHERE project_id = ?
			UNION
			SELECT admin_id
			FROM workspace_admins
			where workspace_id = ?
		)
	`, projectID, project.WorkspaceID).Scan(&admins).Error; err != nil {
		return nil, e.Wrap(err, "error getting associated admins")
	}

	return admins, nil
}

func (r *queryResolver) WorkspaceAdmins(ctx context.Context, workspaceID int) ([]*model.Admin, error) {
	workspace, err := r.isAdminInWorkspace(ctx, workspaceID)
	if err != nil {
		return nil, e.Wrap(err, "current admin not in the workspace")
	}

	admins := []*model.Admin{}
	if err := r.DB.Order("created_at ASC").Model(workspace).Association("Admins").Find(&admins); err != nil {
		return nil, e.Wrap(err, "error getting admins for the workspace")
	}

	return admins, nil
}

func (r *queryResolver) IsIntegrated(ctx context.Context, projectID int) (*bool, error) {
	if _, err := r.isAdminInProjectOrDemoProject(ctx, projectID); err != nil {
		return nil, e.Wrap(err, "admin not found in project")
	}
	var count int64
	err := r.DB.Model(&model.Session{}).Where("project_id = ?", projectID).Count(&count).Error
	if err != nil {
		return nil, e.Wrap(err, "error getting associated admins")
	}
	if count > 0 {
		return &model.T, nil
	}
	return &model.F, nil
}

func (r *queryResolver) UnprocessedSessionsCount(ctx context.Context, projectID int) (*int64, error) {
	if _, err := r.isAdminInProjectOrDemoProject(ctx, projectID); err != nil {
		return nil, e.Wrap(err, "admin not found in project")
	}

	var count int64
	if err := r.DB.Model(&model.Session{}).Where("project_id = ?", projectID).Where(&model.Session{Processed: &model.F}).Count(&count).Error; err != nil {
		return nil, e.Wrap(err, "error retrieving count of unprocessed sessions")
	}

	return &count, nil
}

func (r *queryResolver) AdminHasCreatedComment(ctx context.Context, adminID int) (*bool, error) {
	if err := r.DB.Model(&model.SessionComment{}).Where(&model.SessionComment{
		AdminId: adminID,
	}).First(&model.SessionComment{}).Error; err != nil {
		return &model.F, nil
	}

	return &model.T, nil
}

func (r *queryResolver) ProjectHasViewedASession(ctx context.Context, projectID int) (*model.Session, error) {
	if _, err := r.isAdminInProjectOrDemoProject(ctx, projectID); err != nil {
		return nil, e.Wrap(err, "admin not found in project")
	}

	session := model.Session{}
	if err := r.DB.Model(&session).Where("project_id = ?", projectID).Where(&model.Session{Viewed: &model.T}).First(&session).Error; err != nil {
		return &session, nil
	}
	return &session, nil
}

func (r *queryResolver) DailySessionsCount(ctx context.Context, projectID int, dateRange modelInputs.DateRangeInput) ([]*model.DailySessionCount, error) {
	if _, err := r.isAdminInProjectOrDemoProject(ctx, projectID); err != nil {
		return nil, e.Wrap(err, "admin not found in project")
	}

	dailySessions := []*model.DailySessionCount{}

	startDateUTC := time.Date(dateRange.StartDate.UTC().Year(), dateRange.StartDate.UTC().Month(), dateRange.StartDate.UTC().Day(), 0, 0, 0, 0, time.UTC)
	endDateUTC := time.Date(dateRange.EndDate.UTC().Year(), dateRange.EndDate.UTC().Month(), dateRange.EndDate.UTC().Day(), 0, 0, 0, 0, time.UTC)

	if err := r.DB.Where("project_id = ?", projectID).Where("date BETWEEN ? AND ?", startDateUTC, endDateUTC).Find(&dailySessions).Error; err != nil {
		return nil, e.Wrap(err, "error reading from daily sessions")
	}

	return dailySessions, nil
}

func (r *queryResolver) DailyErrorsCount(ctx context.Context, projectID int, dateRange modelInputs.DateRangeInput) ([]*model.DailyErrorCount, error) {
	if _, err := r.isAdminInProjectOrDemoProject(ctx, projectID); err != nil {
		return nil, e.Wrap(err, "admin not found in project")
	}

	dailyErrors := []*model.DailyErrorCount{}

	startDateUTC := time.Date(dateRange.StartDate.UTC().Year(), dateRange.StartDate.UTC().Month(), dateRange.StartDate.UTC().Day(), 0, 0, 0, 0, time.UTC)
	endDateUTC := time.Date(dateRange.EndDate.UTC().Year(), dateRange.EndDate.UTC().Month(), dateRange.EndDate.UTC().Day(), 0, 0, 0, 0, time.UTC)

	if err := r.DB.Where("project_id = ?", projectID).Where("date BETWEEN ? AND ?", startDateUTC, endDateUTC).Find(&dailyErrors).Error; err != nil {
		return nil, e.Wrap(err, "error reading from daily errors")
	}

	return dailyErrors, nil
}

func (r *queryResolver) DailyErrorFrequency(ctx context.Context, projectID int, errorGroupSecureID string, dateOffset int) ([]*int64, error) {
	errGroup, err := r.canAdminViewErrorGroup(ctx, errorGroupSecureID)
	if err != nil {
		return nil, e.Wrap(err, "admin is not authorized to view error group")
	}

	if projectID == 0 {
		// Make error distribution random for demo org so it looks pretty
		rand.Seed(int64(errGroup.ID))
		var dists []*int64
		for i := 0; i <= dateOffset; i++ {
			t := int64(rand.Intn(10) + 1)
			dists = append(dists, &t)
		}
		return dists, nil
	}

	var dailyErrors []*int64

	if err := r.DB.Raw(`
		SELECT COUNT(e.id)
		FROM (
			SELECT to_char(date_trunc('day', (current_date - offs)), 'YYYY-MM-DD') AS date
			FROM generate_series(0, ?, 1)
			AS offs
		) d LEFT OUTER JOIN
		error_objects e
		ON d.date = to_char(date_trunc('day', e.created_at), 'YYYY-MM-DD')
		AND e.error_group_id=? AND e.project_id=?
		GROUP BY d.date
		ORDER BY d.date ASC;
	`, dateOffset, errGroup.ID, projectID).Scan(&dailyErrors).Error; err != nil {
		return nil, e.Wrap(err, "error querying daily frequency")
	}

	return dailyErrors, nil
}

func (r *queryResolver) Referrers(ctx context.Context, projectID int, lookBackPeriod int) ([]*modelInputs.ReferrerTablePayload, error) {
	if _, err := r.isAdminInProjectOrDemoProject(ctx, projectID); err != nil {
		return nil, e.Wrap(err, "admin not found in project")
	}

	referrers := []*modelInputs.ReferrerTablePayload{}

	if err := r.DB.Raw(fmt.Sprintf("SELECT DISTINCT(value) as host, COUNT(value), count(value) * 100.0 / (select count(*) from fields where name='referrer' and project_id=%d and created_at >= NOW() - INTERVAL '%d DAY') as percent FROM (SELECT SUBSTRING(value from '(?:.*://)?(?:www\\.)?([^/]*)') AS value FROM fields WHERE name='referrer' AND project_id=%d AND created_at >= NOW() - INTERVAL '%d DAY') t1 GROUP BY value ORDER BY count desc LIMIT 200", projectID, lookBackPeriod, projectID, lookBackPeriod)).Scan(&referrers).Error; err != nil {
		return nil, e.Wrap(err, "error getting referrers")
	}

	return referrers, nil
}

func (r *queryResolver) NewUsersCount(ctx context.Context, projectID int, lookBackPeriod int) (*modelInputs.NewUsersCount, error) {
	if _, err := r.isAdminInProjectOrDemoProject(ctx, projectID); err != nil {
		return nil, e.Wrap(err, "admin not found in project")
	}

	var count int64
	if err := r.DB.Raw(fmt.Sprintf("SELECT COUNT(*) FROM sessions WHERE project_id=%d AND first_time=true AND created_at >= NOW() - INTERVAL '%d DAY'", projectID, lookBackPeriod)).Scan(&count).Error; err != nil {
		return nil, e.Wrap(err, "error retrieving count of first time users")
	}

	return &modelInputs.NewUsersCount{Count: count}, nil
}

func (r *queryResolver) TopUsers(ctx context.Context, projectID int, lookBackPeriod int) ([]*modelInputs.TopUsersPayload, error) {
	if _, err := r.isAdminInProjectOrDemoProject(ctx, projectID); err != nil {
		return nil, e.Wrap(err, "admin not found in project")
	}

	var topUsersPayload = []*modelInputs.TopUsersPayload{}
	topUsersSpan, _ := tracer.StartSpanFromContext(ctx, "resolver.internal",
		tracer.ResourceName("db.topUsers"), tracer.Tag("project_id", projectID))
	if err := r.DB.Raw(`
	SELECT *
	FROM (
        SELECT
            DISTINCT ON(topUsers.identifier) topUsers.identifier,
            topUsers.id,
            total_active_time,
            active_time_percentage,
            s.user_properties
        FROM (
		SELECT
			identifier, (
				SELECT
					id
				FROM
					fields
				WHERE
					project_id = ?
					AND type = 'user'
					AND name = 'identifier'
					AND value = identifier
				LIMIT 1
			) AS id,
			SUM(active_length) as total_active_time,
			SUM(active_length) / (
				SELECT
					SUM(active_length)
				FROM
					sessions
				WHERE
					active_length IS NOT NULL
					AND project_id = ?
					AND identifier <> ''
					AND created_at >= NOW() - (? * INTERVAL '1 DAY')
					AND processed = true
					AND excluded <> true
			) AS active_time_percentage
		FROM (
			SELECT
				identifier,
				active_length,
				user_properties
			FROM
				sessions
			WHERE
				active_length IS NOT NULL
				AND project_id = ?
				AND identifier <> ''
				AND created_at >= NOW() - (? * INTERVAL '1 DAY')
				AND processed = true
				AND excluded <> true
		) q1
		GROUP BY identifier
		LIMIT 50
	) as topUsers
	INNER JOIN sessions s on topUsers.identifier = s.identifier
    ) as q2
	ORDER BY total_active_time DESC`,
		projectID, projectID, lookBackPeriod, projectID, lookBackPeriod).Scan(&topUsersPayload).Error; err != nil {
		return nil, e.Wrap(err, "error retrieving top users")
	}
	topUsersSpan.Finish()

	return topUsersPayload, nil
}

func (r *queryResolver) AverageSessionLength(ctx context.Context, projectID int, lookBackPeriod int) (*modelInputs.AverageSessionLength, error) {
	if _, err := r.isAdminInProjectOrDemoProject(ctx, projectID); err != nil {
		return nil, e.Wrap(err, "admin not found in project")
	}
	var length float64
	if err := r.DB.Raw(`
		SELECT
			COALESCE(avg(active_length), 0)
		FROM sessions
		WHERE project_id=?
			AND processed=true
			AND excluded <> true
			AND active_length IS NOT NULL
			AND created_at >= NOW() - (? * INTERVAL '1 DAY')
		`, projectID, lookBackPeriod).Scan(&length).Error; err != nil {
		return nil, e.Wrap(err, "error retrieving average length for sessions")
	}

	return &modelInputs.AverageSessionLength{Length: length}, nil
}

func (r *queryResolver) UserFingerprintCount(ctx context.Context, projectID int, lookBackPeriod int) (*modelInputs.UserFingerprintCount, error) {
	if _, err := r.isAdminInProjectOrDemoProject(ctx, projectID); err != nil {
		return nil, e.Wrap(err, "admin not found in project")
	}

	var count int64
	span, _ := tracer.StartSpanFromContext(ctx, "resolver.internal",
		tracer.ResourceName("db.userFingerprintCount"), tracer.Tag("project_id", projectID))
	if err := r.DB.Raw(`
		SELECT
			COUNT(DISTINCT fingerprint)
		FROM sessions
		WHERE identifier=''
			AND excluded <> true
			AND fingerprint IS NOT NULL
			AND created_at >= NOW() - (? * INTERVAL '1 DAY')
			AND project_id=?
			AND length >= 1000
		`, lookBackPeriod, projectID).Scan(&count).Error; err != nil {
		return nil, e.Wrap(err, "error retrieving user fingerprint count")
	}
	span.Finish()

	return &modelInputs.UserFingerprintCount{Count: count}, nil
}

func (r *queryResolver) Sessions(ctx context.Context, projectID int, count int, lifecycle modelInputs.SessionLifecycle, starred bool, params *modelInputs.SearchParamsInput) (*model.SessionResults, error) {
	endpointStart := time.Now()
	if _, err := r.isAdminInProjectOrDemoProject(ctx, projectID); err != nil {
		return nil, e.Wrap(err, "admin not found in project")
	}

	sessionsQueryPreamble := "SELECT id, secure_id, project_id, processed, starred, first_time, os_name, os_version, browser_name, browser_version, city, state, postal, identifier, fingerprint, created_at, deleted_at, length, active_length, user_object, viewed, field_group, user_properties, enable_recording_network_contents, language, event_counts"
	joinClause := "FROM sessions"

	fieldFilters, err := r.getFieldFilters(ctx, projectID, params)
	if err != nil {
		return nil, err
	}

	whereClause := ` `

	whereClause += fmt.Sprintf("WHERE (project_id = %d) ", projectID)
	whereClause += "AND (excluded <> true) "
	if lifecycle == modelInputs.SessionLifecycleCompleted {
		whereClause += fmt.Sprintf("AND (length > %d) ", 1000)
	}
	if starred {
		whereClause += "AND (starred = true) "
	}
	if firstTime := params.FirstTime; firstTime != nil && *firstTime {
		whereClause += "AND (first_time = true) "
	}
	if params.LengthRange != nil {
		if params.LengthRange.Min != nil {
			whereClause += fmt.Sprintf("AND (active_length >= %f) ", *params.LengthRange.Min*60000)
		}
		if params.LengthRange.Max != nil {
			if *params.LengthRange.Max != 60 && *params.LengthRange.Max != 0 {
				whereClause += fmt.Sprintf("AND (active_length <= %f) ", *params.LengthRange.Max*60000)
			}
		}
	}

	if lifecycle == modelInputs.SessionLifecycleCompleted {
		whereClause += "AND (processed = true) "
	} else if lifecycle == modelInputs.SessionLifecycleLive {
		whereClause += "AND (processed = false) "
	}
	whereClause += "AND (deleted_at IS NULL) "

	whereClause += fieldFilters
	if d := params.DateRange; d != nil {
		whereClause += fmt.Sprintf("AND (created_at > '%s') AND (created_at < '%s') ", d.StartDate.Format("2006-01-02 15:04:05"), d.EndDate.Format("2006-01-02 15:04:05"))
	}

	if os := params.Os; os != nil {
		whereClause += fmt.Sprintf("AND (os_name = '%s') ", *os)
	}

	if identified := params.Identified; identified != nil && *identified {
		whereClause += "AND (length(identifier) > 0) "
	}

	if viewed := params.HideViewed; viewed != nil && *viewed {
		whereClause += "AND (viewed = false OR viewed IS NULL) "
	}

	if browser := params.Browser; browser != nil {
		whereClause += fmt.Sprintf("AND (browser_name = '%s') ", *browser)
	}

	if deviceId := params.DeviceID; deviceId != nil {
		whereClause += fmt.Sprintf("AND (fingerprint = '%s') ", *deviceId)
	}

	if environments := params.Environments; len(environments) > 0 {
		environmentsClause := ""

		for index, environment := range environments {
			environmentsClause += fmt.Sprintf("environment = '%s'", *environment)

			if index < len(environments)-1 {
				environmentsClause += " OR "
			}
		}

		whereClause += fmt.Sprintf("AND (%s)", environmentsClause)
	}

	if appVersions := params.AppVersions; len(appVersions) > 0 {
		appVersionsClause := ""

		for index, appVersion := range appVersions {
			appVersionsClause += fmt.Sprintf("app_version = '%s'", *appVersion)

			if index < len(appVersions)-1 {
				appVersionsClause += " OR "
			}
		}

		whereClause += fmt.Sprintf("AND (%s)", appVersionsClause)
	}

	// user shouldn't see sessions that are not within billing quota
	whereClause += "AND (within_billing_quota IS NULL OR within_billing_quota=true) "

	var g errgroup.Group
	queriedSessions := []model.Session{}
	var queriedSessionsCount int64
	whereClauseSuffix := "AND NOT ((processed = true AND ((active_length IS NOT NULL AND active_length < 1000) OR (active_length IS NULL AND length < 1000)))) "
	logTags := []string{fmt.Sprintf("project_id:%d", projectID), fmt.Sprintf("filtered:%t", fieldFilters != "")}

	g.Go(func() error {
		if params.LengthRange != nil {
			if params.LengthRange.Min != nil || params.LengthRange.Max != nil {
				whereClauseSuffix = "AND processed = true "
			}

		}
		whereClause += whereClauseSuffix
		sessionsSpan, _ := tracer.StartSpanFromContext(ctx, "resolver.internal",
			tracer.ResourceName("db.sessionsQuery"), tracer.Tag("project_id", projectID))
		start := time.Now()
		query := fmt.Sprintf("%s %s %s ORDER BY created_at DESC LIMIT %d", sessionsQueryPreamble, joinClause, whereClause, count)
		if err := r.DB.Raw(query).Scan(&queriedSessions).Error; err != nil {
			return e.Wrapf(err, "error querying filtered sessions: %s", query)
		}
		duration := time.Since(start)
		hlog.Timing("db.sessionsQuery.duration", duration, logTags, 1)
		if duration.Milliseconds() > 3000 {
			log.Error(e.New(fmt.Sprintf("sessionsQuery took %dms: %s", duration.Milliseconds(), query)))
		}
		sessionsSpan.Finish()
		return nil
	})

	g.Go(func() error {
		sessionCountSpan, _ := tracer.StartSpanFromContext(ctx, "resolver.internal",
			tracer.ResourceName("db.sessionsCountQuery"), tracer.Tag("project_id", projectID))
		start := time.Now()
		query := fmt.Sprintf("SELECT count(*) %s %s %s", joinClause, whereClause, whereClauseSuffix)
		if err := r.DB.Raw(query).Scan(&queriedSessionsCount).Error; err != nil {
			return e.Wrapf(err, "error querying filtered sessions count: %s", query)
		}
		duration := time.Since(start)
		hlog.Timing("db.sessionsCountQuery.duration", duration, logTags, 1)
		if duration.Milliseconds() > 3000 {
			log.Error(e.New(fmt.Sprintf("sessionsCountQuery took %dms: %s", duration.Milliseconds(), query)))
		}
		sessionCountSpan.Finish()
		return nil
	})

	// Waits for both goroutines to finish, then returns the first non-nil error (if any).
	if err := g.Wait(); err != nil {
		return nil, e.Wrap(err, "error querying session data")
	}

	sessionList := &model.SessionResults{
		Sessions:   queriedSessions,
		TotalCount: queriedSessionsCount,
	}

	endpointDuration := time.Since(endpointStart)
	hlog.Timing("gql.sessions.duration", endpointDuration, logTags, 1)
	hlog.Incr("gql.sessions.count", logTags, 1)
	if endpointDuration.Milliseconds() > 5000 {
		log.Error(e.New(fmt.Sprintf("gql.sessions took %dms: project_id: %d, params: %+v", endpointDuration.Milliseconds(), projectID, params)))
	}
	return sessionList, nil
}

func (r *queryResolver) BillingDetailsForProject(ctx context.Context, projectID int) (*modelInputs.BillingDetails, error) {
	project, err := r.isAdminInProjectOrDemoProject(ctx, projectID)
	if err != nil {
		return nil, e.Wrap(err, "admin not in project")
	}

	return r.BillingDetails(ctx, project.WorkspaceID)
}

func (r *queryResolver) BillingDetails(ctx context.Context, workspaceID int) (*modelInputs.BillingDetails, error) {
	workspace, err := r.isAdminInWorkspaceOrDemoWorkspace(ctx, workspaceID)
	if err != nil {
		return nil, e.Wrap(err, "admin not in workspace")
	}

	planType := modelInputs.PlanType(workspace.PlanTier)

	var g errgroup.Group
	var meter int64
	var queriedSessionsOutOfQuota int64

	g.Go(func() error {
		meter, err = pricing.GetWorkspaceMeter(r.DB, workspaceID)
		if err != nil {
			return e.Wrap(err, "error from get quota")
		}
		return nil
	})

	g.Go(func() error {
		queriedSessionsOutOfQuota, err = pricing.GetWorkspaceQuotaOverflow(ctx, r.DB, workspaceID)
		if err != nil {
			return e.Wrap(err, "error from get quota overflow")
		}
		return nil
	})

	// Waits for both goroutines to finish, then returns the first non-nil error (if any).
	if err := g.Wait(); err != nil {
		return nil, e.Wrap(err, "error querying session data for billing details")
	}

	quota := pricing.TypeToQuota(planType)
	// use monthly session limit if it exists
	if workspace.MonthlySessionLimit != nil {
		quota = *workspace.MonthlySessionLimit
	}
	details := &modelInputs.BillingDetails{
		Plan: &modelInputs.Plan{
			Type:  modelInputs.PlanType(planType.String()),
			Quota: quota,
		},
		Meter:              meter,
		SessionsOutOfQuota: queriedSessionsOutOfQuota,
	}
	return details, nil
}

func (r *queryResolver) FieldSuggestion(ctx context.Context, projectID int, name string, query string) ([]*model.Field, error) {
	if _, err := r.isAdminInProjectOrDemoProject(ctx, projectID); err != nil {
		return nil, e.Wrap(err, "error querying project")
	}
	fields := []*model.Field{}
	res := r.DB.Where(&model.Field{Name: name}).
		Where("project_id = ?", projectID).
		Where("length(value) > ?", 0).
		Where("value ILIKE ?", "%"+query+"%").
		Limit(model.SUGGESTION_LIMIT_CONSTANT).
		Find(&fields)
	if err := res.Error; err != nil {
		return nil, e.Wrap(err, "error querying field suggestion")
	}
	return fields, nil
}

func (r *queryResolver) PropertySuggestion(ctx context.Context, projectID int, query string, typeArg string) ([]*model.Field, error) {
	if _, err := r.isAdminInProjectOrDemoProject(ctx, projectID); err != nil {
		return nil, e.Wrap(err, "error querying project")
	}
	fields := []*model.Field{}
	res := r.DB.Where(&model.Field{Type: typeArg}).Where("project_id = ?", projectID).Where(r.DB.
		Where(r.DB.Where("length(value) > ?", 0).Where("value ILIKE ?", "%"+query+"%")).
		Or(r.DB.Where("length(name) > ?", 0).Where("name ILIKE ?", "%"+query+"%"))).
		Limit(model.SUGGESTION_LIMIT_CONSTANT).
		Find(&fields)
	if err := res.Error; err != nil {
		return nil, e.Wrap(err, "error querying field suggestion")
	}
	return fields, nil
}

func (r *queryResolver) ErrorFieldSuggestion(ctx context.Context, projectID int, name string, query string) ([]*model.ErrorField, error) {
	if _, err := r.isAdminInProjectOrDemoProject(ctx, projectID); err != nil {
		return nil, e.Wrap(err, "error querying project")
	}
	fields := []*model.ErrorField{}
	res := r.DB.Where(&model.ErrorField{Name: name}).
		Where("length(value) > ?", 0).
		Where("value ILIKE ?", "%"+query+"%").
		Where("project_id = ?", projectID).
		Limit(model.SUGGESTION_LIMIT_CONSTANT).
		Find(&fields)
	if err := res.Error; err != nil {
		return nil, e.Wrap(err, "error querying error field suggestion")
	}
	return fields, nil
}

func (r *queryResolver) Projects(ctx context.Context) ([]*model.Project, error) {
	admin, err := r.getCurrentAdmin(ctx)
	if err != nil {
		return nil, e.Wrap(err, "error retrieving user")
	}

	projects := []*model.Project{}
	if err := r.DB.Order("name ASC").Model(&model.Project{}).Where(`
		id IN (
			SELECT project_id
			FROM project_admins
			WHERE admin_id = ?
			UNION
			SELECT id
			FROM projects p
			INNER JOIN workspace_admins wa
			ON p.workspace_id = wa.workspace_id
			AND wa.admin_id = ?
		)
	`, admin.ID, admin.ID).Scan(&projects).Error; err != nil {
		return nil, e.Wrap(err, "error getting associated projects")
	}

	return projects, nil
}

func (r *queryResolver) Workspaces(ctx context.Context) ([]*model.Workspace, error) {
	admin, err := r.getCurrentAdmin(ctx)
	if err != nil {
		return nil, e.Wrap(err, "error retrieving user")
	}

	workspaces := []*model.Workspace{}
	if err := r.DB.Order("name ASC").Model(&admin).Association("Workspaces").Find(&workspaces); err != nil {
		return nil, e.Wrap(err, "error getting associated workspaces")
	}

	return workspaces, nil
}

func (r *queryResolver) ErrorAlerts(ctx context.Context, projectID int) ([]*model.ErrorAlert, error) {
	_, err := r.isAdminInProjectOrDemoProject(ctx, projectID)
	if err != nil {
		return nil, e.Wrap(err, "error querying project")
	}
	alerts := []*model.ErrorAlert{}
	if err := r.DB.Order("created_at asc").Model(&model.ErrorAlert{}).Where("project_id = ?", projectID).Find(&alerts).Error; err != nil {
		return nil, e.Wrap(err, "error querying error alerts")
	}
	return alerts, nil
}

func (r *queryResolver) SessionFeedbackAlerts(ctx context.Context, projectID int) ([]*model.SessionAlert, error) {
	_, err := r.isAdminInProjectOrDemoProject(ctx, projectID)
	if err != nil {
		return nil, e.Wrap(err, "error querying project on session feedback alerts")
	}
	var alerts []*model.SessionAlert
	if err := r.DB.Model(&model.SessionAlert{}).Where("project_id = ?", projectID).
		Where("type=?", model.AlertType.SESSION_FEEDBACK).Find(&alerts).Error; err != nil {
		return nil, e.Wrap(err, "error querying session feedback alerts")
	}
	return alerts, nil
}

func (r *queryResolver) NewUserAlerts(ctx context.Context, projectID int) ([]*model.SessionAlert, error) {
	_, err := r.isAdminInProjectOrDemoProject(ctx, projectID)
	if err != nil {
		return nil, e.Wrap(err, "error querying project on new user alerts")
	}
	var alerts []*model.SessionAlert
	if err := r.DB.Model(&model.SessionAlert{}).Where("project_id = ?", projectID).
		Where("type IS NULL OR type=?", model.AlertType.NEW_USER).Find(&alerts).Error; err != nil {
		return nil, e.Wrap(err, "error querying new user alerts")
	}
	return alerts, nil
}

func (r *queryResolver) TrackPropertiesAlerts(ctx context.Context, projectID int) ([]*model.SessionAlert, error) {
	_, err := r.isAdminInProjectOrDemoProject(ctx, projectID)
	if err != nil {
		return nil, e.Wrap(err, "error querying project")
	}
	var alerts []*model.SessionAlert
	if err := r.DB.Where(&model.SessionAlert{Alert: model.Alert{Type: &model.AlertType.TRACK_PROPERTIES}}).
		Where("project_id = ?", projectID).Find(&alerts).Error; err != nil {
		return nil, e.Wrap(err, "error querying track properties alerts")
	}
	return alerts, nil
}

func (r *queryResolver) UserPropertiesAlerts(ctx context.Context, projectID int) ([]*model.SessionAlert, error) {
	_, err := r.isAdminInProjectOrDemoProject(ctx, projectID)
	if err != nil {
		return nil, e.Wrap(err, "error querying project")
	}
	var alerts []*model.SessionAlert
	if err := r.DB.Where(&model.SessionAlert{Alert: model.Alert{Type: &model.AlertType.USER_PROPERTIES}}).
		Where("project_id = ?", projectID).Find(&alerts).Error; err != nil {
		return nil, e.Wrap(err, "error querying user properties alerts")
	}
	return alerts, nil
}

func (r *queryResolver) NewSessionAlerts(ctx context.Context, projectID int) ([]*model.SessionAlert, error) {
	_, err := r.isAdminInProjectOrDemoProject(ctx, projectID)
	if err != nil {
		return nil, e.Wrap(err, "error querying project")
	}
	var alerts []*model.SessionAlert
	if err := r.DB.Where(&model.SessionAlert{Alert: model.Alert{Type: &model.AlertType.NEW_SESSION}}).
		Where("project_id = ?", projectID).Find(&alerts).Error; err != nil {
		return nil, e.Wrap(err, "error querying new session alerts")
	}
	return alerts, nil
}

func (r *queryResolver) RageClickAlerts(ctx context.Context, projectID int) ([]*model.SessionAlert, error) {
	_, err := r.isAdminInProjectOrDemoProject(ctx, projectID)
	if err != nil {
		return nil, e.Wrap(err, "error querying project on rage click alert")
	}
	var alerts []*model.SessionAlert
	if err := r.DB.Model(&model.SessionAlert{}).Where("project_id = ?", projectID).
		Where("type=?", model.AlertType.RAGE_CLICK).Find(&alerts).Error; err != nil {
		return nil, e.Wrap(err, "error querying rage click alert")
	}
	return alerts, nil
}

func (r *queryResolver) ProjectSuggestion(ctx context.Context, query string) ([]*model.Project, error) {
	projects := []*model.Project{}
	if r.isWhitelistedAccount(ctx) {
		if err := r.DB.Model(&model.Project{}).Where("name ILIKE ?", "%"+query+"%").Find(&projects).Error; err != nil {
			return nil, e.Wrap(err, "error getting associated projects")
		}
	}
	return projects, nil
}

func (r *queryResolver) WorkspaceSuggestion(ctx context.Context, query string) ([]*model.Workspace, error) {
	workspaces := []*model.Workspace{}
	if r.isWhitelistedAccount(ctx) {
		if err := r.DB.Model(&model.Workspace{}).Where("name ILIKE ?", "%"+query+"%").Find(&workspaces).Error; err != nil {
			return nil, e.Wrap(err, "error getting workspace suggestions")
		}
	}
	return workspaces, nil
}

func (r *queryResolver) EnvironmentSuggestion(ctx context.Context, projectID int) ([]*model.Field, error) {
	if _, err := r.isAdminInProjectOrDemoProject(ctx, projectID); err != nil {
		return nil, e.Wrap(err, "error querying project")
	}
	fields := []*model.Field{}
	res := r.DB.Where(&model.Field{Type: "session", Name: "environment"}).
		Where("project_id = ?", projectID).
		Where("length(value) > ?", 0).
		Distinct("value").
		Find(&fields)
	if err := res.Error; err != nil {
		return nil, e.Wrap(err, "error querying field suggestion")
	}
	return fields, nil
}

func (r *queryResolver) IdentifierSuggestion(ctx context.Context, projectID int) ([]*string, error) {
	if _, err := r.isAdminInProjectOrDemoProject(ctx, projectID); err != nil {
		return nil, e.Wrap(err, "error querying project")
	}
	identifiers := []*string{}
	if err := r.DB.Raw(`
		SELECT
			DISTINCT identifier
		FROM sessions
		WHERE project_id=?
			AND identifier <> ''
			AND identifier IS NOT NULL
		ORDER BY identifier ASC
		`, projectID).Scan(&identifiers).Error; err != nil {
		return nil, e.Wrap(err, "error querying identifier suggestion")
	}
	return identifiers, nil
}

func (r *queryResolver) AppVersionSuggestion(ctx context.Context, projectID int) ([]*string, error) {
	if _, err := r.isAdminInProjectOrDemoProject(ctx, projectID); err != nil {
		return nil, e.Wrap(err, "error querying project")
	}
	appVersions := []*string{}

	if err := r.DB.Raw("SELECT DISTINCT app_version FROM sessions WHERE app_version IS NOT NULL AND project_id = ?", projectID).Find(&appVersions).Error; err != nil {
		return nil, e.Wrap(err, "error getting app version suggestions")
	}

	return appVersions, nil
}

func (r *queryResolver) SlackChannelSuggestion(ctx context.Context, projectID int) ([]*modelInputs.SanitizedSlackChannel, error) {
	project, err := r.isAdminInProjectOrDemoProject(ctx, projectID)
	if err != nil {
		return nil, e.Wrap(err, "error getting project")
	}

	workspace, err := r.GetWorkspace(project.WorkspaceID)
	if err != nil {
		return nil, err
	}

	chs, err := workspace.IntegratedSlackChannels()
	if err != nil {
		return nil, e.Wrap(err, "error retrieving existing channels")
	}
	ret := []*modelInputs.SanitizedSlackChannel{}
	for _, ch := range chs {
		channel := ch.WebhookChannel
		channelID := ch.WebhookChannelID
		ret = append(ret, &modelInputs.SanitizedSlackChannel{
			WebhookChannel:   &channel,
			WebhookChannelID: &channelID,
		})
	}
	return ret, nil
}

func (r *queryResolver) SlackMembers(ctx context.Context, projectID int) ([]*modelInputs.SanitizedSlackChannel, error) {
	project, err := r.isAdminInProjectOrDemoProject(ctx, projectID)
	if err != nil {
		return nil, e.Wrap(err, "error getting project")
	}

	workspace, err := r.GetWorkspace(project.WorkspaceID)
	if err != nil {
		return nil, err
	}

	chs, err := workspace.IntegratedSlackChannels()
	if err != nil {
		return nil, e.Wrap(err, "error retrieving existing channels")
	}

	ret := []*modelInputs.SanitizedSlackChannel{}
	for _, ch := range chs {
		channel := ch.WebhookChannel
		channelID := ch.WebhookChannelID

		ret = append(ret, &modelInputs.SanitizedSlackChannel{
			WebhookChannel:   &channel,
			WebhookChannelID: &channelID,
		})
	}
	return ret, nil
}

func (r *queryResolver) IsIntegratedWithSlack(ctx context.Context, projectID int) (bool, error) {
	project, err := r.isAdminInProjectOrDemoProject(ctx, projectID)

	if err != nil {
		return false, e.Wrap(err, "error querying project")
	}

	workspace, err := r.GetWorkspace(project.WorkspaceID)
	if err != nil {
		return false, err
	}

	return workspace.SlackAccessToken != nil, nil
}

func (r *queryResolver) Project(ctx context.Context, id int) (*model.Project, error) {
	project, err := r.isAdminInProjectOrDemoProject(ctx, id)
	if err != nil {
		return nil, e.Wrap(err, "error querying project")
	}
	return project, nil
}

func (r *queryResolver) Workspace(ctx context.Context, id int) (*model.Workspace, error) {
	workspace, err := r.isAdminInWorkspace(ctx, id)
	if err != nil {
		return nil, e.Wrap(err, "admin is not in the workspace")
	}

	projects := []model.Project{}
	if err := r.DB.Order("name ASC").Model(&workspace).Association("Projects").Find(&projects); err != nil {
		return nil, e.Wrap(err, "error querying associated projects")
	}

	workspace.Projects = projects
	return workspace, nil
}

func (r *queryResolver) WorkspaceInviteLinks(ctx context.Context, workspaceID int) (*model.WorkspaceInviteLink, error) {
	_, err := r.isAdminInWorkspace(ctx, workspaceID)
	if err != nil {
		return nil, e.Wrap(err, "admin is not in workspace")
	}

	var workspaceInviteLink *model.WorkspaceInviteLink
	shouldCreateNewInviteLink := false

	if err := r.DB.Where(&model.WorkspaceInviteLink{WorkspaceID: &workspaceID, InviteeEmail: nil}).Where("invitee_email IS NULL").First(&workspaceInviteLink).Error; err != nil {
		if e.Is(err, gorm.ErrRecordNotFound) {
			shouldCreateNewInviteLink = true
		} else {
			return nil, e.Wrap(err, "error querying workspace invite links")
		}
	}

	if r.IsInviteLinkExpired(workspaceInviteLink) && !shouldCreateNewInviteLink {
		shouldCreateNewInviteLink = true
		if err := r.DB.Delete(workspaceInviteLink).Error; err != nil {
			return nil, e.Wrap(err, "error while deleting expired invite link for workspace")
		}
	}

	if shouldCreateNewInviteLink {
		workspaceInviteLink = r.CreateInviteLink(workspaceID, nil, model.AdminRole.ADMIN)

		if err := r.DB.Create(&workspaceInviteLink).Error; err != nil {
			return nil, e.Wrap(err, "failed to create new invite link to replace expired one.")
		}
	}

	return workspaceInviteLink, nil
}

func (r *queryResolver) WorkspaceForProject(ctx context.Context, projectID int) (*model.Workspace, error) {
	project, err := r.isAdminInProjectOrDemoProject(ctx, projectID)
	if err != nil {
		return nil, e.Wrap(err, "error querying project")
	}

	workspace, err := r.GetWorkspace(project.WorkspaceID)
	if err != nil {
		return nil, e.Wrap(err, "error querying workspace")
	}

	// workspace secret should not be visible unless the admin has workspace access
	workspace.Secret = new(string)

	projects := []model.Project{}
	if err := r.DB.Order("name ASC").Model(&workspace).Association("Projects").Find(&projects); err != nil {
		return nil, e.Wrap(err, "error querying associated projects")
	}

	workspace.Projects = projects
	return workspace, nil
}

func (r *queryResolver) Admin(ctx context.Context) (*model.Admin, error) {
	uid := fmt.Sprintf("%v", ctx.Value(model.ContextKeys.UID))
	adminSpan := tracer.StartSpan("resolver.getAdmin", tracer.ResourceName("db.admin"),
		tracer.Tag("admin_uid", uid))
	admin := &model.Admin{UID: &uid}
	if err := r.DB.Where(&model.Admin{UID: &uid}).First(&admin).Error; err != nil {
		firebaseSpan := tracer.StartSpan("resolver.getAdmin", tracer.ResourceName("db.createAdminFromFirebase"),
			tracer.Tag("admin_uid", uid))
		firebaseUser, err := AuthClient.GetUser(context.Background(), uid)
		if err != nil {
			spanError := e.Wrap(err, "error retrieving user from firebase api")
			firebaseSpan.Finish(tracer.WithError(spanError))
			adminSpan.Finish(tracer.WithError(spanError))
			return nil, spanError
		}
		newAdmin := &model.Admin{
			UID:      &uid,
			Name:     &firebaseUser.DisplayName,
			Email:    &firebaseUser.Email,
			PhotoURL: &firebaseUser.PhotoURL,
		}
		if err := r.DB.Create(newAdmin).Error; err != nil {
			spanError := e.Wrap(err, "error creating new admin")
			adminSpan.Finish(tracer.WithError(spanError))
			return nil, spanError
		}
		firebaseSpan.Finish()
		r.PrivateWorkerPool.SubmitRecover(func() {
			if contact, err := apolloio.CreateContact(*newAdmin.Email); err != nil {
				log.Errorf("error creating apollo contact: %v", err)
			} else {
				sequenceID := "6105bc9bf2a2dd0112bdd26b" // represents the "New Authenticated Users" sequence.
				if err := apolloio.AddToSequence(contact.ID, sequenceID); err != nil {
					log.Errorf("error adding new contact to sequence: %v", err)
				}
			}
		})
		admin = newAdmin
	}
	if admin.PhotoURL == nil || admin.Name == nil {
		firebaseSpan := tracer.StartSpan("resolver.getAdmin", tracer.ResourceName("db.updateAdminFromFirebase"),
			tracer.Tag("admin_uid", uid))
		firebaseUser, err := AuthClient.GetUser(context.Background(), uid)
		if err != nil {
			spanError := e.Wrap(err, "error retrieving user from firebase api")
			adminSpan.Finish(tracer.WithError(spanError))
			firebaseSpan.Finish(tracer.WithError(spanError))
			return nil, spanError
		}
		if err := r.DB.Model(admin).Updates(&model.Admin{
			PhotoURL: &firebaseUser.PhotoURL,
			Name:     &firebaseUser.DisplayName,
		}).Error; err != nil {
			spanError := e.Wrap(err, "error updating org fields")
			adminSpan.Finish(tracer.WithError(spanError))
			firebaseSpan.Finish(tracer.WithError(spanError))
			return nil, spanError
		}
		admin.PhotoURL = &firebaseUser.PhotoURL
		admin.Name = &firebaseUser.DisplayName
		firebaseSpan.Finish()
	}
	adminSpan.Finish()
	return admin, nil
}

func (r *queryResolver) Segments(ctx context.Context, projectID int) ([]*model.Segment, error) {
	if _, err := r.isAdminInProjectOrDemoProject(ctx, projectID); err != nil {
		return nil, e.Wrap(err, "admin not found in project")
	}
	// list of maps, where each map represents a field query.
	segments := []*model.Segment{}
	if err := r.DB.Model(model.Segment{}).Where("project_id = ?", projectID).Find(&segments).Error; err != nil {
		log.Errorf("error querying segments from project: %v", err)
	}
	return segments, nil
}

func (r *queryResolver) ErrorSegments(ctx context.Context, projectID int) ([]*model.ErrorSegment, error) {
	if _, err := r.isAdminInProjectOrDemoProject(ctx, projectID); err != nil {
		return nil, e.Wrap(err, "admin not found in project")
	}
	// list of maps, where each map represents a field query.
	segments := []*model.ErrorSegment{}
	if err := r.DB.Model(model.ErrorSegment{}).Where("project_id = ?", projectID).Find(&segments).Error; err != nil {
		log.Errorf("error querying segments from project: %v", err)
	}
	return segments, nil
}

func (r *queryResolver) APIKeyToOrgID(ctx context.Context, apiKey string) (*int, error) {
	var projectId int
	if err := r.DB.Table("projects").Select("id").Where("secret=?", apiKey).Scan(&projectId).Error; err != nil {
		return nil, e.Wrap(err, "error getting project id from api key")
	}
	return &projectId, nil
}

func (r *queryResolver) CustomerPortalURL(ctx context.Context, workspaceID int) (string, error) {
	frontendUri := os.Getenv("FRONTEND_URI")

	workspace, err := r.isAdminInWorkspace(ctx, workspaceID)
	if err != nil {
		return "", e.Wrap(err, "admin does not have workspace access")
	}

	if err := r.validateAdminRole(ctx); err != nil {
		return "", e.Wrap(err, "must have ADMIN role to access the Sripe customer portal")
	}

	returnUrl := fmt.Sprintf("%s/w/%d/billing", frontendUri, workspaceID)

	params := &stripe.BillingPortalSessionParams{
		Customer:  workspace.StripeCustomerID,
		ReturnURL: &returnUrl,
	}

	portalSession, err := r.StripeClient.BillingPortalSessions.New(params)
	if err != nil {
		return "", e.Wrap(err, "error creating customer portal session")
	}

	return portalSession.URL, nil
}

func (r *segmentResolver) Params(ctx context.Context, obj *model.Segment) (*model.SearchParams, error) {
	params := &model.SearchParams{}
	if obj.Params == nil {
		return params, nil
	}
	if err := json.Unmarshal([]byte(*obj.Params), params); err != nil {
		return nil, e.Wrapf(err, "error unmarshaling segment params")
	}
	return params, nil
}

func (r *sessionResolver) UserObject(ctx context.Context, obj *model.Session) (interface{}, error) {
	return obj.UserObject, nil
}

func (r *sessionResolver) DirectDownloadURL(ctx context.Context, obj *model.Session) (*string, error) {
	acceptEncodingString := ctx.Value(model.ContextKeys.AcceptEncoding).(string)

	// Direct download only supported for clients that accept Brotli content encoding
	if !obj.DirectDownloadEnabled || !strings.Contains(acceptEncodingString, "br") {
		return nil, nil
	}

	str, err := r.StorageClient.GetDirectDownloadURL(obj.ProjectID, obj.ID)
	if err != nil {
		return nil, e.Wrap(err, "error getting direct download URL")
	}

	return str, err
}

func (r *sessionAlertResolver) ChannelsToNotify(ctx context.Context, obj *model.SessionAlert) ([]*modelInputs.SanitizedSlackChannel, error) {
	return obj.GetChannelsToNotify()
}

func (r *sessionAlertResolver) ExcludedEnvironments(ctx context.Context, obj *model.SessionAlert) ([]*string, error) {
	return obj.GetExcludedEnvironments()
}

func (r *sessionAlertResolver) TrackProperties(ctx context.Context, obj *model.SessionAlert) ([]*model.TrackProperty, error) {
	return obj.GetTrackProperties()
}

func (r *sessionAlertResolver) UserProperties(ctx context.Context, obj *model.SessionAlert) ([]*model.UserProperty, error) {
	return obj.GetUserProperties()
}

func (r *sessionAlertResolver) ExcludeRules(ctx context.Context, obj *model.SessionAlert) ([]*string, error) {
	return obj.GetExcludeRules()
}

func (r *sessionCommentResolver) Author(ctx context.Context, obj *model.SessionComment) (*modelInputs.SanitizedAdmin, error) {
	admin := &model.Admin{}

	// This case happens when the feedback is provided by feedback mechanism.
	if obj.Type == modelInputs.SessionCommentTypeFeedback.String() {
		name := "Anonymous"
		email := ""

		if obj.Metadata != nil {
			if val, ok := obj.Metadata["name"]; ok {
				switch val.(type) {
				case string:
					name = fmt.Sprintf("%v", val)
				}
			}
			if val, ok := obj.Metadata["email"]; ok {
				switch val.(type) {
				case string:
					email = fmt.Sprintf("%v", val)
				}
			}

		}

		feedbackAdmin := &modelInputs.SanitizedAdmin{
			ID:    -1,
			Name:  &name,
			Email: email,
		}
		return feedbackAdmin, nil
	}

	if err := r.DB.Where(&model.Admin{Model: model.Model{ID: obj.AdminId}}).First(&admin).Error; err != nil {
		return nil, e.Wrap(err, "Error finding admin for comment")
	}

	name := ""
	email := ""
	photo_url := ""

	if admin.Name != nil {
		name = *admin.Name
	}
	if admin.Email != nil {
		email = *admin.Email
	}
	if admin.PhotoURL != nil {
		photo_url = *admin.PhotoURL
	}

	sanitizedAdmin := &modelInputs.SanitizedAdmin{
		ID:       admin.ID,
		Name:     &name,
		Email:    email,
		PhotoURL: &photo_url,
	}

	return sanitizedAdmin, nil
}

func (r *sessionCommentResolver) Type(ctx context.Context, obj *model.SessionComment) (modelInputs.SessionCommentType, error) {
	switch obj.Type {
	case model.SessionCommentTypes.ADMIN:
		return modelInputs.SessionCommentTypeAdmin, nil
	case model.SessionCommentTypes.FEEDBACK:
		return modelInputs.SessionCommentTypeFeedback, nil
	default:
		return modelInputs.SessionCommentTypeFeedback, e.New("invalid session comment type")
	}
}

func (r *sessionCommentResolver) Metadata(ctx context.Context, obj *model.SessionComment) (interface{}, error) {
	return obj.Metadata, nil
}

<<<<<<< HEAD
func (r *subscriptionResolver) EventsAdded(ctx context.Context, sessionSecureID string, initialEventsCount int) (<-chan []interface{}, error) {
	ch := make(chan []interface{})
	r.SubscriptionWorkerPool.SubmitRecover(func() {
		defer close(ch)
		log.Infof("Polling for events on %s starting from index %d, number of waiting tasks %d",
			sessionSecureID,
			initialEventsCount,
			r.SubscriptionWorkerPool.WaitingQueueSize())

		cursor := EventsCursor{EventIndex: initialEventsCount, EventObjectIndex: nil}
		for {
			select {
			case <-ctx.Done():
				return
			default:
			}

			events, err, nextCursor := r.getEvents(ctx, sessionSecureID, cursor)
			if err != nil {
				log.Error(e.Wrap(err, "error fetching events incrementally"))
				return
			}
			if len(events) != 0 {
				ch <- events
			}
			cursor = *nextCursor

			time.Sleep(1 * time.Second)
		}
	})
	return ch, nil
}

func (r *subscriptionResolver) SessionPayloadAppended(ctx context.Context, sessionSecureID string, initialEventsCount int) (<-chan *model.SessionPayload, error) {
	ch := make(chan *model.SessionPayload)
	r.SubscriptionWorkerPool.SubmitRecover(func() {
		defer close(ch)
		log.Infof("Polling for events on %s starting from index %d, number of waiting tasks %d",
			sessionSecureID,
			initialEventsCount,
			r.SubscriptionWorkerPool.WaitingQueueSize())

		cursor := EventsCursor{EventIndex: initialEventsCount, EventObjectIndex: nil}
		for {
			select {
			case <-ctx.Done():
				return
			default:
			}

			events, err, nextCursor := r.getEvents(ctx, sessionSecureID, cursor)
			if err != nil {
				log.Error(e.Wrap(err, "error fetching events incrementally"))
				return
			}
			if len(events) != 0 {
				ch <- &model.SessionPayload{
					Events:          events,
					Errors:          []model.ErrorObject{},
					RageClicks:      []model.RageClickEvent{},
					SessionComments: []model.SessionComment{},
				}
			}
			cursor = *nextCursor

			time.Sleep(1 * time.Second)
		}
	})
	return ch, nil
=======
func (r *sessionCommentResolver) Tags(ctx context.Context, obj *model.SessionComment) ([]*string, error) {
	var (
		tags []sql.NullString
	)
	var tagsResponse []*string

	if err := r.DB.Raw(`
	SELECT
    array_agg(t.name)
FROM
    session_tags st
    JOIN session_comment_tags t ON t.id = st.session_comment_tag_id
WHERE
    st.session_comment_id = ?
GROUP BY
    st.session_comment_id`, obj.ID).Scan(&tags).Error; err != nil {
		log.Error(err, "Failed to query for session comment tags")
	}

	for i := range tags {
		temp, _ := tags[i].Value()
		tagValue, _ := temp.(string)
		tagValue = strings.Replace(tagValue, "{", "[\"", 1)
		tagValue = strings.Replace(tagValue, "}", "\"]", 1)
		tagValue = strings.Replace(tagValue, ",", "\",\"", -1)

		tagsResponse = append(tagsResponse, &tagValue)
	}

	return tagsResponse, nil
>>>>>>> d92c8e8b
}

// ErrorAlert returns generated.ErrorAlertResolver implementation.
func (r *Resolver) ErrorAlert() generated.ErrorAlertResolver { return &errorAlertResolver{r} }

// ErrorComment returns generated.ErrorCommentResolver implementation.
func (r *Resolver) ErrorComment() generated.ErrorCommentResolver { return &errorCommentResolver{r} }

// ErrorGroup returns generated.ErrorGroupResolver implementation.
func (r *Resolver) ErrorGroup() generated.ErrorGroupResolver { return &errorGroupResolver{r} }

// ErrorObject returns generated.ErrorObjectResolver implementation.
func (r *Resolver) ErrorObject() generated.ErrorObjectResolver { return &errorObjectResolver{r} }

// ErrorSegment returns generated.ErrorSegmentResolver implementation.
func (r *Resolver) ErrorSegment() generated.ErrorSegmentResolver { return &errorSegmentResolver{r} }

// Mutation returns generated.MutationResolver implementation.
func (r *Resolver) Mutation() generated.MutationResolver { return &mutationResolver{r} }

// Query returns generated.QueryResolver implementation.
func (r *Resolver) Query() generated.QueryResolver { return &queryResolver{r} }

// Segment returns generated.SegmentResolver implementation.
func (r *Resolver) Segment() generated.SegmentResolver { return &segmentResolver{r} }

// Session returns generated.SessionResolver implementation.
func (r *Resolver) Session() generated.SessionResolver { return &sessionResolver{r} }

// SessionAlert returns generated.SessionAlertResolver implementation.
func (r *Resolver) SessionAlert() generated.SessionAlertResolver { return &sessionAlertResolver{r} }

// SessionComment returns generated.SessionCommentResolver implementation.
func (r *Resolver) SessionComment() generated.SessionCommentResolver {
	return &sessionCommentResolver{r}
}

// Subscription returns generated.SubscriptionResolver implementation.
func (r *Resolver) Subscription() generated.SubscriptionResolver { return &subscriptionResolver{r} }

type errorAlertResolver struct{ *Resolver }
type errorCommentResolver struct{ *Resolver }
type errorGroupResolver struct{ *Resolver }
type errorObjectResolver struct{ *Resolver }
type errorSegmentResolver struct{ *Resolver }
type mutationResolver struct{ *Resolver }
type queryResolver struct{ *Resolver }
type segmentResolver struct{ *Resolver }
type sessionResolver struct{ *Resolver }
type sessionAlertResolver struct{ *Resolver }
type sessionCommentResolver struct{ *Resolver }
type subscriptionResolver struct{ *Resolver }

// !!! WARNING !!!
// The code below was going to be deleted when updating resolvers. It has been copied here so you have
// one last chance to move it out of harms way if you want. There are two reasons this happens:
//  - When renaming or deleting a resolver the old code will be put in here. You can safely delete
//    it when you're done.
//  - You have helper methods in this file. Move them out to keep these resolver files clean.
func (r *subscriptionResolver) OnEventsAdded(ctx context.Context, sessionSecureID string, initialEventsCount int) (<-chan []interface{}, error) {
	ch := make(chan []interface{})
	r.SubscriptionWorkerPool.SubmitRecover(func() {
		defer close(ch)
		log.Infof("Polling for events on %s starting from index %d, number of waiting tasks %d",
			sessionSecureID,
			initialEventsCount,
			r.SubscriptionWorkerPool.WaitingQueueSize())

		cursor := EventsCursor{EventIndex: initialEventsCount, EventObjectIndex: nil}
		for {
			select {
			case <-ctx.Done():
				return
			default:
			}

			events, err, nextCursor := r.getEvents(ctx, sessionSecureID, cursor)
			if err != nil {
				log.Error(e.Wrap(err, "error fetching events incrementally"))
				return
			}
			if len(events) != 0 {
				ch <- events
			}
			cursor = *nextCursor

			time.Sleep(1 * time.Second)
		}
	})
	return ch, nil
}<|MERGE_RESOLUTION|>--- conflicted
+++ resolved
@@ -3631,7 +3631,38 @@
 	return obj.Metadata, nil
 }
 
-<<<<<<< HEAD
+func (r *sessionCommentResolver) Tags(ctx context.Context, obj *model.SessionComment) ([]*string, error) {
+	var (
+		tags []sql.NullString
+	)
+	var tagsResponse []*string
+
+	if err := r.DB.Raw(`
+	SELECT
+    array_agg(t.name)
+FROM
+    session_tags st
+    JOIN session_comment_tags t ON t.id = st.session_comment_tag_id
+WHERE
+    st.session_comment_id = ?
+GROUP BY
+    st.session_comment_id`, obj.ID).Scan(&tags).Error; err != nil {
+		log.Error(err, "Failed to query for session comment tags")
+	}
+
+	for i := range tags {
+		temp, _ := tags[i].Value()
+		tagValue, _ := temp.(string)
+		tagValue = strings.Replace(tagValue, "{", "[\"", 1)
+		tagValue = strings.Replace(tagValue, "}", "\"]", 1)
+		tagValue = strings.Replace(tagValue, ",", "\",\"", -1)
+
+		tagsResponse = append(tagsResponse, &tagValue)
+	}
+
+	return tagsResponse, nil
+}
+
 func (r *subscriptionResolver) EventsAdded(ctx context.Context, sessionSecureID string, initialEventsCount int) (<-chan []interface{}, error) {
 	ch := make(chan []interface{})
 	r.SubscriptionWorkerPool.SubmitRecover(func() {
@@ -3701,38 +3732,6 @@
 		}
 	})
 	return ch, nil
-=======
-func (r *sessionCommentResolver) Tags(ctx context.Context, obj *model.SessionComment) ([]*string, error) {
-	var (
-		tags []sql.NullString
-	)
-	var tagsResponse []*string
-
-	if err := r.DB.Raw(`
-	SELECT
-    array_agg(t.name)
-FROM
-    session_tags st
-    JOIN session_comment_tags t ON t.id = st.session_comment_tag_id
-WHERE
-    st.session_comment_id = ?
-GROUP BY
-    st.session_comment_id`, obj.ID).Scan(&tags).Error; err != nil {
-		log.Error(err, "Failed to query for session comment tags")
-	}
-
-	for i := range tags {
-		temp, _ := tags[i].Value()
-		tagValue, _ := temp.(string)
-		tagValue = strings.Replace(tagValue, "{", "[\"", 1)
-		tagValue = strings.Replace(tagValue, "}", "\"]", 1)
-		tagValue = strings.Replace(tagValue, ",", "\",\"", -1)
-
-		tagsResponse = append(tagsResponse, &tagValue)
-	}
-
-	return tagsResponse, nil
->>>>>>> d92c8e8b
 }
 
 // ErrorAlert returns generated.ErrorAlertResolver implementation.
