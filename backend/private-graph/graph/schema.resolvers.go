package graph

// This file will be automatically regenerated based on the schema, any resolver implementations
// will be copied through when generating and any unknown code will be moved to the end.

import (
	"context"
	"encoding/json"
	"fmt"
	"io/ioutil"
	"math/rand"
	"net/http"
	"os"
	"regexp"
	"strconv"
	"strings"
	"time"

	"github.com/clearbit/clearbit-go/clearbit"
	"github.com/highlight-run/highlight/backend/apolloio"
	"github.com/highlight-run/highlight/backend/hlog"
	"github.com/highlight-run/highlight/backend/model"
	"github.com/highlight-run/highlight/backend/pricing"
	"github.com/highlight-run/highlight/backend/private-graph/graph/generated"
	modelInputs "github.com/highlight-run/highlight/backend/private-graph/graph/model"
	"github.com/highlight-run/highlight/backend/util"
	e "github.com/pkg/errors"
	"github.com/rs/xid"
	"github.com/sendgrid/sendgrid-go/helpers/mail"
	log "github.com/sirupsen/logrus"
	"github.com/slack-go/slack"
	stripe "github.com/stripe/stripe-go/v72"
	"golang.org/x/sync/errgroup"
	"gopkg.in/DataDog/dd-trace-go.v1/ddtrace/tracer"
	"gorm.io/gorm"
)

func (r *errorAlertResolver) ChannelsToNotify(ctx context.Context, obj *model.ErrorAlert) ([]*modelInputs.SanitizedSlackChannel, error) {
	return obj.GetChannelsToNotify()
}

func (r *errorAlertResolver) ExcludedEnvironments(ctx context.Context, obj *model.ErrorAlert) ([]*string, error) {
	return obj.GetExcludedEnvironments()
}

func (r *errorCommentResolver) Author(ctx context.Context, obj *model.ErrorComment) (*modelInputs.SanitizedAdmin, error) {
	admin := &model.Admin{}
	if err := r.DB.Where(&model.Admin{Model: model.Model{ID: obj.AdminId}}).First(&admin).Error; err != nil {
		return nil, e.Wrap(err, "Error finding admin for comment")
	}

	name := ""
	email := ""
	photo_url := ""

	if admin.Name != nil {
		name = *admin.Name
	}
	if admin.Email != nil {
		email = *admin.Email
	}
	if admin.PhotoURL != nil {
		photo_url = *admin.PhotoURL
	}

	sanitizedAdmin := &modelInputs.SanitizedAdmin{
		ID:       admin.ID,
		Name:     &name,
		Email:    email,
		PhotoURL: &photo_url,
	}

	return sanitizedAdmin, nil
}

func (r *errorGroupResolver) Event(ctx context.Context, obj *model.ErrorGroup) ([]*string, error) {
	return util.JsonStringToStringArray(obj.Event), nil
}

func (r *errorGroupResolver) StructuredStackTrace(ctx context.Context, obj *model.ErrorGroup) ([]*modelInputs.ErrorTrace, error) {
	if (obj.MappedStackTrace == nil || *obj.MappedStackTrace == "") && obj.StackTrace == "" {
		return nil, nil
	}
	stackTraceString := obj.StackTrace
	if obj.MappedStackTrace != nil && *obj.MappedStackTrace != "" && *obj.MappedStackTrace != "null" {
		stackTraceString = *obj.MappedStackTrace
	}

	return r.UnmarshalStackTrace(stackTraceString)
}

func (r *errorGroupResolver) MetadataLog(ctx context.Context, obj *model.ErrorGroup) ([]*modelInputs.ErrorMetadata, error) {
	var metadataLogs []*modelInputs.ErrorMetadata
	r.DB.Raw(`
		SELECT s.id AS session_id,
			s.secure_id AS session_secure_id,
			e.id AS error_id,
			e.timestamp,
			s.os_name AS os,
			s.browser_name AS browser,
			e.url AS visited_url,
			s.fingerprint AS fingerprint,
			s.identifier AS identifier,
			s.user_properties,
			e.request_id
		FROM sessions AS s
		INNER JOIN (
			SELECT DISTINCT ON (session_id) session_id, id, timestamp, url, request_id
			FROM error_objects
			WHERE error_group_id = ?
			ORDER BY session_id DESC
			LIMIT 20
		) AS e
		ON s.id = e.session_id
		WHERE s.excluded != true
		ORDER BY s.updated_at DESC
		LIMIT 20;
	`, obj.ID).Scan(&metadataLogs)
	return metadataLogs, nil
}

func (r *errorGroupResolver) FieldGroup(ctx context.Context, obj *model.ErrorGroup) ([]*model.ErrorField, error) {
	if obj == nil || obj.FieldGroup == nil {
		return nil, nil
	}
	var fields []*model.ErrorField
	err := json.Unmarshal([]byte(*obj.FieldGroup), &fields)
	if err != nil {
		err := e.Wrap(err, "error converting field group to struct")
		return nil, err
	}
	var parsedFields []*model.ErrorField
	for _, f := range fields {
		if f.Name == "event" {
			continue
		}
		parsedFields = append(parsedFields, f)
	}
	return parsedFields, nil
}

func (r *errorGroupResolver) State(ctx context.Context, obj *model.ErrorGroup) (modelInputs.ErrorState, error) {
	switch obj.State {
	case model.ErrorGroupStates.OPEN:
		return modelInputs.ErrorStateOpen, nil
	case model.ErrorGroupStates.RESOLVED:
		return modelInputs.ErrorStateResolved, nil
	case model.ErrorGroupStates.IGNORED:
		return modelInputs.ErrorStateIgnored, nil
	default:
		return modelInputs.ErrorStateOpen, e.New("invalid error group state")
	}
}

func (r *errorGroupResolver) ErrorFrequency(ctx context.Context, obj *model.ErrorGroup) ([]*int64, error) {
	if obj != nil {
		return r.Query().DailyErrorFrequency(ctx, obj.ProjectID, obj.SecureID, 5)
	}
	return nil, nil
}

func (r *errorObjectResolver) ErrorGroupSecureID(ctx context.Context, obj *model.ErrorObject) (string, error) {
	if obj != nil {
		var secureID string
		if err := r.DB.Raw(`SELECT secure_id FROM error_groups WHERE id = ? LIMIT 1`,
			obj.ErrorGroupID).Scan(&secureID).Error; err != nil {
			return "", e.Wrapf(err, "Failed to retrieve secure_id for error group, id: %d", obj.ErrorGroupID)
		}
		return secureID, nil
	}
	return "", nil
}

func (r *errorObjectResolver) Event(ctx context.Context, obj *model.ErrorObject) ([]*string, error) {
	return util.JsonStringToStringArray(obj.Event), nil
}

func (r *errorObjectResolver) StructuredStackTrace(ctx context.Context, obj *model.ErrorObject) ([]*modelInputs.ErrorTrace, error) {
	return r.UnmarshalStackTrace(*obj.StackTrace)
}

func (r *errorSegmentResolver) Params(ctx context.Context, obj *model.ErrorSegment) (*model.ErrorSearchParams, error) {
	params := &model.ErrorSearchParams{}
	if obj.Params == nil {
		return params, nil
	}
	if err := json.Unmarshal([]byte(*obj.Params), params); err != nil {
		return nil, e.Wrapf(err, "error unmarshaling segment params")
	}
	return params, nil
}

func (r *mutationResolver) CreateProject(ctx context.Context, name string, workspaceID int) (*model.Project, error) {
	workspace, err := r.isAdminInWorkspace(ctx, workspaceID)
	if err != nil {
		return nil, e.Wrap(err, "admin is not in the workspace")
	}

	admin, err := r.getCurrentAdmin(ctx)
	if err != nil {
		return nil, e.Wrap(err, "error getting admin")
	}

	project := &model.Project{
		Name:         &name,
		BillingEmail: admin.Email,
		WorkspaceID:  workspace.ID,
	}

	if err := r.DB.Create(project).Error; err != nil {
		return nil, e.Wrap(err, "error creating project")
	}
	if err := r.DB.Create(
		&model.ErrorAlert{
			Alert: model.Alert{
				ProjectID:            project.ID,
				ExcludedEnvironments: nil,
				CountThreshold:       1,
				ChannelsToNotify:     nil,
				Type:                 &model.AlertType.ERROR,
				ThresholdWindow:      util.MakeIntPointer(30),
			},
		}).Error; err != nil {
		return nil, e.Wrap(err, "error creating error alert for new project")
	}
	if err := r.DB.Create(
		&model.SessionAlert{
			Alert: model.Alert{
				ProjectID:            project.ID,
				ExcludedEnvironments: nil,
				CountThreshold:       1,
				ChannelsToNotify:     nil,
				Type:                 &model.AlertType.SESSION_FEEDBACK,
				ThresholdWindow:      util.MakeIntPointer(30),
			},
		}).Error; err != nil {
		return nil, e.Wrap(err, "error creating session feedback alert for new project")
	}
	if err := r.DB.Create(
		&model.SessionAlert{
			Alert: model.Alert{
				ProjectID:            project.ID,
				ExcludedEnvironments: nil,
				CountThreshold:       1,
				ChannelsToNotify:     nil,
				Type:                 &model.AlertType.NEW_USER,
				ThresholdWindow:      util.MakeIntPointer(0),
			},
		}).Error; err != nil {
		return nil, e.Wrap(err, "error creating session new user alert for new project")
	}
	if err := r.DB.Create(
		&model.SessionAlert{
			Alert: model.Alert{
				ProjectID:            project.ID,
				ExcludedEnvironments: nil,
				CountThreshold:       1,
				ChannelsToNotify:     nil,
				Type:                 &model.AlertType.TRACK_PROPERTIES,
				ThresholdWindow:      util.MakeIntPointer(0),
			},
		}).Error; err != nil {
		return nil, e.Wrap(err, "error creating session track properties alert for new project")
	}
	if err := r.DB.Create(
		&model.SessionAlert{
			Alert: model.Alert{
				ProjectID:            project.ID,
				ExcludedEnvironments: nil,
				CountThreshold:       1,
				ChannelsToNotify:     nil,
				Type:                 &model.AlertType.USER_PROPERTIES,
				ThresholdWindow:      util.MakeIntPointer(0),
			},
		}).Error; err != nil {
		return nil, e.Wrap(err, "error creating session user properties alert for new project")
	}
	if err := r.DB.Create(
		&model.SessionAlert{
			Alert: model.Alert{
				ProjectID:            project.ID,
				ExcludedEnvironments: nil,
				CountThreshold:       1,
				ChannelsToNotify:     nil,
				Type:                 &model.AlertType.RAGE_CLICK,
				ThresholdWindow:      util.MakeIntPointer(30),
			},
		}).Error; err != nil {
		return nil, e.Wrap(err, "error creating session rage click alert for new project")
	}

	if err := r.DB.Create(
		&model.SessionAlert{
			Alert: model.Alert{
				ProjectID:            project.ID,
				ExcludedEnvironments: nil,
				CountThreshold:       1,
				ChannelsToNotify:     nil,
				Type:                 &model.AlertType.NEW_SESSION,
				ThresholdWindow:      util.MakeIntPointer(0),
			},
		}).Error; err != nil {
		return nil, e.Wrap(err, "error creating session user properties alert for new project")
	}
	return project, nil
}

func (r *mutationResolver) CreateWorkspace(ctx context.Context, name string) (*model.Workspace, error) {
	admin, err := r.getCurrentAdmin(ctx)
	if err != nil {
		return nil, e.Wrap(err, "error getting admin")
	}

	workspace := &model.Workspace{
		Admins: []model.Admin{*admin},
		Name:   &name,
	}

	if err := r.DB.Create(workspace).Error; err != nil {
		return nil, e.Wrap(err, "error creating workspace")
	}

	c := &stripe.Customer{}
	if os.Getenv("REACT_APP_ONPREM") != "true" {
		params := &stripe.CustomerParams{
			Name:  &name,
			Email: admin.Email,
		}
		params.AddMetadata("Workspace ID", strconv.Itoa(workspace.ID))
		c, err = r.StripeClient.Customers.New(params)
		if err != nil {
			return nil, e.Wrap(err, "error creating stripe customer")
		}
	}

	if err := r.DB.Model(&workspace).Updates(&model.Workspace{
		StripeCustomerID: &c.ID,
	}).Error; err != nil {
		return nil, e.Wrap(err, "error updating workspace StripeCustomerID")
	}

	return workspace, nil
}

func (r *mutationResolver) EditProject(ctx context.Context, id int, name *string, billingEmail *string) (*model.Project, error) {
	project, err := r.isAdminInProject(ctx, id)
	if err != nil {
		return nil, e.Wrap(err, "error querying project")
	}
	if err := r.DB.Model(project).Updates(&model.Project{
		Name:         name,
		BillingEmail: billingEmail,
	}).Error; err != nil {
		return nil, e.Wrap(err, "error updating project fields")
	}
	return project, nil
}

func (r *mutationResolver) EditWorkspace(ctx context.Context, id int, name *string) (*model.Workspace, error) {
	workspace, err := r.isAdminInWorkspace(ctx, id)
	if err != nil {
		return nil, e.Wrap(err, "error querying workspace")
	}
	if err := r.DB.Model(workspace).Updates(&model.Workspace{
		Name: name,
	}).Error; err != nil {
		return nil, e.Wrap(err, "error updating workspace fields")
	}
	return workspace, nil
}

func (r *mutationResolver) MarkSessionAsViewed(ctx context.Context, secureID string, viewed *bool) (*model.Session, error) {
	s, err := r.canAdminModifySession(ctx, secureID)
	if err != nil {
		return nil, e.Wrap(err, "admin not session owner")
	}
	session := &model.Session{}
	if err := r.DB.Where(&model.Session{Model: model.Model{ID: s.ID}}).First(&session).Updates(&model.Session{
		Viewed: viewed,
	}).Error; err != nil {
		return nil, e.Wrap(err, "error writing session as viewed")
	}

	return session, nil
}

func (r *mutationResolver) MarkSessionAsStarred(ctx context.Context, secureID string, starred *bool) (*model.Session, error) {
	s, err := r.canAdminModifySession(ctx, secureID)
	if err != nil {
		return nil, e.Wrap(err, "admin not session owner")
	}
	session := &model.Session{}
	if err := r.DB.Where(&model.Session{Model: model.Model{ID: s.ID}}).First(&session).Updates(&model.Session{
		Starred: starred,
	}).Error; err != nil {
		return nil, e.Wrap(err, "error writing session as starred")
	}

	return session, nil
}

func (r *mutationResolver) UpdateErrorGroupState(ctx context.Context, secureID string, state string) (*model.ErrorGroup, error) {
	errGroup, err := r.canAdminModifyErrorGroup(ctx, secureID)
	if err != nil {
		return nil, e.Wrap(err, "admin is not authorized to modify error group")
	}

	errorGroup := &model.ErrorGroup{}
	if err := r.DB.Where(&model.ErrorGroup{Model: model.Model{ID: errGroup.ID}}).First(&errorGroup).Updates(&model.ErrorGroup{
		State: state,
	}).Error; err != nil {
		return nil, e.Wrap(err, "error writing errorGroup state")
	}

	return errorGroup, nil
}

func (r *mutationResolver) DeleteProject(ctx context.Context, id int) (*bool, error) {
	_, err := r.isAdminInProject(ctx, id)
	if err != nil {
		return nil, e.Wrap(err, "admin is not in project")
	}
	if err := r.DB.Model(&model.Project{}).Delete("id = ?", id).Error; err != nil {
		return nil, e.Wrap(err, "error deleting project")
	}
	return &model.T, nil
}

func (r *mutationResolver) SendAdminProjectInvite(ctx context.Context, projectID int, email string, baseURL string) (*string, error) {
	project, err := r.isAdminInProject(ctx, projectID)
	if err != nil {
		return nil, e.Wrap(err, "error querying project")
	}
	admin, err := r.getCurrentAdmin(ctx)
	if err != nil {
		return nil, e.Wrap(err, "error querying admin")
	}

	// TODO: Should migrate these nil secrets so we can remove this
	var secret string
	if project.Secret == nil {
		uid := xid.New().String()
		if err := r.DB.Model(project).Updates(&model.Project{Secret: &uid}).Error; err != nil {
			return nil, e.Wrap(err, "error updating uid in project secret")
		}
		secret = uid
	} else {
		secret = *project.Secret
	}

	inviteLink := baseURL + "/" + strconv.Itoa(projectID) + "/invite/" + secret
	return r.SendAdminInviteImpl(*admin.Name, *project.Name, inviteLink, email)
}

func (r *mutationResolver) SendAdminWorkspaceInvite(ctx context.Context, workspaceID int, email string, baseURL string) (*string, error) {
	workspace, err := r.isAdminInWorkspace(ctx, workspaceID)
	if err != nil {
		return nil, e.Wrap(err, "error querying workspace")
	}
	admin, err := r.getCurrentAdmin(ctx)
	if err != nil {
		return nil, e.Wrap(err, "error querying admin")
	}

	existingInviteLink := &model.WorkspaceInviteLink{}
	if err := r.DB.Where(&model.WorkspaceInviteLink{WorkspaceID: &workspaceID, InviteeEmail: &email}).First(existingInviteLink).Error; err != nil {
		if e.Is(err, gorm.ErrRecordNotFound) {
			existingInviteLink = nil
		} else {
			return nil, e.Wrap(err, "error querying workspace invite link for admin")
		}
	}

	// If there's an existing and expired invite link for the user then delete it.
	if existingInviteLink != nil && r.IsInviteLinkExpired(existingInviteLink) {
		if err := r.DB.Delete(existingInviteLink).Error; err != nil {
			return nil, e.Wrap(err, "error deleting expired invite link")
		}
		existingInviteLink = nil
	}

	if existingInviteLink == nil {
		existingInviteLink = r.CreateInviteLink(workspaceID, &email)

		if err := r.DB.Create(existingInviteLink).Error; err != nil {
			return nil, e.Wrap(err, "error creating new invite link")
		}
	}

	inviteLink := baseURL + "/w/" + strconv.Itoa(workspaceID) + "/invite/" + *existingInviteLink.Secret
	return r.SendAdminInviteImpl(*admin.Name, *workspace.Name, inviteLink, email)
}

func (r *mutationResolver) AddAdminToWorkspace(ctx context.Context, workspaceID int, inviteID string) (*int, error) {
	workspace := &model.Workspace{}
	adminId, err := r.addAdminMembership(ctx, workspace, workspaceID, inviteID)
	if err != nil {
		log.Error(err, " failed to add admin to workspace")
	}

	// For this Real Magic, set all new admins to normal role so they don't have access to billing.
	// This should be removed when we implement RBAC.
	if workspaceID == 388 {
		admin, err := r.getCurrentAdmin(ctx)
		if err != nil {
			log.Error("Failed get current admin.")
		}
		if err := r.DB.Model(admin).Updates(model.Admin{
			Role: &model.AdminRole.MEMBER,
		}); err != nil {
			log.Error("Failed to update admin when changing role to normal.")
		}
	}

	return adminId, nil
}

func (r *mutationResolver) DeleteAdminFromProject(ctx context.Context, projectID int, adminID int) (*int, error) {
	project, err := r.isAdminInProject(ctx, projectID)
	if err != nil {
		return nil, e.Wrap(err, "current admin is not in project")
	}

	return r.DeleteAdminAssociation(ctx, project, adminID)
}

func (r *mutationResolver) DeleteAdminFromWorkspace(ctx context.Context, workspaceID int, adminID int) (*int, error) {
	workspace, err := r.isAdminInWorkspace(ctx, workspaceID)
	if err != nil {
		return nil, e.Wrap(err, "current admin is not in workspace")
	}

	return r.DeleteAdminAssociation(ctx, workspace, adminID)
}

func (r *mutationResolver) CreateSegment(ctx context.Context, projectID int, name string, params modelInputs.SearchParamsInput) (*model.Segment, error) {
	if _, err := r.isAdminInProjectOrDemoProject(ctx, projectID); err != nil {
		return nil, e.Wrap(err, "admin is not in project")
	}
	modelParams := InputToParams(&params)
	// Convert to json to store in the db.
	paramBytes, err := json.Marshal(modelParams)
	if err != nil {
		return nil, e.Wrap(err, "error unmarshaling search params")
	}
	paramString := string(paramBytes)

	segment := &model.Segment{
		Name:      &name,
		Params:    &paramString,
		ProjectID: projectID,
	}
	if err := r.DB.Create(segment).Error; err != nil {
		return nil, e.Wrap(err, "error creating segment")
	}
	return segment, nil
}

func (r *mutationResolver) EmailSignup(ctx context.Context, email string) (string, error) {
	short, long, err := apolloio.Enrich(email)
	if err != nil {
		log.Errorf("error enriching email: %v", err)
		return email, nil
	}

	model.DB.Create(&model.EmailSignup{
		Email:               email,
		ApolloData:          *long,
		ApolloDataShortened: *short,
	})

	r.PrivateWorkerPool.SubmitRecover(func() {
		if contact, err := apolloio.CreateContact(email); err != nil {
			log.Errorf("error creating apollo contact: %v", err)
		} else {
			sequenceID := "60fb134ce97fa1014c1cc141" // represents the "Landing Page Signups" sequence.
			if err := apolloio.AddToSequence(contact.ID, sequenceID); err != nil {
				log.Errorf("error adding to apollo sequence: %v", err)
			}
		}
	})

	return email, nil
}

func (r *mutationResolver) EditSegment(ctx context.Context, id int, projectID int, params modelInputs.SearchParamsInput) (*bool, error) {
	if _, err := r.isAdminInProjectOrDemoProject(ctx, projectID); err != nil {
		return nil, e.Wrap(err, "admin is not in project")
	}
	modelParams := InputToParams(&params)
	// Convert to json to store in the db.
	paramBytes, err := json.Marshal(modelParams)
	if err != nil {
		return nil, e.Wrap(err, "error unmarshaling search params")
	}
	paramString := string(paramBytes)
	if err := r.DB.Model(&model.Segment{Model: model.Model{ID: id}}).Updates(&model.Segment{
		Params: &paramString,
	}).Error; err != nil {
		return nil, e.Wrap(err, "error writing new recording settings")
	}
	return &model.T, nil
}

func (r *mutationResolver) DeleteSegment(ctx context.Context, segmentID int) (*bool, error) {
	_, err := r.isAdminSegmentOwner(ctx, segmentID)
	if err != nil {
		return nil, e.Wrap(err, "admin is not segment owner")
	}
	if err := r.DB.Delete(&model.Segment{Model: model.Model{ID: segmentID}}).Error; err != nil {
		return nil, e.Wrap(err, "error deleting segment")
	}
	return &model.T, nil
}

func (r *mutationResolver) CreateErrorSegment(ctx context.Context, projectID int, name string, params modelInputs.ErrorSearchParamsInput) (*model.ErrorSegment, error) {
	if _, err := r.isAdminInProjectOrDemoProject(ctx, projectID); err != nil {
		return nil, e.Wrap(err, "admin is not in project")
	}
	modelParams := ErrorInputToParams(&params)
	// Convert to json to store in the db.
	paramBytes, err := json.Marshal(modelParams)
	if err != nil {
		return nil, e.Wrap(err, "error unmarshaling search params")
	}
	paramString := string(paramBytes)

	segment := &model.ErrorSegment{
		Name:      &name,
		Params:    &paramString,
		ProjectID: projectID,
	}
	if err := r.DB.Create(segment).Error; err != nil {
		return nil, e.Wrap(err, "error creating segment")
	}
	return segment, nil
}

func (r *mutationResolver) EditErrorSegment(ctx context.Context, id int, projectID int, params modelInputs.ErrorSearchParamsInput) (*bool, error) {
	if _, err := r.isAdminInProjectOrDemoProject(ctx, projectID); err != nil {
		return nil, e.Wrap(err, "admin is not in project")
	}
	modelParams := ErrorInputToParams(&params)
	// Convert to json to store in the db.
	paramBytes, err := json.Marshal(modelParams)
	if err != nil {
		return nil, e.Wrap(err, "error unmarshaling search params")
	}
	paramString := string(paramBytes)
	if err := r.DB.Model(&model.ErrorSegment{Model: model.Model{ID: id}}).Updates(&model.ErrorSegment{
		Params: &paramString,
	}).Error; err != nil {
		return nil, e.Wrap(err, "error writing new recording settings")
	}
	return &model.T, nil
}

func (r *mutationResolver) DeleteErrorSegment(ctx context.Context, segmentID int) (*bool, error) {
	_, err := r.isAdminErrorSegmentOwner(ctx, segmentID)
	if err != nil {
		return nil, e.Wrap(err, "admin is not error segment owner")
	}
	if err := r.DB.Delete(&model.ErrorSegment{Model: model.Model{ID: segmentID}}).Error; err != nil {
		return nil, e.Wrap(err, "error deleting segment")
	}
	return &model.T, nil
}

func (r *mutationResolver) CreateOrUpdateStripeSubscription(ctx context.Context, workspaceID int, planType modelInputs.PlanType) (*string, error) {
	workspace, err := r.isAdminInWorkspace(ctx, workspaceID)
	if err != nil {
		return nil, e.Wrap(err, "admin is not in workspace")
	}

	if err := r.validateAdminRole(ctx); err != nil {
		return nil, e.Wrap(err, "must have ADMIN role to create/update stripe subscription")
	}

	// For older projects, if there's no customer ID, we create a StripeCustomer obj.
	if workspace.StripeCustomerID == nil {
		params := &stripe.CustomerParams{}
		c, err := r.StripeClient.Customers.New(params)
		if err != nil {
			return nil, e.Wrap(err, "error creating stripe customer")
		}
		if err := r.DB.Model(&workspace).Updates(&model.Workspace{
			StripeCustomerID: &c.ID,
		}).Error; err != nil {
			return nil, e.Wrap(err, "error updating org fields")
		}
		workspace.StripeCustomerID = &c.ID
	}

	params := &stripe.CustomerParams{}
	params.AddExpand("subscriptions")

	c, err := r.StripeClient.Customers.Get(*workspace.StripeCustomerID, params)
	if err != nil {
		return nil, e.Wrap(err, "couldn't retrieve stripe customer data")
	}

	// If there are multiple subscriptions, it's ambiguous which one should be updated, so throw an error
	if len(c.Subscriptions.Data) > 1 {
		return nil, e.New("cannot update stripe subscription - customer has multiple subscriptions")
	}

	subscriptions := c.Subscriptions.Data
	pricing.FillProducts(r.StripeClient, subscriptions)

	prices, err := pricing.GetStripePrices(r.StripeClient, planType, pricing.SubscriptionIntervalMonthly)
	if err != nil {
		return nil, e.Wrap(err, "failed to get Stripe prices")
	}

	// If there's a single subscription
	if len(subscriptions) == 1 {
		newSubItems := []*stripe.SubscriptionItemsParams{}
		subscription := subscriptions[0]
		for _, subscriptionItem := range subscription.Items.Data {
			productType, _ := pricing.GetProductMetadata(subscriptionItem.Price)
			if productType == nil {
				continue
			}

			price, ok := prices[*productType]
			if !ok {
				return nil, e.New("price not found for product type")
			}

			subItem := stripe.SubscriptionItemsParams{
				ID:   &subscriptionItem.ID,
				Plan: &price.ID,
			}
			newSubItems = append(newSubItems, &subItem)

			// Remove the current key from map - will be used to add any leftover prices to the subscription
			delete(prices, *productType)
		}

		for _, price := range prices {
			subItem := stripe.SubscriptionItemsParams{
				Plan: &price.ID,
			}
			newSubItems = append(newSubItems, &subItem)
		}

		subscriptionParams := &stripe.SubscriptionParams{
			CancelAtPeriodEnd: stripe.Bool(false),
			ProrationBehavior: stripe.String(string(stripe.SubscriptionProrationBehaviorCreateProrations)),
			Items:             newSubItems,
		}

		_, err := r.StripeClient.Subscriptions.Update(c.Subscriptions.Data[0].ID, subscriptionParams)
		if err != nil {
			return nil, e.Wrap(err, "couldn't update subscription")
		}
		ret := ""
		return &ret, nil
	}

	// If there's no existing subscription, we create a checkout.
	newSubItems := []*stripe.CheckoutSessionSubscriptionDataItemsParams{}
	for _, price := range prices {
		subItem := stripe.CheckoutSessionSubscriptionDataItemsParams{
			Plan: &price.ID,
		}
		newSubItems = append(newSubItems, &subItem)
	}

	checkoutSessionParams := &stripe.CheckoutSessionParams{
		SuccessURL: stripe.String(os.Getenv("FRONTEND_URI") + "/w/" + strconv.Itoa(workspaceID) + "/billing/success"),
		CancelURL:  stripe.String(os.Getenv("FRONTEND_URI") + "/w/" + strconv.Itoa(workspaceID) + "/billing/checkoutCanceled"),
		PaymentMethodTypes: stripe.StringSlice([]string{
			"card",
		}),
		Customer: workspace.StripeCustomerID,
		SubscriptionData: &stripe.CheckoutSessionSubscriptionDataParams{
			Items: newSubItems,
		},
		Mode: stripe.String(string(stripe.CheckoutSessionModeSubscription)),
	}
	checkoutSessionParams.AddExtra("allow_promotion_codes", "true")

	stripeSession, err := r.StripeClient.CheckoutSessions.New(checkoutSessionParams)
	if err != nil {
		return nil, e.Wrap(err, "error creating CheckoutSession in stripe")
	}

	return &stripeSession.ID, nil
}

func (r *mutationResolver) UpdateBillingDetails(ctx context.Context, workspaceID int) (*bool, error) {
	workspace, err := r.isAdminInWorkspace(ctx, workspaceID)
	if err != nil {
		return nil, e.Wrap(err, "admin is not in workspace")
	}

	if err := r.validateAdminRole(ctx); err != nil {
		return nil, e.Wrap(err, "must have ADMIN role to update billing details")
	}

	customerParams := &stripe.CustomerParams{}
	customerParams.AddExpand("subscriptions")
	c, err := r.StripeClient.Customers.Get(*workspace.StripeCustomerID, customerParams)
	if err != nil {
		return nil, e.Wrap(err, "couldn't retrieve stripe customer data")
	}

	subscriptions := c.Subscriptions.Data
	pricing.FillProducts(r.StripeClient, subscriptions)

	// Default to free tier
	tier := modelInputs.PlanTypeFree

	// Loop over each subscription item in each of the customer's subscriptions
	// and set the workspace's tier if the Stripe product has one
	for _, subscription := range subscriptions {
		for _, subscriptionItem := range subscription.Items.Data {
			if _, productTier := pricing.GetProductMetadata(subscriptionItem.Price); productTier != nil {
				tier = *productTier
			}
		}
	}

	if err := r.DB.Model(&workspace).Updates(model.Workspace{PlanTier: string(tier)}).Error; err != nil {
		return nil, e.Wrap(err, "error setting stripe_plan_tier on workspace")
	}

	// mark sessions as within billing quota on plan upgrade
	// this code is repeated as the first time, the user already has a billing plan and the function returns early.
	// here, the user doesn't already have a billing plan, so it's considered an upgrade unless the plan is free
	r.PrivateWorkerPool.SubmitRecover(func() {
		r.UpdateSessionsVisibility(workspaceID, tier, modelInputs.PlanTypeFree)
	})

	return &model.T, nil
}

func (r *mutationResolver) CreateSessionComment(ctx context.Context, projectID int, sessionSecureID string, sessionTimestamp int, text string, textForEmail string, xCoordinate float64, yCoordinate float64, taggedAdmins []*modelInputs.SanitizedAdminInput, taggedSlackUsers []*modelInputs.SanitizedSlackChannelInput, sessionURL string, time float64, authorName string, sessionImage *string) (*model.SessionComment, error) {
	admin, isGuestCreatingSession := r.getCurrentAdminOrGuest(ctx)

	// All viewers can leave a comment, including guests
	session, err := r.canAdminViewSession(ctx, sessionSecureID)
	if err != nil {
		return nil, e.Wrap(err, "admin cannot leave a comment")
	}

	var project model.Project
	if err := r.DB.Where(&model.Project{Model: model.Model{ID: projectID}}).First(&project).Error; err != nil {
		return nil, e.Wrap(err, "error querying project")
	}

	workspace, err := r.GetWorkspace(project.WorkspaceID)
	if err != nil {
		return nil, err
	}

	admins := []model.Admin{}
	if !isGuestCreatingSession {
		for _, a := range taggedAdmins {
			admins = append(admins,
				model.Admin{
					Model: model.Model{ID: a.ID},
				},
			)
		}
	}

	sessionComment := &model.SessionComment{
		Admins:          admins,
		ProjectID:       projectID,
		AdminId:         admin.Model.ID,
		SessionId:       session.ID,
		SessionSecureId: session.SecureID,
		Timestamp:       sessionTimestamp,
		Text:            text,
		XCoordinate:     xCoordinate,
		YCoordinate:     yCoordinate,
	}
	createSessionCommentSpan, _ := tracer.StartSpanFromContext(ctx, "resolver.createSessionComment",
		tracer.ResourceName("db.createSessionComment"), tracer.Tag("project_id", projectID))
	if err := r.DB.Create(sessionComment).Error; err != nil {
		return nil, e.Wrap(err, "error creating session comment")
	}
	createSessionCommentSpan.Finish()

	viewLink := fmt.Sprintf("%v?commentId=%v&ts=%v", sessionURL, sessionComment.ID, time)

	if len(taggedAdmins) > 0 && !isGuestCreatingSession {

		tos := []*mail.Email{}
		var adminIds []int

		for _, admin := range taggedAdmins {
			tos = append(tos, &mail.Email{Address: admin.Email})
			adminIds = append(adminIds, admin.ID)
		}

		r.PrivateWorkerPool.SubmitRecover(func() {
			commentMentionEmailSpan, _ := tracer.StartSpanFromContext(ctx, "resolver.createSessionComment",
				tracer.ResourceName("sendgrid.sendCommentMention"), tracer.Tag("project_id", projectID), tracer.Tag("count", len(taggedAdmins)))
			defer commentMentionEmailSpan.Finish()

			err := r.SendEmailAlert(tos, authorName, viewLink, textForEmail, SendGridSessionCommentEmailTemplateID, sessionImage)
			if err != nil {
				log.Error(e.Wrap(err, "error notifying tagged admins in session comment"))
			}
		})

		r.PrivateWorkerPool.SubmitRecover(func() {
			commentMentionSlackSpan, _ := tracer.StartSpanFromContext(ctx, "resolver.createSessionComment",
				tracer.ResourceName("slack.sendCommentMention"), tracer.Tag("project_id", projectID), tracer.Tag("count", len(adminIds)))
			defer commentMentionSlackSpan.Finish()

			err := r.SendPersonalSlackAlert(workspace, admin, adminIds, viewLink, textForEmail, "session")
			if err != nil {
				log.Error(e.Wrap(err, "error notifying tagged admins in session comment"))
			}
		})
	}

	if len(taggedSlackUsers) > 0 && !isGuestCreatingSession {
		r.PrivateWorkerPool.SubmitRecover(func() {
			commentMentionSlackSpan, _ := tracer.StartSpanFromContext(ctx, "resolver.createSessionComment",
				tracer.ResourceName("slackBot.sendCommentMention"), tracer.Tag("project_id", projectID), tracer.Tag("count", len(taggedSlackUsers)))
			defer commentMentionSlackSpan.Finish()

			err := r.SendSlackAlertToUser(workspace, admin, taggedSlackUsers, viewLink, textForEmail, "session", sessionImage)
			if err != nil {
				log.Error(e.Wrap(err, "error notifying tagged admins in session comment for slack bot"))
			}
		})
	}

	return sessionComment, nil
}

func (r *mutationResolver) DeleteSessionComment(ctx context.Context, id int) (*bool, error) {
	var sessionComment model.SessionComment
	if err := r.DB.Where(model.SessionComment{Model: model.Model{ID: id}}).First(&sessionComment).Error; err != nil {
		return nil, e.Wrap(err, "error querying session comment")
	}
	_, err := r.canAdminModifySession(ctx, sessionComment.SessionSecureId)
	if err != nil {
		return nil, e.Wrap(err, "admin is not session owner")
	}
	if err := r.DB.Delete(&model.SessionComment{Model: model.Model{ID: id}}).Error; err != nil {
		return nil, e.Wrap(err, "error session comment")
	}
	return &model.T, nil
}

func (r *mutationResolver) CreateErrorComment(ctx context.Context, projectID int, errorGroupSecureID string, text string, textForEmail string, taggedAdmins []*modelInputs.SanitizedAdminInput, taggedSlackUsers []*modelInputs.SanitizedSlackChannelInput, errorURL string, authorName string) (*model.ErrorComment, error) {
	admin, isGuest := r.getCurrentAdminOrGuest(ctx)

	errorGroup, err := r.canAdminViewErrorGroup(ctx, errorGroupSecureID)
	if err != nil {
		return nil, e.Wrap(err, "admin is not authorized to view error group")
	}

	var project model.Project
	if err := r.DB.Where(&model.Project{Model: model.Model{ID: projectID}}).First(&project).Error; err != nil {
		return nil, e.Wrap(err, "error querying project")
	}

	workspace, err := r.GetWorkspace(project.WorkspaceID)
	if err != nil {
		return nil, err
	}

	admins := []model.Admin{}
	for _, a := range taggedAdmins {
		admins = append(admins,
			model.Admin{
				Model: model.Model{ID: a.ID},
			},
		)
	}

	errorComment := &model.ErrorComment{
		Admins:        admins,
		ProjectID:     projectID,
		AdminId:       admin.Model.ID,
		ErrorId:       errorGroup.ID,
		ErrorSecureId: errorGroup.SecureID,
		Text:          text,
	}
	createErrorCommentSpan, _ := tracer.StartSpanFromContext(ctx, "resolver.createErrorComment",
		tracer.ResourceName("db.createErrorComment"), tracer.Tag("project_id", projectID))
	if err := r.DB.Create(errorComment).Error; err != nil {
		return nil, e.Wrap(err, "error creating error comment")
	}
	createErrorCommentSpan.Finish()

	viewLink := fmt.Sprintf("%v", errorURL)
	if len(taggedAdmins) > 0 && !isGuest {
		tos := []*mail.Email{}
		var adminIds []int

		for _, admin := range taggedAdmins {
			tos = append(tos, &mail.Email{Address: admin.Email})
			adminIds = append(adminIds, admin.ID)
		}

		r.PrivateWorkerPool.SubmitRecover(func() {
			commentMentionEmailSpan, _ := tracer.StartSpanFromContext(ctx, "resolver.createErrorComment",
				tracer.ResourceName("sendgrid.sendCommentMention"), tracer.Tag("project_id", projectID), tracer.Tag("count", len(taggedAdmins)))
			defer commentMentionEmailSpan.Finish()

			err := r.SendEmailAlert(tos, authorName, viewLink, textForEmail, SendGridErrorCommentEmailTemplateId, nil)
			if err != nil {
				log.Error(e.Wrap(err, "error notifying tagged admins in error comment"))
			}
		})

		r.PrivateWorkerPool.SubmitRecover(func() {
			commentMentionSlackSpan, _ := tracer.StartSpanFromContext(ctx, "resolver.createErrorComment",
				tracer.ResourceName("slack.sendCommentMention"), tracer.Tag("project_id", projectID), tracer.Tag("count", len(adminIds)))
			defer commentMentionSlackSpan.Finish()

			err = r.SendPersonalSlackAlert(workspace, admin, adminIds, viewLink, textForEmail, "error")
			if err != nil {
				log.Error(e.Wrap(err, "error notifying tagged admins in error comment"))
			}
		})

	}
	if len(taggedSlackUsers) > 0 && !isGuest {
		r.PrivateWorkerPool.SubmitRecover(func() {
			commentMentionSlackSpan, _ := tracer.StartSpanFromContext(ctx, "resolver.createErrorComment",
				tracer.ResourceName("slackBot.sendErrorCommentMention"), tracer.Tag("project_id", projectID), tracer.Tag("count", len(taggedSlackUsers)))
			defer commentMentionSlackSpan.Finish()

			err := r.SendSlackAlertToUser(workspace, admin, taggedSlackUsers, viewLink, textForEmail, "error", nil)
			if err != nil {
				log.Error(e.Wrap(err, "error notifying tagged admins in error comment for slack bot"))
			}
		})
	}
	return errorComment, nil
}

func (r *mutationResolver) DeleteErrorComment(ctx context.Context, id int) (*bool, error) {
	var errorGroupSecureID string
	if err := r.DB.Table("error_comments").Select("error_secure_id").Where("id=?", id).Scan(&errorGroupSecureID).Error; err != nil {
		return nil, e.Wrap(err, "error querying error comments")
	}
	_, err := r.canAdminModifyErrorGroup(ctx, errorGroupSecureID)
	if err != nil {
		return nil, e.Wrap(err, "admin is not authorized to modify error group")
	}
	if err := r.DB.Delete(&model.ErrorComment{Model: model.Model{ID: id}}).Error; err != nil {
		return nil, e.Wrap(err, "error deleting error_comment")
	}
	return &model.T, nil
}

func (r *mutationResolver) OpenSlackConversation(ctx context.Context, projectID int, code string, redirectPath string) (*bool, error) {
	var (
		SLACK_CLIENT_ID     string
		SLACK_CLIENT_SECRET string
	)
	project, err := r.isAdminInProject(ctx, projectID)
	if err != nil {
		return nil, e.Wrap(err, "admin is not in project")
	}
	redirect := os.Getenv("FRONTEND_URI")
	redirect += "/" + strconv.Itoa(projectID) + "/" + redirectPath
	if tempSlackClientID, ok := os.LookupEnv("SLACK_CLIENT_ID"); ok && tempSlackClientID != "" {
		SLACK_CLIENT_ID = tempSlackClientID
	}
	if tempSlackClientSecret, ok := os.LookupEnv("SLACK_CLIENT_SECRET"); ok && tempSlackClientSecret != "" {
		SLACK_CLIENT_SECRET = tempSlackClientSecret
	}
	resp, err := slack.
		GetOAuthV2Response(
			&http.Client{},
			SLACK_CLIENT_ID,
			SLACK_CLIENT_SECRET,
			code,
			redirect,
		)
	if err != nil {
		return nil, e.Wrap(err, "error getting slack oauth response")
	}

	workspace, err := r.GetWorkspace(project.WorkspaceID)
	if err != nil {
		return nil, err
	}

	if workspace.SlackAccessToken == nil {
		if err := r.DB.Where(&workspace).Updates(&model.Workspace{SlackAccessToken: &resp.AccessToken}).Error; err != nil {
			return nil, e.Wrap(err, "error updating slack access token in workspace")
		}
	}

	slackClient := slack.New(resp.AccessToken)
	c, _, _, err := slackClient.OpenConversation(&slack.OpenConversationParameters{Users: []string{resp.AuthedUser.ID}})
	if err != nil {
		return nil, e.Wrap(err, "error opening slack conversation")
	}
	adminUID := fmt.Sprintf("%v", ctx.Value(model.ContextKeys.UID))
	if err := r.DB.Where(&model.Admin{UID: &adminUID}).Updates(&model.Admin{SlackIMChannelID: &c.ID}).Error; err != nil {
		return nil, e.Wrap(err, "error updating slack conversation on admin table")
	}
	_, _, err = slackClient.PostMessage(c.ID, slack.MsgOptionText("You will receive personal notifications when you're tagged in a session or error comment here!", false))
	if err != nil {
		return nil, e.Wrap(err, "error posting message to user")
	}
	return &model.T, nil
}

func (r *mutationResolver) AddSlackBotIntegrationToProject(ctx context.Context, projectID int, code string, redirectPath string) (bool, error) {
	var (
		SLACK_CLIENT_ID     string
		SLACK_CLIENT_SECRET string
	)
	project, err := r.isAdminInProject(ctx, projectID)
	if err != nil {
		return false, e.Wrap(err, "admin is not in project")
	}
	redirect := os.Getenv("FRONTEND_URI")
	redirect += "/" + strconv.Itoa(projectID) + "/" + redirectPath
	if tempSlackClientID, ok := os.LookupEnv("SLACK_CLIENT_ID"); ok && tempSlackClientID != "" {
		SLACK_CLIENT_ID = tempSlackClientID
	}
	if tempSlackClientSecret, ok := os.LookupEnv("SLACK_CLIENT_SECRET"); ok && tempSlackClientSecret != "" {
		SLACK_CLIENT_SECRET = tempSlackClientSecret
	}
	resp, err := slack.
		GetOAuthV2Response(
			&http.Client{},
			SLACK_CLIENT_ID,
			SLACK_CLIENT_SECRET,
			code,
			redirect,
		)
	if err != nil {
		return false, e.Wrap(err, "error getting slack oauth response")
	}

	workspace, err := r.GetWorkspace(project.WorkspaceID)
	if err != nil {
		return false, err
	}

	if workspace.SlackAccessToken == nil {
		if err := r.DB.Where(&workspace).Updates(&model.Workspace{SlackAccessToken: &resp.AccessToken}).Error; err != nil {
			return false, e.Wrap(err, "error updating slack access token in workspace")
		}
	}

	slackClient := slack.New(resp.AccessToken)

	getConversationsParam := slack.GetConversationsParameters{
		Limit: 1000,
		// public_channel is for public channels in the Slack workspace
		// im is for all individuals in the Slack workspace
		Types: []string{"public_channel", "im"},
	}
	allSlackChannelsFromAPI := []slack.Channel{}

	// Slack paginates the channels/people listing.
	for {
		channels, cursor, err := slackClient.GetConversations(&getConversationsParam)
		if err != nil {
			return false, e.Wrap(err, "error getting Slack channels from Slack.")
		}

		allSlackChannelsFromAPI = append(allSlackChannelsFromAPI, channels...)

		if cursor == "" {
			break
		}

	}

	// We need to get the users in the Slack channel in order to get their name.
	// The conversations endpoint only returns the user's ID, we'll use the response from `GetUsers` to get the name.
	users, err := slackClient.GetUsers()
	if err != nil {
		log.Error(e.Wrap(err, "failed to get users"))
	}

	newChannels := []model.SlackChannel{}
	for _, channel := range allSlackChannelsFromAPI {
		newChannel := model.SlackChannel{}

		// Slack channels' `User` will be an empty string and the user's ID if it's a user.
		if channel.User != "" {
			var userToFind *slack.User
			for _, user := range users {
				if user.ID == channel.User {
					userToFind = &user
					break
				}
			}

			if userToFind != nil {
				// Filter out Slack Bots.
				if userToFind.IsBot || userToFind.Name == "slackbot" {
					continue
				}
				newChannel.WebhookChannel = fmt.Sprintf("@%s", userToFind.Name)
			}
		} else {
			newChannel.WebhookChannel = fmt.Sprintf("#%s", channel.Name)
		}

		newChannel.WebhookChannelID = channel.ID
		newChannels = append(newChannels, newChannel)
	}

	existingChannels, err := workspace.IntegratedSlackChannels()

	// Filter out `newChannels` that already exist in `existingChannels` so we don't have duplicates.
	filteredNewChannels := []model.SlackChannel{}
	for _, newChannel := range newChannels {
		channelAlreadyExists := false

		for _, existingChannel := range existingChannels {
			if existingChannel.WebhookChannelID == newChannel.WebhookChannelID {
				channelAlreadyExists = true
				break
			}
		}

		if !channelAlreadyExists {
			filteredNewChannels = append(filteredNewChannels, newChannel)
		}
	}

	if err != nil {
		return false, e.Wrap(err, "error retrieving existing slack channels")
	}

	existingChannels = append(existingChannels, filteredNewChannels...)
	channelBytes, err := json.Marshal(existingChannels)
	if err != nil {
		return false, e.Wrap(err, "error marshaling existing channels")
	}
	channelString := string(channelBytes)
	if err := r.DB.Model(&workspace).Updates(&model.Workspace{
		SlackChannels: &channelString,
	}).Error; err != nil {
		return false, e.Wrap(err, "error updating project fields")
	}

	return true, nil
}

func (r *mutationResolver) CreateRageClickAlert(ctx context.Context, projectID int, name string, countThreshold int, thresholdWindow int, slackChannels []*modelInputs.SanitizedSlackChannelInput, environments []*string) (*model.SessionAlert, error) {
	project, err := r.isAdminInProjectOrDemoProject(ctx, projectID)
	admin, _ := r.getCurrentAdmin(ctx)
	workspace, _ := r.GetWorkspace(project.WorkspaceID)
	if err != nil {
		return nil, e.Wrap(err, "admin is not in project")
	}

	envString, err := r.MarshalEnvironments(environments)
	if err != nil {
		return nil, err
	}

	channelsString, err := r.MarshalSlackChannelsToSanitizedSlackChannels(slackChannels)
	if err != nil {
		return nil, err
	}

	newAlert := &model.SessionAlert{
		Alert: model.Alert{
			ProjectID:            projectID,
			ExcludedEnvironments: envString,
			CountThreshold:       countThreshold,
			ThresholdWindow:      &thresholdWindow,
			Type:                 &model.AlertType.RAGE_CLICK,
			ChannelsToNotify:     channelsString,
			Name:                 &name,
			LastAdminToEditID:    admin.ID,
		},
	}

	if err := r.DB.Create(newAlert).Error; err != nil {
		return nil, e.Wrap(err, "error creating a new error alert")
	}
	if err := newAlert.SendWelcomeSlackMessage(&model.SendWelcomeSlackMessageInput{Workspace: workspace, Admin: admin, AlertID: &newAlert.ID, Project: project, OperationName: "created", OperationDescription: "Alerts will now be sent to this channel.", IncludeEditLink: true}); err != nil {
		log.Error(err)
	}

	return newAlert, nil
}

func (r *mutationResolver) CreateErrorAlert(ctx context.Context, projectID int, name string, countThreshold int, thresholdWindow int, slackChannels []*modelInputs.SanitizedSlackChannelInput, environments []*string) (*model.ErrorAlert, error) {
	project, err := r.isAdminInProjectOrDemoProject(ctx, projectID)
	admin, _ := r.getCurrentAdmin(ctx)
	workspace, _ := r.GetWorkspace(project.WorkspaceID)
	if err != nil {
		return nil, e.Wrap(err, "admin is not in project")
	}

	envString, err := r.MarshalEnvironments(environments)
	if err != nil {
		return nil, err
	}

	channelsString, err := r.MarshalSlackChannelsToSanitizedSlackChannels(slackChannels)
	if err != nil {
		return nil, err
	}

	newAlert := &model.ErrorAlert{
		Alert: model.Alert{
			ProjectID:            projectID,
			OrganizationID:       projectID,
			ExcludedEnvironments: envString,
			CountThreshold:       countThreshold,
			ThresholdWindow:      &thresholdWindow,
			Type:                 &model.AlertType.ERROR,
			ChannelsToNotify:     channelsString,
			Name:                 &name,
			LastAdminToEditID:    admin.ID,
		},
	}

	if err := r.DB.Create(newAlert).Error; err != nil {
		return nil, e.Wrap(err, "error creating a new error alert")
	}
	if err := newAlert.SendWelcomeSlackMessage(&model.SendWelcomeSlackMessageInput{Workspace: workspace, Admin: admin, AlertID: &newAlert.ID, Project: project, OperationName: "created", OperationDescription: "Alerts will now be sent to this channel.", IncludeEditLink: true}); err != nil {
		log.Error(err)
	}

	return newAlert, nil
}

func (r *mutationResolver) UpdateErrorAlert(ctx context.Context, projectID int, name string, errorAlertID int, countThreshold int, thresholdWindow int, slackChannels []*modelInputs.SanitizedSlackChannelInput, environments []*string) (*model.ErrorAlert, error) {
	project, err := r.isAdminInProjectOrDemoProject(ctx, projectID)
	admin, _ := r.getCurrentAdmin(ctx)
	workspace, _ := r.GetWorkspace(project.WorkspaceID)
	if err != nil {
		return nil, e.Wrap(err, "admin is not in project")
	}

	alert := &model.ErrorAlert{}
	if err := r.DB.Where(&model.ErrorAlert{Model: model.Model{ID: errorAlertID}}).Find(&alert).Error; err != nil {
		return nil, e.Wrap(err, "error querying error alert")
	}

	envString, err := r.MarshalEnvironments(environments)
	if err != nil {
		return nil, err
	}

	channelsString, err := r.MarshalSlackChannelsToSanitizedSlackChannels(slackChannels)
	if err != nil {
		return nil, err
	}

	alert.ChannelsToNotify = channelsString
	alert.ExcludedEnvironments = envString
	alert.CountThreshold = countThreshold
	alert.ThresholdWindow = &thresholdWindow
	alert.Name = &name
	alert.LastAdminToEditID = admin.ID
	if err := r.DB.Model(&model.ErrorAlert{
		Model: model.Model{
			ID: errorAlertID,
		},
	}).Where("project_id = ?", projectID).Updates(alert).Error; err != nil {
		return nil, e.Wrap(err, "error updating org fields")
	}

	if err := alert.SendWelcomeSlackMessage(&model.SendWelcomeSlackMessageInput{Workspace: workspace, Admin: admin, AlertID: &errorAlertID, Project: project, OperationName: "updated", OperationDescription: "Alerts will now be sent to this channel.", IncludeEditLink: true}); err != nil {
		log.Error(err)
	}
	return alert, nil
}

func (r *mutationResolver) DeleteErrorAlert(ctx context.Context, projectID int, errorAlertID int) (*model.ErrorAlert, error) {
	project, err := r.isAdminInProjectOrDemoProject(ctx, projectID)
	admin, _ := r.getCurrentAdmin(ctx)
	workspace, _ := r.GetWorkspace(project.WorkspaceID)
	if err != nil {
		return nil, e.Wrap(err, "admin is not in project")
	}

	alert := &model.ErrorAlert{}
	if err := r.DB.Where(&model.ErrorAlert{Model: model.Model{ID: errorAlertID}, Alert: model.Alert{ProjectID: projectID}}).Find(&alert).Error; err != nil {
		return nil, e.Wrap(err, "this error alert does not exist in this project.")
	}

	if err := r.DB.Delete(alert).Error; err != nil {
		return nil, e.Wrap(err, "error trying to delete error alert")
	}

	if err := alert.SendWelcomeSlackMessage(&model.SendWelcomeSlackMessageInput{Workspace: workspace, Admin: admin, AlertID: &errorAlertID, Project: project, OperationName: "deleted", OperationDescription: "Alerts will no longer be sent to this channel.", IncludeEditLink: false}); err != nil {
		log.Error(err)
	}

	return alert, nil
}

func (r *mutationResolver) UpdateSessionFeedbackAlert(ctx context.Context, projectID int, sessionFeedbackAlertID int, name string, countThreshold int, thresholdWindow int, slackChannels []*modelInputs.SanitizedSlackChannelInput, environments []*string) (*model.SessionAlert, error) {
	project, err := r.isAdminInProjectOrDemoProject(ctx, projectID)
	admin, _ := r.getCurrentAdmin(ctx)
	workspace, _ := r.GetWorkspace(project.WorkspaceID)
	if err != nil {
		return nil, e.Wrap(err, "admin is not in project")
	}

	var alert *model.SessionAlert
	if err := r.DB.Where(&model.SessionAlert{Model: model.Model{ID: sessionFeedbackAlertID}}).Find(&alert).Error; err != nil {
		return nil, e.Wrap(err, "error querying session feedback alert")
	}

	var sanitizedChannels []*modelInputs.SanitizedSlackChannel
	// For each of the new Slack channels, confirm that they exist in the "IntegratedSlackChannels" string.
	for _, ch := range slackChannels {
		sanitizedChannels = append(sanitizedChannels, &modelInputs.SanitizedSlackChannel{WebhookChannel: ch.WebhookChannelName, WebhookChannelID: ch.WebhookChannelID})
	}

	envBytes, err := json.Marshal(environments)
	if err != nil {
		return nil, e.Wrap(err, "error parsing environments")
	}
	envString := string(envBytes)

	channelsBytes, err := json.Marshal(sanitizedChannels)
	if err != nil {
		return nil, e.Wrap(err, "error parsing channels")
	}
	channelsString := string(channelsBytes)

	alert.ChannelsToNotify = &channelsString
	alert.ExcludedEnvironments = &envString
	alert.CountThreshold = countThreshold
	alert.ThresholdWindow = &thresholdWindow
	alert.Name = &name
	alert.LastAdminToEditID = admin.ID
	if err := r.DB.Model(&model.SessionAlert{
		Model: model.Model{
			ID: sessionFeedbackAlertID,
		},
	}).Where("project_id = ?", projectID).Updates(alert).Error; err != nil {
		return nil, e.Wrap(err, "error updating org fields")
	}

	if err := alert.SendWelcomeSlackMessage(&model.SendWelcomeSlackMessageInput{Workspace: workspace, Admin: admin, AlertID: &sessionFeedbackAlertID, Project: project, OperationName: "updated", OperationDescription: "Alerts will now be sent to this channel.", IncludeEditLink: true}); err != nil {
		log.Error(err)
	}
	return alert, nil
}

func (r *mutationResolver) CreateSessionFeedbackAlert(ctx context.Context, projectID int, name string, countThreshold int, thresholdWindow int, slackChannels []*modelInputs.SanitizedSlackChannelInput, environments []*string) (*model.SessionAlert, error) {
	project, err := r.isAdminInProjectOrDemoProject(ctx, projectID)
	admin, _ := r.getCurrentAdmin(ctx)
	workspace, _ := r.GetWorkspace(project.WorkspaceID)
	if err != nil {
		return nil, e.Wrap(err, "admin is not in project")
	}

	envString, err := r.MarshalEnvironments(environments)
	if err != nil {
		return nil, err
	}

	channelsString, err := r.MarshalSlackChannelsToSanitizedSlackChannels(slackChannels)
	if err != nil {
		return nil, err
	}

	newAlert := &model.SessionAlert{
		Alert: model.Alert{
			ProjectID:            projectID,
			OrganizationID:       projectID,
			ExcludedEnvironments: envString,
			CountThreshold:       countThreshold,
			ThresholdWindow:      &thresholdWindow,
			Type:                 &model.AlertType.SESSION_FEEDBACK,
			ChannelsToNotify:     channelsString,
			Name:                 &name,
			LastAdminToEditID:    admin.ID,
		},
	}

	if err := r.DB.Create(newAlert).Error; err != nil {
		return nil, e.Wrap(err, "error creating a new session feedback alert")
	}
	if err := newAlert.SendWelcomeSlackMessage(&model.SendWelcomeSlackMessageInput{Workspace: workspace, Admin: admin, AlertID: &newAlert.ID, Project: project, OperationName: "created", OperationDescription: "Alerts will now be sent to this channel.", IncludeEditLink: true}); err != nil {
		log.Error(err)
	}

	return newAlert, nil
}

func (r *mutationResolver) UpdateRageClickAlert(ctx context.Context, projectID int, rageClickAlertID int, name string, countThreshold int, thresholdWindow int, slackChannels []*modelInputs.SanitizedSlackChannelInput, environments []*string) (*model.SessionAlert, error) {
	project, err := r.isAdminInProjectOrDemoProject(ctx, projectID)
	admin, _ := r.getCurrentAdmin(ctx)
	workspace, _ := r.GetWorkspace(project.WorkspaceID)
	if err != nil {
		return nil, e.Wrap(err, "admin is not in project")
	}

	alert := &model.SessionAlert{}
	if err := r.DB.Where(&model.SessionAlert{Model: model.Model{ID: rageClickAlertID}}).Find(&alert).Error; err != nil {
		return nil, e.Wrap(err, "error querying rage click alert")
	}

	envString, err := r.MarshalEnvironments(environments)
	if err != nil {
		return nil, err
	}

	channelsString, err := r.MarshalSlackChannelsToSanitizedSlackChannels(slackChannels)
	if err != nil {
		return nil, err
	}

	alert.ChannelsToNotify = channelsString
	alert.ExcludedEnvironments = envString
	alert.CountThreshold = countThreshold
	alert.ThresholdWindow = &thresholdWindow
	alert.Name = &name
	alert.LastAdminToEditID = admin.ID
	if err := r.DB.Model(&model.SessionAlert{
		Model: model.Model{
			ID: rageClickAlertID,
		},
	}).Where("project_id = ?", projectID).Updates(alert).Error; err != nil {
		return nil, e.Wrap(err, "error updating org fields")
	}
	if err := alert.SendWelcomeSlackMessage(&model.SendWelcomeSlackMessageInput{Workspace: workspace, Admin: admin, AlertID: &rageClickAlertID, Project: project, OperationName: "updated", OperationDescription: "Alerts will now be sent to this channel.", IncludeEditLink: true}); err != nil {
		log.Error(err)
	}
	return alert, nil
}

func (r *mutationResolver) UpdateNewUserAlert(ctx context.Context, projectID int, sessionAlertID int, name string, countThreshold int, thresholdWindow int, slackChannels []*modelInputs.SanitizedSlackChannelInput, environments []*string) (*model.SessionAlert, error) {
	project, err := r.isAdminInProjectOrDemoProject(ctx, projectID)
	admin, _ := r.getCurrentAdmin(ctx)
	workspace, _ := r.GetWorkspace(project.WorkspaceID)
	if err != nil {
		return nil, e.Wrap(err, "admin is not in project")
	}

	alert := &model.SessionAlert{}
	if err := r.DB.Where(&model.SessionAlert{Model: model.Model{ID: sessionAlertID}}).Where("type=?", model.AlertType.NEW_USER).Find(&alert).Error; err != nil {
		return nil, e.Wrap(err, "error querying session alert")
	}

	var sanitizedChannels []*modelInputs.SanitizedSlackChannel
	// For each of the new slack channels, confirm that they exist in the "IntegratedSlackChannels" string.
	for _, ch := range slackChannels {
		sanitizedChannels = append(sanitizedChannels, &modelInputs.SanitizedSlackChannel{WebhookChannel: ch.WebhookChannelName, WebhookChannelID: ch.WebhookChannelID})
	}

	envBytes, err := json.Marshal(environments)
	if err != nil {
		return nil, e.Wrap(err, "error parsing environments")
	}
	envString := string(envBytes)

	channelsBytes, err := json.Marshal(sanitizedChannels)
	if err != nil {
		return nil, e.Wrap(err, "error parsing channels")
	}
	channelsString := string(channelsBytes)

	alert.ChannelsToNotify = &channelsString
	alert.ExcludedEnvironments = &envString
	alert.CountThreshold = countThreshold
	alert.Name = &name
	alert.LastAdminToEditID = admin.ID
	if err := r.DB.Model(&model.SessionAlert{
		Model: model.Model{
			ID: sessionAlertID,
		},
	}).Where("project_id = ?", projectID).Updates(alert).Error; err != nil {
		return nil, e.Wrap(err, "error updating org fields")
	}
	if err := alert.SendWelcomeSlackMessage(&model.SendWelcomeSlackMessageInput{Workspace: workspace, Admin: admin, AlertID: &sessionAlertID, Project: project, OperationName: "updated", OperationDescription: "Alerts will now be sent to this channel.", IncludeEditLink: true}); err != nil {
		log.Error(err)
	}
	return alert, nil
}

func (r *mutationResolver) CreateNewUserAlert(ctx context.Context, projectID int, name string, countThreshold int, slackChannels []*modelInputs.SanitizedSlackChannelInput, environments []*string, thresholdWindow int) (*model.SessionAlert, error) {
	project, err := r.isAdminInProjectOrDemoProject(ctx, projectID)
	admin, _ := r.getCurrentAdmin(ctx)
	workspace, _ := r.GetWorkspace(project.WorkspaceID)
	if err != nil {
		return nil, e.Wrap(err, "admin is not in project")
	}

	envString, err := r.MarshalEnvironments(environments)
	if err != nil {
		return nil, err
	}

	channelsString, err := r.MarshalSlackChannelsToSanitizedSlackChannels(slackChannels)
	if err != nil {
		return nil, err
	}

	newAlert := &model.SessionAlert{
		Alert: model.Alert{
			ProjectID:            projectID,
			OrganizationID:       projectID,
			ExcludedEnvironments: envString,
			ThresholdWindow:      &thresholdWindow,
			CountThreshold:       countThreshold,
			Type:                 &model.AlertType.NEW_USER,
			ChannelsToNotify:     channelsString,
			Name:                 &name,
			LastAdminToEditID:    admin.ID,
		},
	}

	if err := r.DB.Create(newAlert).Error; err != nil {
		return nil, e.Wrap(err, "error creating a new new user alert")
	}
	if err := newAlert.SendWelcomeSlackMessage(&model.SendWelcomeSlackMessageInput{Workspace: workspace, Admin: admin, AlertID: &newAlert.ID, Project: project, OperationName: "created", OperationDescription: "Alerts will now be sent to this channel.", IncludeEditLink: true}); err != nil {
		log.Error(err)
	}

	return newAlert, nil
}

func (r *mutationResolver) UpdateTrackPropertiesAlert(ctx context.Context, projectID int, sessionAlertID int, name string, slackChannels []*modelInputs.SanitizedSlackChannelInput, environments []*string, trackProperties []*modelInputs.TrackPropertyInput, thresholdWindow int) (*model.SessionAlert, error) {
	project, err := r.isAdminInProjectOrDemoProject(ctx, projectID)
	admin, _ := r.getCurrentAdmin(ctx)
	workspace, _ := r.GetWorkspace(project.WorkspaceID)
	if err != nil {
		return nil, e.Wrap(err, "admin is not in project")
	}

	envBytes, err := json.Marshal(environments)
	if err != nil {
		return nil, e.Wrap(err, "error parsing environments for track properties alert")
	}
	envString := string(envBytes)

	var sanitizedChannels []*modelInputs.SanitizedSlackChannel
	// For each of the new slack channels, confirm that they exist in the "IntegratedSlackChannels" string.
	for _, ch := range slackChannels {
		sanitizedChannels = append(sanitizedChannels, &modelInputs.SanitizedSlackChannel{WebhookChannel: ch.WebhookChannelName, WebhookChannelID: ch.WebhookChannelID})
	}

	channelsBytes, err := json.Marshal(sanitizedChannels)
	if err != nil {
		return nil, e.Wrap(err, "error parsing channels for track properties alert")
	}
	channelsString := string(channelsBytes)

	trackPropertiesBytes, err := json.Marshal(trackProperties)
	if err != nil {
		return nil, e.Wrap(err, "error parsing track properties for track properties alert")
	}
	trackPropertiesString := string(trackPropertiesBytes)

	alert := &model.SessionAlert{}
	alert.ExcludedEnvironments = &envString
	alert.ChannelsToNotify = &channelsString
	alert.TrackProperties = &trackPropertiesString
	alert.Name = &name
	alert.LastAdminToEditID = admin.ID
	if err := r.DB.Model(&model.SessionAlert{
		Model: model.Model{
			ID: sessionAlertID,
		},
	}).Where("project_id = ?", projectID).Updates(alert).Error; err != nil {
		return nil, e.Wrap(err, "error updating org fields for track properties alert")
	}
	if err := alert.SendWelcomeSlackMessage(&model.SendWelcomeSlackMessageInput{Workspace: workspace, Admin: admin, AlertID: &sessionAlertID, Project: project, OperationName: "updated", OperationDescription: "Alerts will now be sent to this channel.", IncludeEditLink: true}); err != nil {
		log.Error(err)
	}
	return alert, nil
}

func (r *mutationResolver) CreateTrackPropertiesAlert(ctx context.Context, projectID int, name string, slackChannels []*modelInputs.SanitizedSlackChannelInput, environments []*string, trackProperties []*modelInputs.TrackPropertyInput, thresholdWindow int) (*model.SessionAlert, error) {
	project, err := r.isAdminInProjectOrDemoProject(ctx, projectID)
	admin, _ := r.getCurrentAdmin(ctx)
	workspace, _ := r.GetWorkspace(project.WorkspaceID)
	if err != nil {
		return nil, e.Wrap(err, "admin is not in project")
	}

	envString, err := r.MarshalEnvironments(environments)
	if err != nil {
		return nil, err
	}

	channelsString, err := r.MarshalSlackChannelsToSanitizedSlackChannels(slackChannels)
	if err != nil {
		return nil, err
	}

	trackPropertiesBytes, err := json.Marshal(trackProperties)
	if err != nil {
		return nil, e.Wrap(err, "error parsing track properties for track properties alert")
	}
	trackPropertiesString := string(trackPropertiesBytes)

	newAlert := &model.SessionAlert{
		Alert: model.Alert{
			ProjectID:            projectID,
			OrganizationID:       projectID,
			ExcludedEnvironments: envString,
			Type:                 &model.AlertType.TRACK_PROPERTIES,
			ChannelsToNotify:     channelsString,
			Name:                 &name,
			ThresholdWindow:      &thresholdWindow,
			LastAdminToEditID:    admin.ID,
		},
		TrackProperties: &trackPropertiesString,
	}

	if err := r.DB.Create(newAlert).Error; err != nil {
		return nil, e.Wrap(err, "error creating a new session track properties alert")
	}
	if err := newAlert.SendWelcomeSlackMessage(&model.SendWelcomeSlackMessageInput{Workspace: workspace, Admin: admin, AlertID: &newAlert.ID, Project: project, OperationName: "created", OperationDescription: "Alerts will now be sent to this channel.", IncludeEditLink: true}); err != nil {
		log.Error(err)
	}

	return newAlert, nil
}

func (r *mutationResolver) CreateUserPropertiesAlert(ctx context.Context, projectID int, name string, slackChannels []*modelInputs.SanitizedSlackChannelInput, environments []*string, userProperties []*modelInputs.UserPropertyInput, thresholdWindow int) (*model.SessionAlert, error) {
	project, err := r.isAdminInProjectOrDemoProject(ctx, projectID)
	admin, _ := r.getCurrentAdmin(ctx)
	workspace, _ := r.GetWorkspace(project.WorkspaceID)
	if err != nil {
		return nil, e.Wrap(err, "admin is not in project")
	}

	envString, err := r.MarshalEnvironments(environments)
	if err != nil {
		return nil, err
	}

	channelsString, err := r.MarshalSlackChannelsToSanitizedSlackChannels(slackChannels)
	if err != nil {
		return nil, err
	}

	userPropertiesBytes, err := json.Marshal(userProperties)
	if err != nil {
		return nil, e.Wrap(err, "error parsing user properties for user properties alert")
	}
	userPropertiesString := string(userPropertiesBytes)

	newAlert := &model.SessionAlert{
		Alert: model.Alert{
			ProjectID:            projectID,
			OrganizationID:       projectID,
			ExcludedEnvironments: envString,
			Type:                 &model.AlertType.USER_PROPERTIES,
			ChannelsToNotify:     channelsString,
			Name:                 &name,
			ThresholdWindow:      &thresholdWindow,
			LastAdminToEditID:    admin.ID,
		},
		UserProperties: &userPropertiesString,
	}

	if err := r.DB.Create(newAlert).Error; err != nil {
		return nil, e.Wrap(err, "error creating a new user properties alert")
	}
	if err := newAlert.SendWelcomeSlackMessage(&model.SendWelcomeSlackMessageInput{Workspace: workspace, Admin: admin, AlertID: &newAlert.ID, Project: project, OperationName: "created", OperationDescription: "Alerts will now be sent to this channel.", IncludeEditLink: true}); err != nil {
		log.Error(err)
	}

	return newAlert, nil
}

func (r *mutationResolver) DeleteSessionAlert(ctx context.Context, projectID int, sessionAlertID int) (*model.SessionAlert, error) {
	project, err := r.isAdminInProjectOrDemoProject(ctx, projectID)
	admin, _ := r.getCurrentAdmin(ctx)
	workspace, _ := r.GetWorkspace(project.WorkspaceID)
	if err != nil {
		return nil, e.Wrap(err, "admin is not in project")
	}

	alert := &model.SessionAlert{}
	if err := r.DB.Where(&model.ErrorAlert{Model: model.Model{ID: sessionAlertID}, Alert: model.Alert{ProjectID: projectID}}).Find(&alert).Error; err != nil {
		return nil, e.Wrap(err, "this session alert does not exist in this project.")
	}

	if err := r.DB.Delete(alert).Error; err != nil {
		return nil, e.Wrap(err, "error trying to delete session alert")
	}

	if err := alert.SendWelcomeSlackMessage(&model.SendWelcomeSlackMessageInput{Workspace: workspace, Admin: admin, AlertID: &sessionAlertID, Project: project, OperationName: "deleted", OperationDescription: "Alerts will no longer be sent to this channel.", IncludeEditLink: false}); err != nil {
		log.Error(err)
	}

	return alert, nil
}

func (r *mutationResolver) UpdateUserPropertiesAlert(ctx context.Context, projectID int, sessionAlertID int, name string, slackChannels []*modelInputs.SanitizedSlackChannelInput, environments []*string, userProperties []*modelInputs.UserPropertyInput, thresholdWindow int) (*model.SessionAlert, error) {
	project, err := r.isAdminInProjectOrDemoProject(ctx, projectID)
	admin, _ := r.getCurrentAdmin(ctx)
	workspace, _ := r.GetWorkspace(project.WorkspaceID)
	if err != nil {
		return nil, e.Wrap(err, "admin is not in project")
	}

	envBytes, err := json.Marshal(environments)
	if err != nil {
		return nil, e.Wrap(err, "error parsing environments for user properties alert")
	}
	envString := string(envBytes)

	var sanitizedChannels []*modelInputs.SanitizedSlackChannel
	// For each of the new slack channels, confirm that they exist in the "IntegratedSlackChannels" string.
	for _, ch := range slackChannels {
		sanitizedChannels = append(sanitizedChannels, &modelInputs.SanitizedSlackChannel{WebhookChannel: ch.WebhookChannelName, WebhookChannelID: ch.WebhookChannelID})
	}

	channelsBytes, err := json.Marshal(sanitizedChannels)
	if err != nil {
		return nil, e.Wrap(err, "error parsing channels for user properties alert")
	}
	channelsString := string(channelsBytes)

	userPropertiesBytes, err := json.Marshal(userProperties)
	if err != nil {
		return nil, e.Wrap(err, "error parsing user properties for user properties alert")
	}
	userPropertiesString := string(userPropertiesBytes)

	alert := &model.SessionAlert{}
	alert.ExcludedEnvironments = &envString
	alert.ChannelsToNotify = &channelsString
	alert.UserProperties = &userPropertiesString
	alert.Name = &name
	alert.LastAdminToEditID = admin.ID
	if err := r.DB.Model(&model.SessionAlert{
		Model: model.Model{
			ID: sessionAlertID,
		},
	}).Where("project_id = ?", projectID).Updates(alert).Error; err != nil {
		return nil, e.Wrap(err, "error updating org fields for user properties alert")
	}
	if err := alert.SendWelcomeSlackMessage(&model.SendWelcomeSlackMessageInput{Workspace: workspace, Admin: admin, AlertID: &sessionAlertID, Project: project, OperationName: "updated", OperationDescription: "Alerts will now be sent to this channel.", IncludeEditLink: true}); err != nil {
		log.Error(err)
	}
	return alert, nil
}

func (r *mutationResolver) UpdateNewSessionAlert(ctx context.Context, projectID int, sessionAlertID int, name string, countThreshold int, slackChannels []*modelInputs.SanitizedSlackChannelInput, environments []*string, thresholdWindow int) (*model.SessionAlert, error) {
	project, err := r.isAdminInProjectOrDemoProject(ctx, projectID)
	admin, _ := r.getCurrentAdmin(ctx)
	workspace, _ := r.GetWorkspace(project.WorkspaceID)
	if err != nil {
		return nil, e.Wrap(err, "admin is not in project")
	}

	envBytes, err := json.Marshal(environments)
	if err != nil {
		return nil, e.Wrap(err, "error parsing environments for new session alert")
	}
	envString := string(envBytes)

	var sanitizedChannels []*modelInputs.SanitizedSlackChannel
	// For each of the new slack channels, confirm that they exist in the "IntegratedSlackChannels" string.
	for _, ch := range slackChannels {
		sanitizedChannels = append(sanitizedChannels, &modelInputs.SanitizedSlackChannel{WebhookChannel: ch.WebhookChannelName, WebhookChannelID: ch.WebhookChannelID})
	}

	channelsBytes, err := json.Marshal(sanitizedChannels)
	if err != nil {
		return nil, e.Wrap(err, "error parsing channels for new session alert")
	}
	channelsString := string(channelsBytes)

	alert := &model.SessionAlert{}
	alert.ExcludedEnvironments = &envString
	alert.ChannelsToNotify = &channelsString
	alert.LastAdminToEditID = admin.ID
	alert.Name = &name
	alert.ThresholdWindow = &thresholdWindow
	if err := r.DB.Model(&model.SessionAlert{
		Model: model.Model{
			ID: sessionAlertID,
		},
	}).Where("project_id = ?", projectID).Updates(alert).Error; err != nil {
		return nil, e.Wrap(err, "error updating org fields for new session alert")
	}
	if err := alert.SendWelcomeSlackMessage(&model.SendWelcomeSlackMessageInput{Workspace: workspace, Admin: admin, AlertID: &sessionAlertID, Project: project, OperationName: "updated", OperationDescription: "Alerts will now be sent to this channel.", IncludeEditLink: true}); err != nil {
		log.Error(err)
	}
	return alert, nil
}

func (r *mutationResolver) CreateNewSessionAlert(ctx context.Context, projectID int, name string, countThreshold int, slackChannels []*modelInputs.SanitizedSlackChannelInput, environments []*string, thresholdWindow int) (*model.SessionAlert, error) {
	project, err := r.isAdminInProjectOrDemoProject(ctx, projectID)
	admin, _ := r.getCurrentAdmin(ctx)
	workspace, _ := r.GetWorkspace(project.WorkspaceID)
	if err != nil {
		return nil, e.Wrap(err, "admin is not in project")
	}

	envString, err := r.MarshalEnvironments(environments)
	if err != nil {
		return nil, err
	}

	channelsString, err := r.MarshalSlackChannelsToSanitizedSlackChannels(slackChannels)
	if err != nil {
		return nil, err
	}

	newAlert := &model.SessionAlert{
		Alert: model.Alert{
			ProjectID:            projectID,
			OrganizationID:       projectID,
			ExcludedEnvironments: envString,
			Type:                 &model.AlertType.NEW_SESSION,
			ChannelsToNotify:     channelsString,
			Name:                 &name,
			ThresholdWindow:      &thresholdWindow,
			LastAdminToEditID:    admin.ID,
		},
	}

	if err := r.DB.Create(newAlert).Error; err != nil {
		return nil, e.Wrap(err, "error creating a new user properties alert")
	}
	if err := newAlert.SendWelcomeSlackMessage(&model.SendWelcomeSlackMessageInput{Workspace: workspace, Admin: admin, AlertID: &newAlert.ID, Project: project, OperationName: "created", OperationDescription: "Alerts will now be sent to this channel.", IncludeEditLink: true}); err != nil {
		log.Error(err)
	}

	return newAlert, nil
}

func (r *mutationResolver) UpdateSessionIsPublic(ctx context.Context, sessionSecureID string, isPublic bool) (*model.Session, error) {
	session, err := r.canAdminModifySession(ctx, sessionSecureID)
	if err != nil {
		return nil, e.Wrap(err, "admin not session owner")
	}
	if err := r.DB.Model(session).Updates(&model.Session{
		IsPublic: &isPublic,
	}).Error; err != nil {
		return nil, e.Wrap(err, "error updating session is_public")
	}

	return session, nil
}

func (r *mutationResolver) UpdateErrorGroupIsPublic(ctx context.Context, errorGroupSecureID string, isPublic bool) (*model.ErrorGroup, error) {
	errorGroup, err := r.canAdminModifyErrorGroup(ctx, errorGroupSecureID)
	if err != nil {
		return nil, e.Wrap(err, "admin is not authorized to modify error group")
	}
	if err := r.DB.Model(errorGroup).Update("IsPublic", isPublic).Error; err != nil {
		return nil, e.Wrap(err, "error updating error group is_public")
	}

	return errorGroup, nil
}

func (r *queryResolver) Session(ctx context.Context, secureID string) (*model.Session, error) {
	if util.IsDevEnv() && secureID == "repro" {
		sessionObj := &model.Session{}
		if err := r.DB.Preload("Fields").Where(&model.Session{Model: model.Model{ID: 0}}).First(&sessionObj).Error; err != nil {
			return nil, e.Wrap(err, "error reading from session")
		}
		return sessionObj, nil
	}

	s, err := r.canAdminViewSession(ctx, secureID)
	if err != nil {
		return nil, e.Wrap(err, "admin not session owner")
	}
	sessionObj := &model.Session{}
	if err := r.DB.Preload("Fields").Where(&model.Session{Model: model.Model{ID: s.ID}}).First(&sessionObj).Error; err != nil {
		return nil, e.Wrap(err, "error reading from session")
	}
	return sessionObj, nil
}

func (r *queryResolver) Events(ctx context.Context, sessionSecureID string) ([]interface{}, error) {
	if util.IsDevEnv() && sessionSecureID == "repro" {
		file, err := ioutil.ReadFile("./tmp/events.json")
		if err != nil {
			return nil, e.Wrap(err, "Failed to read temp file")
		}
		var data []interface{}

		if err := json.Unmarshal([]byte(file), &data); err != nil {
			return nil, e.Wrap(err, "Failed to unmarshal data from file")
		}
		return data, nil
	}
	s, err := r.canAdminViewSession(ctx, sessionSecureID)
	if err != nil {
		return nil, e.Wrap(err, "admin not session owner")
	}
	if en := s.ObjectStorageEnabled; en != nil && *en {
		objectStorageSpan, _ := tracer.StartSpanFromContext(ctx, "resolver.internal",
			tracer.ResourceName("db.objectStorageQuery"), tracer.Tag("project_id", s.ProjectID))
		defer objectStorageSpan.Finish()
		ret, err := r.StorageClient.ReadSessionsFromS3(s.ID, s.ProjectID)
		if err != nil {
			return nil, err
		}
		return ret, nil
	}
	eventsQuerySpan, _ := tracer.StartSpanFromContext(ctx, "resolver.internal",
		tracer.ResourceName("db.eventsObjectsQuery"), tracer.Tag("project_id", s.ProjectID))
	eventObjs := []*model.EventsObject{}
	if err := r.DB.Order("created_at desc").Where(&model.EventsObject{SessionID: s.ID}).Find(&eventObjs).Error; err != nil {
		return nil, e.Wrap(err, "error reading from events")
	}
	eventsQuerySpan.Finish()
	eventsParseSpan, _ := tracer.StartSpanFromContext(ctx, "resolver.internal",
		tracer.ResourceName("parse.eventsObjects"), tracer.Tag("project_id", s.ProjectID))
	allEvents := make(map[string][]interface{})
	for _, eventObj := range eventObjs {
		subEvents := make(map[string][]interface{})
		if err := json.Unmarshal([]byte(eventObj.Events), &subEvents); err != nil {
			return nil, e.Wrap(err, "error decoding event data")
		}
		allEvents["events"] = append(subEvents["events"], allEvents["events"]...)
	}
	eventsParseSpan.Finish()
	return allEvents["events"], nil
}

func (r *queryResolver) RageClicks(ctx context.Context, sessionSecureID string) ([]*model.RageClickEvent, error) {
	if !(util.IsDevEnv() && sessionSecureID == "repro") {
		_, err := r.canAdminViewSession(ctx, sessionSecureID)
		if err != nil {
			return nil, e.Wrap(err, "admin not session owner")
		}
	}

	var rageClicks []*model.RageClickEvent
	if res := r.DB.Where(&model.RageClickEvent{SessionSecureID: sessionSecureID}).Find(&rageClicks); res.Error != nil {
		return nil, e.Wrap(res.Error, "failed to get rage clicks")
	}

	return rageClicks, nil
}

func (r *queryResolver) RageClicksForProject(ctx context.Context, projectID int, lookBackPeriod int) ([]*modelInputs.RageClickEventForProject, error) {
	if _, err := r.isAdminInProjectOrDemoProject(ctx, projectID); err != nil {
		return nil, e.Wrap(err, "admin not found in project")
	}

	rageClicks := []*modelInputs.RageClickEventForProject{}

	rageClicksSpan, _ := tracer.StartSpanFromContext(ctx, "resolver.internal",
		tracer.ResourceName("db.RageClicksForProject"), tracer.Tag("project_id", projectID))
	if err := r.DB.Raw(`
	SELECT
		COALESCE(NULLIF(identifier, ''), CONCAT('#', fingerprint)) as identifier,
		rageClicks. *,
		user_properties
	FROM
		(
			SELECT
				DISTINCT session_secure_id,
				sum(total_clicks) as total_clicks
			FROM
				rage_click_events
			WHERE
				project_id = ?
				AND created_at >= NOW() - (? * INTERVAL '1 DAY')
			GROUP BY
				session_secure_id
		) AS rageClicks
		LEFT JOIN sessions s ON rageClicks.session_secure_id = s.secure_id
		WHERE s.excluded != true
			AND session_secure_id IS NOT NULL
		ORDER BY total_clicks DESC
		LIMIT 100`,
		projectID, lookBackPeriod).Scan(&rageClicks).Error; err != nil {
		return nil, e.Wrap(err, "error retrieving rage clicks for project")
	}
	rageClicksSpan.Finish()

	return rageClicks, nil
}

func (r *queryResolver) ErrorGroups(ctx context.Context, projectID int, count int, params *modelInputs.ErrorSearchParamsInput) (*model.ErrorResults, error) {
	endpointStart := time.Now()
	if _, err := r.isAdminInProjectOrDemoProject(ctx, projectID); err != nil {
		return nil, e.Wrap(err, "admin not found in project")
	}

	errorGroups := []model.ErrorGroup{}
	selectPreamble := `SELECT id, secure_id, project_id, event, COALESCE(mapped_stack_trace, stack_trace) as stack_trace, metadata_log, created_at, deleted_at, updated_at, state`
	countPreamble := `SELECT COUNT(*)`

	queryString := `FROM error_groups `

	queryString += fmt.Sprintf("WHERE (project_id = %d) ", projectID)
	queryString += "AND (deleted_at IS NULL) "

	if d := params.DateRange; d != nil {
		queryString += andErrorGroupHasErrorObjectWhere(fmt.Sprintf(
			"(project_id=%d) AND (deleted_at IS NULL) AND (created_at > '%s') AND (created_at < '%s')",
			projectID,
			d.StartDate.Format("2006-01-02 15:04:05"),
			d.EndDate.Format("2006-01-02 15:04:05"),
		))
	}

	if state := params.State; state != nil {
		queryString += fmt.Sprintf("AND (state = '%s') ", state)
	}

	if params.Event != nil {
		queryString += fmt.Sprintf("AND (event ILIKE '%s') ", "%"+*params.Event+"%")
	}

	if params.Type != nil {
		queryString += fmt.Sprintf("AND (type = '%s')", *params.Type)
	}

	sessionFilters := []string{}

	sessionFilters = append(sessionFilters, "(sessions.excluded != true)")

	if params.Browser != nil {
		sessionFilters = append(sessionFilters, fmt.Sprintf("(sessions.browser_name = '%s')", *params.Browser))
	}

	if params.Os != nil {
		sessionFilters = append(sessionFilters, fmt.Sprintf("(sessions.os_name = '%s')", *params.Os))
	}

	if params.VisitedURL != nil {
		sessionFilters = append(sessionFilters, SessionHasFieldsWhere(fmt.Sprintf("name = '%s' AND value = '%s'", "visited-url", *params.VisitedURL)))
	}

	if len(sessionFilters) > 0 {
		queryString += andErrorGroupHasSessionsWhere(strings.Join(sessionFilters, " AND "))
	}

	var g errgroup.Group
	var queriedErrorGroupsCount int64

	logTags := []string{fmt.Sprintf("project_id:%d", projectID)}
	g.Go(func() error {
		errorGroupSpan, _ := tracer.StartSpanFromContext(ctx, "resolver.internal",
			tracer.ResourceName("db.errorGroups"), tracer.Tag("project_id", projectID))
		start := time.Now()
		query := fmt.Sprintf("%s %s ORDER BY updated_at DESC LIMIT %d", selectPreamble, queryString, count)
		if err := r.DB.Raw(query).Scan(&errorGroups).Error; err != nil {
			return e.Wrap(err, "error reading from error groups")
		}
		duration := time.Since(start)
		hlog.Timing("db.errorGroupsQuery.duration", duration, logTags, 1)
		if duration.Milliseconds() > 3000 {
			log.Error(e.New(fmt.Sprintf("errorGroupsQuery took %dms: %s", duration.Milliseconds(), query)))
		}
		errorGroupSpan.Finish()
		return nil
	})

	g.Go(func() error {
		errorGroupCountSpan, _ := tracer.StartSpanFromContext(ctx, "resolver.internal",
			tracer.ResourceName("db.errorGroupsCount"), tracer.Tag("project_id", projectID))
		start := time.Now()
		query := fmt.Sprintf("%s %s", countPreamble, queryString)
		if err := r.DB.Raw(query).Scan(&queriedErrorGroupsCount).Error; err != nil {
			return e.Wrap(err, "error counting error groups")
		}
		duration := time.Since(start)
		hlog.Timing("db.errorGroupsQuery.duration", duration, logTags, 1)
		if duration.Milliseconds() > 3000 {
			log.Error(e.New(fmt.Sprintf("errorGroupsQuery took %dms: %s", duration.Milliseconds(), query)))
		}
		errorGroupCountSpan.Finish()
		return nil
	})

	// Waits for both goroutines to finish, then returns the first non-nil error (if any).
	if err := g.Wait(); err != nil {
		return nil, e.Wrap(err, "error querying error groups data")
	}

	errorResults := &model.ErrorResults{
		ErrorGroups: errorGroups,
		TotalCount:  queriedErrorGroupsCount,
	}
	endpointDuration := time.Since(endpointStart)
	hlog.Timing("gql.errorGroups.duration", endpointDuration, logTags, 1)
	hlog.Incr("gql.errorGroups.count", logTags, 1)
	if endpointDuration.Milliseconds() > 3000 {
		log.Error(e.New(fmt.Sprintf("gql.errorGroups took %dms: project_id: %d, params: %+v", endpointDuration.Milliseconds(), projectID, params)))
	}
	return errorResults, nil
}

func (r *queryResolver) ErrorGroup(ctx context.Context, secureID string) (*model.ErrorGroup, error) {
	return r.canAdminViewErrorGroup(ctx, secureID)
}

func (r *queryResolver) Messages(ctx context.Context, sessionSecureID string) ([]interface{}, error) {
	s, err := r.canAdminViewSession(ctx, sessionSecureID)
	if err != nil {
		return nil, e.Wrap(err, "admin not session owner")
	}
	if en := s.ObjectStorageEnabled; en != nil && *en {
		objectStorageSpan, _ := tracer.StartSpanFromContext(ctx, "resolver.internal",
			tracer.ResourceName("db.objectStorageQuery"), tracer.Tag("project_id", s.ProjectID))
		defer objectStorageSpan.Finish()
		ret, err := r.StorageClient.ReadMessagesFromS3(s.ID, s.ProjectID)
		if err != nil {
			return nil, e.Wrap(err, "error pulling messages from s3")
		}
		return ret, nil
	}
	messagesObj := []*model.MessagesObject{}
	if err := r.DB.Order("created_at desc").Where(&model.MessagesObject{SessionID: s.ID}).Find(&messagesObj).Error; err != nil {
		return nil, e.Wrap(err, "error reading from messages")
	}
	allEvents := make(map[string][]interface{})
	for _, messageObj := range messagesObj {
		subMessage := make(map[string][]interface{})
		if err := json.Unmarshal([]byte(messageObj.Messages), &subMessage); err != nil {
			return nil, e.Wrap(err, "error decoding message data")
		}
		allEvents["messages"] = append(subMessage["messages"], allEvents["messages"]...)
	}
	return allEvents["messages"], nil
}

func (r *queryResolver) EnhancedUserDetails(ctx context.Context, sessionSecureID string) (*modelInputs.EnhancedUserDetailsResult, error) {
	s, err := r.canAdminViewSession(ctx, sessionSecureID)
	if err != nil {
		return nil, e.Wrap(err, "admin not session owner")
	}
	sessionObj := &model.Session{}
	// TODO: filter fields by type='user'.
	if err := r.DB.Preload("Fields").Where(&model.Session{Model: model.Model{ID: s.ID}}).First(&sessionObj).Error; err != nil {
		return nil, e.Wrap(err, "error reading from session")
	}
	details := &modelInputs.EnhancedUserDetailsResult{}
	details.Socials = []*modelInputs.SocialLink{}
	// We don't know what key is used for the user's email so we do a regex match
	// on all 'user' type fields.
	var email string
	for _, f := range sessionObj.Fields {
		if f.Type == "user" && regexp.MustCompile(`^[a-z0-9._%+\-]+@[a-z0-9.\-]+\.[a-z]{2,4}$`).MatchString(f.Value) {
			email = f.Value
		}
		if f.Type == "user" && f.Name == "email" {
			email = f.Value
		}
	}
	if len(email) > 0 {
		// Check if we already have this user's data in the db
		// If so, return it
		userDetailsModel := &model.EnhancedUserDetails{}
		p, co := clearbit.Person{}, clearbit.Company{}
		if err := r.DB.Where(&model.EnhancedUserDetails{Email: &email}).First(&userDetailsModel).Error; err != nil {
			log.Infof("retrieving api response for clearbit lookup")
			pc, _, err := r.ClearbitClient.Person.FindCombined(clearbit.PersonFindParams{Email: email})
			if err != nil {
				log.Errorf("error w/ clearbit request: %v", err)
			}
			p, co = pc.Person, pc.Company
			// Store the data for this email in the DB.
			r.PrivateWorkerPool.SubmitRecover(func() {
				log.Infof("caching response data in the db")
				modelToSave := &model.EnhancedUserDetails{}
				modelToSave.Email = &email
				if personBytes, err := json.Marshal(p); err == nil {
					sPersonBytes := string(personBytes)
					modelToSave.PersonJSON = &sPersonBytes
				} else {
					log.Errorf("error marshaling clearbit person: %v", err)
				}
				if companyBytes, err := json.Marshal(co); err == nil {
					sCompanyBytes := string(companyBytes)
					modelToSave.CompanyJSON = &sCompanyBytes
				} else {
					log.Errorf("error marshaling clearbit company: %v", err)
				}
				if err := r.DB.Create(modelToSave).Error; err != nil {
					log.Errorf("error creating clearbit details model")
				}
			})
		} else {
			log.Infof("retrieving db entry for clearbit lookup")
			if userDetailsModel.PersonJSON != nil && userDetailsModel.CompanyJSON != nil {
				if err := json.Unmarshal([]byte(*userDetailsModel.PersonJSON), &p); err != nil {
					log.Errorf("error unmarshaling person: %v", err)
				}
				if err := json.Unmarshal([]byte(*userDetailsModel.CompanyJSON), &co); err != nil {
					log.Errorf("error unmarshaling company: %v", err)
				}
			}
		}
		if twitterHandle := p.Twitter.Handle; twitterHandle != "" {
			twitterLink := fmt.Sprintf("https://twitter.com/%v", twitterHandle)
			details.Socials = append(details.Socials, &modelInputs.SocialLink{Link: &twitterLink, Type: modelInputs.SocialTypeTwitter})
		}
		if fbHandle := p.Facebook.Handle; fbHandle != "" {
			fbLink := fmt.Sprintf("https://www.facebook.com/%v", fbHandle)
			details.Socials = append(details.Socials, &modelInputs.SocialLink{Link: &fbLink, Type: modelInputs.SocialTypeFacebook})
		}
		if gHandle := p.GitHub.Handle; gHandle != "" {
			ghLink := fmt.Sprintf("https://www.github.com/%v", gHandle)
			details.Socials = append(details.Socials, &modelInputs.SocialLink{Link: &ghLink, Type: modelInputs.SocialTypeGithub})
		}
		if liHandle := p.LinkedIn.Handle; liHandle != "" {
			fbLink := fmt.Sprintf("https://www.linkedin.com/in/%v", liHandle)
			details.Socials = append(details.Socials, &modelInputs.SocialLink{Link: &fbLink, Type: modelInputs.SocialTypeLinkedIn})
		}
		if personalSiteLink, companySiteLink := p.Site, co.Domain; personalSiteLink != "" || companySiteLink != "" {
			site := personalSiteLink
			if personalSiteLink == "" {
				site = companySiteLink
			}
			details.Socials = append(details.Socials, &modelInputs.SocialLink{Link: &site, Type: modelInputs.SocialTypeSite})
		}
		details.Avatar = &p.Avatar
		details.Name = &p.Name.FullName
		details.Bio = &p.Bio
	}
	return details, nil
}

func (r *queryResolver) Errors(ctx context.Context, sessionSecureID string) ([]*model.ErrorObject, error) {
	if util.IsDevEnv() && sessionSecureID == "repro" {
		errors := []*model.ErrorObject{}
		return errors, nil
	}
	s, err := r.canAdminViewSession(ctx, sessionSecureID)
	if err != nil {
		return nil, e.Wrap(err, "admin not session owner")
	}
	eventsQuerySpan, _ := tracer.StartSpanFromContext(ctx, "resolver.internal",
		tracer.ResourceName("db.errorObjectsQuery"), tracer.Tag("project_id", s.ProjectID))
	defer eventsQuerySpan.Finish()
	errorsObj := []*model.ErrorObject{}
	if err := r.DB.Order("created_at asc").Where(&model.ErrorObject{SessionID: s.ID}).Find(&errorsObj).Error; err != nil {
		return nil, e.Wrap(err, "error reading from errors")
	}
	return errorsObj, nil
}

func (r *queryResolver) Resources(ctx context.Context, sessionSecureID string) ([]interface{}, error) {
	s, err := r.canAdminViewSession(ctx, sessionSecureID)
	if err != nil {
		return nil, e.Wrap(err, "admin not session owner")
	}
	if en := s.ObjectStorageEnabled; en != nil && *en {
		objectStorageSpan, _ := tracer.StartSpanFromContext(ctx, "resolver.internal",
			tracer.ResourceName("db.objectStorageQuery"), tracer.Tag("project_id", s.ProjectID))
		defer objectStorageSpan.Finish()
		ret, err := r.StorageClient.ReadResourcesFromS3(s.ID, s.ProjectID)
		if err != nil {
			return nil, e.Wrap(err, "error pulling resources from s3")
		}
		return ret, nil
	}
	resourcesObject := []*model.ResourcesObject{}
	if err := r.DB.Order("created_at desc").Where(&model.ResourcesObject{SessionID: s.ID}).Find(&resourcesObject).Error; err != nil {
		return nil, e.Wrap(err, "error reading from resources")
	}
	allResources := make(map[string][]interface{})
	for _, resourceObj := range resourcesObject {
		subResources := make(map[string][]interface{})
		if err := json.Unmarshal([]byte(resourceObj.Resources), &subResources); err != nil {
			return nil, e.Wrap(err, "error decoding resource data")
		}
		allResources["resources"] = append(subResources["resources"], allResources["resources"]...)
	}
	return allResources["resources"], nil
}

func (r *queryResolver) SessionComments(ctx context.Context, sessionSecureID string) ([]*model.SessionComment, error) {
	if util.IsDevEnv() && sessionSecureID == "repro" {
		sessionComments := []*model.SessionComment{}
		return sessionComments, nil
	}
	s, err := r.canAdminViewSession(ctx, sessionSecureID)
	if err != nil {
		return nil, e.Wrap(err, "admin not session owner")
	}

	sessionComments := []*model.SessionComment{}
	if err := r.DB.Where(model.SessionComment{SessionId: s.ID}).Order("timestamp asc").Find(&sessionComments).Error; err != nil {
		return nil, e.Wrap(err, "error querying session comments for session")
	}
	return sessionComments, nil
}

func (r *queryResolver) SessionCommentsForAdmin(ctx context.Context) ([]*model.SessionComment, error) {
	admin, err := r.getCurrentAdmin(ctx)
	if err != nil {
		return nil, e.Wrap(err, "error retrieving user")
	}
	var sessionComments []*model.SessionComment
	if err := r.DB.Model(admin).Association("SessionComments").Find(&sessionComments); err != nil {
		return nil, e.Wrap(err, "error getting session comments for")
	}

	return sessionComments, nil
}

func (r *queryResolver) SessionCommentsForProject(ctx context.Context, projectID int) ([]*model.SessionComment, error) {
	if _, err := r.isAdminInProjectOrDemoProject(ctx, projectID); err != nil {
		return nil, e.Wrap(err, "admin not found in org for session comments")
	}

	var sessionComments []*model.SessionComment
	if err := r.DB.Model(model.SessionComment{}).Where("project_id = ?", projectID).Find(&sessionComments).Error; err != nil {
		return nil, e.Wrap(err, "error getting session comments for project")
	}

	return sessionComments, nil
}

func (r *queryResolver) ErrorComments(ctx context.Context, errorGroupSecureID string) ([]*model.ErrorComment, error) {
	errorGroup, err := r.canAdminViewErrorGroup(ctx, errorGroupSecureID)
	if err != nil {
		return nil, e.Wrap(err, "admin not error owner")
	}

	errorComments := []*model.ErrorComment{}
	if err := r.DB.Where(model.ErrorComment{ErrorId: errorGroup.ID}).Order("created_at asc").Find(&errorComments).Error; err != nil {
		return nil, e.Wrap(err, "error querying error comments for error_group")
	}
	return errorComments, nil
}

func (r *queryResolver) ErrorCommentsForAdmin(ctx context.Context) ([]*model.ErrorComment, error) {
	admin, err := r.getCurrentAdmin(ctx)
	if err != nil {
		return nil, e.Wrap(err, "error retrieving user")
	}
	var errorComments []*model.ErrorComment
	if err := r.DB.Model(admin).Association("ErrorComments").Find(&errorComments); err != nil {
		return nil, e.Wrap(err, "error getting error comments for admin")
	}

	return errorComments, nil
}

func (r *queryResolver) ErrorCommentsForProject(ctx context.Context, projectID int) ([]*model.ErrorComment, error) {
	if _, err := r.isAdminInProjectOrDemoProject(ctx, projectID); err != nil {
		return nil, e.Wrap(err, "admin not found in org for error comments")
	}

	var errorComments []*model.ErrorComment
	if err := r.DB.Model(model.ErrorComment{}).Where("project_id = ?", projectID).Find(&errorComments).Error; err != nil {
		return nil, e.Wrap(err, "error getting error comments for project")
	}

	return errorComments, nil
}

func (r *queryResolver) ProjectAdmins(ctx context.Context, projectID int) ([]*model.Admin, error) {
	project, err := r.isAdminInProjectOrDemoProject(ctx, projectID)
	if err != nil {
		return nil, e.Wrap(err, "admin not found in project")
	}

	admins := []*model.Admin{}
	if err := r.DB.Order("created_at ASC").Model(&model.Admin{}).Where(`
		id IN (
			SELECT admin_id
			FROM project_admins
			WHERE project_id = ?
			UNION
			SELECT admin_id
			FROM workspace_admins
			where workspace_id = ?
		)
	`, projectID, project.WorkspaceID).Scan(&admins).Error; err != nil {
		return nil, e.Wrap(err, "error getting associated admins")
	}

	return admins, nil
}

func (r *queryResolver) WorkspaceAdmins(ctx context.Context, workspaceID int) ([]*model.Admin, error) {
	workspace, err := r.isAdminInWorkspace(ctx, workspaceID)
	if err != nil {
		return nil, e.Wrap(err, "current admin not in the workspace")
	}

	admins := []*model.Admin{}
	if err := r.DB.Order("created_at ASC").Model(workspace).Association("Admins").Find(&admins); err != nil {
		return nil, e.Wrap(err, "error getting admins for the workspace")
	}

	return admins, nil
}

func (r *queryResolver) IsIntegrated(ctx context.Context, projectID int) (*bool, error) {
	if _, err := r.isAdminInProjectOrDemoProject(ctx, projectID); err != nil {
		return nil, e.Wrap(err, "admin not found in project")
	}
	var count int64
	err := r.DB.Model(&model.Session{}).Where("project_id = ?", projectID).Count(&count).Error
	if err != nil {
		return nil, e.Wrap(err, "error getting associated admins")
	}
	if count > 0 {
		return &model.T, nil
	}
	return &model.F, nil
}

func (r *queryResolver) UnprocessedSessionsCount(ctx context.Context, projectID int) (*int64, error) {
	if _, err := r.isAdminInProjectOrDemoProject(ctx, projectID); err != nil {
		return nil, e.Wrap(err, "admin not found in project")
	}

	var count int64
	if err := r.DB.Model(&model.Session{}).Where("project_id = ?", projectID).Where(&model.Session{Processed: &model.F}).Count(&count).Error; err != nil {
		return nil, e.Wrap(err, "error retrieving count of unprocessed sessions")
	}

	return &count, nil
}

func (r *queryResolver) AdminHasCreatedComment(ctx context.Context, adminID int) (*bool, error) {
	if err := r.DB.Model(&model.SessionComment{}).Where(&model.SessionComment{
		AdminId: adminID,
	}).First(&model.SessionComment{}).Error; err != nil {
		return &model.F, nil
	}

	return &model.T, nil
}

func (r *queryResolver) ProjectHasViewedASession(ctx context.Context, projectID int) (*model.Session, error) {
	if _, err := r.isAdminInProjectOrDemoProject(ctx, projectID); err != nil {
		return nil, e.Wrap(err, "admin not found in project")
	}

	session := model.Session{}
	if err := r.DB.Model(&session).Where("project_id = ?", projectID).Where(&model.Session{Viewed: &model.T}).First(&session).Error; err != nil {
		return &session, nil
	}
	return &session, nil
}

func (r *queryResolver) DailySessionsCount(ctx context.Context, projectID int, dateRange modelInputs.DateRangeInput) ([]*model.DailySessionCount, error) {
	if _, err := r.isAdminInProjectOrDemoProject(ctx, projectID); err != nil {
		return nil, e.Wrap(err, "admin not found in project")
	}

	dailySessions := []*model.DailySessionCount{}

	startDateUTC := time.Date(dateRange.StartDate.UTC().Year(), dateRange.StartDate.UTC().Month(), dateRange.StartDate.UTC().Day(), 0, 0, 0, 0, time.UTC)
	endDateUTC := time.Date(dateRange.EndDate.UTC().Year(), dateRange.EndDate.UTC().Month(), dateRange.EndDate.UTC().Day(), 0, 0, 0, 0, time.UTC)

	if err := r.DB.Where("project_id = ?", projectID).Where("date BETWEEN ? AND ?", startDateUTC, endDateUTC).Find(&dailySessions).Error; err != nil {
		return nil, e.Wrap(err, "error reading from daily sessions")
	}

	return dailySessions, nil
}

func (r *queryResolver) DailyErrorsCount(ctx context.Context, projectID int, dateRange modelInputs.DateRangeInput) ([]*model.DailyErrorCount, error) {
	if _, err := r.isAdminInProjectOrDemoProject(ctx, projectID); err != nil {
		return nil, e.Wrap(err, "admin not found in project")
	}

	dailyErrors := []*model.DailyErrorCount{}

	startDateUTC := time.Date(dateRange.StartDate.UTC().Year(), dateRange.StartDate.UTC().Month(), dateRange.StartDate.UTC().Day(), 0, 0, 0, 0, time.UTC)
	endDateUTC := time.Date(dateRange.EndDate.UTC().Year(), dateRange.EndDate.UTC().Month(), dateRange.EndDate.UTC().Day(), 0, 0, 0, 0, time.UTC)

	if err := r.DB.Where("project_id = ?", projectID).Where("date BETWEEN ? AND ?", startDateUTC, endDateUTC).Find(&dailyErrors).Error; err != nil {
		return nil, e.Wrap(err, "error reading from daily errors")
	}

	return dailyErrors, nil
}

func (r *queryResolver) DailyErrorFrequency(ctx context.Context, projectID int, errorGroupSecureID string, dateOffset int) ([]*int64, error) {
	errGroup, err := r.canAdminViewErrorGroup(ctx, errorGroupSecureID)
	if err != nil {
		return nil, e.Wrap(err, "admin is not authorized to view error group")
	}

	if projectID == 0 {
		// Make error distribution random for demo org so it looks pretty
		rand.Seed(int64(errGroup.ID))
		var dists []*int64
		for i := 0; i <= dateOffset; i++ {
			t := int64(rand.Intn(10) + 1)
			dists = append(dists, &t)
		}
		return dists, nil
	}

	var dailyErrors []*int64

	if err := r.DB.Raw(`
		SELECT COUNT(e.id)
		FROM (
			SELECT to_char(date_trunc('day', (current_date - offs)), 'YYYY-MM-DD') AS date
			FROM generate_series(0, ?, 1)
			AS offs
		) d LEFT OUTER JOIN
		error_objects e
		ON d.date = to_char(date_trunc('day', e.created_at), 'YYYY-MM-DD')
		AND e.error_group_id=? AND e.project_id=?
		GROUP BY d.date
		ORDER BY d.date ASC;
	`, dateOffset, errGroup.ID, projectID).Scan(&dailyErrors).Error; err != nil {
		return nil, e.Wrap(err, "error querying daily frequency")
	}

	return dailyErrors, nil
}

func (r *queryResolver) Referrers(ctx context.Context, projectID int, lookBackPeriod int) ([]*modelInputs.ReferrerTablePayload, error) {
	if _, err := r.isAdminInProjectOrDemoProject(ctx, projectID); err != nil {
		return nil, e.Wrap(err, "admin not found in project")
	}

	referrers := []*modelInputs.ReferrerTablePayload{}

	if err := r.DB.Raw(fmt.Sprintf("SELECT DISTINCT(value) as host, COUNT(value), count(value) * 100.0 / (select count(*) from fields where name='referrer' and project_id=%d and created_at >= NOW() - INTERVAL '%d DAY') as percent FROM (SELECT SUBSTRING(value from '(?:.*://)?(?:www\\.)?([^/]*)') AS value FROM fields WHERE name='referrer' AND project_id=%d AND created_at >= NOW() - INTERVAL '%d DAY') t1 GROUP BY value ORDER BY count desc LIMIT 200", projectID, lookBackPeriod, projectID, lookBackPeriod)).Scan(&referrers).Error; err != nil {
		return nil, e.Wrap(err, "error getting referrers")
	}

	return referrers, nil
}

func (r *queryResolver) NewUsersCount(ctx context.Context, projectID int, lookBackPeriod int) (*modelInputs.NewUsersCount, error) {
	if _, err := r.isAdminInProjectOrDemoProject(ctx, projectID); err != nil {
		return nil, e.Wrap(err, "admin not found in project")
	}

	var count int64
	if err := r.DB.Raw(fmt.Sprintf("SELECT COUNT(*) FROM sessions WHERE project_id=%d AND first_time=true AND created_at >= NOW() - INTERVAL '%d DAY'", projectID, lookBackPeriod)).Scan(&count).Error; err != nil {
		return nil, e.Wrap(err, "error retrieving count of first time users")
	}

	return &modelInputs.NewUsersCount{Count: count}, nil
}

func (r *queryResolver) TopUsers(ctx context.Context, projectID int, lookBackPeriod int) ([]*modelInputs.TopUsersPayload, error) {
	if _, err := r.isAdminInProjectOrDemoProject(ctx, projectID); err != nil {
		return nil, e.Wrap(err, "admin not found in project")
	}

	var topUsersPayload = []*modelInputs.TopUsersPayload{}
	topUsersSpan, _ := tracer.StartSpanFromContext(ctx, "resolver.internal",
		tracer.ResourceName("db.topUsers"), tracer.Tag("project_id", projectID))
	if err := r.DB.Raw(`
<<<<<<< HEAD
		SELECT identifier, (
			SELECT id
			FROM fields
			WHERE project_id=?
				AND type='user'
				AND name='identifier'
				AND value=identifier
			LIMIT 1
		) AS id, SUM(active_length) as total_active_time, SUM(active_length) / (
			SELECT SUM(active_length)
			FROM sessions
			WHERE active_length IS NOT NULL
				AND project_id=?
				AND identifier <> ''
				AND created_at >= NOW() - (? * INTERVAL '1 DAY')
				AND processed=true
				AND excluded != true
		) AS active_time_percentage
		FROM (
			SELECT identifier, active_length
			FROM sessions
			WHERE active_length IS NOT NULL
				AND project_id=?
				AND identifier <> ''
				AND created_at >= NOW() - (? * INTERVAL '1 DAY')
				AND processed=true
				AND excluded != true
		) q1
		GROUP BY identifier
		ORDER BY total_active_time DESC
		LIMIT 50`,
=======
	SELECT
    *
FROM
    (
        SELECT
            DISTINCT ON(topUsers.identifier) topUsers.identifier,
            topUsers.id,
            total_active_time,
            active_time_percentage,
            s.user_properties
        FROM
            (
                SELECT
                    identifier,
                    (
                        SELECT
                            id
                        FROM
                            fields
                        WHERE
                            project_id = ?
                            AND type = 'user'
                            AND name = 'identifier'
                            AND value = identifier
                        LIMIT
                            1
                    ) AS id,
                    SUM(active_length) as total_active_time,
                    SUM(active_length) / (
                        SELECT
                            SUM(active_length)
                        FROM
                            sessions
                        WHERE
                            active_length IS NOT NULL
                            AND project_id = ?
                            AND identifier <> ''
                            AND created_at >= NOW() - (? * INTERVAL '1 DAY')
                            AND processed = true
                    ) AS active_time_percentage
                FROM
                    (
                        SELECT
                            identifier,
                            active_length,
                            user_properties
                        FROM
                            sessions
                        WHERE
                            active_length IS NOT NULL
                            AND project_id = ?
                            AND identifier <> ''
                            AND created_at >= NOW() - (? * INTERVAL '1 DAY')
                            AND processed = true
                    ) q1
                GROUP BY
                    identifier
                LIMIT
                    50
            ) as topUsers
            INNER JOIN sessions s on topUsers.identifier = s.identifier
    ) as q2
ORDER BY
    total_active_time DESC`,
>>>>>>> 985abff3
		projectID, projectID, lookBackPeriod, projectID, lookBackPeriod).Scan(&topUsersPayload).Error; err != nil {
		return nil, e.Wrap(err, "error retrieving top users")
	}
	topUsersSpan.Finish()

	return topUsersPayload, nil
}

func (r *queryResolver) AverageSessionLength(ctx context.Context, projectID int, lookBackPeriod int) (*modelInputs.AverageSessionLength, error) {
	if _, err := r.isAdminInProjectOrDemoProject(ctx, projectID); err != nil {
		return nil, e.Wrap(err, "admin not found in project")
	}
	var length float64
	if err := r.DB.Raw(`
		SELECT 
			COALESCE(avg(active_length), 0) 
		FROM sessions 
		WHERE project_id=? 
			AND processed=true 
			AND excluded != true 
			AND active_length IS NOT NULL 
			AND created_at >= NOW() - (? * INTERVAL '1 DAY')
		`, projectID, lookBackPeriod).Scan(&length).Error; err != nil {
		return nil, e.Wrap(err, "error retrieving average length for sessions")
	}

	return &modelInputs.AverageSessionLength{Length: length}, nil
}

func (r *queryResolver) UserFingerprintCount(ctx context.Context, projectID int, lookBackPeriod int) (*modelInputs.UserFingerprintCount, error) {
	if _, err := r.isAdminInProjectOrDemoProject(ctx, projectID); err != nil {
		return nil, e.Wrap(err, "admin not found in project")
	}

	var count int64
	span, _ := tracer.StartSpanFromContext(ctx, "resolver.internal",
		tracer.ResourceName("db.userFingerprintCount"), tracer.Tag("project_id", projectID))
	if err := r.DB.Raw(`
		SELECT 
			COUNT(DISTINCT fingerprint) 
		FROM sessions 
		WHERE identifier='' 
			AND excluded != true 
			AND fingerprint IS NOT NULL 
			AND created_at >= NOW() - (? * INTERVAL '1 DAY') 
			AND project_id=? 
			AND length >= 1000
		`, lookBackPeriod, projectID).Scan(&count).Error; err != nil {
		return nil, e.Wrap(err, "error retrieving user fingerprint count")
	}
	span.Finish()

	return &modelInputs.UserFingerprintCount{Count: count}, nil
}

func (r *queryResolver) Sessions(ctx context.Context, projectID int, count int, lifecycle modelInputs.SessionLifecycle, starred bool, params *modelInputs.SearchParamsInput) (*model.SessionResults, error) {
	endpointStart := time.Now()
	if _, err := r.isAdminInProjectOrDemoProject(ctx, projectID); err != nil {
		return nil, e.Wrap(err, "admin not found in project")
	}

	sessionsQueryPreamble := "SELECT id, secure_id, project_id, processed, starred, first_time, os_name, os_version, browser_name, browser_version, city, state, postal, identifier, fingerprint, created_at, deleted_at, length, active_length, user_object, viewed, field_group, user_properties, enable_recording_network_contents, language, event_counts"
	joinClause := "FROM sessions"

	fieldFilters, err := r.getFieldFilters(ctx, projectID, params)
	if err != nil {
		return nil, err
	}

	whereClause := ` `

	whereClause += fmt.Sprintf("WHERE (project_id = %d) ", projectID)
	whereClause += "AND (excluded != true) "
	if lifecycle == modelInputs.SessionLifecycleCompleted {
		whereClause += fmt.Sprintf("AND (length > %d) ", 1000)
	}
	if starred {
		whereClause += "AND (starred = true) "
	}
	if firstTime := params.FirstTime; firstTime != nil && *firstTime {
		whereClause += "AND (first_time = true) "
	}
	if params.LengthRange != nil {
		if params.LengthRange.Min != nil {
			whereClause += fmt.Sprintf("AND (active_length >= %f) ", *params.LengthRange.Min*60000)
		}
		if params.LengthRange.Max != nil {
			if *params.LengthRange.Max != 60 && *params.LengthRange.Max != 0 {
				whereClause += fmt.Sprintf("AND (active_length <= %f) ", *params.LengthRange.Max*60000)
			}
		}
	}

	if lifecycle == modelInputs.SessionLifecycleCompleted {
		whereClause += "AND (processed = true) "
	} else if lifecycle == modelInputs.SessionLifecycleLive {
		whereClause += "AND (processed = false) "
	}
	whereClause += "AND (deleted_at IS NULL) "

	whereClause += fieldFilters
	if d := params.DateRange; d != nil {
		whereClause += fmt.Sprintf("AND (created_at > '%s') AND (created_at < '%s') ", d.StartDate.Format("2006-01-02 15:04:05"), d.EndDate.Format("2006-01-02 15:04:05"))
	}

	if os := params.Os; os != nil {
		whereClause += fmt.Sprintf("AND (os_name = '%s') ", *os)
	}

	if identified := params.Identified; identified != nil && *identified {
		whereClause += "AND (length(identifier) > 0) "
	}

	if viewed := params.HideViewed; viewed != nil && *viewed {
		whereClause += "AND (viewed = false OR viewed IS NULL) "
	}

	if browser := params.Browser; browser != nil {
		whereClause += fmt.Sprintf("AND (browser_name = '%s') ", *browser)
	}

	if deviceId := params.DeviceID; deviceId != nil {
		whereClause += fmt.Sprintf("AND (fingerprint = '%s') ", *deviceId)
	}

	if environments := params.Environments; len(environments) > 0 {
		environmentsClause := ""

		for index, environment := range environments {
			environmentsClause += fmt.Sprintf("environment = '%s'", *environment)

			if index < len(environments)-1 {
				environmentsClause += " OR "
			}
		}

		whereClause += fmt.Sprintf("AND (%s)", environmentsClause)
	}

	if appVersions := params.AppVersions; len(appVersions) > 0 {
		appVersionsClause := ""

		for index, appVersion := range appVersions {
			appVersionsClause += fmt.Sprintf("app_version = '%s'", *appVersion)

			if index < len(appVersions)-1 {
				appVersionsClause += " OR "
			}
		}

		whereClause += fmt.Sprintf("AND (%s)", appVersionsClause)
	}

	// user shouldn't see sessions that are not within billing quota
	whereClause += "AND (within_billing_quota IS NULL OR within_billing_quota=true) "

	var g errgroup.Group
	queriedSessions := []model.Session{}
	var queriedSessionsCount int64
	whereClauseSuffix := "AND NOT ((processed = true AND ((active_length IS NOT NULL AND active_length < 1000) OR (active_length IS NULL AND length < 1000)))) "
	logTags := []string{fmt.Sprintf("project_id:%d", projectID), fmt.Sprintf("filtered:%t", fieldFilters != "")}

	g.Go(func() error {
		if params.LengthRange != nil {
			if params.LengthRange.Min != nil || params.LengthRange.Max != nil {
				whereClauseSuffix = "AND processed = true "
			}

		}
		whereClause += whereClauseSuffix
		sessionsSpan, _ := tracer.StartSpanFromContext(ctx, "resolver.internal",
			tracer.ResourceName("db.sessionsQuery"), tracer.Tag("project_id", projectID))
		start := time.Now()
		query := fmt.Sprintf("%s %s %s ORDER BY created_at DESC LIMIT %d", sessionsQueryPreamble, joinClause, whereClause, count)
		if err := r.DB.Raw(query).Scan(&queriedSessions).Error; err != nil {
			return e.Wrapf(err, "error querying filtered sessions: %s", query)
		}
		duration := time.Since(start)
		hlog.Timing("db.sessionsQuery.duration", duration, logTags, 1)
		if duration.Milliseconds() > 3000 {
			log.Error(e.New(fmt.Sprintf("sessionsQuery took %dms: %s", duration.Milliseconds(), query)))
		}
		sessionsSpan.Finish()
		return nil
	})

	g.Go(func() error {
		sessionCountSpan, _ := tracer.StartSpanFromContext(ctx, "resolver.internal",
			tracer.ResourceName("db.sessionsCountQuery"), tracer.Tag("project_id", projectID))
		start := time.Now()
		query := fmt.Sprintf("SELECT count(*) %s %s %s", joinClause, whereClause, whereClauseSuffix)
		if err := r.DB.Raw(query).Scan(&queriedSessionsCount).Error; err != nil {
			return e.Wrapf(err, "error querying filtered sessions count: %s", query)
		}
		duration := time.Since(start)
		hlog.Timing("db.sessionsCountQuery.duration", duration, logTags, 1)
		if duration.Milliseconds() > 3000 {
			log.Error(e.New(fmt.Sprintf("sessionsCountQuery took %dms: %s", duration.Milliseconds(), query)))
		}
		sessionCountSpan.Finish()
		return nil
	})

	// Waits for both goroutines to finish, then returns the first non-nil error (if any).
	if err := g.Wait(); err != nil {
		return nil, e.Wrap(err, "error querying session data")
	}

	sessionList := &model.SessionResults{
		Sessions:   queriedSessions,
		TotalCount: queriedSessionsCount,
	}

	endpointDuration := time.Since(endpointStart)
	hlog.Timing("gql.sessions.duration", endpointDuration, logTags, 1)
	hlog.Incr("gql.sessions.count", logTags, 1)
	if endpointDuration.Milliseconds() > 5000 {
		log.Error(e.New(fmt.Sprintf("gql.sessions took %dms: project_id: %d, params: %+v", endpointDuration.Milliseconds(), projectID, params)))
	}
	return sessionList, nil
}

func (r *queryResolver) BillingDetailsForProject(ctx context.Context, projectID int) (*modelInputs.BillingDetails, error) {
	project, err := r.isAdminInProjectOrDemoProject(ctx, projectID)
	if err != nil {
		return nil, e.Wrap(err, "admin not in project")
	}

	return r.BillingDetails(ctx, project.WorkspaceID)
}

func (r *queryResolver) BillingDetails(ctx context.Context, workspaceID int) (*modelInputs.BillingDetails, error) {
	workspace, err := r.isAdminInWorkspaceOrDemoWorkspace(ctx, workspaceID)
	if err != nil {
		return nil, e.Wrap(err, "admin not in workspace")
	}

	planType := modelInputs.PlanType(workspace.PlanTier)

	var g errgroup.Group
	var meter int64
	var queriedSessionsOutOfQuota int64

	g.Go(func() error {
		meter, err = pricing.GetWorkspaceQuota(r.DB, workspaceID)
		if err != nil {
			return e.Wrap(err, "error from get quota")
		}
		return nil
	})

	g.Go(func() error {
		queriedSessionsOutOfQuota, err = pricing.GetWorkspaceQuotaOverflow(ctx, r.DB, workspaceID)
		if err != nil {
			return e.Wrap(err, "error from get quota overflow")
		}
		return nil
	})

	// Waits for both goroutines to finish, then returns the first non-nil error (if any).
	if err := g.Wait(); err != nil {
		return nil, e.Wrap(err, "error querying session data for billing details")
	}

	quota := pricing.TypeToQuota(planType)
	// use monthly session limit if it exists
	if workspace.MonthlySessionLimit != nil {
		quota = *workspace.MonthlySessionLimit
	}
	details := &modelInputs.BillingDetails{
		Plan: &modelInputs.Plan{
			Type:  modelInputs.PlanType(planType.String()),
			Quota: quota,
		},
		Meter:              meter,
		SessionsOutOfQuota: queriedSessionsOutOfQuota,
	}
	return details, nil
}

func (r *queryResolver) FieldSuggestion(ctx context.Context, projectID int, name string, query string) ([]*model.Field, error) {
	if _, err := r.isAdminInProjectOrDemoProject(ctx, projectID); err != nil {
		return nil, e.Wrap(err, "error querying project")
	}
	fields := []*model.Field{}
	res := r.DB.Where(&model.Field{Name: name}).
		Where("project_id = ?", projectID).
		Where("length(value) > ?", 0).
		Where("value ILIKE ?", "%"+query+"%").
		Limit(model.SUGGESTION_LIMIT_CONSTANT).
		Find(&fields)
	if err := res.Error; err != nil {
		return nil, e.Wrap(err, "error querying field suggestion")
	}
	return fields, nil
}

func (r *queryResolver) PropertySuggestion(ctx context.Context, projectID int, query string, typeArg string) ([]*model.Field, error) {
	if _, err := r.isAdminInProjectOrDemoProject(ctx, projectID); err != nil {
		return nil, e.Wrap(err, "error querying project")
	}
	fields := []*model.Field{}
	res := r.DB.Where(&model.Field{Type: typeArg}).Where("project_id = ?", projectID).Where(r.DB.
		Where(r.DB.Where("length(value) > ?", 0).Where("value ILIKE ?", "%"+query+"%")).
		Or(r.DB.Where("length(name) > ?", 0).Where("name ILIKE ?", "%"+query+"%"))).
		Limit(model.SUGGESTION_LIMIT_CONSTANT).
		Find(&fields)
	if err := res.Error; err != nil {
		return nil, e.Wrap(err, "error querying field suggestion")
	}
	return fields, nil
}

func (r *queryResolver) ErrorFieldSuggestion(ctx context.Context, projectID int, name string, query string) ([]*model.ErrorField, error) {
	if _, err := r.isAdminInProjectOrDemoProject(ctx, projectID); err != nil {
		return nil, e.Wrap(err, "error querying project")
	}
	fields := []*model.ErrorField{}
	res := r.DB.Where(&model.ErrorField{Name: name}).
		Where("length(value) > ?", 0).
		Where("value ILIKE ?", "%"+query+"%").
		Where("project_id = ?", projectID).
		Limit(model.SUGGESTION_LIMIT_CONSTANT).
		Find(&fields)
	if err := res.Error; err != nil {
		return nil, e.Wrap(err, "error querying error field suggestion")
	}
	return fields, nil
}

func (r *queryResolver) Projects(ctx context.Context) ([]*model.Project, error) {
	admin, err := r.getCurrentAdmin(ctx)
	if err != nil {
		return nil, e.Wrap(err, "error retrieving user")
	}

	projects := []*model.Project{}
	if err := r.DB.Order("name ASC").Model(&model.Project{}).Where(`
		id IN (
			SELECT project_id
			FROM project_admins
			WHERE admin_id = ?
			UNION
			SELECT id
			FROM projects p
			INNER JOIN workspace_admins wa
			ON p.workspace_id = wa.workspace_id
			AND wa.admin_id = ?
		)
	`, admin.ID, admin.ID).Scan(&projects).Error; err != nil {
		return nil, e.Wrap(err, "error getting associated projects")
	}

	return projects, nil
}

func (r *queryResolver) Workspaces(ctx context.Context) ([]*model.Workspace, error) {
	admin, err := r.getCurrentAdmin(ctx)
	if err != nil {
		return nil, e.Wrap(err, "error retrieving user")
	}

	workspaces := []*model.Workspace{}
	if err := r.DB.Order("name ASC").Model(&admin).Association("Workspaces").Find(&workspaces); err != nil {
		return nil, e.Wrap(err, "error getting associated workspaces")
	}

	return workspaces, nil
}

func (r *queryResolver) ErrorAlerts(ctx context.Context, projectID int) ([]*model.ErrorAlert, error) {
	_, err := r.isAdminInProjectOrDemoProject(ctx, projectID)
	if err != nil {
		return nil, e.Wrap(err, "error querying project")
	}
	alerts := []*model.ErrorAlert{}
	if err := r.DB.Order("created_at asc").Model(&model.ErrorAlert{}).Where("project_id = ?", projectID).Find(&alerts).Error; err != nil {
		return nil, e.Wrap(err, "error querying error alerts")
	}
	return alerts, nil
}

func (r *queryResolver) SessionFeedbackAlerts(ctx context.Context, projectID int) ([]*model.SessionAlert, error) {
	_, err := r.isAdminInProjectOrDemoProject(ctx, projectID)
	if err != nil {
		return nil, e.Wrap(err, "error querying project on session feedback alerts")
	}
	var alerts []*model.SessionAlert
	if err := r.DB.Model(&model.SessionAlert{}).Where("project_id = ?", projectID).
		Where("type=?", model.AlertType.SESSION_FEEDBACK).Find(&alerts).Error; err != nil {
		return nil, e.Wrap(err, "error querying session feedback alerts")
	}
	return alerts, nil
}

func (r *queryResolver) NewUserAlerts(ctx context.Context, projectID int) ([]*model.SessionAlert, error) {
	_, err := r.isAdminInProjectOrDemoProject(ctx, projectID)
	if err != nil {
		return nil, e.Wrap(err, "error querying project on new user alerts")
	}
	var alerts []*model.SessionAlert
	if err := r.DB.Model(&model.SessionAlert{}).Where("project_id = ?", projectID).
		Where("type IS NULL OR type=?", model.AlertType.NEW_USER).Find(&alerts).Error; err != nil {
		return nil, e.Wrap(err, "error querying new user alerts")
	}
	return alerts, nil
}

func (r *queryResolver) TrackPropertiesAlerts(ctx context.Context, projectID int) ([]*model.SessionAlert, error) {
	_, err := r.isAdminInProjectOrDemoProject(ctx, projectID)
	if err != nil {
		return nil, e.Wrap(err, "error querying project")
	}
	var alerts []*model.SessionAlert
	if err := r.DB.Where(&model.SessionAlert{Alert: model.Alert{Type: &model.AlertType.TRACK_PROPERTIES}}).
		Where("project_id = ?", projectID).Find(&alerts).Error; err != nil {
		return nil, e.Wrap(err, "error querying track properties alerts")
	}
	return alerts, nil
}

func (r *queryResolver) UserPropertiesAlerts(ctx context.Context, projectID int) ([]*model.SessionAlert, error) {
	_, err := r.isAdminInProjectOrDemoProject(ctx, projectID)
	if err != nil {
		return nil, e.Wrap(err, "error querying project")
	}
	var alerts []*model.SessionAlert
	if err := r.DB.Where(&model.SessionAlert{Alert: model.Alert{Type: &model.AlertType.USER_PROPERTIES}}).
		Where("project_id = ?", projectID).Find(&alerts).Error; err != nil {
		return nil, e.Wrap(err, "error querying user properties alerts")
	}
	return alerts, nil
}

func (r *queryResolver) NewSessionAlerts(ctx context.Context, projectID int) ([]*model.SessionAlert, error) {
	_, err := r.isAdminInProjectOrDemoProject(ctx, projectID)
	if err != nil {
		return nil, e.Wrap(err, "error querying project")
	}
	var alerts []*model.SessionAlert
	if err := r.DB.Where(&model.SessionAlert{Alert: model.Alert{Type: &model.AlertType.NEW_SESSION}}).
		Where("project_id = ?", projectID).Find(&alerts).Error; err != nil {
		return nil, e.Wrap(err, "error querying new session alerts")
	}
	return alerts, nil
}

func (r *queryResolver) RageClickAlerts(ctx context.Context, projectID int) ([]*model.SessionAlert, error) {
	_, err := r.isAdminInProjectOrDemoProject(ctx, projectID)
	if err != nil {
		return nil, e.Wrap(err, "error querying project on rage click alert")
	}
	var alerts []*model.SessionAlert
	if err := r.DB.Model(&model.SessionAlert{}).Where("project_id = ?", projectID).
		Where("type=?", model.AlertType.RAGE_CLICK).Find(&alerts).Error; err != nil {
		return nil, e.Wrap(err, "error querying rage click alert")
	}
	return alerts, nil
}

func (r *queryResolver) ProjectSuggestion(ctx context.Context, query string) ([]*model.Project, error) {
	projects := []*model.Project{}
	if r.isWhitelistedAccount(ctx) {
		if err := r.DB.Model(&model.Project{}).Where("name ILIKE ?", "%"+query+"%").Find(&projects).Error; err != nil {
			return nil, e.Wrap(err, "error getting associated projects")
		}
	}
	return projects, nil
}

func (r *queryResolver) EnvironmentSuggestion(ctx context.Context, projectID int) ([]*model.Field, error) {
	if _, err := r.isAdminInProjectOrDemoProject(ctx, projectID); err != nil {
		return nil, e.Wrap(err, "error querying project")
	}
	fields := []*model.Field{}
	res := r.DB.Where(&model.Field{Type: "session", Name: "environment"}).
		Where("project_id = ?", projectID).
		Where("length(value) > ?", 0).
		Distinct("value").
		Find(&fields)
	if err := res.Error; err != nil {
		return nil, e.Wrap(err, "error querying field suggestion")
	}
	return fields, nil
}

func (r *queryResolver) AppVersionSuggestion(ctx context.Context, projectID int) ([]*string, error) {
	if _, err := r.isAdminInProjectOrDemoProject(ctx, projectID); err != nil {
		return nil, e.Wrap(err, "error querying project")
	}
	appVersions := []*string{}

	if err := r.DB.Raw("SELECT DISTINCT app_version FROM sessions WHERE app_version IS NOT NULL AND excluded != true AND project_id = ?", projectID).Find(&appVersions).Error; err != nil {
		return nil, e.Wrap(err, "error getting app version suggestions")
	}

	return appVersions, nil
}

func (r *queryResolver) SlackChannelSuggestion(ctx context.Context, projectID int) ([]*modelInputs.SanitizedSlackChannel, error) {
	project, err := r.isAdminInProjectOrDemoProject(ctx, projectID)
	if err != nil {
		return nil, e.Wrap(err, "error getting project")
	}

	workspace, err := r.GetWorkspace(project.WorkspaceID)
	if err != nil {
		return nil, err
	}

	chs, err := workspace.IntegratedSlackChannels()
	if err != nil {
		return nil, e.Wrap(err, "error retrieving existing channels")
	}
	ret := []*modelInputs.SanitizedSlackChannel{}
	for _, ch := range chs {
		channel := ch.WebhookChannel
		channelID := ch.WebhookChannelID
		ret = append(ret, &modelInputs.SanitizedSlackChannel{
			WebhookChannel:   &channel,
			WebhookChannelID: &channelID,
		})
	}
	return ret, nil
}

func (r *queryResolver) SlackMembers(ctx context.Context, projectID int) ([]*modelInputs.SanitizedSlackChannel, error) {
	project, err := r.isAdminInProjectOrDemoProject(ctx, projectID)
	if err != nil {
		return nil, e.Wrap(err, "error getting project")
	}

	workspace, err := r.GetWorkspace(project.WorkspaceID)
	if err != nil {
		return nil, err
	}

	chs, err := workspace.IntegratedSlackChannels()
	if err != nil {
		return nil, e.Wrap(err, "error retrieving existing channels")
	}

	ret := []*modelInputs.SanitizedSlackChannel{}
	for _, ch := range chs {
		channel := ch.WebhookChannel
		channelID := ch.WebhookChannelID

		ret = append(ret, &modelInputs.SanitizedSlackChannel{
			WebhookChannel:   &channel,
			WebhookChannelID: &channelID,
		})
	}
	return ret, nil
}

func (r *queryResolver) IsIntegratedWithSlack(ctx context.Context, projectID int) (bool, error) {
	project, err := r.isAdminInProjectOrDemoProject(ctx, projectID)

	if err != nil {
		return false, e.Wrap(err, "error querying project")
	}

	workspace, err := r.GetWorkspace(project.WorkspaceID)
	if err != nil {
		return false, err
	}

	return workspace.SlackAccessToken != nil, nil
}

func (r *queryResolver) Project(ctx context.Context, id int) (*model.Project, error) {
	project, err := r.isAdminInProjectOrDemoProject(ctx, id)
	if err != nil {
		return nil, e.Wrap(err, "error querying project")
	}
	return project, nil
}

func (r *queryResolver) Workspace(ctx context.Context, id int) (*model.Workspace, error) {
	workspace, err := r.isAdminInWorkspace(ctx, id)
	if err != nil {
		return nil, e.Wrap(err, "admin is not in the workspace")
	}

	projects := []model.Project{}
	if err := r.DB.Order("name ASC").Model(&workspace).Association("Projects").Find(&projects); err != nil {
		return nil, e.Wrap(err, "error querying associated projects")
	}

	workspace.Projects = projects
	return workspace, nil
}

func (r *queryResolver) WorkspaceInviteLinks(ctx context.Context, workspaceID int) (*model.WorkspaceInviteLink, error) {
	_, err := r.isAdminInWorkspace(ctx, workspaceID)
	if err != nil {
		return nil, e.Wrap(err, "admin is not in workspace")
	}

	var workspaceInviteLink *model.WorkspaceInviteLink
	shouldCreateNewInviteLink := false

	if err := r.DB.Where(&model.WorkspaceInviteLink{WorkspaceID: &workspaceID, InviteeEmail: nil}).Where("invitee_email IS NULL").First(&workspaceInviteLink).Error; err != nil {
		if e.Is(err, gorm.ErrRecordNotFound) {
			shouldCreateNewInviteLink = true
		} else {
			return nil, e.Wrap(err, "error querying workspace invite links")
		}
	}

	if r.IsInviteLinkExpired(workspaceInviteLink) && !shouldCreateNewInviteLink {
		shouldCreateNewInviteLink = true
		if err := r.DB.Delete(workspaceInviteLink).Error; err != nil {
			return nil, e.Wrap(err, "error while deleting expired invite link for workspace")
		}
	}

	if shouldCreateNewInviteLink {
		workspaceInviteLink = r.CreateInviteLink(workspaceID, nil)

		if err := r.DB.Create(&workspaceInviteLink).Error; err != nil {
			return nil, e.Wrap(err, "failed to create new invite link to replace expired one.")
		}
	}

	return workspaceInviteLink, nil
}

func (r *queryResolver) WorkspaceForProject(ctx context.Context, projectID int) (*model.Workspace, error) {
	project, err := r.isAdminInProjectOrDemoProject(ctx, projectID)
	if err != nil {
		return nil, e.Wrap(err, "error querying project")
	}

	workspace, err := r.GetWorkspace(project.WorkspaceID)
	if err != nil {
		return nil, e.Wrap(err, "error querying workspace")
	}

	// workspace secret should not be visible unless the admin has workspace access
	workspace.Secret = new(string)

	projects := []model.Project{}
	if err := r.DB.Order("name ASC").Model(&workspace).Association("Projects").Find(&projects); err != nil {
		return nil, e.Wrap(err, "error querying associated projects")
	}

	workspace.Projects = projects
	return workspace, nil
}

func (r *queryResolver) Admin(ctx context.Context) (*model.Admin, error) {
	uid := fmt.Sprintf("%v", ctx.Value(model.ContextKeys.UID))
	adminSpan := tracer.StartSpan("resolver.getAdmin", tracer.ResourceName("db.admin"),
		tracer.Tag("admin_uid", uid))
	admin := &model.Admin{UID: &uid}
	if err := r.DB.Where(&model.Admin{UID: &uid}).First(&admin).Error; err != nil {
		firebaseSpan := tracer.StartSpan("resolver.getAdmin", tracer.ResourceName("db.createAdminFromFirebase"),
			tracer.Tag("admin_uid", uid))
		firebaseUser, err := AuthClient.GetUser(context.Background(), uid)
		if err != nil {
			spanError := e.Wrap(err, "error retrieving user from firebase api")
			firebaseSpan.Finish(tracer.WithError(spanError))
			adminSpan.Finish(tracer.WithError(spanError))
			return nil, spanError
		}
		newAdmin := &model.Admin{
			UID:      &uid,
			Name:     &firebaseUser.DisplayName,
			Email:    &firebaseUser.Email,
			PhotoURL: &firebaseUser.PhotoURL,
		}
		if err := r.DB.Create(newAdmin).Error; err != nil {
			spanError := e.Wrap(err, "error creating new admin")
			adminSpan.Finish(tracer.WithError(spanError))
			return nil, spanError
		}
		firebaseSpan.Finish()
		r.PrivateWorkerPool.SubmitRecover(func() {
			if contact, err := apolloio.CreateContact(*newAdmin.Email); err != nil {
				log.Errorf("error creating apollo contact: %v", err)
			} else {
				sequenceID := "6105bc9bf2a2dd0112bdd26b" // represents the "New Authenticated Users" sequence.
				if err := apolloio.AddToSequence(contact.ID, sequenceID); err != nil {
					log.Errorf("error adding new contact to sequence: %v", err)
				}
			}
		})
		admin = newAdmin
	}
	if admin.PhotoURL == nil || admin.Name == nil {
		firebaseSpan := tracer.StartSpan("resolver.getAdmin", tracer.ResourceName("db.updateAdminFromFirebase"),
			tracer.Tag("admin_uid", uid))
		firebaseUser, err := AuthClient.GetUser(context.Background(), uid)
		if err != nil {
			spanError := e.Wrap(err, "error retrieving user from firebase api")
			adminSpan.Finish(tracer.WithError(spanError))
			firebaseSpan.Finish(tracer.WithError(spanError))
			return nil, spanError
		}
		if err := r.DB.Model(admin).Updates(&model.Admin{
			PhotoURL: &firebaseUser.PhotoURL,
			Name:     &firebaseUser.DisplayName,
		}).Error; err != nil {
			spanError := e.Wrap(err, "error updating org fields")
			adminSpan.Finish(tracer.WithError(spanError))
			firebaseSpan.Finish(tracer.WithError(spanError))
			return nil, spanError
		}
		admin.PhotoURL = &firebaseUser.PhotoURL
		admin.Name = &firebaseUser.DisplayName
		firebaseSpan.Finish()
	}
	adminSpan.Finish()
	return admin, nil
}

func (r *queryResolver) Segments(ctx context.Context, projectID int) ([]*model.Segment, error) {
	if _, err := r.isAdminInProjectOrDemoProject(ctx, projectID); err != nil {
		return nil, e.Wrap(err, "admin not found in project")
	}
	// list of maps, where each map represents a field query.
	segments := []*model.Segment{}
	if err := r.DB.Model(model.Segment{}).Where("project_id = ?", projectID).Find(&segments).Error; err != nil {
		log.Errorf("error querying segments from project: %v", err)
	}
	return segments, nil
}

func (r *queryResolver) ErrorSegments(ctx context.Context, projectID int) ([]*model.ErrorSegment, error) {
	if _, err := r.isAdminInProjectOrDemoProject(ctx, projectID); err != nil {
		return nil, e.Wrap(err, "admin not found in project")
	}
	// list of maps, where each map represents a field query.
	segments := []*model.ErrorSegment{}
	if err := r.DB.Model(model.ErrorSegment{}).Where("project_id = ?", projectID).Find(&segments).Error; err != nil {
		log.Errorf("error querying segments from project: %v", err)
	}
	return segments, nil
}

func (r *queryResolver) APIKeyToOrgID(ctx context.Context, apiKey string) (*int, error) {
	var projectId int
	if err := r.DB.Table("projects").Select("id").Where("secret=?", apiKey).Scan(&projectId).Error; err != nil {
		return nil, e.Wrap(err, "error getting project id from api key")
	}
	return &projectId, nil
}

func (r *segmentResolver) Params(ctx context.Context, obj *model.Segment) (*model.SearchParams, error) {
	params := &model.SearchParams{}
	if obj.Params == nil {
		return params, nil
	}
	if err := json.Unmarshal([]byte(*obj.Params), params); err != nil {
		return nil, e.Wrapf(err, "error unmarshaling segment params")
	}
	return params, nil
}

func (r *sessionResolver) UserObject(ctx context.Context, obj *model.Session) (interface{}, error) {
	return obj.UserObject, nil
}

func (r *sessionResolver) DirectDownloadURL(ctx context.Context, obj *model.Session) (*string, error) {
	acceptEncodingString := ctx.Value(model.ContextKeys.AcceptEncoding).(string)

	// Direct download only supported for clients that accept Brotli content encoding
	if !obj.DirectDownloadEnabled || !strings.Contains(acceptEncodingString, "br") {
		return nil, nil
	}

	str, err := r.StorageClient.GetDirectDownloadURL(obj.ProjectID, obj.ID)
	if err != nil {
		return nil, e.Wrap(err, "error getting direct download URL")
	}

	return str, err
}

func (r *sessionAlertResolver) ChannelsToNotify(ctx context.Context, obj *model.SessionAlert) ([]*modelInputs.SanitizedSlackChannel, error) {
	return obj.GetChannelsToNotify()
}

func (r *sessionAlertResolver) ExcludedEnvironments(ctx context.Context, obj *model.SessionAlert) ([]*string, error) {
	return obj.GetExcludedEnvironments()
}

func (r *sessionAlertResolver) TrackProperties(ctx context.Context, obj *model.SessionAlert) ([]*model.TrackProperty, error) {
	return obj.GetTrackProperties()
}

func (r *sessionAlertResolver) UserProperties(ctx context.Context, obj *model.SessionAlert) ([]*model.UserProperty, error) {
	return obj.GetUserProperties()
}

func (r *sessionCommentResolver) Author(ctx context.Context, obj *model.SessionComment) (*modelInputs.SanitizedAdmin, error) {
	admin := &model.Admin{}

	// This case happens when the feedback is provided by feedback mechanism.
	if obj.Type == modelInputs.SessionCommentTypeFeedback.String() {
		name := "Anonymous"
		email := ""

		if obj.Metadata != nil {
			if val, ok := obj.Metadata["name"]; ok {
				switch val.(type) {
				case string:
					name = fmt.Sprintf("%v", val)
				}
			}
			if val, ok := obj.Metadata["email"]; ok {
				switch val.(type) {
				case string:
					email = fmt.Sprintf("%v", val)
				}
			}

		}

		feedbackAdmin := &modelInputs.SanitizedAdmin{
			ID:    -1,
			Name:  &name,
			Email: email,
		}
		return feedbackAdmin, nil
	}

	if err := r.DB.Where(&model.Admin{Model: model.Model{ID: obj.AdminId}}).First(&admin).Error; err != nil {
		return nil, e.Wrap(err, "Error finding admin for comment")
	}

	name := ""
	email := ""
	photo_url := ""

	if admin.Name != nil {
		name = *admin.Name
	}
	if admin.Email != nil {
		email = *admin.Email
	}
	if admin.PhotoURL != nil {
		photo_url = *admin.PhotoURL
	}

	sanitizedAdmin := &modelInputs.SanitizedAdmin{
		ID:       admin.ID,
		Name:     &name,
		Email:    email,
		PhotoURL: &photo_url,
	}

	return sanitizedAdmin, nil
}

func (r *sessionCommentResolver) Type(ctx context.Context, obj *model.SessionComment) (modelInputs.SessionCommentType, error) {
	switch obj.Type {
	case model.SessionCommentTypes.ADMIN:
		return modelInputs.SessionCommentTypeAdmin, nil
	case model.SessionCommentTypes.FEEDBACK:
		return modelInputs.SessionCommentTypeFeedback, nil
	default:
		return modelInputs.SessionCommentTypeFeedback, e.New("invalid session comment type")
	}
}

func (r *sessionCommentResolver) Metadata(ctx context.Context, obj *model.SessionComment) (interface{}, error) {
	return obj.Metadata, nil
}

// ErrorAlert returns generated.ErrorAlertResolver implementation.
func (r *Resolver) ErrorAlert() generated.ErrorAlertResolver { return &errorAlertResolver{r} }

// ErrorComment returns generated.ErrorCommentResolver implementation.
func (r *Resolver) ErrorComment() generated.ErrorCommentResolver { return &errorCommentResolver{r} }

// ErrorGroup returns generated.ErrorGroupResolver implementation.
func (r *Resolver) ErrorGroup() generated.ErrorGroupResolver { return &errorGroupResolver{r} }

// ErrorObject returns generated.ErrorObjectResolver implementation.
func (r *Resolver) ErrorObject() generated.ErrorObjectResolver { return &errorObjectResolver{r} }

// ErrorSegment returns generated.ErrorSegmentResolver implementation.
func (r *Resolver) ErrorSegment() generated.ErrorSegmentResolver { return &errorSegmentResolver{r} }

// Mutation returns generated.MutationResolver implementation.
func (r *Resolver) Mutation() generated.MutationResolver { return &mutationResolver{r} }

// Query returns generated.QueryResolver implementation.
func (r *Resolver) Query() generated.QueryResolver { return &queryResolver{r} }

// Segment returns generated.SegmentResolver implementation.
func (r *Resolver) Segment() generated.SegmentResolver { return &segmentResolver{r} }

// Session returns generated.SessionResolver implementation.
func (r *Resolver) Session() generated.SessionResolver { return &sessionResolver{r} }

// SessionAlert returns generated.SessionAlertResolver implementation.
func (r *Resolver) SessionAlert() generated.SessionAlertResolver { return &sessionAlertResolver{r} }

// SessionComment returns generated.SessionCommentResolver implementation.
func (r *Resolver) SessionComment() generated.SessionCommentResolver {
	return &sessionCommentResolver{r}
}

type errorAlertResolver struct{ *Resolver }
type errorCommentResolver struct{ *Resolver }
type errorGroupResolver struct{ *Resolver }
type errorObjectResolver struct{ *Resolver }
type errorSegmentResolver struct{ *Resolver }
type mutationResolver struct{ *Resolver }
type queryResolver struct{ *Resolver }
type segmentResolver struct{ *Resolver }
type sessionResolver struct{ *Resolver }
type sessionAlertResolver struct{ *Resolver }
type sessionCommentResolver struct{ *Resolver }<|MERGE_RESOLUTION|>--- conflicted
+++ resolved
@@ -2654,104 +2654,63 @@
 	topUsersSpan, _ := tracer.StartSpanFromContext(ctx, "resolver.internal",
 		tracer.ResourceName("db.topUsers"), tracer.Tag("project_id", projectID))
 	if err := r.DB.Raw(`
-<<<<<<< HEAD
-		SELECT identifier, (
-			SELECT id
-			FROM fields
-			WHERE project_id=?
-				AND type='user'
-				AND name='identifier'
-				AND value=identifier
-			LIMIT 1
-		) AS id, SUM(active_length) as total_active_time, SUM(active_length) / (
-			SELECT SUM(active_length)
-			FROM sessions
-			WHERE active_length IS NOT NULL
-				AND project_id=?
-				AND identifier <> ''
-				AND created_at >= NOW() - (? * INTERVAL '1 DAY')
-				AND processed=true
-				AND excluded != true
-		) AS active_time_percentage
-		FROM (
-			SELECT identifier, active_length
-			FROM sessions
-			WHERE active_length IS NOT NULL
-				AND project_id=?
-				AND identifier <> ''
-				AND created_at >= NOW() - (? * INTERVAL '1 DAY')
-				AND processed=true
-				AND excluded != true
-		) q1
-		GROUP BY identifier
-		ORDER BY total_active_time DESC
-		LIMIT 50`,
-=======
-	SELECT
-    *
-FROM
-    (
+	SELECT *
+	FROM (
         SELECT
             DISTINCT ON(topUsers.identifier) topUsers.identifier,
             topUsers.id,
             total_active_time,
             active_time_percentage,
             s.user_properties
-        FROM
-            (
-                SELECT
-                    identifier,
-                    (
-                        SELECT
-                            id
-                        FROM
-                            fields
-                        WHERE
-                            project_id = ?
-                            AND type = 'user'
-                            AND name = 'identifier'
-                            AND value = identifier
-                        LIMIT
-                            1
-                    ) AS id,
-                    SUM(active_length) as total_active_time,
-                    SUM(active_length) / (
-                        SELECT
-                            SUM(active_length)
-                        FROM
-                            sessions
-                        WHERE
-                            active_length IS NOT NULL
-                            AND project_id = ?
-                            AND identifier <> ''
-                            AND created_at >= NOW() - (? * INTERVAL '1 DAY')
-                            AND processed = true
-                    ) AS active_time_percentage
-                FROM
-                    (
-                        SELECT
-                            identifier,
-                            active_length,
-                            user_properties
-                        FROM
-                            sessions
-                        WHERE
-                            active_length IS NOT NULL
-                            AND project_id = ?
-                            AND identifier <> ''
-                            AND created_at >= NOW() - (? * INTERVAL '1 DAY')
-                            AND processed = true
-                    ) q1
-                GROUP BY
-                    identifier
-                LIMIT
-                    50
-            ) as topUsers
-            INNER JOIN sessions s on topUsers.identifier = s.identifier
+        FROM (
+			SELECT
+				identifier, (
+					SELECT
+						id
+					FROM
+						fields
+					WHERE
+						project_id = ?
+						AND type = 'user'
+						AND name = 'identifier'
+						AND value = identifier
+					LIMIT 1
+				) AS id,
+				SUM(active_length) as total_active_time,
+				SUM(active_length) / (
+					SELECT
+						SUM(active_length)
+					FROM
+						sessions
+					WHERE
+						active_length IS NOT NULL
+						AND project_id = ?
+						AND identifier <> ''
+						AND created_at >= NOW() - (? * INTERVAL '1 DAY')
+						AND processed = true
+						AND excluded != true
+				) AS active_time_percentage
+			FROM (
+				SELECT
+					identifier,
+					active_length,
+					user_properties
+				FROM
+					sessions
+				WHERE
+					active_length IS NOT NULL
+					AND project_id = ?
+					AND identifier <> ''
+					AND created_at >= NOW() - (? * INTERVAL '1 DAY')
+					AND processed = true
+					AND excluded != true
+			) q1
+			GROUP BY identifier
+			LIMIT 50
+		) as topUsers
+		INNER JOIN sessions s on topUsers.identifier = s.identifier
     ) as q2
-ORDER BY
-    total_active_time DESC`,
->>>>>>> 985abff3
+	ORDER BY total_active_time DESC`,
 		projectID, projectID, lookBackPeriod, projectID, lookBackPeriod).Scan(&topUsersPayload).Error; err != nil {
 		return nil, e.Wrap(err, "error retrieving top users")
 	}
