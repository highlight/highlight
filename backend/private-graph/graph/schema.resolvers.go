package graph

// This file will be automatically regenerated based on the schema, any resolver implementations
// will be copied through when generating and any unknown code will be moved to the end.

import (
	"context"
	"encoding/json"
	"fmt"
	"io/ioutil"
	"net/http"
	"os"
	"strconv"
	"time"

	"github.com/highlight-run/highlight/backend/model"
	"github.com/highlight-run/highlight/backend/pricing"
	"github.com/highlight-run/highlight/backend/private-graph/graph/generated"
	modelInputs "github.com/highlight-run/highlight/backend/private-graph/graph/model"
	"github.com/highlight-run/highlight/backend/util"
	e "github.com/pkg/errors"
	"github.com/rs/xid"
	"github.com/sendgrid/sendgrid-go/helpers/mail"
	log "github.com/sirupsen/logrus"
	"github.com/slack-go/slack"
	stripe "github.com/stripe/stripe-go"
	"golang.org/x/sync/errgroup"
	"gopkg.in/DataDog/dd-trace-go.v1/ddtrace/tracer"
)

<<<<<<< HEAD
=======
const SUGGESTION_LIMIT_CONSTANT = 8

>>>>>>> 20f6a529
func (r *errorAlertResolver) ChannelsToNotify(ctx context.Context, obj *model.ErrorAlert) ([]*modelInputs.SanitizedSlackChannel, error) {
	if obj == nil {
		return nil, e.New("empty alert object for channels to notify")
	}
<<<<<<< HEAD
	channelString := ""
=======
	channelString := "[]"
>>>>>>> 20f6a529
	if obj.ChannelsToNotify != nil {
		channelString = *obj.ChannelsToNotify
	}
	sanitizedChannels := []*modelInputs.SanitizedSlackChannel{}
	if err := json.Unmarshal([]byte(channelString), &sanitizedChannels); err != nil {
		return nil, e.Wrap(err, "error unmarshaling sanitized slack channels")
	}
	return sanitizedChannels, nil
}

func (r *errorAlertResolver) ExcludedEnvironments(ctx context.Context, obj *model.ErrorAlert) ([]*string, error) {
	if obj == nil {
		return nil, e.New("empty alert object for channels to notify")
	}
<<<<<<< HEAD
	excludedString := ""
=======
	excludedString := "[]"
>>>>>>> 20f6a529
	if obj.ExcludedEnvironments != nil {
		excludedString = *obj.ExcludedEnvironments
	}
	sanitizedExcludedEnvironments := []*string{}
	if err := json.Unmarshal([]byte(excludedString), &sanitizedExcludedEnvironments); err != nil {
		return nil, e.Wrap(err, "error unmarshaling sanitized excluded channels")
	}
	return sanitizedExcludedEnvironments, nil
}

func (r *errorCommentResolver) Author(ctx context.Context, obj *model.ErrorComment) (*modelInputs.SanitizedAdmin, error) {
	admin := &model.Admin{}
	if err := r.DB.Where(&model.Admin{Model: model.Model{ID: obj.AdminId}}).First(&admin).Error; err != nil {
		return nil, e.Wrap(err, "Error finding admin for comment")
	}

	name := ""
	email := ""
	photo_url := ""

	if admin.Name != nil {
		name = *admin.Name
	}
	if admin.Email != nil {
		email = *admin.Email
	}
	if admin.PhotoURL != nil {
		photo_url = *admin.PhotoURL
	}

	sanitizedAdmin := &modelInputs.SanitizedAdmin{
		ID:       admin.ID,
		Name:     &name,
		Email:    email,
		PhotoURL: &photo_url,
	}

	return sanitizedAdmin, nil
}

func (r *errorGroupResolver) Event(ctx context.Context, obj *model.ErrorGroup) ([]*string, error) {
	return util.JsonStringToStringArray(obj.Event), nil
}

func (r *errorGroupResolver) Trace(ctx context.Context, obj *model.ErrorGroup) ([]*modelInputs.ErrorTrace, error) {
	if obj.Trace == "" {
		return nil, nil
	}
	trace := []*struct {
		FileName     *string `json:"fileName"`
		LineNumber   *int    `json:"lineNumber"`
		FunctionName *string `json:"functionName"`
		ColumnNumber *int    `json:"columnNumber"`
	}{}
	if err := json.Unmarshal([]byte(obj.Trace), &trace); err != nil {
		return nil, nil
	}
	ret := []*modelInputs.ErrorTrace{}
	for _, t := range trace {
		val := &modelInputs.ErrorTrace{
			FileName:     t.FileName,
			LineNumber:   t.LineNumber,
			FunctionName: t.FunctionName,
			ColumnNumber: t.ColumnNumber,
		}
		ret = append(ret, val)
	}
	return ret, nil
}

func (r *errorGroupResolver) MetadataLog(ctx context.Context, obj *model.ErrorGroup) ([]*modelInputs.ErrorMetadata, error) {
	ret := []*modelInputs.ErrorMetadata{}
	if err := json.Unmarshal([]byte(*obj.MetadataLog), &ret); err != nil {
		return nil, e.Wrap(err, "error unmarshaling error metadata")
	}
	filtered := []*modelInputs.ErrorMetadata{}
	for _, log := range ret {
		if log.ErrorID != 0 && log.SessionID != 0 && !log.Timestamp.IsZero() {
			filtered = append(filtered, log)
		}
	}
	return filtered, nil
}

func (r *errorGroupResolver) FieldGroup(ctx context.Context, obj *model.ErrorGroup) ([]*model.ErrorField, error) {
	if obj == nil || obj.FieldGroup == nil {
		return nil, nil
	}
	var fields []*model.ErrorField
	err := json.Unmarshal([]byte(*obj.FieldGroup), &fields)
	if err != nil {
		err := e.Wrap(err, "error converting field group to struct")
		return nil, err
	}
	var parsedFields []*model.ErrorField
	for _, f := range fields {
		if f.Name == "event" {
			continue
		}
		parsedFields = append(parsedFields, f)
	}
	return parsedFields, nil
}

func (r *errorObjectResolver) Event(ctx context.Context, obj *model.ErrorObject) ([]*string, error) {
	return util.JsonStringToStringArray(obj.Event), nil
}

func (r *errorObjectResolver) Trace(ctx context.Context, obj *model.ErrorObject) ([]interface{}, error) {
	frames := []interface{}{}
	if obj.Trace != nil {
		if err := json.Unmarshal([]byte(*obj.Trace), &frames); err != nil {
			return nil, fmt.Errorf("error decoding stack frame data: %v", err)
		}
	}
	return frames, nil
}

func (r *errorSegmentResolver) Params(ctx context.Context, obj *model.ErrorSegment) (*model.ErrorSearchParams, error) {
	params := &model.ErrorSearchParams{}
	if obj.Params == nil {
		return params, nil
	}
	if err := json.Unmarshal([]byte(*obj.Params), params); err != nil {
		return nil, e.Wrapf(err, "error unmarshaling segment params")
	}
	return params, nil
}

func (r *mutationResolver) CreateOrganization(ctx context.Context, name string) (*model.Organization, error) {
	admin, err := r.Query().Admin(ctx)
	if err != nil {
		return nil, e.Wrap(err, "error getting admin")
	}
	trialEnd := time.Now().AddDate(0, 0, 14)

	c := &stripe.Customer{}
	if os.Getenv("REACT_APP_ONPREM") != "true" {
		params := &stripe.CustomerParams{}
		c, err = r.StripeClient.Customers.New(params)
		if err != nil {
			return nil, e.Wrap(err, "error creating stripe customer")
		}
	}

	org := &model.Organization{
		StripeCustomerID: &c.ID,
		Name:             &name,
		Admins:           []model.Admin{*admin},
		TrialEndDate:     &trialEnd,
		BillingEmail:     admin.Email,
	}
	if err := r.DB.Create(org).Error; err != nil {
		return nil, e.Wrap(err, "error creating org")
	}
	if err := r.DB.Create(&model.ErrorAlert{OrganizationID: org.ID, ExcludedEnvironments: nil, CountThreshold: 1, ChannelsToNotify: nil}).Error; err != nil {
		return nil, e.Wrap(err, "error creating org")
	}
	return org, nil
}

func (r *mutationResolver) EditOrganization(ctx context.Context, id int, name *string, billingEmail *string) (*model.Organization, error) {
	org, err := r.isAdminInOrganization(ctx, id)
	if err != nil {
		return nil, e.Wrap(err, "error querying org")
	}
	if err := r.DB.Model(org).Updates(&model.Organization{
		Name:         name,
		BillingEmail: billingEmail,
	}).Error; err != nil {
		return nil, e.Wrap(err, "error updating org fields")
	}
	return org, nil
}

func (r *mutationResolver) MarkSessionAsViewed(ctx context.Context, id int, viewed *bool) (*model.Session, error) {
	_, err := r.isAdminSessionOwner(ctx, id)
	if err != nil {
		return nil, e.Wrap(err, "admin not session owner")
	}
	session := &model.Session{}
	if err := r.DB.Where(&model.Session{Model: model.Model{ID: id}}).First(&session).Updates(&model.Session{
		Viewed: viewed,
	}).Error; err != nil {
		return nil, e.Wrap(err, "error writing session as viewed")
	}

	return session, nil
}

func (r *mutationResolver) MarkSessionAsStarred(ctx context.Context, id int, starred *bool) (*model.Session, error) {
	_, err := r.isAdminSessionOwner(ctx, id)
	if err != nil {
		return nil, e.Wrap(err, "admin not session owner")
	}
	session := &model.Session{}
	if err := r.DB.Where(&model.Session{Model: model.Model{ID: id}}).First(&session).Updates(&model.Session{
		Starred: starred,
	}).Error; err != nil {
		return nil, e.Wrap(err, "error writing session as starred")
	}

	return session, nil
}

func (r *mutationResolver) MarkErrorGroupAsResolved(ctx context.Context, id int, resolved *bool) (*model.ErrorGroup, error) {
	_, err := r.isAdminErrorGroupOwner(ctx, id)
	if err != nil {
		return nil, e.Wrap(err, "admin not errorGroup owner")
	}
	errorGroup := &model.ErrorGroup{}
	if err := r.DB.Where(&model.ErrorGroup{Model: model.Model{ID: id}}).First(&errorGroup).Updates(&model.ErrorGroup{
		Resolved: resolved,
	}).Error; err != nil {
		return nil, e.Wrap(err, "error writing errorGroup resolved status")
	}

	return errorGroup, nil
}

func (r *mutationResolver) DeleteOrganization(ctx context.Context, id int) (*bool, error) {
	if err := r.DB.Delete(&model.Organization{Model: model.Model{ID: id}}).Error; err != nil {
		return nil, e.Wrap(err, "error deleting organization")
	}
	return &model.T, nil
}

func (r *mutationResolver) SendAdminInvite(ctx context.Context, organizationID int, email string, baseURL string) (*string, error) {
	org, err := r.isAdminInOrganization(ctx, organizationID)
	if err != nil {
		return nil, e.Wrap(err, "error querying org")
	}
	admin, err := r.Query().Admin(ctx)
	var secret string
	if org.Secret == nil {
		uid := xid.New().String()
		if err := r.DB.Model(org).Updates(&model.Organization{Secret: &uid}).Error; err != nil {
			return nil, e.Wrap(err, "error updating uid in org secret")
		}
		secret = uid
	} else {
		secret = *org.Secret
	}
	inviteLink := baseURL + "/" + strconv.Itoa(organizationID) + "/invite/" + secret
	to := &mail.Email{Address: email}

	m := mail.NewV3Mail()
	from := mail.NewEmail("Highlight", "notifications@highlight.run")
	m.SetFrom(from)
	m.SetTemplateID(SendAdminInviteEmailTemplateID)

	p := mail.NewPersonalization()
	p.AddTos(to)
	p.SetDynamicTemplateData("Admin_Invitor", admin.Name)
	p.SetDynamicTemplateData("Organization_Name", org.Name)
	p.SetDynamicTemplateData("Invite_Link", inviteLink)

	m.AddPersonalizations(p)
	if resp, sendGridErr := r.MailClient.Send(m); sendGridErr != nil || resp.StatusCode >= 300 {
		estr := "error sending sendgrid email -> "
		estr += fmt.Sprintf("resp-code: %v; ", resp)
		if sendGridErr != nil {
			estr += fmt.Sprintf("err: %v", sendGridErr.Error())
		}
		return nil, e.New(estr)
	}
	return &email, nil
}

func (r *mutationResolver) AddAdminToOrganization(ctx context.Context, organizationID int, inviteID string) (*int, error) {
	org := &model.Organization{}
	if err := r.DB.Where(&model.Organization{Model: model.Model{ID: organizationID}}).First(&org).Error; err != nil {
		return nil, e.Wrap(err, "error querying org")
	}
	if org.Secret == nil || (org.Secret != nil && *org.Secret != inviteID) {
		return nil, e.New("invalid invite id")
	}
	admin, err := r.Query().Admin(ctx)
	if err != nil {
		return nil, e.New("error querying admin")
	}
	if err := r.DB.Model(org).Association("Admins").Append(admin); err != nil {
		return nil, e.Wrap(err, "error adding admin to association")
	}
	return &org.ID, nil
}

func (r *mutationResolver) AddSlackIntegrationToWorkspace(ctx context.Context, organizationID int, code string, redirectPath string) (*bool, error) {
	org, err := r.isAdminInOrganization(ctx, organizationID)
	if err != nil {
		return nil, e.Wrap(err, "admin is not in organization")
	}
	redirect := os.Getenv("FRONTEND_URI")
	redirect += "/" + strconv.Itoa(organizationID) + "/" + redirectPath
	resp, err := slack.
		GetOAuthV2Response(
			&http.Client{},
			os.Getenv("SLACK_CLIENT_ID"),
			os.Getenv("SLACK_CLIENT_SECRET"),
			code,
			redirect,
		)
	if err != nil {
		return nil, e.Wrap(err, "error getting slack oauth response")
	}
	existingChannels, err := org.IntegratedSlackChannels()
	if err != nil {
		return nil, e.Wrap(err, "error retrieving existing slack channels")
	}
	for _, ch := range existingChannels {
		if ch.WebhookChannelID == resp.IncomingWebhook.ChannelID {
			return nil, e.New("this channel has already been connected to your workspace")
		}
	}
	existingChannels = append(existingChannels, model.SlackChannel{
		WebhookAccessToken: resp.AccessToken,
		WebhookURL:         resp.IncomingWebhook.URL,
		WebhookChannelID:   resp.IncomingWebhook.ChannelID,
		WebhookChannel:     resp.IncomingWebhook.Channel,
	})
	channelBytes, err := json.Marshal(existingChannels)
	if err != nil {
		return nil, e.Wrap(err, "error marshaling existing channels")
	}
	channelString := string(channelBytes)
	if err := r.DB.Model(org).Updates(&model.Organization{
		SlackChannels: &channelString,
	}).Error; err != nil {
		return nil, e.Wrap(err, "error updating org fields")
	}

	baseMessage := "👋 Hello from Highlight!"
	if name := org.Name; name != nil {
		baseMessage += fmt.Sprintf("We'll send messages here based on your alert preferences for %v, which can be configured at https://app.highlight.run/%v/alerts.", *name, org.ID)
	}
	msg := slack.WebhookMessage{Text: baseMessage}
	if err := slack.PostWebhook(resp.IncomingWebhook.URL, &msg); err != nil {
		e.Wrap(err, "failed to send hello alert slack message")
	}
	return &model.T, nil
}

func (r *mutationResolver) CreateSegment(ctx context.Context, organizationID int, name string, params modelInputs.SearchParamsInput) (*model.Segment, error) {
	if _, err := r.isAdminInOrganization(ctx, organizationID); err != nil {
		return nil, e.Wrap(err, "admin is not in organization")
	}
	modelParams := InputToParams(&params)
	// Convert to json to store in the db.
	paramBytes, err := json.Marshal(modelParams)
	if err != nil {
		return nil, e.Wrap(err, "error unmarshaling search params")
	}
	paramString := string(paramBytes)

	segment := &model.Segment{
		Name:           &name,
		Params:         &paramString,
		OrganizationID: organizationID,
	}
	if err := r.DB.Create(segment).Error; err != nil {
		return nil, e.Wrap(err, "error creating segment")
	}
	return segment, nil
}

func (r *mutationResolver) EmailSignup(ctx context.Context, email string) (string, error) {
	model.DB.Create(&model.EmailSignup{Email: email})
	return email, nil
}

func (r *mutationResolver) EditSegment(ctx context.Context, id int, organizationID int, params modelInputs.SearchParamsInput) (*bool, error) {
	if _, err := r.isAdminInOrganization(ctx, organizationID); err != nil {
		return nil, e.Wrap(err, "admin is not in organization")
	}
	modelParams := InputToParams(&params)
	// Convert to json to store in the db.
	paramBytes, err := json.Marshal(modelParams)
	if err != nil {
		return nil, e.Wrap(err, "error unmarshaling search params")
	}
	paramString := string(paramBytes)
	if err := r.DB.Model(&model.Segment{Model: model.Model{ID: id}}).Updates(&model.Segment{
		Params: &paramString,
	}).Error; err != nil {
		return nil, e.Wrap(err, "error writing new recording settings")
	}
	return &model.T, nil
}

func (r *mutationResolver) DeleteSegment(ctx context.Context, segmentID int) (*bool, error) {
	if err := r.DB.Delete(&model.Segment{Model: model.Model{ID: segmentID}}).Error; err != nil {
		return nil, e.Wrap(err, "error deleting segment")
	}
	return &model.T, nil
}

func (r *mutationResolver) CreateErrorSegment(ctx context.Context, organizationID int, name string, params modelInputs.ErrorSearchParamsInput) (*model.ErrorSegment, error) {
	if _, err := r.isAdminInOrganization(ctx, organizationID); err != nil {
		return nil, e.Wrap(err, "admin is not in organization")
	}
	modelParams := ErrorInputToParams(&params)
	// Convert to json to store in the db.
	paramBytes, err := json.Marshal(modelParams)
	if err != nil {
		return nil, e.Wrap(err, "error unmarshaling search params")
	}
	paramString := string(paramBytes)

	segment := &model.ErrorSegment{
		Name:           &name,
		Params:         &paramString,
		OrganizationID: organizationID,
	}
	if err := r.DB.Create(segment).Error; err != nil {
		return nil, e.Wrap(err, "error creating segment")
	}
	return segment, nil
}

func (r *mutationResolver) EditErrorSegment(ctx context.Context, id int, organizationID int, params modelInputs.ErrorSearchParamsInput) (*bool, error) {
	if _, err := r.isAdminInOrganization(ctx, organizationID); err != nil {
		return nil, e.Wrap(err, "admin is not in organization")
	}
	modelParams := ErrorInputToParams(&params)
	// Convert to json to store in the db.
	paramBytes, err := json.Marshal(modelParams)
	if err != nil {
		return nil, e.Wrap(err, "error unmarshaling search params")
	}
	paramString := string(paramBytes)
	if err := r.DB.Model(&model.ErrorSegment{Model: model.Model{ID: id}}).Updates(&model.ErrorSegment{
		Params: &paramString,
	}).Error; err != nil {
		return nil, e.Wrap(err, "error writing new recording settings")
	}
	return &model.T, nil
}

func (r *mutationResolver) DeleteErrorSegment(ctx context.Context, segmentID int) (*bool, error) {
	if err := r.DB.Delete(&model.ErrorSegment{Model: model.Model{ID: segmentID}}).Error; err != nil {
		return nil, e.Wrap(err, "error deleting segment")
	}
	return &model.T, nil
}

func (r *mutationResolver) EditRecordingSettings(ctx context.Context, organizationID int, details *string) (*model.RecordingSettings, error) {
	if _, err := r.isAdminInOrganization(ctx, organizationID); err != nil {
		return nil, e.Wrap(err, "admin not found in org")
	}
	rec := &model.RecordingSettings{}
	res := r.DB.Where(&model.RecordingSettings{Model: model.Model{ID: organizationID}}).First(&rec)
	if err := res.Error; err != nil {
		return nil, e.Wrap(err, "error querying record")
	}
	if err := r.DB.Model(rec).Updates(&model.RecordingSettings{
		OrganizationID: organizationID,
		Details:        details,
	}).Error; err != nil {
		return nil, e.Wrap(err, "error writing new recording settings")
	}
	return rec, nil
}

func (r *mutationResolver) CreateOrUpdateSubscription(ctx context.Context, organizationID int, planType modelInputs.PlanType) (*string, error) {
	org, err := r.isAdminInOrganization(ctx, organizationID)
	if err != nil {
		return nil, e.Wrap(err, "admin is not in organization")
	}

	// For older workspaces, if there's no customer ID, we create a StripeCustomer obj.
	if org.StripeCustomerID == nil {
		params := &stripe.CustomerParams{}
		c, err := r.StripeClient.Customers.New(params)
		if err != nil {
			return nil, e.Wrap(err, "error creating stripe customer")
		}
		if err := r.DB.Model(org).Updates(&model.Organization{
			StripeCustomerID: &c.ID,
		}).Error; err != nil {
			return nil, e.Wrap(err, "error updating org fields")
		}
		org.StripeCustomerID = &c.ID
	}

	// Check if there's already a subscription on the user. If there is, we do an update and return early.
	params := &stripe.CustomerParams{}
	params.AddExpand("subscriptions")
	c, err := r.StripeClient.Customers.Get(*org.StripeCustomerID, params)
	if err != nil {
		return nil, e.Wrap(err, "couldn't retrieve stripe customer data")
	}
	// If there's a single subscription on the user and a single price item on the subscription
	if len(c.Subscriptions.Data) == 1 && len(c.Subscriptions.Data[0].Items.Data) == 1 {
		plan := pricing.ToPriceID(planType)
		subscriptionParams := &stripe.SubscriptionParams{
			CancelAtPeriodEnd: stripe.Bool(false),
			ProrationBehavior: stripe.String(string(stripe.SubscriptionProrationBehaviorCreateProrations)),
			Items: []*stripe.SubscriptionItemsParams{
				{
					ID:   stripe.String(c.Subscriptions.Data[0].Items.Data[0].ID),
					Plan: &plan,
				},
			},
		}
		_, err := r.StripeClient.Subscriptions.Update(c.Subscriptions.Data[0].ID, subscriptionParams)
		if err != nil {
			return nil, e.Wrap(err, "couldn't update subscription")
		}
		ret := ""
		return &ret, nil
	}

	// If there's no existing subscription, we create a checkout.
	checkoutSessionParams := &stripe.CheckoutSessionParams{
		SuccessURL: stripe.String(os.Getenv("FRONTEND_URI") + "/" + strconv.Itoa(organizationID) + "/billing/success"),
		CancelURL:  stripe.String(os.Getenv("FRONTEND_URI") + "/" + strconv.Itoa(organizationID) + "/billing/checkoutCanceled"),
		PaymentMethodTypes: stripe.StringSlice([]string{
			"card",
		}),
		Customer: org.StripeCustomerID,
		SubscriptionData: &stripe.CheckoutSessionSubscriptionDataParams{
			Items: []*stripe.CheckoutSessionSubscriptionDataItemsParams{
				{
					Plan: stripe.String(pricing.ToPriceID(planType)),
				},
			},
		},
		Mode: stripe.String(string(stripe.CheckoutSessionModeSubscription)),
	}
	checkoutSessionParams.AddExtra("allow_promotion_codes", "true")

	stripeSession, err := r.StripeClient.CheckoutSessions.New(checkoutSessionParams)
	if err != nil {
		return nil, e.Wrap(err, "error creating CheckoutSession in stripe")
	}

	return &stripeSession.ID, nil
}

func (r *mutationResolver) CreateSessionComment(ctx context.Context, organizationID int, adminID int, sessionID int, sessionTimestamp int, text string, textForEmail string, xCoordinate float64, yCoordinate float64, taggedAdmins []*modelInputs.SanitizedAdminInput, sessionURL string, time float64, authorName string, sessionImage *string) (*model.SessionComment, error) {
	if _, err := r.isAdminInOrganization(ctx, organizationID); err != nil {
		return nil, e.Wrap(err, "admin is not in organization")
	}

	admins := []model.Admin{}
	for _, a := range taggedAdmins {
		admins = append(admins,
			model.Admin{
				Model: model.Model{ID: a.ID},
			},
		)
	}

	sessionComment := &model.SessionComment{
		Admins:      admins,
		AdminId:     adminID,
		SessionId:   sessionID,
		Timestamp:   sessionTimestamp,
		Text:        text,
		XCoordinate: xCoordinate,
		YCoordinate: yCoordinate,
	}
	createSessionCommentSpan, _ := tracer.StartSpanFromContext(ctx, "resolver.createSessionComment", tracer.ResourceName("db.createSessionComment"))
	if err := r.DB.Create(sessionComment).Error; err != nil {
		return nil, e.Wrap(err, "error creating session comment")
	}
	createSessionCommentSpan.Finish()

	commentMentionEmailSpan, _ := tracer.StartSpanFromContext(ctx, "resolver.createSessionComment", tracer.ResourceName("sendgrid.sendCommentMention"))
	commentMentionEmailSpan.SetTag("count", len(taggedAdmins))
	if len(taggedAdmins) > 0 {
		tos := []*mail.Email{}

		for _, admin := range taggedAdmins {
			tos = append(tos, &mail.Email{Address: admin.Email})
		}
		m := mail.NewV3Mail()
		from := mail.NewEmail("Highlight", "notifications@highlight.run")
		viewLink := fmt.Sprintf("%v?commentId=%v&ts=%v", sessionURL, sessionComment.ID, time)
		m.SetFrom(from)
		m.SetTemplateID(SendGridSessionCommentEmailTemplateID)

		p := mail.NewPersonalization()
		p.AddTos(tos...)
		p.SetDynamicTemplateData("Author_Name", authorName)
		p.SetDynamicTemplateData("Comment_Link", viewLink)
		p.SetDynamicTemplateData("Comment_Body", textForEmail)
		p.SetDynamicTemplateData("Session_Image", sessionImage)

		if sessionImage != nil {
			a := mail.NewAttachment()
			a.SetContent(*sessionImage)
			a.SetFilename("session-image.png")
			a.SetContentID("sessionImage")
			a.SetType("image/png")
			m.AddAttachment(a)
		}

		m.AddPersonalizations(p)

		_, err := r.MailClient.Send(m)
		if err != nil {
			return nil, fmt.Errorf("error sending sendgrid email for comments mentions: %v", err)
		}
	}
	commentMentionEmailSpan.Finish()
	return sessionComment, nil
}

func (r *mutationResolver) DeleteSessionComment(ctx context.Context, id int) (*bool, error) {
	if err := r.DB.Delete(&model.SessionComment{Model: model.Model{ID: id}}).Error; err != nil {
		return nil, e.Wrap(err, "error session comment")
	}
	return &model.T, nil
}

func (r *mutationResolver) CreateErrorComment(ctx context.Context, organizationID int, adminID int, errorGroupID int, text string, textForEmail string, taggedAdmins []*modelInputs.SanitizedAdminInput, errorURL string, authorName string) (*model.ErrorComment, error) {
	if _, err := r.isAdminInOrganization(ctx, organizationID); err != nil {
		return nil, e.Wrap(err, "admin is not in organization")
	}

	admins := []model.Admin{}
	for _, a := range taggedAdmins {
		admins = append(admins,
			model.Admin{
				Model: model.Model{ID: a.ID},
			},
		)
	}

	errorComment := &model.ErrorComment{
		Admins:  admins,
		AdminId: adminID,
		ErrorId: errorGroupID,
		Text:    text,
	}
	createErrorCommentSpan, _ := tracer.StartSpanFromContext(ctx, "resolver.createErrorComment", tracer.ResourceName("db.createErrorComment"))
	if err := r.DB.Create(errorComment).Error; err != nil {
		return nil, e.Wrap(err, "error creating error comment")
	}
	createErrorCommentSpan.Finish()

	commentMentionEmailSpan, _ := tracer.StartSpanFromContext(ctx, "resolver.createErrorComment", tracer.ResourceName("sendgrid.sendCommentMention"))
	commentMentionEmailSpan.SetTag("count", len(taggedAdmins))
	if len(taggedAdmins) > 0 {
		tos := []*mail.Email{}

		for _, admin := range taggedAdmins {
			tos = append(tos, &mail.Email{Address: admin.Email})
		}
		m := mail.NewV3Mail()
		from := mail.NewEmail("Highlight", "notifications@highlight.run")
		viewLink := fmt.Sprintf("%v", errorURL)
		m.SetFrom(from)
		m.SetTemplateID(SendGridErrorCommentEmailTemplateId)

		p := mail.NewPersonalization()
		p.AddTos(tos...)
		p.SetDynamicTemplateData("Author_Name", authorName)
		p.SetDynamicTemplateData("Comment_Link", viewLink)
		p.SetDynamicTemplateData("Comment_Body", textForEmail)

		m.AddPersonalizations(p)

		_, err := r.MailClient.Send(m)
		if err != nil {
			return nil, fmt.Errorf("error sending sendgrid email for comments mentions: %v", err)
		}
	}
	commentMentionEmailSpan.Finish()
	return errorComment, nil
}

func (r *mutationResolver) DeleteErrorComment(ctx context.Context, id int) (*bool, error) {
	if err := r.DB.Delete(&model.ErrorComment{Model: model.Model{ID: id}}).Error; err != nil {
		return nil, e.Wrap(err, "error deleting error_comment")
	}
	return &model.T, nil
}

func (r *mutationResolver) UpdateErrorAlert(ctx context.Context, organizationID int, errorAlertID int, countThreshold int, slackChannels []*modelInputs.SanitizedSlackChannelInput, environments []*string) (*model.ErrorAlert, error) {
	_, err := r.isAdminInOrganization(ctx, organizationID)
	if err != nil {
		return nil, e.Wrap(err, "admin is not in organization")
	}

	alert := &model.ErrorAlert{}
	if err := r.DB.Where(&model.ErrorAlert{Model: model.Model{ID: errorAlertID}}).Find(&alert).Error; err != nil {
		return nil, e.Wrap(err, "error querying error alert")
<<<<<<< HEAD
	}

	sanitizedChannels := []*modelInputs.SanitizedSlackChannel{}
	// For each of the new slack channels, confirm that they exist in the "IntegratedSlackChannels" string.
	for _, ch := range slackChannels {
		sanitizedChannels = append(sanitizedChannels, &modelInputs.SanitizedSlackChannel{WebhookChannel: ch.WebhookChannelName, WebhookChannelID: ch.WebhookChannelID})
	}

	envBytes, err := json.Marshal(environments)
	if err != nil {
		return nil, e.Wrap(err, "error parsing environments")
	}
	envString := string(envBytes)

	channelsBytes, err := json.Marshal(sanitizedChannels)
	if err != nil {
		return nil, e.Wrap(err, "error parsing channels")
	}
	channelsString := string(channelsBytes)

	alert.ChannelsToNotify = &channelsString
	alert.ExcludedEnvironments = &envString
	alert.CountThreshold = countThreshold
	if err := r.DB.Model(&model.ErrorAlert{}).Updates(alert).Error; err != nil {
		return nil, e.Wrap(err, "error updating org fields")
	}
	return alert, nil
}

func (r *mutationResolver) UpdateSessionAlert(ctx context.Context, organizationID int, sessionAlertID int, countThreshold int, slackChannels []*modelInputs.SanitizedSlackChannelInput, environments []*string) (*model.SessionAlert, error) {
	_, err := r.isAdminInOrganization(ctx, organizationID)
	if err != nil {
		return nil, e.Wrap(err, "admin is not in organization")
	}

	alert := &model.SessionAlert{}
	if err := r.DB.Where(&model.SessionAlert{Model: model.Model{ID: sessionAlertID}}).Find(&alert).Error; err != nil {
		return nil, e.Wrap(err, "error querying session alert")
	}

	var sanitizedChannels []*modelInputs.SanitizedSlackChannel
	// For each of the new slack channels, confirm that they exist in the "IntegratedSlackChannels" string.
	for _, ch := range slackChannels {
		sanitizedChannels = append(sanitizedChannels, &modelInputs.SanitizedSlackChannel{WebhookChannel: ch.WebhookChannelName, WebhookChannelID: ch.WebhookChannelID})
	}

	envBytes, err := json.Marshal(environments)
	if err != nil {
		return nil, e.Wrap(err, "error parsing environments")
	}
	envString := string(envBytes)

	channelsBytes, err := json.Marshal(sanitizedChannels)
	if err != nil {
		return nil, e.Wrap(err, "error parsing channels")
	}
=======
	}

	sanitizedChannels := []*modelInputs.SanitizedSlackChannel{}
	// For each of the new slack channels, confirm that they exist in the "IntegratedSlackChannels" string.
	for _, ch := range slackChannels {
		sanitizedChannels = append(sanitizedChannels, &modelInputs.SanitizedSlackChannel{WebhookChannel: ch.WebhookChannelName, WebhookChannelID: ch.WebhookChannelID})
	}

	envBytes, err := json.Marshal(environments)
	if err != nil {
		return nil, e.Wrap(err, "error parsing environments")
	}
	envString := string(envBytes)

	channelsBytes, err := json.Marshal(sanitizedChannels)
	if err != nil {
		return nil, e.Wrap(err, "error parsing channels")
	}
>>>>>>> 20f6a529
	channelsString := string(channelsBytes)

	alert.ChannelsToNotify = &channelsString
	alert.ExcludedEnvironments = &envString
	alert.CountThreshold = countThreshold
<<<<<<< HEAD
	if err := r.DB.Model(&model.SessionAlert{}).Updates(alert).Error; err != nil {
=======
	if err := r.DB.Model(&model.ErrorAlert{
		OrganizationID: organizationID,
		Model: model.Model{
			ID: errorAlertID,
		},
	}).Updates(alert).Error; err != nil {
>>>>>>> 20f6a529
		return nil, e.Wrap(err, "error updating org fields")
	}
	return alert, nil
}

func (r *queryResolver) Session(ctx context.Context, id int) (*model.Session, error) {
	if _, err := r.isAdminSessionOwner(ctx, id); err != nil {
		return nil, e.Wrap(err, "admin not session owner")
	}
	sessionObj := &model.Session{}
	res := r.DB.Preload("Fields").Where(&model.Session{Model: model.Model{ID: id}}).First(&sessionObj)
	if res.Error != nil {
		return nil, fmt.Errorf("error reading from session: %v", res.Error)
	}
	return sessionObj, nil
}

func (r *queryResolver) Events(ctx context.Context, sessionID int) ([]interface{}, error) {
	if os.Getenv("ENVIRONMENT") == "dev" && sessionID == 1 {
		file, err := ioutil.ReadFile("./tmp/events.json")
		if err != nil {
			return nil, e.Wrap(err, "Failed to read temp file")
		}
		var data []interface{}

		if err := json.Unmarshal([]byte(file), &data); err != nil {
			return nil, e.Wrap(err, "Failed to unmarshal data from file")
		}
		return data, nil
	}
	s, err := r.isAdminSessionOwner(ctx, sessionID)
	if err != nil {
		return nil, e.Wrap(err, "admin not session owner")
	}
	if en := s.ObjectStorageEnabled; en != nil && *en == true {
		objectStorageSpan, _ := tracer.StartSpanFromContext(ctx, "resolver.internal", tracer.ResourceName("db.objectStorageQuery"))
		defer objectStorageSpan.Finish()
		ret, err := r.StorageClient.ReadSessionsFromS3(sessionID, s.OrganizationID)
		if err != nil {
			return nil, err
		}
		return ret, nil
	}
	eventsQuerySpan, _ := tracer.StartSpanFromContext(ctx, "resolver.internal", tracer.ResourceName("db.eventsObjectsQuery"))
	eventObjs := []*model.EventsObject{}
	if res := r.DB.Order("created_at desc").Where(&model.EventsObject{SessionID: sessionID}).Find(&eventObjs); res.Error != nil {
		return nil, fmt.Errorf("error reading from events: %v", res.Error)
	}
	eventsQuerySpan.Finish()
	eventsParseSpan, _ := tracer.StartSpanFromContext(ctx, "resolver.internal", tracer.ResourceName("parse.eventsObjects"))
	allEvents := make(map[string][]interface{})
	for _, eventObj := range eventObjs {
		subEvents := make(map[string][]interface{})
		if err := json.Unmarshal([]byte(eventObj.Events), &subEvents); err != nil {
			return nil, fmt.Errorf("error decoding event data: %v", err)
		}
		allEvents["events"] = append(subEvents["events"], allEvents["events"]...)
	}
	eventsParseSpan.Finish()
	return allEvents["events"], nil
}

func (r *queryResolver) ErrorGroups(ctx context.Context, organizationID int, count int, params *modelInputs.ErrorSearchParamsInput) (*model.ErrorResults, error) {
	if _, err := r.isAdminInOrganization(ctx, organizationID); err != nil {
		return nil, e.Wrap(err, "admin not found in org")
	}
	errorFieldIds := []int{}
	errorFieldQuery := r.DB.Model(&model.ErrorField{})

	if params.Browser != nil {
		errorFieldQuery = errorFieldQuery.Where("name = ? AND value = ?", "browser", params.Browser)
	}

	if params.Os != nil {
		errorFieldQuery = errorFieldQuery.Where("name = ? AND value = ?", "os_name", params.Os)
	}

	if params.VisitedURL != nil {
		errorFieldQuery = errorFieldQuery.Where("name = ? AND value = ?", "visited_url", params.VisitedURL)
	}

	if err := errorFieldQuery.Pluck("id", &errorFieldIds).Error; err != nil {
		return nil, e.Wrap(err, "error querying error fields")
	}

	errorGroups := []model.ErrorGroup{}
	selectPreamble := `SELECT id, organization_id, event, trace, metadata_log, created_at, deleted_at, updated_at, resolved`
	countPreamble := `SELECT COUNT(*)`

	queryString := `FROM (SELECT id, organization_id, event, trace, metadata_log, created_at, deleted_at, updated_at, resolved, array_agg(t.error_field_id) fieldIds
	FROM error_groups e INNER JOIN error_group_fields t ON e.id=t.error_group_id GROUP BY e.id) AS rows `

	queryString += fmt.Sprintf("WHERE (organization_id = %d) ", organizationID)
	queryString += "AND (deleted_at IS NULL) "

	if len(errorFieldIds) > 0 {
		queryString += "AND ("
		for idx, id := range errorFieldIds {
			if idx == 0 {
				queryString += fmt.Sprintf("(fieldIds @> ARRAY[%d]::int[]) ", id)
			} else {
				queryString += fmt.Sprintf("OR (fieldIds @> ARRAY[%d]::int[]) ", id)
			}
		}
		queryString += ") "
	}

	if d := params.DateRange; d != nil {
		queryString += fmt.Sprintf("AND (created_at > '%s') AND (created_at < '%s') ", d.StartDate.Format("2006-01-02 15:04:05"), d.EndDate.Format("2006-01-02 15:04:05"))
	}

	if resolved := params.HideResolved; resolved != nil && *resolved {
		queryString += "AND (resolved = false) "
	}

	if params.Event != nil {
		queryString += fmt.Sprintf("AND (event ILIKE '%s') ", "%"+*params.Event+"%")
	}

	var g errgroup.Group
	var queriedErrorGroupsCount int64

	g.Go(func() error {
		errorGroupSpan, _ := tracer.StartSpanFromContext(ctx, "resolver.internal", tracer.ResourceName("db.errorGroups"))
		if err := r.DB.Raw(fmt.Sprintf("%s %s ORDER BY updated_at DESC LIMIT %d", selectPreamble, queryString, count)).Scan(&errorGroups).Error; err != nil {
			return e.Wrap(err, "error reading from error groups")
		}

		errorGroupSpan.Finish()
		return nil
	})

	g.Go(func() error {
		errorGroupCountSpan, _ := tracer.StartSpanFromContext(ctx, "resolver.internal", tracer.ResourceName("db.errorGroupsCount"))
		if err := r.DB.Raw(fmt.Sprintf("%s %s", countPreamble, queryString)).Scan(&queriedErrorGroupsCount).Error; err != nil {
			return e.Wrap(err, "error counting error groups")
		}

		errorGroupCountSpan.Finish()
		return nil
	})

	// Waits for both goroutines to finish, then returns the first non-nil error (if any).
	if err := g.Wait(); err != nil {
		return nil, e.Wrap(err, "error querying error groups data")
	}

	errorResults := &model.ErrorResults{
		ErrorGroups: errorGroups,
		TotalCount:  queriedErrorGroupsCount,
	}
	return errorResults, nil
}

func (r *queryResolver) ErrorGroup(ctx context.Context, id int) (*model.ErrorGroup, error) {
	return r.isAdminErrorGroupOwner(ctx, id)
}

func (r *queryResolver) Messages(ctx context.Context, sessionID int) ([]interface{}, error) {
	s, err := r.isAdminSessionOwner(ctx, sessionID)
	if err != nil {
		return nil, e.Wrap(err, "admin not session owner")
	}
	if en := s.ObjectStorageEnabled; en != nil && *en == true {
		objectStorageSpan, _ := tracer.StartSpanFromContext(ctx, "resolver.internal", tracer.ResourceName("db.objectStorageQuery"))
		defer objectStorageSpan.Finish()
		ret, err := r.StorageClient.ReadMessagesFromS3(sessionID, s.OrganizationID)
		if err != nil {
			return nil, e.Wrap(err, "error pulling messages from s3")
		}
		return ret, nil
	}
	messagesObj := []*model.MessagesObject{}
	if res := r.DB.Order("created_at desc").Where(&model.MessagesObject{SessionID: sessionID}).Find(&messagesObj); res.Error != nil {
		return nil, fmt.Errorf("error reading from messages: %v", res.Error)
	}
	allEvents := make(map[string][]interface{})
	for _, messageObj := range messagesObj {
		subMessage := make(map[string][]interface{})
		if err := json.Unmarshal([]byte(messageObj.Messages), &subMessage); err != nil {
			return nil, fmt.Errorf("error decoding message data: %v", err)
		}
		allEvents["messages"] = append(subMessage["messages"], allEvents["messages"]...)
	}
	return allEvents["messages"], nil
}

func (r *queryResolver) Errors(ctx context.Context, sessionID int) ([]*model.ErrorObject, error) {
	if _, err := r.isAdminSessionOwner(ctx, sessionID); err != nil {
		return nil, e.Wrap(err, "admin not session owner")
	}
	eventsQuerySpan, _ := tracer.StartSpanFromContext(ctx, "resolver.internal", tracer.ResourceName("db.errorObjectsQuery"))
	defer eventsQuerySpan.Finish()
	errorsObj := []*model.ErrorObject{}
	if res := r.DB.Order("created_at asc").Where(&model.ErrorObject{SessionID: sessionID}).Find(&errorsObj); res.Error != nil {
		return nil, fmt.Errorf("error reading from errors: %v", res.Error)
	}
	return errorsObj, nil
}

func (r *queryResolver) Resources(ctx context.Context, sessionID int) ([]interface{}, error) {
	s, err := r.isAdminSessionOwner(ctx, sessionID)
	if err != nil {
		return nil, e.Wrap(err, "admin not session owner")
	}
	if en := s.ObjectStorageEnabled; en != nil && *en == true {
		objectStorageSpan, _ := tracer.StartSpanFromContext(ctx, "resolver.internal", tracer.ResourceName("db.objectStorageQuery"))
		defer objectStorageSpan.Finish()
		ret, err := r.StorageClient.ReadResourcesFromS3(sessionID, s.OrganizationID)
		if err != nil {
			return nil, e.Wrap(err, "error pulling resources from s3")
		}
		return ret, nil
	}
	resourcesObject := []*model.ResourcesObject{}
	if res := r.DB.Order("created_at desc").Where(&model.ResourcesObject{SessionID: sessionID}).Find(&resourcesObject); res.Error != nil {
		return nil, fmt.Errorf("error reading from resources: %v", res.Error)
	}
	allResources := make(map[string][]interface{})
	for _, resourceObj := range resourcesObject {
		subResources := make(map[string][]interface{})
		if err := json.Unmarshal([]byte(resourceObj.Resources), &subResources); err != nil {
			return nil, fmt.Errorf("error decoding resource data: %v", err)
		}
		allResources["resources"] = append(subResources["resources"], allResources["resources"]...)
	}
	return allResources["resources"], nil
}

func (r *queryResolver) SessionComments(ctx context.Context, sessionID int) ([]*model.SessionComment, error) {
	if _, err := r.isAdminSessionOwner(ctx, sessionID); err != nil {
		return nil, e.Wrap(err, "admin not session owner")
	}

	sessionComments := []*model.SessionComment{}
	if err := r.DB.Where(model.SessionComment{SessionId: sessionID}).Order("timestamp asc").Find(&sessionComments).Error; err != nil {
		return nil, e.Wrap(err, "error querying session comments for session")
	}
	return sessionComments, nil
}

func (r *queryResolver) SessionCommentsForAdmin(ctx context.Context) ([]*model.SessionComment, error) {
	admin, err := r.Query().Admin(ctx)
	if err != nil {
		return nil, e.Wrap(err, "error retrieving user")
	}
	var sessionComments []*model.SessionComment
	if err := r.DB.Model(admin).Association("SessionComments").Find(&sessionComments); err != nil {
		return nil, e.Wrap(err, "error getting session comments for")
	}

	return sessionComments, nil
}

func (r *queryResolver) ErrorComments(ctx context.Context, errorGroupID int) ([]*model.ErrorComment, error) {
	if _, err := r.isAdminErrorGroupOwner(ctx, errorGroupID); err != nil {
		return nil, e.Wrap(err, "admin not error owner")
	}

	errorComments := []*model.ErrorComment{}
	if err := r.DB.Where(model.ErrorComment{ErrorId: errorGroupID}).Order("created_at asc").Find(&errorComments).Error; err != nil {
		return nil, e.Wrap(err, "error querying error comments for error_group")
	}
	return errorComments, nil
}

func (r *queryResolver) ErrorCommentsForAdmin(ctx context.Context) ([]*model.ErrorComment, error) {
	admin, err := r.Query().Admin(ctx)
	if err != nil {
		return nil, e.Wrap(err, "error retrieving user")
	}
	var errorComments []*model.ErrorComment
	if err := r.DB.Model(admin).Association("ErrorComments").Find(&errorComments); err != nil {
		return nil, e.Wrap(err, "error getting error comments for admin")
	}

	return errorComments, nil
}

func (r *queryResolver) Admins(ctx context.Context, organizationID int) ([]*model.Admin, error) {
	if _, err := r.isAdminInOrganization(ctx, organizationID); err != nil {
		return nil, e.Wrap(err, "admin not found in org")
	}
	admins := []*model.Admin{}
	err := r.DB.Model(
		&model.Organization{Model: model.Model{ID: organizationID}}).Association("Admins").Find(&admins)
	if err != nil {
		return nil, e.Wrap(err, "error getting associated admins")
	}
	return admins, nil
}

func (r *queryResolver) IsIntegrated(ctx context.Context, organizationID int) (*bool, error) {
	if _, err := r.isAdminInOrganization(ctx, organizationID); err != nil {
		return nil, e.Wrap(err, "admin not found in org")
	}
	var count int64
	err := r.DB.Model(&model.Session{}).Where(
		&model.Session{OrganizationID: organizationID}).Count(&count).Error
	if err != nil {
		return nil, e.Wrap(err, "error getting associated admins")
	}
	if count > 0 {
		return &model.T, nil
	}
	return &model.F, nil
}

func (r *queryResolver) UnprocessedSessionsCount(ctx context.Context, organizationID int) (*int64, error) {
	if _, err := r.isAdminInOrganization(ctx, organizationID); err != nil {
		return nil, e.Wrap(err, "admin not found in org")
	}

	var count int64
	if err := r.DB.Model(&model.Session{}).Where(&model.Session{OrganizationID: organizationID, Processed: &model.F}).Count(&count).Error; err != nil {
		return nil, e.Wrap(err, "error retrieving count of unprocessed sessions")
	}

	return &count, nil
}

func (r *queryResolver) AdminHasCreatedComment(ctx context.Context, adminID int) (*bool, error) {
	if err := r.DB.Model(&model.SessionComment{}).Where(&model.SessionComment{
		AdminId: adminID,
	}).First(&model.SessionComment{}).Error; err != nil {
		return &model.F, nil
	}

	return &model.T, nil
}

func (r *queryResolver) OrganizationHasViewedASession(ctx context.Context, organizationID int) (*model.Session, error) {
	if _, err := r.isAdminInOrganization(ctx, organizationID); err != nil {
		return nil, e.Wrap(err, "admin not found in org")
	}

	session := model.Session{}
	if err := r.DB.Model(&session).Where(&model.Session{OrganizationID: organizationID, Viewed: &model.T}).First(&session).Error; err != nil {
		return &session, nil
	}
	return &session, nil
}

func (r *queryResolver) DailySessionsCount(ctx context.Context, organizationID int, dateRange modelInputs.DateRangeInput) ([]*model.DailySessionCount, error) {
	if _, err := r.isAdminInOrganization(ctx, organizationID); err != nil {
		return nil, e.Wrap(err, "admin not found in org")
	}

	dailySessions := []*model.DailySessionCount{}

	startDateUTC := time.Date(dateRange.StartDate.UTC().Year(), dateRange.StartDate.UTC().Month(), dateRange.StartDate.UTC().Day(), 0, 0, 0, 0, time.UTC)
	endDateUTC := time.Date(dateRange.EndDate.UTC().Year(), dateRange.EndDate.UTC().Month(), dateRange.EndDate.UTC().Day(), 0, 0, 0, 0, time.UTC)

	if err := r.DB.Where(&model.DailySessionCount{OrganizationID: organizationID}).Where("date BETWEEN ? AND ?", startDateUTC, endDateUTC).Find(&dailySessions).Error; err != nil {
		return nil, e.Wrap(err, "error reading from daily sessions")
	}

	return dailySessions, nil
}

func (r *queryResolver) DailyErrorsCount(ctx context.Context, organizationID int, dateRange modelInputs.DateRangeInput) ([]*model.DailyErrorCount, error) {
	if _, err := r.isAdminInOrganization(ctx, organizationID); err != nil {
		return nil, e.Wrap(err, "admin not found in org")
	}

	dailyErrors := []*model.DailyErrorCount{}

	startDateUTC := time.Date(dateRange.StartDate.UTC().Year(), dateRange.StartDate.UTC().Month(), dateRange.StartDate.UTC().Day(), 0, 0, 0, 0, time.UTC)
	endDateUTC := time.Date(dateRange.EndDate.UTC().Year(), dateRange.EndDate.UTC().Month(), dateRange.EndDate.UTC().Day(), 0, 0, 0, 0, time.UTC)

	if err := r.DB.Where(&model.DailyErrorCount{OrganizationID: organizationID}).Where("date BETWEEN ? AND ?", startDateUTC, endDateUTC).Find(&dailyErrors).Error; err != nil {
		return nil, e.Wrap(err, "error reading from daily errors")
	}

	return dailyErrors, nil
}

func (r *queryResolver) Referrers(ctx context.Context, organizationID int, lookBackPeriod int) ([]*modelInputs.ReferrerTablePayload, error) {
	if _, err := r.isAdminInOrganization(ctx, organizationID); err != nil {
		return nil, e.Wrap(err, "admin not found in org")
	}

	referrers := []*modelInputs.ReferrerTablePayload{}

	if err := r.DB.Raw(fmt.Sprintf("SELECT DISTINCT(value) as host, COUNT(value), count(value) * 100.0 / (select count(*) from fields where name='referrer' and organization_id=%d and created_at >= NOW() - INTERVAL '%d DAY') as percent FROM (SELECT SUBSTRING(value from '(?:.*://)?(?:www\\.)?([^/]*)') AS value FROM fields WHERE name='referrer' AND organization_id=%d AND created_at >= NOW() - INTERVAL '%d DAY') t1 GROUP BY value ORDER BY count desc LIMIT 200", organizationID, lookBackPeriod, organizationID, lookBackPeriod)).Scan(&referrers).Error; err != nil {
		return nil, e.Wrap(err, "error getting referrers")
	}

	return referrers, nil
}

func (r *queryResolver) NewUsersCount(ctx context.Context, organizationID int, lookBackPeriod int) (*modelInputs.NewUsersCount, error) {
	if _, err := r.isAdminInOrganization(ctx, organizationID); err != nil {
		return nil, e.Wrap(err, "admin not found in org")
	}

	var count int64
	if err := r.DB.Raw(fmt.Sprintf("SELECT COUNT(*) FROM sessions WHERE organization_id=%d AND first_time=true AND created_at >= NOW() - INTERVAL '%d DAY'", organizationID, lookBackPeriod)).Scan(&count).Error; err != nil {
		return nil, e.Wrap(err, "error retrieving count of first time users")
	}

	return &modelInputs.NewUsersCount{Count: count}, nil
}

func (r *queryResolver) TopUsers(ctx context.Context, organizationID int, lookBackPeriod int) ([]*modelInputs.TopUsersPayload, error) {
	if _, err := r.isAdminInOrganization(ctx, organizationID); err != nil {
		return nil, e.Wrap(err, "admin not found in org")
	}

	var topUsersPayload = []*modelInputs.TopUsersPayload{}
	topUsersSpan, _ := tracer.StartSpanFromContext(ctx, "resolver.internal", tracer.ResourceName("db.topUsers"))
	if err := r.DB.Raw(fmt.Sprintf(`SELECT identifier, SUM(active_length) as total_active_time, SUM(active_length) / (SELECT SUM(active_length) from sessions WHERE active_length IS NOT NULL AND organization_id=%d AND identifier <> '' AND created_at >= NOW() - INTERVAL '%d DAY' AND processed=true) as active_time_percentage
	FROM (SELECT identifier, active_length from sessions WHERE active_length IS NOT NULL AND organization_id=%d AND identifier <> '' AND created_at >= NOW() - INTERVAL '%d DAY' AND processed=true) q1
	GROUP BY identifier
	ORDER BY total_active_time DESC
	LIMIT 50`, organizationID, lookBackPeriod, organizationID, lookBackPeriod)).Scan(&topUsersPayload).Error; err != nil {
		return nil, e.Wrap(err, "error retrieving top users")
	}
	topUsersSpan.Finish()

	return topUsersPayload, nil
}

func (r *queryResolver) AverageSessionLength(ctx context.Context, organizationID int, lookBackPeriod int) (*modelInputs.AverageSessionLength, error) {
	if _, err := r.isAdminInOrganization(ctx, organizationID); err != nil {
		return nil, e.Wrap(err, "admin not found in org")
	}
	var length float64
	if err := r.DB.Raw(fmt.Sprintf("SELECT avg(active_length) FROM sessions WHERE organization_id=%d AND processed=true AND active_length IS NOT NULL AND created_at >= NOW() - INTERVAL '%d DAY';", organizationID, lookBackPeriod)).Scan(&length).Error; err != nil {
		return nil, e.Wrap(err, "error retrieving average length for sessions")
	}

	return &modelInputs.AverageSessionLength{Length: length}, nil
}

func (r *queryResolver) UserFingerprintCount(ctx context.Context, organizationID int, lookBackPeriod int) (*modelInputs.UserFingerprintCount, error) {
	if _, err := r.isAdminInOrganization(ctx, organizationID); err != nil {
		return nil, e.Wrap(err, "admin not found in org")
	}

	var count int64
	span, _ := tracer.StartSpanFromContext(ctx, "resolver.internal", tracer.ResourceName("db.userFingerprintCount"))
	if err := r.DB.Raw(fmt.Sprintf("SELECT count(DISTINCT fingerprint) from sessions WHERE identifier='' AND fingerprint IS NOT NULL AND created_at >= NOW() - INTERVAL '%d DAY' AND organization_id=%d AND length >= 1000;", lookBackPeriod, organizationID)).Scan(&count).Error; err != nil {
		return nil, e.Wrap(err, "error retrieving user fingerprint count")
	}
	span.Finish()

	return &modelInputs.UserFingerprintCount{Count: count}, nil
}

func (r *queryResolver) Sessions(ctx context.Context, organizationID int, count int, lifecycle modelInputs.SessionLifecycle, starred bool, params *modelInputs.SearchParamsInput) (*model.SessionResults, error) {
	// Find fields based on the search params
	//included fields
	fieldCheck := true
	visitedCheck := true
	referrerCheck := true
	fieldIds := []int{}
	visitedIds := []int{}
	referrerIds := []int{}
	fieldQuery := r.DB.Model(&model.Field{})
	visitedQuery := r.DB.Model(&model.Field{})
	referrerQuery := r.DB.Model(&model.Field{})

	fieldsSpan, _ := tracer.StartSpanFromContext(ctx, "resolver.internal", tracer.ResourceName("db.fieldsQuery"))
	for _, prop := range params.UserProperties {
		if prop.Name == "contains" {
			fieldQuery = fieldQuery.Or("value ILIKE ? and type = ?", "%"+prop.Value+"%", "user")
		} else {
			fieldQuery = fieldQuery.Or("name = ? AND value = ? AND type = ?", prop.Name, prop.Value, "user")
		}
	}

	for _, prop := range params.TrackProperties {
		if prop.Name == "contains" {
			fieldQuery = fieldQuery.Or("value ILIKE ? and type = ?", "%"+prop.Value+"%", "track")
		} else {
			fieldQuery = fieldQuery.Or("name = ? AND value = ? AND type = ?", prop.Name, prop.Value, "track")
		}
	}

	if params.VisitedURL != nil {
		visitedQuery = visitedQuery.Or("name = ? and value ILIKE ?", "visited-url", "%"+*params.VisitedURL+"%")
	}

	if params.Referrer != nil {
		referrerQuery = referrerQuery.Or("name = ? and value ILIKE ?", "referrer", "%"+*params.Referrer+"%")
	}

	if len(params.UserProperties)+len(params.TrackProperties) > 0 {
		if err := fieldQuery.Pluck("id", &fieldIds).Error; err != nil {
			return nil, e.Wrap(err, "error querying initial set of session fields")
		}
		if len(fieldIds) == 0 {
			fieldCheck = false
		}
	}

	if params.VisitedURL != nil {
		if err := visitedQuery.Pluck("id", &visitedIds).Error; err != nil {
			return nil, e.Wrap(err, "error querying visited-url fields")
		}
		if len(visitedIds) == 0 {
			visitedCheck = false
		}
	}

	if params.Referrer != nil {
		if err := referrerQuery.Pluck("id", &referrerIds).Error; err != nil {
			return nil, e.Wrap(err, "error querying referrer fields")
		}
		if len(referrerIds) == 0 {
			referrerCheck = false
		}
	}

	//excluded fields
	notFieldIds := []int{}
	notFieldQuery := r.DB.Model(&model.Field{})

	for _, prop := range params.ExcludedProperties {
		if prop.Name == "contains" {
			notFieldQuery = notFieldQuery.Or("value ILIKE ? and type = ?", "%"+prop.Value+"%", "user")
		} else {
			notFieldQuery = notFieldQuery.Or("name = ? AND value = ? AND type = ?", prop.Name, prop.Value, "user")
		}
	}

	//pluck not field ids
	if len(params.ExcludedProperties) > 0 {
		if err := notFieldQuery.Pluck("id", &notFieldIds).Error; err != nil {
			return nil, e.Wrap(err, "error querying initial set of excluded sessions fields")
		}
	}

	fieldsSpan.Finish()

	sessionsQueryPreamble := "SELECT id, user_id, organization_id, processed, starred, first_time, os_name, os_version, browser_name, browser_version, city, state, postal, identifier, fingerprint, created_at, deleted_at, length, active_length, user_object, viewed"
	joinClause := "FROM (SELECT id, user_id, organization_id, processed, starred, first_time, os_name, os_version, browser_name, browser_version, city, state, postal, identifier, fingerprint, created_at, deleted_at, length, active_length, user_object, viewed, within_billing_quota, array_agg(t.field_id) fieldIds FROM sessions s INNER JOIN session_fields t ON s.id=t.session_id GROUP BY s.id) AS rows"
	whereClause := ` `

	whereClause += fmt.Sprintf("WHERE (organization_id = %d) ", organizationID)
	if lifecycle == modelInputs.SessionLifecycleCompleted {
		whereClause += fmt.Sprintf("AND (length > %d) ", 1000)
	}
	if starred {
		whereClause += "AND (starred = true) "
	}
	if firstTime := params.FirstTime; firstTime != nil && *firstTime {
		whereClause += "AND (first_time = true) "
	}
	if params.LengthRange != nil {
		if params.LengthRange.Min != nil {
			whereClause += fmt.Sprintf("AND (active_length >= %d) ", *params.LengthRange.Min*60000)
		}
		if params.LengthRange.Max != nil {
			if *params.LengthRange.Max != 60 && *params.LengthRange.Max != 0 {
				whereClause += fmt.Sprintf("AND (active_length <= %d) ", *params.LengthRange.Max*60000)
			}
		}
	}

	if lifecycle == modelInputs.SessionLifecycleCompleted {
		whereClause += "AND (processed = true) "
	} else if lifecycle == modelInputs.SessionLifecycleLive {
		whereClause += "AND (processed = false) "
	}
	whereClause += "AND (deleted_at IS NULL) "

	if len(fieldIds) > 0 {
		whereClause += "AND ("
		for idx, id := range fieldIds {
			if idx == 0 {
				whereClause += fmt.Sprintf("(fieldIds @> ARRAY[%d]::int[]) ", id)
			} else {
				whereClause += fmt.Sprintf("OR (fieldIds @> ARRAY[%d]::int[]) ", id)
			}
		}
		whereClause += ") "
	}

	if len(visitedIds) > 0 {
		whereClause += "AND ("
		for idx, id := range visitedIds {
			if idx == 0 {
				whereClause += fmt.Sprintf("(fieldIds @> ARRAY[%d]::int[]) ", id)
			} else {
				whereClause += fmt.Sprintf("OR (fieldIds @> ARRAY[%d]::int[]) ", id)
			}
		}
		whereClause += ") "
	}

	if len(referrerIds) > 0 {
		whereClause += "AND ("
		for idx, id := range referrerIds {
			if idx == 0 {
				whereClause += fmt.Sprintf("(fieldIds @> ARRAY[%d]::int[]) ", id)
			} else {
				whereClause += fmt.Sprintf("OR (fieldIds @> ARRAY[%d]::int[]) ", id)
			}
		}
		whereClause += ") "
	}

	if len(notFieldIds) > 0 {
		for _, id := range notFieldIds {
			whereClause += fmt.Sprintf("AND NOT (fieldIds @> ARRAY[%d]::int[]) ", id)
		}
	}

	if d := params.DateRange; d != nil {
		whereClause += fmt.Sprintf("AND (created_at > '%s') AND (created_at < '%s') ", d.StartDate.Format("2006-01-02 15:04:05"), d.EndDate.Format("2006-01-02 15:04:05"))
	}

	if os := params.Os; os != nil {
		whereClause += fmt.Sprintf("AND (os_name = '%s') ", *os)
	}

	if identified := params.Identified; identified != nil && *identified {
		whereClause += "AND (length(identifier) > 0) "
	}

	if viewed := params.HideViewed; viewed != nil && *viewed {
		whereClause += "AND (viewed = false) "
	}

	if browser := params.Browser; browser != nil {
		whereClause += fmt.Sprintf("AND (browser_name = '%s') ", *browser)
	}

	if deviceId := params.DeviceID; deviceId != nil {
		whereClause += fmt.Sprintf("AND (fingerprint = '%s') ", *deviceId)
	}

	//if there should be fields but aren't no sessions are returned
	if !fieldCheck || !visitedCheck || !referrerCheck {
		whereClause += "AND (id != id) "
	}

	// Anthony's org shouldn't get sessions over the quota
	if organizationID == 110 {
		whereClause += "AND (within_billing_quota IS NULL OR within_billing_quota=true) "
	}

	var g errgroup.Group
	queriedSessions := []model.Session{}
	var queriedSessionsCount int64

	g.Go(func() error {
		whereClauseSuffix := "AND NOT ((processed = true AND ((active_length IS NOT NULL AND active_length < 1000) OR (active_length IS NULL AND length < 1000)))) "
		// Filter out sessions that are processed but have a length of 1000 (1 second).
		if params.LengthRange != nil {
			if params.LengthRange.Min != nil || params.LengthRange.Max != nil {
				whereClauseSuffix = "AND processed = true "
			}

		}
		whereClause += whereClauseSuffix
		sessionsSpan, _ := tracer.StartSpanFromContext(ctx, "resolver.internal", tracer.ResourceName("db.sessionsQuery"))

		if err := r.DB.Raw(fmt.Sprintf("%s %s %s ORDER BY created_at DESC LIMIT %d", sessionsQueryPreamble, joinClause, whereClause, count)).Scan(&queriedSessions).Error; err != nil {
			return e.Wrap(err, "error querying filtered sessions")
		}
		sessionsSpan.Finish()
		return nil
	})

	g.Go(func() error {
		sessionCountSpan, _ := tracer.StartSpanFromContext(ctx, "resolver.internal", tracer.ResourceName("db.sessionsCountQuery"))
		if err := r.DB.Raw(fmt.Sprintf("SELECT count(*) %s %s", joinClause, whereClause)).Scan(&queriedSessionsCount).Error; err != nil {
			return e.Wrap(err, "error querying filtered sessions count")
		}
		sessionCountSpan.Finish()
		return nil
	})

	// Waits for both goroutines to finish, then returns the first non-nil error (if any).
	if err := g.Wait(); err != nil {
		return nil, e.Wrap(err, "error querying session data")
	}

	sessionList := &model.SessionResults{
		Sessions:   queriedSessions,
		TotalCount: queriedSessionsCount,
	}
	return sessionList, nil
}

func (r *queryResolver) BillingDetails(ctx context.Context, organizationID int) (*modelInputs.BillingDetails, error) {
	org, err := r.isAdminInOrganization(ctx, organizationID)
	if err != nil {
		return nil, e.Wrap(err, "admin not found in org")
	}
	var stripeCustomerID string
	if org.StripeCustomerID != nil {
		stripeCustomerID = *org.StripeCustomerID
	} else {
		stripeCustomerID = ""
	}
	planType := pricing.GetOrgPlanString(r.StripeClient, stripeCustomerID)

	var g errgroup.Group
	var meter int64
	var queriedSessionsOutOfQuota int64

	g.Go(func() error {
		meter, err = pricing.GetOrgQuota(r.DB, organizationID)
		if err != nil {
			return e.Wrap(err, "error from get quota")
		}
		return nil
	})

	g.Go(func() error {
		queriedSessionsOutOfQuota, err = pricing.GetOrgQuotaOverflow(ctx, r.DB, organizationID)
		if err != nil {
			return e.Wrap(err, "error from get quota overflow")
		}
		return nil
	})

	// Waits for both goroutines to finish, then returns the first non-nil error (if any).
	if err := g.Wait(); err != nil {
		return nil, e.Wrap(err, "error querying session data for billing details")
	}
	details := &modelInputs.BillingDetails{
		Plan: &modelInputs.Plan{
			Type:  modelInputs.PlanType(planType.String()),
			Quota: pricing.TypeToQuota(planType),
		},
		Meter:              meter,
		SessionsOutOfQuota: queriedSessionsOutOfQuota,
	}
	return details, nil
}

func (r *queryResolver) FieldSuggestion(ctx context.Context, organizationID int, name string, query string) ([]*model.Field, error) {
	if _, err := r.isAdminInOrganization(ctx, organizationID); err != nil {
		return nil, e.Wrap(err, "error querying organization")
	}
	fields := []*model.Field{}
	res := r.DB.Where(&model.Field{OrganizationID: organizationID, Name: name}).
		Where("length(value) > ?", 0).
		Where("value ILIKE ?", "%"+query+"%").
		Limit(SUGGESTION_LIMIT_CONSTANT).
		Find(&fields)
	if err := res.Error; err != nil {
		return nil, e.Wrap(err, "error querying field suggestion")
	}
	return fields, nil
}

func (r *queryResolver) PropertySuggestion(ctx context.Context, organizationID int, query string, typeArg string) ([]*model.Field, error) {
	if _, err := r.isAdminInOrganization(ctx, organizationID); err != nil {
		return nil, e.Wrap(err, "error querying organization")
	}
	fields := []*model.Field{}
	res := r.DB.Where(&model.Field{OrganizationID: organizationID, Type: typeArg}).
		Where("length(value) > ?", 0).
		Where("value ILIKE ?", "%"+query+"%").
		Limit(SUGGESTION_LIMIT_CONSTANT).
		Find(&fields)
	if err := res.Error; err != nil {
		return nil, e.Wrap(err, "error querying field suggestion")
	}
	return fields, nil
}

func (r *queryResolver) ErrorFieldSuggestion(ctx context.Context, organizationID int, name string, query string) ([]*model.ErrorField, error) {
	if _, err := r.isAdminInOrganization(ctx, organizationID); err != nil {
		return nil, e.Wrap(err, "error querying organization")
	}
	fields := []*model.ErrorField{}
	res := r.DB.Where(&model.ErrorField{Name: name}).
		Where("length(value) > ?", 0).
		Where("value ILIKE ?", "%"+query+"%").
		Where("organization_id = ?", organizationID).
		Limit(SUGGESTION_LIMIT_CONSTANT).
		Find(&fields)
	if err := res.Error; err != nil {
		return nil, e.Wrap(err, "error querying error field suggestion")
	}
	return fields, nil
}

func (r *queryResolver) Organizations(ctx context.Context) ([]*model.Organization, error) {
	admin, err := r.Query().Admin(ctx)
	if err != nil {
		return nil, e.Wrap(err, "error retrieiving user")
	}
	orgs := []*model.Organization{}
	if err := r.DB.Model(&admin).Association("Organizations").Find(&orgs); err != nil {
		return nil, e.Wrap(err, "error getting associated organizations")
	}
	return orgs, nil
}

func (r *queryResolver) ErrorAlerts(ctx context.Context, organizationID int) ([]*model.ErrorAlert, error) {
	_, err := r.isAdminInOrganization(ctx, organizationID)
	if err != nil {
		return nil, e.Wrap(err, "error querying organization")
	}
	alerts := []*model.ErrorAlert{}
	if err := r.DB.Where(&model.ErrorAlert{OrganizationID: organizationID}).Find(&alerts).Error; err != nil {
		return nil, e.Wrap(err, "error querying error alerts")
	}
	return alerts, nil
}

<<<<<<< HEAD
func (r *queryResolver) SessionAlerts(ctx context.Context, organizationID int) ([]*model.SessionAlert, error) {
	_, err := r.isAdminInOrganization(ctx, organizationID)
	if err != nil {
		return nil, e.Wrap(err, "error querying organization")
	}
	var alerts []*model.SessionAlert
	if err := r.DB.Where(&model.SessionAlert{OrganizationID: organizationID}).Find(&alerts).Error; err != nil {
		return nil, e.Wrap(err, "error querying session alerts")
	}
	return alerts, nil
}

=======
>>>>>>> 20f6a529
func (r *queryResolver) OrganizationSuggestion(ctx context.Context, query string) ([]*model.Organization, error) {
	orgs := []*model.Organization{}
	if r.isWhitelistedAccount(ctx) {
		if err := r.DB.Model(&model.Organization{}).Where("name ILIKE ?", "%"+query+"%").Find(&orgs).Error; err != nil {
			return nil, e.Wrap(err, "error getting associated organizations")
		}
	}
	return orgs, nil
}

func (r *queryResolver) EnvironmentSuggestion(ctx context.Context, query string, organizationID int) ([]*model.Field, error) {
	if _, err := r.isAdminInOrganization(ctx, organizationID); err != nil {
		return nil, e.Wrap(err, "error querying organization")
	}
	fields := []*model.Field{}
<<<<<<< HEAD
	res := r.DB.Debug().Where(&model.Field{OrganizationID: organizationID, Type: "session", Name: "environment"}).
		Where("length(value) > ?", 0).
		Where("value ILIKE ?", "%"+query+"%").
		Limit(8).
=======
	res := r.DB.Where(&model.Field{OrganizationID: organizationID, Type: "session", Name: "environment"}).
		Where("length(value) > ?", 0).
		Where("value ILIKE ?", "%"+query+"%").
		Limit(SUGGESTION_LIMIT_CONSTANT).
>>>>>>> 20f6a529
		Find(&fields)
	if err := res.Error; err != nil {
		return nil, e.Wrap(err, "error querying field suggestion")
	}
	return fields, nil
}

func (r *queryResolver) SlackChannelSuggestion(ctx context.Context, organizationID int) ([]*modelInputs.SanitizedSlackChannel, error) {
	org, err := r.isAdminInOrganization(ctx, organizationID)
	if err != nil {
		return nil, e.Wrap(err, "error getting org")
	}
	chs, err := org.IntegratedSlackChannels()
	if err != nil {
		return nil, e.Wrap(err, "error retrieiving existing channels")
	}
	ret := []*modelInputs.SanitizedSlackChannel{}
	for _, ch := range chs {
		channel := ch.WebhookChannel
		channelID := ch.WebhookChannelID
		ret = append(ret, &modelInputs.SanitizedSlackChannel{
			WebhookChannel:   &channel,
			WebhookChannelID: &channelID,
		})
	}
	return ret, nil
}

func (r *queryResolver) Organization(ctx context.Context, id int) (*model.Organization, error) {
	org, err := r.isAdminInOrganization(ctx, id)
	if err != nil {
		return nil, e.Wrap(err, "error querying organization")
	}
	return org, nil
}

func (r *queryResolver) Admin(ctx context.Context) (*model.Admin, error) {
	uid := fmt.Sprintf("%v", ctx.Value("uid"))
	admin := &model.Admin{UID: &uid}
	res := r.DB.Where(&model.Admin{UID: &uid}).First(&admin)
	if err := res.Error; err != nil {
		firebaseUser, err := AuthClient.GetUser(context.Background(), uid)
		if err != nil {
			return nil, e.Wrap(err, "error retrieving user from firebase api")
		}
		newAdmin := &model.Admin{
			UID:      &uid,
			Name:     &firebaseUser.DisplayName,
			Email:    &firebaseUser.Email,
			PhotoURL: &firebaseUser.PhotoURL,
		}
		if err := r.DB.Create(newAdmin).Error; err != nil {
			return nil, e.Wrap(err, "error creating new admin")
		}
		admin = newAdmin
	}
	if admin.PhotoURL == nil || admin.Name == nil {
		firebaseUser, err := AuthClient.GetUser(context.Background(), uid)
		if err != nil {
			return nil, e.Wrap(err, "error retrieving user from firebase api")
		}
		if err := r.DB.Model(admin).Updates(&model.Admin{
			PhotoURL: &firebaseUser.PhotoURL,
			Name:     &firebaseUser.DisplayName,
		}).Error; err != nil {
			return nil, e.Wrap(err, "error updating org fields")
		}
		admin.PhotoURL = &firebaseUser.PhotoURL
		admin.Name = &firebaseUser.DisplayName
	}
	return admin, nil
}

func (r *queryResolver) Segments(ctx context.Context, organizationID int) ([]*model.Segment, error) {
	if _, err := r.isAdminInOrganization(ctx, organizationID); err != nil {
		return nil, e.Wrap(err, "admin not found in org")
	}
	// list of maps, where each map represents a field query.
	segments := []*model.Segment{}
	if err := r.DB.Where(model.Segment{OrganizationID: organizationID}).Find(&segments).Error; err != nil {
		log.Errorf("error querying segments from organization: %v", err)
	}
	return segments, nil
}

func (r *queryResolver) ErrorSegments(ctx context.Context, organizationID int) ([]*model.ErrorSegment, error) {
	if _, err := r.isAdminInOrganization(ctx, organizationID); err != nil {
		return nil, e.Wrap(err, "admin not found in org")
	}
	// list of maps, where each map represents a field query.
	segments := []*model.ErrorSegment{}
	if err := r.DB.Where(model.ErrorSegment{OrganizationID: organizationID}).Find(&segments).Error; err != nil {
		log.Errorf("error querying segments from organization: %v", err)
	}
	return segments, nil
}

func (r *queryResolver) RecordingSettings(ctx context.Context, organizationID int) (*model.RecordingSettings, error) {
	recordingSettings := &model.RecordingSettings{OrganizationID: organizationID}
	if res := r.DB.Where(&model.RecordingSettings{OrganizationID: organizationID}).First(&recordingSettings); res.Error != nil {
		newRecordSettings := &model.RecordingSettings{
			OrganizationID: organizationID,
			Details:        nil,
		}
		if err := r.DB.Create(newRecordSettings).Error; err != nil {
			return nil, e.Wrap(err, "error creating new recording settings")
		}
		recordingSettings = newRecordSettings
	}
	return recordingSettings, nil
}

func (r *segmentResolver) Params(ctx context.Context, obj *model.Segment) (*model.SearchParams, error) {
	params := &model.SearchParams{}
	if obj.Params == nil {
		return params, nil
	}
	if err := json.Unmarshal([]byte(*obj.Params), params); err != nil {
		return nil, e.Wrapf(err, "error unmarshaling segment params")
	}
	return params, nil
}

func (r *sessionResolver) UserObject(ctx context.Context, obj *model.Session) (interface{}, error) {
	return obj.UserObject, nil
}

func (r *sessionAlertResolver) ChannelsToNotify(ctx context.Context, obj *model.SessionAlert) ([]*modelInputs.SanitizedSlackChannel, error) {
	if obj == nil {
		return nil, e.New("empty alert object for channels to notify")
	}
	channelString := ""
	if obj.ChannelsToNotify != nil {
		channelString = *obj.ChannelsToNotify
	}
	var sanitizedChannels []*modelInputs.SanitizedSlackChannel
	if err := json.Unmarshal([]byte(channelString), &sanitizedChannels); err != nil {
		return nil, e.Wrap(err, "error unmarshaling sanitized slack channels")
	}
	return sanitizedChannels, nil
}

func (r *sessionAlertResolver) ExcludedEnvironments(ctx context.Context, obj *model.SessionAlert) ([]*string, error) {
	if obj == nil {
		return nil, e.New("empty alert object for channels to notify")
	}
	excludedString := ""
	if obj.ExcludedEnvironments != nil {
		excludedString = *obj.ExcludedEnvironments
	}
	var sanitizedExcludedEnvironments []*string
	if err := json.Unmarshal([]byte(excludedString), &sanitizedExcludedEnvironments); err != nil {
		return nil, e.Wrap(err, "error unmarshaling sanitized excluded channels")
	}
	return sanitizedExcludedEnvironments, nil
}

func (r *sessionCommentResolver) Author(ctx context.Context, obj *model.SessionComment) (*modelInputs.SanitizedAdmin, error) {
	admin := &model.Admin{}
	if err := r.DB.Where(&model.Admin{Model: model.Model{ID: obj.AdminId}}).First(&admin).Error; err != nil {
		return nil, e.Wrap(err, "Error finding admin for comment")
	}

	name := ""
	email := ""
	photo_url := ""

	if admin.Name != nil {
		name = *admin.Name
	}
	if admin.Email != nil {
		email = *admin.Email
	}
	if admin.PhotoURL != nil {
		photo_url = *admin.PhotoURL
	}

	sanitizedAdmin := &modelInputs.SanitizedAdmin{
		ID:       admin.ID,
		Name:     &name,
		Email:    email,
		PhotoURL: &photo_url,
	}

	return sanitizedAdmin, nil
}

// ErrorAlert returns generated.ErrorAlertResolver implementation.
func (r *Resolver) ErrorAlert() generated.ErrorAlertResolver { return &errorAlertResolver{r} }

// ErrorComment returns generated.ErrorCommentResolver implementation.
func (r *Resolver) ErrorComment() generated.ErrorCommentResolver { return &errorCommentResolver{r} }

// ErrorGroup returns generated.ErrorGroupResolver implementation.
func (r *Resolver) ErrorGroup() generated.ErrorGroupResolver { return &errorGroupResolver{r} }

// ErrorObject returns generated.ErrorObjectResolver implementation.
func (r *Resolver) ErrorObject() generated.ErrorObjectResolver { return &errorObjectResolver{r} }

// ErrorSegment returns generated.ErrorSegmentResolver implementation.
func (r *Resolver) ErrorSegment() generated.ErrorSegmentResolver { return &errorSegmentResolver{r} }

// Mutation returns generated.MutationResolver implementation.
func (r *Resolver) Mutation() generated.MutationResolver { return &mutationResolver{r} }

// Query returns generated.QueryResolver implementation.
func (r *Resolver) Query() generated.QueryResolver { return &queryResolver{r} }

// Segment returns generated.SegmentResolver implementation.
func (r *Resolver) Segment() generated.SegmentResolver { return &segmentResolver{r} }

// Session returns generated.SessionResolver implementation.
func (r *Resolver) Session() generated.SessionResolver { return &sessionResolver{r} }

// SessionAlert returns generated.SessionAlertResolver implementation.
func (r *Resolver) SessionAlert() generated.SessionAlertResolver { return &sessionAlertResolver{r} }

// SessionComment returns generated.SessionCommentResolver implementation.
func (r *Resolver) SessionComment() generated.SessionCommentResolver {
	return &sessionCommentResolver{r}
}

type errorAlertResolver struct{ *Resolver }
type errorCommentResolver struct{ *Resolver }
type errorGroupResolver struct{ *Resolver }
type errorObjectResolver struct{ *Resolver }
type errorSegmentResolver struct{ *Resolver }
type mutationResolver struct{ *Resolver }
type queryResolver struct{ *Resolver }
type segmentResolver struct{ *Resolver }
type sessionResolver struct{ *Resolver }
type sessionAlertResolver struct{ *Resolver }
type sessionCommentResolver struct{ *Resolver }<|MERGE_RESOLUTION|>--- conflicted
+++ resolved
@@ -28,20 +28,13 @@
 	"gopkg.in/DataDog/dd-trace-go.v1/ddtrace/tracer"
 )
 
-<<<<<<< HEAD
-=======
 const SUGGESTION_LIMIT_CONSTANT = 8
 
->>>>>>> 20f6a529
 func (r *errorAlertResolver) ChannelsToNotify(ctx context.Context, obj *model.ErrorAlert) ([]*modelInputs.SanitizedSlackChannel, error) {
 	if obj == nil {
 		return nil, e.New("empty alert object for channels to notify")
 	}
-<<<<<<< HEAD
-	channelString := ""
-=======
 	channelString := "[]"
->>>>>>> 20f6a529
 	if obj.ChannelsToNotify != nil {
 		channelString = *obj.ChannelsToNotify
 	}
@@ -56,11 +49,7 @@
 	if obj == nil {
 		return nil, e.New("empty alert object for channels to notify")
 	}
-<<<<<<< HEAD
-	excludedString := ""
-=======
 	excludedString := "[]"
->>>>>>> 20f6a529
 	if obj.ExcludedEnvironments != nil {
 		excludedString = *obj.ExcludedEnvironments
 	}
@@ -750,7 +739,6 @@
 	alert := &model.ErrorAlert{}
 	if err := r.DB.Where(&model.ErrorAlert{Model: model.Model{ID: errorAlertID}}).Find(&alert).Error; err != nil {
 		return nil, e.Wrap(err, "error querying error alert")
-<<<<<<< HEAD
 	}
 
 	sanitizedChannels := []*modelInputs.SanitizedSlackChannel{}
@@ -774,74 +762,50 @@
 	alert.ChannelsToNotify = &channelsString
 	alert.ExcludedEnvironments = &envString
 	alert.CountThreshold = countThreshold
-	if err := r.DB.Model(&model.ErrorAlert{}).Updates(alert).Error; err != nil {
-		return nil, e.Wrap(err, "error updating org fields")
-	}
-	return alert, nil
-}
-
-func (r *mutationResolver) UpdateSessionAlert(ctx context.Context, organizationID int, sessionAlertID int, countThreshold int, slackChannels []*modelInputs.SanitizedSlackChannelInput, environments []*string) (*model.SessionAlert, error) {
-	_, err := r.isAdminInOrganization(ctx, organizationID)
-	if err != nil {
-		return nil, e.Wrap(err, "admin is not in organization")
-	}
-
-	alert := &model.SessionAlert{}
-	if err := r.DB.Where(&model.SessionAlert{Model: model.Model{ID: sessionAlertID}}).Find(&alert).Error; err != nil {
-		return nil, e.Wrap(err, "error querying session alert")
-	}
-
-	var sanitizedChannels []*modelInputs.SanitizedSlackChannel
-	// For each of the new slack channels, confirm that they exist in the "IntegratedSlackChannels" string.
-	for _, ch := range slackChannels {
-		sanitizedChannels = append(sanitizedChannels, &modelInputs.SanitizedSlackChannel{WebhookChannel: ch.WebhookChannelName, WebhookChannelID: ch.WebhookChannelID})
-	}
-
-	envBytes, err := json.Marshal(environments)
-	if err != nil {
-		return nil, e.Wrap(err, "error parsing environments")
-	}
-	envString := string(envBytes)
-
-	channelsBytes, err := json.Marshal(sanitizedChannels)
-	if err != nil {
-		return nil, e.Wrap(err, "error parsing channels")
-	}
-=======
-	}
-
-	sanitizedChannels := []*modelInputs.SanitizedSlackChannel{}
-	// For each of the new slack channels, confirm that they exist in the "IntegratedSlackChannels" string.
-	for _, ch := range slackChannels {
-		sanitizedChannels = append(sanitizedChannels, &modelInputs.SanitizedSlackChannel{WebhookChannel: ch.WebhookChannelName, WebhookChannelID: ch.WebhookChannelID})
-	}
-
-	envBytes, err := json.Marshal(environments)
-	if err != nil {
-		return nil, e.Wrap(err, "error parsing environments")
-	}
-	envString := string(envBytes)
-
-	channelsBytes, err := json.Marshal(sanitizedChannels)
-	if err != nil {
-		return nil, e.Wrap(err, "error parsing channels")
-	}
->>>>>>> 20f6a529
-	channelsString := string(channelsBytes)
-
-	alert.ChannelsToNotify = &channelsString
-	alert.ExcludedEnvironments = &envString
-	alert.CountThreshold = countThreshold
-<<<<<<< HEAD
-	if err := r.DB.Model(&model.SessionAlert{}).Updates(alert).Error; err != nil {
-=======
 	if err := r.DB.Model(&model.ErrorAlert{
 		OrganizationID: organizationID,
 		Model: model.Model{
 			ID: errorAlertID,
 		},
 	}).Updates(alert).Error; err != nil {
->>>>>>> 20f6a529
+		return nil, e.Wrap(err, "error updating org fields")
+	}
+	return alert, nil
+}
+
+func (r *mutationResolver) UpdateSessionAlert(ctx context.Context, organizationID int, sessionAlertID int, countThreshold int, slackChannels []*modelInputs.SanitizedSlackChannelInput, environments []*string) (*model.SessionAlert, error) {
+	_, err := r.isAdminInOrganization(ctx, organizationID)
+	if err != nil {
+		return nil, e.Wrap(err, "admin is not in organization")
+	}
+
+	alert := &model.SessionAlert{}
+	if err := r.DB.Where(&model.SessionAlert{Model: model.Model{ID: sessionAlertID}}).Find(&alert).Error; err != nil {
+		return nil, e.Wrap(err, "error querying session alert")
+	}
+
+	var sanitizedChannels []*modelInputs.SanitizedSlackChannel
+	// For each of the new slack channels, confirm that they exist in the "IntegratedSlackChannels" string.
+	for _, ch := range slackChannels {
+		sanitizedChannels = append(sanitizedChannels, &modelInputs.SanitizedSlackChannel{WebhookChannel: ch.WebhookChannelName, WebhookChannelID: ch.WebhookChannelID})
+	}
+
+	envBytes, err := json.Marshal(environments)
+	if err != nil {
+		return nil, e.Wrap(err, "error parsing environments")
+	}
+	envString := string(envBytes)
+
+	channelsBytes, err := json.Marshal(sanitizedChannels)
+	if err != nil {
+		return nil, e.Wrap(err, "error parsing channels")
+	}
+	channelsString := string(channelsBytes)
+
+	alert.ChannelsToNotify = &channelsString
+	alert.ExcludedEnvironments = &envString
+	alert.CountThreshold = countThreshold
+	if err := r.DB.Model(&model.SessionAlert{}).Updates(alert).Error; err != nil {
 		return nil, e.Wrap(err, "error updating org fields")
 	}
 	return alert, nil
@@ -1651,7 +1615,6 @@
 	return alerts, nil
 }
 
-<<<<<<< HEAD
 func (r *queryResolver) SessionAlerts(ctx context.Context, organizationID int) ([]*model.SessionAlert, error) {
 	_, err := r.isAdminInOrganization(ctx, organizationID)
 	if err != nil {
@@ -1664,8 +1627,6 @@
 	return alerts, nil
 }
 
-=======
->>>>>>> 20f6a529
 func (r *queryResolver) OrganizationSuggestion(ctx context.Context, query string) ([]*model.Organization, error) {
 	orgs := []*model.Organization{}
 	if r.isWhitelistedAccount(ctx) {
@@ -1681,17 +1642,10 @@
 		return nil, e.Wrap(err, "error querying organization")
 	}
 	fields := []*model.Field{}
-<<<<<<< HEAD
-	res := r.DB.Debug().Where(&model.Field{OrganizationID: organizationID, Type: "session", Name: "environment"}).
-		Where("length(value) > ?", 0).
-		Where("value ILIKE ?", "%"+query+"%").
-		Limit(8).
-=======
 	res := r.DB.Where(&model.Field{OrganizationID: organizationID, Type: "session", Name: "environment"}).
 		Where("length(value) > ?", 0).
 		Where("value ILIKE ?", "%"+query+"%").
 		Limit(SUGGESTION_LIMIT_CONSTANT).
->>>>>>> 20f6a529
 		Find(&fields)
 	if err := res.Error; err != nil {
 		return nil, e.Wrap(err, "error querying field suggestion")
