package graph

// This file will be automatically regenerated based on the schema, any resolver implementations
// will be copied through when generating and any unknown code will be moved to the end.

import (
	"context"
	"encoding/json"
	"fmt"
	"io/ioutil"
	"net/http"
	"os"
	"strconv"
	"time"

	"github.com/highlight-run/highlight/backend/model"
	"github.com/highlight-run/highlight/backend/pricing"
	"github.com/highlight-run/highlight/backend/private-graph/graph/generated"
	modelInputs "github.com/highlight-run/highlight/backend/private-graph/graph/model"
	"github.com/highlight-run/highlight/backend/util"
	e "github.com/pkg/errors"
	"github.com/rs/xid"
	"github.com/sendgrid/sendgrid-go/helpers/mail"
	log "github.com/sirupsen/logrus"
	"github.com/slack-go/slack"
	stripe "github.com/stripe/stripe-go"
	"golang.org/x/sync/errgroup"
	"gopkg.in/DataDog/dd-trace-go.v1/ddtrace/tracer"
)

func (r *errorAlertResolver) ChannelsToNotify(ctx context.Context, obj *model.ErrorAlert) ([]*modelInputs.SanitizedSlackChannel, error) {
	return obj.GetChannelsToNotify()
}

func (r *errorAlertResolver) ExcludedEnvironments(ctx context.Context, obj *model.ErrorAlert) ([]*string, error) {
	return obj.GetExcludedEnvironments()
}

func (r *errorCommentResolver) Author(ctx context.Context, obj *model.ErrorComment) (*modelInputs.SanitizedAdmin, error) {
	admin := &model.Admin{}
	if err := r.DB.Where(&model.Admin{Model: model.Model{ID: obj.AdminId}}).First(&admin).Error; err != nil {
		return nil, e.Wrap(err, "Error finding admin for comment")
	}

	name := ""
	email := ""
	photo_url := ""

	if admin.Name != nil {
		name = *admin.Name
	}
	if admin.Email != nil {
		email = *admin.Email
	}
	if admin.PhotoURL != nil {
		photo_url = *admin.PhotoURL
	}

	sanitizedAdmin := &modelInputs.SanitizedAdmin{
		ID:       admin.ID,
		Name:     &name,
		Email:    email,
		PhotoURL: &photo_url,
	}

	return sanitizedAdmin, nil
}

func (r *errorGroupResolver) Event(ctx context.Context, obj *model.ErrorGroup) ([]*string, error) {
	return util.JsonStringToStringArray(obj.Event), nil
}

func (r *errorGroupResolver) Trace(ctx context.Context, obj *model.ErrorGroup) ([]*modelInputs.ErrorTrace, error) {
	if obj.Trace == "" {
		return nil, nil
	}
	trace := []*struct {
		FileName     *string `json:"fileName"`
		LineNumber   *int    `json:"lineNumber"`
		FunctionName *string `json:"functionName"`
		ColumnNumber *int    `json:"columnNumber"`
	}{}
	if err := json.Unmarshal([]byte(obj.Trace), &trace); err != nil {
		return nil, nil
	}
	ret := []*modelInputs.ErrorTrace{}
	for _, t := range trace {
		val := &modelInputs.ErrorTrace{
			FileName:     t.FileName,
			LineNumber:   t.LineNumber,
			FunctionName: t.FunctionName,
			ColumnNumber: t.ColumnNumber,
		}
		ret = append(ret, val)
	}
	return ret, nil
}

func (r *errorGroupResolver) MetadataLog(ctx context.Context, obj *model.ErrorGroup) ([]*modelInputs.ErrorMetadata, error) {
	ret := []*modelInputs.ErrorMetadata{}
	if err := json.Unmarshal([]byte(*obj.MetadataLog), &ret); err != nil {
		return nil, e.Wrap(err, "error unmarshaling error metadata")
	}
	filtered := []*modelInputs.ErrorMetadata{}
	for _, log := range ret {
		if log.ErrorID != 0 && log.SessionID != 0 && !log.Timestamp.IsZero() {
			filtered = append(filtered, log)
		}
	}
	return filtered, nil
}

func (r *errorGroupResolver) FieldGroup(ctx context.Context, obj *model.ErrorGroup) ([]*model.ErrorField, error) {
	if obj == nil || obj.FieldGroup == nil {
		return nil, nil
	}
	var fields []*model.ErrorField
	err := json.Unmarshal([]byte(*obj.FieldGroup), &fields)
	if err != nil {
		err := e.Wrap(err, "error converting field group to struct")
		return nil, err
	}
	var parsedFields []*model.ErrorField
	for _, f := range fields {
		if f.Name == "event" {
			continue
		}
		parsedFields = append(parsedFields, f)
	}
	return parsedFields, nil
}

func (r *errorObjectResolver) Event(ctx context.Context, obj *model.ErrorObject) ([]*string, error) {
	return util.JsonStringToStringArray(obj.Event), nil
}

func (r *errorObjectResolver) Trace(ctx context.Context, obj *model.ErrorObject) ([]interface{}, error) {
	frames := []interface{}{}
	if obj.Trace != nil {
		if err := json.Unmarshal([]byte(*obj.Trace), &frames); err != nil {
			return nil, fmt.Errorf("error decoding stack frame data: %v", err)
		}
	}
	return frames, nil
}

func (r *errorSegmentResolver) Params(ctx context.Context, obj *model.ErrorSegment) (*model.ErrorSearchParams, error) {
	params := &model.ErrorSearchParams{}
	if obj.Params == nil {
		return params, nil
	}
	if err := json.Unmarshal([]byte(*obj.Params), params); err != nil {
		return nil, e.Wrapf(err, "error unmarshaling segment params")
	}
	return params, nil
}

func (r *mutationResolver) CreateOrganization(ctx context.Context, name string) (*model.Organization, error) {
	admin, err := r.Query().Admin(ctx)
	if err != nil {
		return nil, e.Wrap(err, "error getting admin")
	}
	trialEnd := time.Now().AddDate(0, 0, 14)

	c := &stripe.Customer{}
	if os.Getenv("REACT_APP_ONPREM") != "true" {
		params := &stripe.CustomerParams{}
		c, err = r.StripeClient.Customers.New(params)
		if err != nil {
			return nil, e.Wrap(err, "error creating stripe customer")
		}
	}

	org := &model.Organization{
		StripeCustomerID: &c.ID,
		Name:             &name,
		Admins:           []model.Admin{*admin},
		TrialEndDate:     &trialEnd,
		BillingEmail:     admin.Email,
	}
	if err := r.DB.Create(org).Error; err != nil {
		return nil, e.Wrap(err, "error creating org")
	}
	if err := r.DB.Create(&model.ErrorAlert{Alert: model.Alert{OrganizationID: org.ID, ExcludedEnvironments: nil, CountThreshold: 1, ChannelsToNotify: nil, Type: &model.AlertType.ERROR}}).Error; err != nil {
		return nil, e.Wrap(err, "error creating org")
	}
	if err := r.DB.Create(&model.SessionAlert{Alert: model.Alert{OrganizationID: org.ID, ExcludedEnvironments: nil, CountThreshold: 1, ChannelsToNotify: nil, Type: &model.AlertType.NEW_USER}}).Error; err != nil {
		return nil, e.Wrap(err, "error creating session alert for new org")
	}
	if err := r.DB.Create(&model.SessionAlert{Alert: model.Alert{OrganizationID: org.ID, ExcludedEnvironments: nil, CountThreshold: 1, ChannelsToNotify: nil, Type: &model.AlertType.TRACK_PROPERTIES}}).Error; err != nil {
		return nil, e.Wrap(err, "error creating session alert for new org")
	}
	if err := r.DB.Create(&model.SessionAlert{Alert: model.Alert{OrganizationID: org.ID, ExcludedEnvironments: nil, CountThreshold: 1, ChannelsToNotify: nil, Type: &model.AlertType.USER_PROPERTIES}}).Error; err != nil {
		return nil, e.Wrap(err, "error creating session alert for new org")
	}
	return org, nil
}

func (r *mutationResolver) EditOrganization(ctx context.Context, id int, name *string, billingEmail *string) (*model.Organization, error) {
	org, err := r.isAdminInOrganization(ctx, id)
	if err != nil {
		return nil, e.Wrap(err, "error querying org")
	}
	if err := r.DB.Model(org).Updates(&model.Organization{
		Name:         name,
		BillingEmail: billingEmail,
	}).Error; err != nil {
		return nil, e.Wrap(err, "error updating org fields")
	}
	return org, nil
}

func (r *mutationResolver) MarkSessionAsViewed(ctx context.Context, id int, viewed *bool) (*model.Session, error) {
	_, err := r.isAdminSessionOwner(ctx, id)
	if err != nil {
		return nil, e.Wrap(err, "admin not session owner")
	}
	session := &model.Session{}
	if err := r.DB.Where(&model.Session{Model: model.Model{ID: id}}).First(&session).Updates(&model.Session{
		Viewed: viewed,
	}).Error; err != nil {
		return nil, e.Wrap(err, "error writing session as viewed")
	}

	return session, nil
}

func (r *mutationResolver) MarkSessionAsStarred(ctx context.Context, id int, starred *bool) (*model.Session, error) {
	_, err := r.isAdminSessionOwner(ctx, id)
	if err != nil {
		return nil, e.Wrap(err, "admin not session owner")
	}
	session := &model.Session{}
	if err := r.DB.Where(&model.Session{Model: model.Model{ID: id}}).First(&session).Updates(&model.Session{
		Starred: starred,
	}).Error; err != nil {
		return nil, e.Wrap(err, "error writing session as starred")
	}

	return session, nil
}

func (r *mutationResolver) MarkErrorGroupAsResolved(ctx context.Context, id int, resolved *bool) (*model.ErrorGroup, error) {
	_, err := r.isAdminErrorGroupOwner(ctx, id)
	if err != nil {
		return nil, e.Wrap(err, "admin not errorGroup owner")
	}
	errorGroup := &model.ErrorGroup{}
	if err := r.DB.Where(&model.ErrorGroup{Model: model.Model{ID: id}}).First(&errorGroup).Updates(&model.ErrorGroup{
		Resolved: resolved,
	}).Error; err != nil {
		return nil, e.Wrap(err, "error writing errorGroup resolved status")
	}

	return errorGroup, nil
}

func (r *mutationResolver) DeleteOrganization(ctx context.Context, id int) (*bool, error) {
	if err := r.DB.Delete(&model.Organization{Model: model.Model{ID: id}}).Error; err != nil {
		return nil, e.Wrap(err, "error deleting organization")
	}
	return &model.T, nil
}

func (r *mutationResolver) SendAdminInvite(ctx context.Context, organizationID int, email string, baseURL string) (*string, error) {
	org, err := r.isAdminInOrganization(ctx, organizationID)
	if err != nil {
		return nil, e.Wrap(err, "error querying org")
	}
	admin, err := r.Query().Admin(ctx)
	var secret string
	if org.Secret == nil {
		uid := xid.New().String()
		if err := r.DB.Model(org).Updates(&model.Organization{Secret: &uid}).Error; err != nil {
			return nil, e.Wrap(err, "error updating uid in org secret")
		}
		secret = uid
	} else {
		secret = *org.Secret
	}
	inviteLink := baseURL + "/" + strconv.Itoa(organizationID) + "/invite/" + secret
	to := &mail.Email{Address: email}

	m := mail.NewV3Mail()
	from := mail.NewEmail("Highlight", "notifications@highlight.run")
	m.SetFrom(from)
	m.SetTemplateID(SendAdminInviteEmailTemplateID)

	p := mail.NewPersonalization()
	p.AddTos(to)
	p.SetDynamicTemplateData("Admin_Invitor", admin.Name)
	p.SetDynamicTemplateData("Organization_Name", org.Name)
	p.SetDynamicTemplateData("Invite_Link", inviteLink)

	m.AddPersonalizations(p)
	if resp, sendGridErr := r.MailClient.Send(m); sendGridErr != nil || resp.StatusCode >= 300 {
		estr := "error sending sendgrid email -> "
		estr += fmt.Sprintf("resp-code: %v; ", resp)
		if sendGridErr != nil {
			estr += fmt.Sprintf("err: %v", sendGridErr.Error())
		}
		return nil, e.New(estr)
	}
	return &email, nil
}

func (r *mutationResolver) AddAdminToOrganization(ctx context.Context, organizationID int, inviteID string) (*int, error) {
	org := &model.Organization{}
	if err := r.DB.Where(&model.Organization{Model: model.Model{ID: organizationID}}).First(&org).Error; err != nil {
		return nil, e.Wrap(err, "error querying org")
	}
	if org.Secret == nil || (org.Secret != nil && *org.Secret != inviteID) {
		return nil, e.New("invalid invite id")
	}
	admin, err := r.Query().Admin(ctx)
	if err != nil {
		return nil, e.New("error querying admin")
	}
	if err := r.DB.Model(org).Association("Admins").Append(admin); err != nil {
		return nil, e.Wrap(err, "error adding admin to association")
	}
	return &org.ID, nil
}

func (r *mutationResolver) AddSlackIntegrationToWorkspace(ctx context.Context, organizationID int, code string, redirectPath string) (*bool, error) {
	org, err := r.isAdminInOrganization(ctx, organizationID)
	if err != nil {
		return nil, e.Wrap(err, "admin is not in organization")
	}
	redirect := os.Getenv("FRONTEND_URI")
	redirect += "/" + strconv.Itoa(organizationID) + "/" + redirectPath
	resp, err := slack.
		GetOAuthV2Response(
			&http.Client{},
			os.Getenv("SLACK_CLIENT_ID"),
			os.Getenv("SLACK_CLIENT_SECRET"),
			code,
			redirect,
		)
	if err != nil {
		return nil, e.Wrap(err, "error getting slack oauth response")
	}
	existingChannels, err := org.IntegratedSlackChannels()
	if err != nil {
		return nil, e.Wrap(err, "error retrieving existing slack channels")
	}
	for _, ch := range existingChannels {
		if ch.WebhookChannelID == resp.IncomingWebhook.ChannelID {
			return nil, e.New("this channel has already been connected to your workspace")
		}
	}
	existingChannels = append(existingChannels, model.SlackChannel{
		WebhookAccessToken: resp.AccessToken,
		WebhookURL:         resp.IncomingWebhook.URL,
		WebhookChannelID:   resp.IncomingWebhook.ChannelID,
		WebhookChannel:     resp.IncomingWebhook.Channel,
	})
	channelBytes, err := json.Marshal(existingChannels)
	if err != nil {
		return nil, e.Wrap(err, "error marshaling existing channels")
	}
	channelString := string(channelBytes)
	if err := r.DB.Model(org).Updates(&model.Organization{
		SlackChannels: &channelString,
	}).Error; err != nil {
		return nil, e.Wrap(err, "error updating org fields")
	}

	baseMessage := "👋 Hello from Highlight!"
	if name := org.Name; name != nil {
		baseMessage += fmt.Sprintf(" We'll send messages here based on your alert preferences for %v, which can be configured at https://app.highlight.run/%v/alerts.", *name, org.ID)
	}
	msg := slack.WebhookMessage{Text: baseMessage}
	if err := slack.PostWebhook(resp.IncomingWebhook.URL, &msg); err != nil {
		e.Wrap(err, "failed to send hello alert slack message")
	}
	return &model.T, nil
}

func (r *mutationResolver) CreateSegment(ctx context.Context, organizationID int, name string, params modelInputs.SearchParamsInput) (*model.Segment, error) {
	if _, err := r.isAdminInOrganization(ctx, organizationID); err != nil {
		return nil, e.Wrap(err, "admin is not in organization")
	}
	modelParams := InputToParams(&params)
	// Convert to json to store in the db.
	paramBytes, err := json.Marshal(modelParams)
	if err != nil {
		return nil, e.Wrap(err, "error unmarshaling search params")
	}
	paramString := string(paramBytes)

	segment := &model.Segment{
		Name:           &name,
		Params:         &paramString,
		OrganizationID: organizationID,
	}
	if err := r.DB.Create(segment).Error; err != nil {
		return nil, e.Wrap(err, "error creating segment")
	}
	return segment, nil
}

func (r *mutationResolver) EmailSignup(ctx context.Context, email string) (string, error) {
	model.DB.Create(&model.EmailSignup{Email: email})
	return email, nil
}

func (r *mutationResolver) EditSegment(ctx context.Context, id int, organizationID int, params modelInputs.SearchParamsInput) (*bool, error) {
	if _, err := r.isAdminInOrganization(ctx, organizationID); err != nil {
		return nil, e.Wrap(err, "admin is not in organization")
	}
	modelParams := InputToParams(&params)
	// Convert to json to store in the db.
	paramBytes, err := json.Marshal(modelParams)
	if err != nil {
		return nil, e.Wrap(err, "error unmarshaling search params")
	}
	paramString := string(paramBytes)
	if err := r.DB.Model(&model.Segment{Model: model.Model{ID: id}}).Updates(&model.Segment{
		Params: &paramString,
	}).Error; err != nil {
		return nil, e.Wrap(err, "error writing new recording settings")
	}
	return &model.T, nil
}

func (r *mutationResolver) DeleteSegment(ctx context.Context, segmentID int) (*bool, error) {
	if err := r.DB.Delete(&model.Segment{Model: model.Model{ID: segmentID}}).Error; err != nil {
		return nil, e.Wrap(err, "error deleting segment")
	}
	return &model.T, nil
}

func (r *mutationResolver) CreateErrorSegment(ctx context.Context, organizationID int, name string, params modelInputs.ErrorSearchParamsInput) (*model.ErrorSegment, error) {
	if _, err := r.isAdminInOrganization(ctx, organizationID); err != nil {
		return nil, e.Wrap(err, "admin is not in organization")
	}
	modelParams := ErrorInputToParams(&params)
	// Convert to json to store in the db.
	paramBytes, err := json.Marshal(modelParams)
	if err != nil {
		return nil, e.Wrap(err, "error unmarshaling search params")
	}
	paramString := string(paramBytes)

	segment := &model.ErrorSegment{
		Name:           &name,
		Params:         &paramString,
		OrganizationID: organizationID,
	}
	if err := r.DB.Create(segment).Error; err != nil {
		return nil, e.Wrap(err, "error creating segment")
	}
	return segment, nil
}

func (r *mutationResolver) EditErrorSegment(ctx context.Context, id int, organizationID int, params modelInputs.ErrorSearchParamsInput) (*bool, error) {
	if _, err := r.isAdminInOrganization(ctx, organizationID); err != nil {
		return nil, e.Wrap(err, "admin is not in organization")
	}
	modelParams := ErrorInputToParams(&params)
	// Convert to json to store in the db.
	paramBytes, err := json.Marshal(modelParams)
	if err != nil {
		return nil, e.Wrap(err, "error unmarshaling search params")
	}
	paramString := string(paramBytes)
	if err := r.DB.Model(&model.ErrorSegment{Model: model.Model{ID: id}}).Updates(&model.ErrorSegment{
		Params: &paramString,
	}).Error; err != nil {
		return nil, e.Wrap(err, "error writing new recording settings")
	}
	return &model.T, nil
}

func (r *mutationResolver) DeleteErrorSegment(ctx context.Context, segmentID int) (*bool, error) {
	if err := r.DB.Delete(&model.ErrorSegment{Model: model.Model{ID: segmentID}}).Error; err != nil {
		return nil, e.Wrap(err, "error deleting segment")
	}
	return &model.T, nil
}

func (r *mutationResolver) EditRecordingSettings(ctx context.Context, organizationID int, details *string) (*model.RecordingSettings, error) {
	if _, err := r.isAdminInOrganization(ctx, organizationID); err != nil {
		return nil, e.Wrap(err, "admin not found in org")
	}
	rec := &model.RecordingSettings{}
	res := r.DB.Where(&model.RecordingSettings{Model: model.Model{ID: organizationID}}).First(&rec)
	if err := res.Error; err != nil {
		return nil, e.Wrap(err, "error querying record")
	}
	if err := r.DB.Model(rec).Updates(&model.RecordingSettings{
		OrganizationID: organizationID,
		Details:        details,
	}).Error; err != nil {
		return nil, e.Wrap(err, "error writing new recording settings")
	}
	return rec, nil
}

func (r *mutationResolver) CreateOrUpdateSubscription(ctx context.Context, organizationID int, planType modelInputs.PlanType) (*string, error) {
	org, err := r.isAdminInOrganization(ctx, organizationID)
	if err != nil {
		return nil, e.Wrap(err, "admin is not in organization")
	}

	// For older workspaces, if there's no customer ID, we create a StripeCustomer obj.
	if org.StripeCustomerID == nil {
		params := &stripe.CustomerParams{}
		c, err := r.StripeClient.Customers.New(params)
		if err != nil {
			return nil, e.Wrap(err, "error creating stripe customer")
		}
		if err := r.DB.Model(org).Updates(&model.Organization{
			StripeCustomerID: &c.ID,
		}).Error; err != nil {
			return nil, e.Wrap(err, "error updating org fields")
		}
		org.StripeCustomerID = &c.ID
	}

	// Check if there's already a subscription on the user. If there is, we do an update and return early.
	params := &stripe.CustomerParams{}
	params.AddExpand("subscriptions")
	c, err := r.StripeClient.Customers.Get(*org.StripeCustomerID, params)
	if err != nil {
		return nil, e.Wrap(err, "couldn't retrieve stripe customer data")
	}
	// If there's a single subscription on the user and a single price item on the subscription
	if len(c.Subscriptions.Data) == 1 && len(c.Subscriptions.Data[0].Items.Data) == 1 {
		plan := pricing.ToPriceID(planType)
		subscriptionParams := &stripe.SubscriptionParams{
			CancelAtPeriodEnd: stripe.Bool(false),
			ProrationBehavior: stripe.String(string(stripe.SubscriptionProrationBehaviorCreateProrations)),
			Items: []*stripe.SubscriptionItemsParams{
				{
					ID:   stripe.String(c.Subscriptions.Data[0].Items.Data[0].ID),
					Plan: &plan,
				},
			},
		}
		_, err := r.StripeClient.Subscriptions.Update(c.Subscriptions.Data[0].ID, subscriptionParams)
		if err != nil {
			return nil, e.Wrap(err, "couldn't update subscription")
		}
		organization := model.Organization{Model: model.Model{ID: organizationID}}
		if err := r.DB.Model(&organization).Updates(model.Organization{StripePriceID: &plan}).Error; err != nil {
			return nil, e.Wrap(err, "error setting stripe_plan_id on organization")
		}

		// mark sessions as within billing quota on plan upgrade
		// this is done when the user is already signed up for some sort of billing plan
		if c.Subscriptions.Data[0].Items.Data[0].Plan != nil {
			go r.UpdateSessionsVisibility(organizationID, planType, pricing.FromPriceID(c.Subscriptions.Data[0].Items.Data[0].Plan.ID))
		} else {
			log.Error("error getting original plan data from stripe client")
		}

		ret := ""
		return &ret, nil
	}

	// If there's no existing subscription, we create a checkout.
	plan := pricing.ToPriceID(planType)
	checkoutSessionParams := &stripe.CheckoutSessionParams{
		SuccessURL: stripe.String(os.Getenv("FRONTEND_URI") + "/" + strconv.Itoa(organizationID) + "/billing/success"),
		CancelURL:  stripe.String(os.Getenv("FRONTEND_URI") + "/" + strconv.Itoa(organizationID) + "/billing/checkoutCanceled"),
		PaymentMethodTypes: stripe.StringSlice([]string{
			"card",
		}),
		Customer: org.StripeCustomerID,
		SubscriptionData: &stripe.CheckoutSessionSubscriptionDataParams{
			Items: []*stripe.CheckoutSessionSubscriptionDataItemsParams{
				{
					Plan: stripe.String(plan),
				},
			},
		},
		Mode: stripe.String(string(stripe.CheckoutSessionModeSubscription)),
	}
	checkoutSessionParams.AddExtra("allow_promotion_codes", "true")

	stripeSession, err := r.StripeClient.CheckoutSessions.New(checkoutSessionParams)
	if err != nil {
		return nil, e.Wrap(err, "error creating CheckoutSession in stripe")
	}

	organization := model.Organization{Model: model.Model{ID: organizationID}}
	if err := r.DB.Model(&organization).Updates(model.Organization{StripePriceID: &plan}).Error; err != nil {
		return nil, e.Wrap(err, "error setting stripe_plan_id on organization")
	}
	// mark sessions as within billing quota on plan upgrade
	// this code is repeated as the first time, the user already has a billing plan and the function returns early.
	// here, the user doesn't already have a billing plan, so it's considered an upgrade unless the plan is free
	go r.UpdateSessionsVisibility(organizationID, planType, modelInputs.PlanTypeFree)

	return &stripeSession.ID, nil
}

func (r *mutationResolver) CreateSessionComment(ctx context.Context, organizationID int, adminID int, sessionID int, sessionTimestamp int, text string, textForEmail string, xCoordinate float64, yCoordinate float64, taggedAdmins []*modelInputs.SanitizedAdminInput, sessionURL string, time float64, authorName string, sessionImage *string) (*model.SessionComment, error) {
	if _, err := r.isAdminInOrganization(ctx, organizationID); err != nil {
		return nil, e.Wrap(err, "admin is not in organization")
	}

	admins := []model.Admin{}
	for _, a := range taggedAdmins {
		admins = append(admins,
			model.Admin{
				Model: model.Model{ID: a.ID},
			},
		)
	}

	sessionComment := &model.SessionComment{
		Admins:      admins,
		AdminId:     adminID,
		SessionId:   sessionID,
		Timestamp:   sessionTimestamp,
		Text:        text,
		XCoordinate: xCoordinate,
		YCoordinate: yCoordinate,
	}
	createSessionCommentSpan, _ := tracer.StartSpanFromContext(ctx, "resolver.createSessionComment", tracer.ResourceName("db.createSessionComment"))
	if err := r.DB.Create(sessionComment).Error; err != nil {
		return nil, e.Wrap(err, "error creating session comment")
	}
	createSessionCommentSpan.Finish()

	commentMentionEmailSpan, _ := tracer.StartSpanFromContext(ctx, "resolver.createSessionComment", tracer.ResourceName("sendgrid.sendCommentMention"))
	commentMentionEmailSpan.SetTag("count", len(taggedAdmins))
	if len(taggedAdmins) > 0 {
		tos := []*mail.Email{}

		for _, admin := range taggedAdmins {
			tos = append(tos, &mail.Email{Address: admin.Email})
		}
		m := mail.NewV3Mail()
		from := mail.NewEmail("Highlight", "notifications@highlight.run")
		viewLink := fmt.Sprintf("%v?commentId=%v&ts=%v", sessionURL, sessionComment.ID, time)
		m.SetFrom(from)
		m.SetTemplateID(SendGridSessionCommentEmailTemplateID)

		p := mail.NewPersonalization()
		p.AddTos(tos...)
		p.SetDynamicTemplateData("Author_Name", authorName)
		p.SetDynamicTemplateData("Comment_Link", viewLink)
		p.SetDynamicTemplateData("Comment_Body", textForEmail)
		p.SetDynamicTemplateData("Session_Image", sessionImage)

		if sessionImage != nil {
			a := mail.NewAttachment()
			a.SetContent(*sessionImage)
			a.SetFilename("session-image.png")
			a.SetContentID("sessionImage")
			a.SetType("image/png")
			m.AddAttachment(a)
		}

		m.AddPersonalizations(p)

		_, err := r.MailClient.Send(m)
		if err != nil {
			return nil, fmt.Errorf("error sending sendgrid email for comments mentions: %v", err)
		}
	}
	commentMentionEmailSpan.Finish()
	return sessionComment, nil
}

func (r *mutationResolver) DeleteSessionComment(ctx context.Context, id int) (*bool, error) {
	if err := r.DB.Delete(&model.SessionComment{Model: model.Model{ID: id}}).Error; err != nil {
		return nil, e.Wrap(err, "error session comment")
	}
	return &model.T, nil
}

func (r *mutationResolver) CreateErrorComment(ctx context.Context, organizationID int, adminID int, errorGroupID int, text string, textForEmail string, taggedAdmins []*modelInputs.SanitizedAdminInput, errorURL string, authorName string) (*model.ErrorComment, error) {
	if _, err := r.isAdminInOrganization(ctx, organizationID); err != nil {
		return nil, e.Wrap(err, "admin is not in organization")
	}

	admins := []model.Admin{}
	for _, a := range taggedAdmins {
		admins = append(admins,
			model.Admin{
				Model: model.Model{ID: a.ID},
			},
		)
	}

	errorComment := &model.ErrorComment{
		Admins:  admins,
		AdminId: adminID,
		ErrorId: errorGroupID,
		Text:    text,
	}
	createErrorCommentSpan, _ := tracer.StartSpanFromContext(ctx, "resolver.createErrorComment", tracer.ResourceName("db.createErrorComment"))
	if err := r.DB.Create(errorComment).Error; err != nil {
		return nil, e.Wrap(err, "error creating error comment")
	}
	createErrorCommentSpan.Finish()

	commentMentionEmailSpan, _ := tracer.StartSpanFromContext(ctx, "resolver.createErrorComment", tracer.ResourceName("sendgrid.sendCommentMention"))
	commentMentionEmailSpan.SetTag("count", len(taggedAdmins))
	if len(taggedAdmins) > 0 {
		tos := []*mail.Email{}

		for _, admin := range taggedAdmins {
			tos = append(tos, &mail.Email{Address: admin.Email})
		}
		m := mail.NewV3Mail()
		from := mail.NewEmail("Highlight", "notifications@highlight.run")
		viewLink := fmt.Sprintf("%v", errorURL)
		m.SetFrom(from)
		m.SetTemplateID(SendGridErrorCommentEmailTemplateId)

		p := mail.NewPersonalization()
		p.AddTos(tos...)
		p.SetDynamicTemplateData("Author_Name", authorName)
		p.SetDynamicTemplateData("Comment_Link", viewLink)
		p.SetDynamicTemplateData("Comment_Body", textForEmail)

		m.AddPersonalizations(p)

		_, err := r.MailClient.Send(m)
		if err != nil {
			return nil, fmt.Errorf("error sending sendgrid email for comments mentions: %v", err)
		}
	}
	commentMentionEmailSpan.Finish()
	return errorComment, nil
}

func (r *mutationResolver) DeleteErrorComment(ctx context.Context, id int) (*bool, error) {
	if err := r.DB.Delete(&model.ErrorComment{Model: model.Model{ID: id}}).Error; err != nil {
		return nil, e.Wrap(err, "error deleting error_comment")
	}
	return &model.T, nil
}

func (r *mutationResolver) UpdateErrorAlert(ctx context.Context, organizationID int, errorAlertID int, countThreshold int, thresholdWindow int, slackChannels []*modelInputs.SanitizedSlackChannelInput, environments []*string) (*model.ErrorAlert, error) {
	_, err := r.isAdminInOrganization(ctx, organizationID)
	if err != nil {
		return nil, e.Wrap(err, "admin is not in organization")
	}

	alert := &model.ErrorAlert{}
	if err := r.DB.Where(&model.ErrorAlert{Model: model.Model{ID: errorAlertID}}).Find(&alert).Error; err != nil {
		return nil, e.Wrap(err, "error querying error alert")
	}

	sanitizedChannels := []*modelInputs.SanitizedSlackChannel{}
	// For each of the new slack channels, confirm that they exist in the "IntegratedSlackChannels" string.
	for _, ch := range slackChannels {
		sanitizedChannels = append(sanitizedChannels, &modelInputs.SanitizedSlackChannel{WebhookChannel: ch.WebhookChannelName, WebhookChannelID: ch.WebhookChannelID})
	}

	envBytes, err := json.Marshal(environments)
	if err != nil {
		return nil, e.Wrap(err, "error parsing environments")
	}
	envString := string(envBytes)

	channelsBytes, err := json.Marshal(sanitizedChannels)
	if err != nil {
		return nil, e.Wrap(err, "error parsing channels")
	}
	channelsString := string(channelsBytes)

	alert.ChannelsToNotify = &channelsString
	alert.ExcludedEnvironments = &envString
	alert.CountThreshold = countThreshold
	alert.ThresholdWindow = &thresholdWindow
	if err := r.DB.Model(&model.ErrorAlert{
		Alert: model.Alert{
			OrganizationID: organizationID,
		},
		Model: model.Model{
			ID: errorAlertID,
		},
	}).Updates(alert).Error; err != nil {
		return nil, e.Wrap(err, "error updating org fields")
	}
	return alert, nil
}

func (r *mutationResolver) UpdateNewUserAlert(ctx context.Context, organizationID int, sessionAlertID int, countThreshold int, slackChannels []*modelInputs.SanitizedSlackChannelInput, environments []*string) (*model.SessionAlert, error) {
	_, err := r.isAdminInOrganization(ctx, organizationID)
	if err != nil {
		return nil, e.Wrap(err, "admin is not in organization")
	}

	alert := &model.SessionAlert{}
	if err := r.DB.Where(&model.SessionAlert{Model: model.Model{ID: sessionAlertID}}).Where("type IS NULL OR type=?", model.AlertType.NEW_USER).Find(&alert).Error; err != nil {
		return nil, e.Wrap(err, "error querying session alert")
	}

	var sanitizedChannels []*modelInputs.SanitizedSlackChannel
	// For each of the new slack channels, confirm that they exist in the "IntegratedSlackChannels" string.
	for _, ch := range slackChannels {
		sanitizedChannels = append(sanitizedChannels, &modelInputs.SanitizedSlackChannel{WebhookChannel: ch.WebhookChannelName, WebhookChannelID: ch.WebhookChannelID})
	}

	envBytes, err := json.Marshal(environments)
	if err != nil {
		return nil, e.Wrap(err, "error parsing environments")
	}
	envString := string(envBytes)

	channelsBytes, err := json.Marshal(sanitizedChannels)
	if err != nil {
		return nil, e.Wrap(err, "error parsing channels")
	}
	channelsString := string(channelsBytes)

	alert.ChannelsToNotify = &channelsString
	alert.ExcludedEnvironments = &envString
	alert.CountThreshold = countThreshold
	if err := r.DB.Model(&model.SessionAlert{
		Alert: model.Alert{
			OrganizationID: organizationID,
		},
		Model: model.Model{
			ID: sessionAlertID,
		},
	}).Updates(alert).Error; err != nil {
		return nil, e.Wrap(err, "error updating org fields")
	}
	return alert, nil
}

func (r *mutationResolver) UpdateTrackPropertiesAlert(ctx context.Context, organizationID int, sessionAlertID int, slackChannels []*modelInputs.SanitizedSlackChannelInput, environments []*string, trackProperties []*modelInputs.TrackPropertyInput) (*model.SessionAlert, error) {
	_, err := r.isAdminInOrganization(ctx, organizationID)
	if err != nil {
		return nil, e.Wrap(err, "admin is not in organization")
	}

<<<<<<< HEAD
	alert := &model.SessionAlert{}
	if err := r.DB.Where(&model.SessionAlert{Model: model.Model{ID: sessionAlertID}}).Where("type=?", model.AlertType.TRACK_PROPERTIES).Find(&alert).Error; err != nil {
		return nil, e.Wrap(err, "error querying track properties alert")
	}

=======
>>>>>>> 7dafbb4b
	envBytes, err := json.Marshal(environments)
	if err != nil {
		return nil, e.Wrap(err, "error parsing environments for track properties alert")
	}
	envString := string(envBytes)

	var sanitizedChannels []*modelInputs.SanitizedSlackChannel
	// For each of the new slack channels, confirm that they exist in the "IntegratedSlackChannels" string.
	for _, ch := range slackChannels {
		sanitizedChannels = append(sanitizedChannels, &modelInputs.SanitizedSlackChannel{WebhookChannel: ch.WebhookChannelName, WebhookChannelID: ch.WebhookChannelID})
	}

	channelsBytes, err := json.Marshal(sanitizedChannels)
	if err != nil {
		return nil, e.Wrap(err, "error parsing channels for track properties alert")
	}
	channelsString := string(channelsBytes)

	trackPropertiesBytes, err := json.Marshal(trackProperties)
	if err != nil {
		return nil, e.Wrap(err, "error parsing track properties for track properties alert")
	}
	trackPropertiesString := string(trackPropertiesBytes)

<<<<<<< HEAD
=======
	alert := &model.SessionAlert{}
>>>>>>> 7dafbb4b
	alert.ExcludedEnvironments = &envString
	alert.ChannelsToNotify = &channelsString
	alert.TrackProperties = &trackPropertiesString
	if err := r.DB.Model(&model.SessionAlert{
		Alert: model.Alert{
			OrganizationID: organizationID,
		},
		Model: model.Model{
			ID: sessionAlertID,
		},
	}).Updates(alert).Error; err != nil {
		return nil, e.Wrap(err, "error updating org fields for track properties alert")
	}
	return alert, nil
}

func (r *mutationResolver) UpdateUserPropertiesAlert(ctx context.Context, organizationID int, sessionAlertID int, slackChannels []*modelInputs.SanitizedSlackChannelInput, environments []*string, userProperties []*modelInputs.UserPropertyInput) (*model.SessionAlert, error) {
	_, err := r.isAdminInOrganization(ctx, organizationID)
	if err != nil {
		return nil, e.Wrap(err, "admin is not in organization")
	}

<<<<<<< HEAD
	alert := &model.SessionAlert{}
	if err := r.DB.Where(&model.SessionAlert{Model: model.Model{ID: sessionAlertID}}).Where("type=?", model.AlertType.USER_PROPERTIES).Find(&alert).Error; err != nil {
		return nil, e.Wrap(err, "error querying user properties alert")
	}

=======
>>>>>>> 7dafbb4b
	envBytes, err := json.Marshal(environments)
	if err != nil {
		return nil, e.Wrap(err, "error parsing environments for user properties alert")
	}
	envString := string(envBytes)

	var sanitizedChannels []*modelInputs.SanitizedSlackChannel
	// For each of the new slack channels, confirm that they exist in the "IntegratedSlackChannels" string.
	for _, ch := range slackChannels {
		sanitizedChannels = append(sanitizedChannels, &modelInputs.SanitizedSlackChannel{WebhookChannel: ch.WebhookChannelName, WebhookChannelID: ch.WebhookChannelID})
	}

	channelsBytes, err := json.Marshal(sanitizedChannels)
	if err != nil {
		return nil, e.Wrap(err, "error parsing channels for user properties alert")
	}
	channelsString := string(channelsBytes)

	userPropertiesBytes, err := json.Marshal(userProperties)
	if err != nil {
		return nil, e.Wrap(err, "error parsing user properties for user properties alert")
	}
	userPropertiesString := string(userPropertiesBytes)

<<<<<<< HEAD
=======
	alert := &model.SessionAlert{}
>>>>>>> 7dafbb4b
	alert.ExcludedEnvironments = &envString
	alert.ChannelsToNotify = &channelsString
	alert.UserProperties = &userPropertiesString
	if err := r.DB.Model(&model.SessionAlert{
		Alert: model.Alert{
			OrganizationID: organizationID,
		},
		Model: model.Model{
			ID: sessionAlertID,
		},
	}).Updates(alert).Error; err != nil {
		return nil, e.Wrap(err, "error updating org fields for user properties alert")
	}
	return alert, nil
}

func (r *queryResolver) Session(ctx context.Context, id int) (*model.Session, error) {
	if _, err := r.isAdminSessionOwner(ctx, id); err != nil {
		return nil, e.Wrap(err, "admin not session owner")
	}
	sessionObj := &model.Session{}
	res := r.DB.Preload("Fields").Where(&model.Session{Model: model.Model{ID: id}}).First(&sessionObj)
	if res.Error != nil {
		return nil, fmt.Errorf("error reading from session: %v", res.Error)
	}
	return sessionObj, nil
}

func (r *queryResolver) Events(ctx context.Context, sessionID int) ([]interface{}, error) {
	if os.Getenv("ENVIRONMENT") == "dev" && sessionID == 1 {
		file, err := ioutil.ReadFile("./tmp/events.json")
		if err != nil {
			return nil, e.Wrap(err, "Failed to read temp file")
		}
		var data []interface{}

		if err := json.Unmarshal([]byte(file), &data); err != nil {
			return nil, e.Wrap(err, "Failed to unmarshal data from file")
		}
		return data, nil
	}
	s, err := r.isAdminSessionOwner(ctx, sessionID)
	if err != nil {
		return nil, e.Wrap(err, "admin not session owner")
	}
	if en := s.ObjectStorageEnabled; en != nil && *en == true {
		objectStorageSpan, _ := tracer.StartSpanFromContext(ctx, "resolver.internal", tracer.ResourceName("db.objectStorageQuery"))
		defer objectStorageSpan.Finish()
		ret, err := r.StorageClient.ReadSessionsFromS3(sessionID, s.OrganizationID)
		if err != nil {
			return nil, err
		}
		return ret, nil
	}
	eventsQuerySpan, _ := tracer.StartSpanFromContext(ctx, "resolver.internal", tracer.ResourceName("db.eventsObjectsQuery"))
	eventObjs := []*model.EventsObject{}
	if res := r.DB.Order("created_at desc").Where(&model.EventsObject{SessionID: sessionID}).Find(&eventObjs); res.Error != nil {
		return nil, fmt.Errorf("error reading from events: %v", res.Error)
	}
	eventsQuerySpan.Finish()
	eventsParseSpan, _ := tracer.StartSpanFromContext(ctx, "resolver.internal", tracer.ResourceName("parse.eventsObjects"))
	allEvents := make(map[string][]interface{})
	for _, eventObj := range eventObjs {
		subEvents := make(map[string][]interface{})
		if err := json.Unmarshal([]byte(eventObj.Events), &subEvents); err != nil {
			return nil, fmt.Errorf("error decoding event data: %v", err)
		}
		allEvents["events"] = append(subEvents["events"], allEvents["events"]...)
	}
	eventsParseSpan.Finish()
	return allEvents["events"], nil
}

func (r *queryResolver) ErrorGroups(ctx context.Context, organizationID int, count int, params *modelInputs.ErrorSearchParamsInput) (*model.ErrorResults, error) {
	if _, err := r.isAdminInOrganization(ctx, organizationID); err != nil {
		return nil, e.Wrap(err, "admin not found in org")
	}
	errorFieldIds := []int{}
	errorFieldQuery := r.DB.Model(&model.ErrorField{})

	if params.Browser != nil {
		errorFieldQuery = errorFieldQuery.Where("name = ? AND value = ?", "browser", params.Browser)
	}

	if params.Os != nil {
		errorFieldQuery = errorFieldQuery.Where("name = ? AND value = ?", "os_name", params.Os)
	}

	if params.VisitedURL != nil {
		errorFieldQuery = errorFieldQuery.Where("name = ? AND value = ?", "visited_url", params.VisitedURL)
	}

	if err := errorFieldQuery.Pluck("id", &errorFieldIds).Error; err != nil {
		return nil, e.Wrap(err, "error querying error fields")
	}

	errorGroups := []model.ErrorGroup{}
	selectPreamble := `SELECT id, organization_id, event, trace, metadata_log, created_at, deleted_at, updated_at, resolved`
	countPreamble := `SELECT COUNT(*)`

	queryString := `FROM (SELECT id, organization_id, event, trace, metadata_log, created_at, deleted_at, updated_at, resolved, array_agg(t.error_field_id) fieldIds
	FROM error_groups e INNER JOIN error_group_fields t ON e.id=t.error_group_id GROUP BY e.id) AS rows `

	queryString += fmt.Sprintf("WHERE (organization_id = %d) ", organizationID)
	queryString += "AND (deleted_at IS NULL) "

	if len(errorFieldIds) > 0 {
		queryString += "AND ("
		for idx, id := range errorFieldIds {
			if idx == 0 {
				queryString += fmt.Sprintf("(fieldIds @> ARRAY[%d]::int[]) ", id)
			} else {
				queryString += fmt.Sprintf("OR (fieldIds @> ARRAY[%d]::int[]) ", id)
			}
		}
		queryString += ") "
	}

	if d := params.DateRange; d != nil {
		queryString += fmt.Sprintf("AND (created_at > '%s') AND (created_at < '%s') ", d.StartDate.Format("2006-01-02 15:04:05"), d.EndDate.Format("2006-01-02 15:04:05"))
	}

	if resolved := params.HideResolved; resolved != nil && *resolved {
		queryString += "AND (resolved = false) "
	}

	if params.Event != nil {
		queryString += fmt.Sprintf("AND (event ILIKE '%s') ", "%"+*params.Event+"%")
	}

	var g errgroup.Group
	var queriedErrorGroupsCount int64

	g.Go(func() error {
		errorGroupSpan, _ := tracer.StartSpanFromContext(ctx, "resolver.internal", tracer.ResourceName("db.errorGroups"))
		if err := r.DB.Raw(fmt.Sprintf("%s %s ORDER BY updated_at DESC LIMIT %d", selectPreamble, queryString, count)).Scan(&errorGroups).Error; err != nil {
			return e.Wrap(err, "error reading from error groups")
		}

		errorGroupSpan.Finish()
		return nil
	})

	g.Go(func() error {
		errorGroupCountSpan, _ := tracer.StartSpanFromContext(ctx, "resolver.internal", tracer.ResourceName("db.errorGroupsCount"))
		if err := r.DB.Raw(fmt.Sprintf("%s %s", countPreamble, queryString)).Scan(&queriedErrorGroupsCount).Error; err != nil {
			return e.Wrap(err, "error counting error groups")
		}

		errorGroupCountSpan.Finish()
		return nil
	})

	// Waits for both goroutines to finish, then returns the first non-nil error (if any).
	if err := g.Wait(); err != nil {
		return nil, e.Wrap(err, "error querying error groups data")
	}

	errorResults := &model.ErrorResults{
		ErrorGroups: errorGroups,
		TotalCount:  queriedErrorGroupsCount,
	}
	return errorResults, nil
}

func (r *queryResolver) ErrorGroup(ctx context.Context, id int) (*model.ErrorGroup, error) {
	return r.isAdminErrorGroupOwner(ctx, id)
}

func (r *queryResolver) Messages(ctx context.Context, sessionID int) ([]interface{}, error) {
	s, err := r.isAdminSessionOwner(ctx, sessionID)
	if err != nil {
		return nil, e.Wrap(err, "admin not session owner")
	}
	if en := s.ObjectStorageEnabled; en != nil && *en == true {
		objectStorageSpan, _ := tracer.StartSpanFromContext(ctx, "resolver.internal", tracer.ResourceName("db.objectStorageQuery"))
		defer objectStorageSpan.Finish()
		ret, err := r.StorageClient.ReadMessagesFromS3(sessionID, s.OrganizationID)
		if err != nil {
			return nil, e.Wrap(err, "error pulling messages from s3")
		}
		return ret, nil
	}
	messagesObj := []*model.MessagesObject{}
	if res := r.DB.Order("created_at desc").Where(&model.MessagesObject{SessionID: sessionID}).Find(&messagesObj); res.Error != nil {
		return nil, fmt.Errorf("error reading from messages: %v", res.Error)
	}
	allEvents := make(map[string][]interface{})
	for _, messageObj := range messagesObj {
		subMessage := make(map[string][]interface{})
		if err := json.Unmarshal([]byte(messageObj.Messages), &subMessage); err != nil {
			return nil, fmt.Errorf("error decoding message data: %v", err)
		}
		allEvents["messages"] = append(subMessage["messages"], allEvents["messages"]...)
	}
	return allEvents["messages"], nil
}

func (r *queryResolver) Errors(ctx context.Context, sessionID int) ([]*model.ErrorObject, error) {
	if _, err := r.isAdminSessionOwner(ctx, sessionID); err != nil {
		return nil, e.Wrap(err, "admin not session owner")
	}
	eventsQuerySpan, _ := tracer.StartSpanFromContext(ctx, "resolver.internal", tracer.ResourceName("db.errorObjectsQuery"))
	defer eventsQuerySpan.Finish()
	errorsObj := []*model.ErrorObject{}
	if res := r.DB.Order("created_at asc").Where(&model.ErrorObject{SessionID: sessionID}).Find(&errorsObj); res.Error != nil {
		return nil, fmt.Errorf("error reading from errors: %v", res.Error)
	}
	return errorsObj, nil
}

func (r *queryResolver) Resources(ctx context.Context, sessionID int) ([]interface{}, error) {
	s, err := r.isAdminSessionOwner(ctx, sessionID)
	if err != nil {
		return nil, e.Wrap(err, "admin not session owner")
	}
	if en := s.ObjectStorageEnabled; en != nil && *en == true {
		objectStorageSpan, _ := tracer.StartSpanFromContext(ctx, "resolver.internal", tracer.ResourceName("db.objectStorageQuery"))
		defer objectStorageSpan.Finish()
		ret, err := r.StorageClient.ReadResourcesFromS3(sessionID, s.OrganizationID)
		if err != nil {
			return nil, e.Wrap(err, "error pulling resources from s3")
		}
		return ret, nil
	}
	resourcesObject := []*model.ResourcesObject{}
	if res := r.DB.Order("created_at desc").Where(&model.ResourcesObject{SessionID: sessionID}).Find(&resourcesObject); res.Error != nil {
		return nil, fmt.Errorf("error reading from resources: %v", res.Error)
	}
	allResources := make(map[string][]interface{})
	for _, resourceObj := range resourcesObject {
		subResources := make(map[string][]interface{})
		if err := json.Unmarshal([]byte(resourceObj.Resources), &subResources); err != nil {
			return nil, fmt.Errorf("error decoding resource data: %v", err)
		}
		allResources["resources"] = append(subResources["resources"], allResources["resources"]...)
	}
	return allResources["resources"], nil
}

func (r *queryResolver) SessionComments(ctx context.Context, sessionID int) ([]*model.SessionComment, error) {
	if _, err := r.isAdminSessionOwner(ctx, sessionID); err != nil {
		return nil, e.Wrap(err, "admin not session owner")
	}

	sessionComments := []*model.SessionComment{}
	if err := r.DB.Where(model.SessionComment{SessionId: sessionID}).Order("timestamp asc").Find(&sessionComments).Error; err != nil {
		return nil, e.Wrap(err, "error querying session comments for session")
	}
	return sessionComments, nil
}

func (r *queryResolver) SessionCommentsForAdmin(ctx context.Context) ([]*model.SessionComment, error) {
	admin, err := r.Query().Admin(ctx)
	if err != nil {
		return nil, e.Wrap(err, "error retrieving user")
	}
	var sessionComments []*model.SessionComment
	if err := r.DB.Model(admin).Association("SessionComments").Find(&sessionComments); err != nil {
		return nil, e.Wrap(err, "error getting session comments for")
	}

	return sessionComments, nil
}

func (r *queryResolver) ErrorComments(ctx context.Context, errorGroupID int) ([]*model.ErrorComment, error) {
	if _, err := r.isAdminErrorGroupOwner(ctx, errorGroupID); err != nil {
		return nil, e.Wrap(err, "admin not error owner")
	}

	errorComments := []*model.ErrorComment{}
	if err := r.DB.Where(model.ErrorComment{ErrorId: errorGroupID}).Order("created_at asc").Find(&errorComments).Error; err != nil {
		return nil, e.Wrap(err, "error querying error comments for error_group")
	}
	return errorComments, nil
}

func (r *queryResolver) ErrorCommentsForAdmin(ctx context.Context) ([]*model.ErrorComment, error) {
	admin, err := r.Query().Admin(ctx)
	if err != nil {
		return nil, e.Wrap(err, "error retrieving user")
	}
	var errorComments []*model.ErrorComment
	if err := r.DB.Model(admin).Association("ErrorComments").Find(&errorComments); err != nil {
		return nil, e.Wrap(err, "error getting error comments for admin")
	}

	return errorComments, nil
}

func (r *queryResolver) Admins(ctx context.Context, organizationID int) ([]*model.Admin, error) {
	if _, err := r.isAdminInOrganization(ctx, organizationID); err != nil {
		return nil, e.Wrap(err, "admin not found in org")
	}
	admins := []*model.Admin{}
	err := r.DB.Model(
		&model.Organization{Model: model.Model{ID: organizationID}}).Association("Admins").Find(&admins)
	if err != nil {
		return nil, e.Wrap(err, "error getting associated admins")
	}
	return admins, nil
}

func (r *queryResolver) IsIntegrated(ctx context.Context, organizationID int) (*bool, error) {
	if _, err := r.isAdminInOrganization(ctx, organizationID); err != nil {
		return nil, e.Wrap(err, "admin not found in org")
	}
	var count int64
	err := r.DB.Model(&model.Session{}).Where(
		&model.Session{OrganizationID: organizationID}).Count(&count).Error
	if err != nil {
		return nil, e.Wrap(err, "error getting associated admins")
	}
	if count > 0 {
		return &model.T, nil
	}
	return &model.F, nil
}

func (r *queryResolver) UnprocessedSessionsCount(ctx context.Context, organizationID int) (*int64, error) {
	if _, err := r.isAdminInOrganization(ctx, organizationID); err != nil {
		return nil, e.Wrap(err, "admin not found in org")
	}

	var count int64
	if err := r.DB.Model(&model.Session{}).Where(&model.Session{OrganizationID: organizationID, Processed: &model.F}).Count(&count).Error; err != nil {
		return nil, e.Wrap(err, "error retrieving count of unprocessed sessions")
	}

	return &count, nil
}

func (r *queryResolver) AdminHasCreatedComment(ctx context.Context, adminID int) (*bool, error) {
	if err := r.DB.Model(&model.SessionComment{}).Where(&model.SessionComment{
		AdminId: adminID,
	}).First(&model.SessionComment{}).Error; err != nil {
		return &model.F, nil
	}

	return &model.T, nil
}

func (r *queryResolver) OrganizationHasViewedASession(ctx context.Context, organizationID int) (*model.Session, error) {
	if _, err := r.isAdminInOrganization(ctx, organizationID); err != nil {
		return nil, e.Wrap(err, "admin not found in org")
	}

	session := model.Session{}
	if err := r.DB.Model(&session).Where(&model.Session{OrganizationID: organizationID, Viewed: &model.T}).First(&session).Error; err != nil {
		return &session, nil
	}
	return &session, nil
}

func (r *queryResolver) DailySessionsCount(ctx context.Context, organizationID int, dateRange modelInputs.DateRangeInput) ([]*model.DailySessionCount, error) {
	if _, err := r.isAdminInOrganization(ctx, organizationID); err != nil {
		return nil, e.Wrap(err, "admin not found in org")
	}

	dailySessions := []*model.DailySessionCount{}

	startDateUTC := time.Date(dateRange.StartDate.UTC().Year(), dateRange.StartDate.UTC().Month(), dateRange.StartDate.UTC().Day(), 0, 0, 0, 0, time.UTC)
	endDateUTC := time.Date(dateRange.EndDate.UTC().Year(), dateRange.EndDate.UTC().Month(), dateRange.EndDate.UTC().Day(), 0, 0, 0, 0, time.UTC)

	if err := r.DB.Where(&model.DailySessionCount{OrganizationID: organizationID}).Where("date BETWEEN ? AND ?", startDateUTC, endDateUTC).Find(&dailySessions).Error; err != nil {
		return nil, e.Wrap(err, "error reading from daily sessions")
	}

	return dailySessions, nil
}

func (r *queryResolver) DailyErrorsCount(ctx context.Context, organizationID int, dateRange modelInputs.DateRangeInput) ([]*model.DailyErrorCount, error) {
	if _, err := r.isAdminInOrganization(ctx, organizationID); err != nil {
		return nil, e.Wrap(err, "admin not found in org")
	}

	dailyErrors := []*model.DailyErrorCount{}

	startDateUTC := time.Date(dateRange.StartDate.UTC().Year(), dateRange.StartDate.UTC().Month(), dateRange.StartDate.UTC().Day(), 0, 0, 0, 0, time.UTC)
	endDateUTC := time.Date(dateRange.EndDate.UTC().Year(), dateRange.EndDate.UTC().Month(), dateRange.EndDate.UTC().Day(), 0, 0, 0, 0, time.UTC)

	if err := r.DB.Where(&model.DailyErrorCount{OrganizationID: organizationID}).Where("date BETWEEN ? AND ?", startDateUTC, endDateUTC).Find(&dailyErrors).Error; err != nil {
		return nil, e.Wrap(err, "error reading from daily errors")
	}

	return dailyErrors, nil
}

func (r *queryResolver) Referrers(ctx context.Context, organizationID int, lookBackPeriod int) ([]*modelInputs.ReferrerTablePayload, error) {
	if _, err := r.isAdminInOrganization(ctx, organizationID); err != nil {
		return nil, e.Wrap(err, "admin not found in org")
	}

	referrers := []*modelInputs.ReferrerTablePayload{}

	if err := r.DB.Raw(fmt.Sprintf("SELECT DISTINCT(value) as host, COUNT(value), count(value) * 100.0 / (select count(*) from fields where name='referrer' and organization_id=%d and created_at >= NOW() - INTERVAL '%d DAY') as percent FROM (SELECT SUBSTRING(value from '(?:.*://)?(?:www\\.)?([^/]*)') AS value FROM fields WHERE name='referrer' AND organization_id=%d AND created_at >= NOW() - INTERVAL '%d DAY') t1 GROUP BY value ORDER BY count desc LIMIT 200", organizationID, lookBackPeriod, organizationID, lookBackPeriod)).Scan(&referrers).Error; err != nil {
		return nil, e.Wrap(err, "error getting referrers")
	}

	return referrers, nil
}

func (r *queryResolver) NewUsersCount(ctx context.Context, organizationID int, lookBackPeriod int) (*modelInputs.NewUsersCount, error) {
	if _, err := r.isAdminInOrganization(ctx, organizationID); err != nil {
		return nil, e.Wrap(err, "admin not found in org")
	}

	var count int64
	if err := r.DB.Raw(fmt.Sprintf("SELECT COUNT(*) FROM sessions WHERE organization_id=%d AND first_time=true AND created_at >= NOW() - INTERVAL '%d DAY'", organizationID, lookBackPeriod)).Scan(&count).Error; err != nil {
		return nil, e.Wrap(err, "error retrieving count of first time users")
	}

	return &modelInputs.NewUsersCount{Count: count}, nil
}

func (r *queryResolver) TopUsers(ctx context.Context, organizationID int, lookBackPeriod int) ([]*modelInputs.TopUsersPayload, error) {
	if _, err := r.isAdminInOrganization(ctx, organizationID); err != nil {
		return nil, e.Wrap(err, "admin not found in org")
	}

	var topUsersPayload = []*modelInputs.TopUsersPayload{}
	topUsersSpan, _ := tracer.StartSpanFromContext(ctx, "resolver.internal", tracer.ResourceName("db.topUsers"))
	if err := r.DB.Raw(fmt.Sprintf(`SELECT identifier, (SELECT id FROM fields WHERE organization_id=%d AND type='user' AND name='identifier' AND value=identifier) AS id, SUM(active_length) as total_active_time, SUM(active_length) / (SELECT SUM(active_length) from sessions WHERE active_length IS NOT NULL AND organization_id=%d AND identifier <> '' AND created_at >= NOW() - INTERVAL '%d DAY' AND processed=true) as active_time_percentage
	FROM (SELECT identifier, active_length from sessions WHERE active_length IS NOT NULL AND organization_id=%d AND identifier <> '' AND created_at >= NOW() - INTERVAL '%d DAY' AND processed=true) q1
	GROUP BY identifier
	ORDER BY total_active_time DESC
	LIMIT 50`, organizationID, organizationID, lookBackPeriod, organizationID, lookBackPeriod)).Scan(&topUsersPayload).Error; err != nil {
		return nil, e.Wrap(err, "error retrieving top users")
	}
	topUsersSpan.Finish()

	return topUsersPayload, nil
}

func (r *queryResolver) AverageSessionLength(ctx context.Context, organizationID int, lookBackPeriod int) (*modelInputs.AverageSessionLength, error) {
	if _, err := r.isAdminInOrganization(ctx, organizationID); err != nil {
		return nil, e.Wrap(err, "admin not found in org")
	}
	var length float64
	if err := r.DB.Raw(fmt.Sprintf("SELECT avg(active_length) FROM sessions WHERE organization_id=%d AND processed=true AND active_length IS NOT NULL AND created_at >= NOW() - INTERVAL '%d DAY';", organizationID, lookBackPeriod)).Scan(&length).Error; err != nil {
		return nil, e.Wrap(err, "error retrieving average length for sessions")
	}

	return &modelInputs.AverageSessionLength{Length: length}, nil
}

func (r *queryResolver) UserFingerprintCount(ctx context.Context, organizationID int, lookBackPeriod int) (*modelInputs.UserFingerprintCount, error) {
	if _, err := r.isAdminInOrganization(ctx, organizationID); err != nil {
		return nil, e.Wrap(err, "admin not found in org")
	}

	var count int64
	span, _ := tracer.StartSpanFromContext(ctx, "resolver.internal", tracer.ResourceName("db.userFingerprintCount"))
	if err := r.DB.Raw(fmt.Sprintf("SELECT count(DISTINCT fingerprint) from sessions WHERE identifier='' AND fingerprint IS NOT NULL AND created_at >= NOW() - INTERVAL '%d DAY' AND organization_id=%d AND length >= 1000;", lookBackPeriod, organizationID)).Scan(&count).Error; err != nil {
		return nil, e.Wrap(err, "error retrieving user fingerprint count")
	}
	span.Finish()

	return &modelInputs.UserFingerprintCount{Count: count}, nil
}

func (r *queryResolver) Sessions(ctx context.Context, organizationID int, count int, lifecycle modelInputs.SessionLifecycle, starred bool, params *modelInputs.SearchParamsInput) (*model.SessionResults, error) {
	// Find fields based on the search params
	//included fields
	fieldCheck := true
	visitedCheck := true
	referrerCheck := true
	fieldIds := []int{}
	fieldQuery := r.DB.Model(&model.Field{})
	visitedIds := []int{}
	referrerIds := []int{}
	visitedQuery := r.DB.Model(&model.Field{})
	referrerQuery := r.DB.Model(&model.Field{})

	fieldsSpan, _ := tracer.StartSpanFromContext(ctx, "resolver.internal", tracer.ResourceName("db.fieldsQuery"))
	for _, prop := range params.UserProperties {
		if prop.Name == "contains" {
			fieldQuery = fieldQuery.Or("value ILIKE ? and type = ?", "%"+prop.Value+"%", "user")
		} else if prop.ID == nil || *prop.ID == 0 {
			fieldQuery = fieldQuery.Or("name = ? AND value = ? AND type = ?", prop.Name, prop.Value, "user")
		} else {
			fieldIds = append(fieldIds, *prop.ID)
		}
	}

	for _, prop := range params.TrackProperties {
		if prop.Name == "contains" {
			fieldQuery = fieldQuery.Or("value ILIKE ? and type = ?", "%"+prop.Value+"%", "track")
		} else if prop.ID == nil || *prop.ID == 0 {
			fieldQuery = fieldQuery.Or("name = ? AND value = ? AND type = ?", prop.Name, prop.Value, "track")
		} else {
			fieldIds = append(fieldIds, *prop.ID)
		}
	}

	if params.VisitedURL != nil {
		visitedQuery = visitedQuery.Or("name = ? and value ILIKE ?", "visited-url", "%"+*params.VisitedURL+"%")
	}

	if params.Referrer != nil {
		referrerQuery = referrerQuery.Or("name = ? and value ILIKE ?", "referrer", "%"+*params.Referrer+"%")
	}

	if len(params.UserProperties)+len(params.TrackProperties) > 0 {
		if len(params.UserProperties)+len(params.TrackProperties) != len(fieldIds) {
			var tempFieldIds []int
			if err := fieldQuery.Pluck("id", &tempFieldIds).Error; err != nil {
				return nil, e.Wrap(err, "error querying initial set of session fields")
			}
			fieldIds = append(fieldIds, tempFieldIds...)
		}
		if len(fieldIds) == 0 {
			fieldCheck = false
		}
	}

	if params.VisitedURL != nil {
		if err := visitedQuery.Pluck("id", &visitedIds).Error; err != nil {
			return nil, e.Wrap(err, "error querying visited-url fields")
		}
		if len(visitedIds) == 0 {
			visitedCheck = false
		}
	}

	if params.Referrer != nil {
		if err := referrerQuery.Pluck("id", &referrerIds).Error; err != nil {
			return nil, e.Wrap(err, "error querying referrer fields")
		}
		if len(referrerIds) == 0 {
			referrerCheck = false
		}
	}

	//excluded fields
	notFieldIds := []int{}
	notFieldQuery := r.DB.Model(&model.Field{})

	for _, prop := range params.ExcludedProperties {
		if prop.Name == "contains" {
			notFieldQuery = notFieldQuery.Or("value ILIKE ? and type = ?", "%"+prop.Value+"%", "user")
		} else if prop.ID == nil || *prop.ID == 0 {
			notFieldQuery = notFieldQuery.Or("name = ? AND value = ? AND type = ?", prop.Name, prop.Value, "user")
		} else {
			notFieldIds = append(notFieldIds, *prop.ID)
		}
	}

	if len(params.ExcludedProperties) != len(notFieldIds) {
		var tempNotFieldIds []int
		if err := notFieldQuery.Pluck("id", &notFieldIds).Error; err != nil {
			return nil, e.Wrap(err, "error querying initial set of excluded sessions fields")
		}
		notFieldIds = append(notFieldIds, tempNotFieldIds...)
	}

	//excluded track fields
	notTrackFieldIds := []int{}
	notTrackFieldQuery := r.DB.Model(&model.Field{})

	for _, prop := range params.ExcludedTrackProperties {
		if prop.Name == "contains" {
			notTrackFieldQuery = notTrackFieldQuery.Or("value ILIKE ? and type = ?", "%"+prop.Value+"%", "track")
		} else if prop.ID == nil || *prop.ID == 0 {
			notTrackFieldQuery = notTrackFieldQuery.Or("name = ? AND value = ? AND type = ?", prop.Name, prop.Value, "track")
		} else {
			notTrackFieldIds = append(notTrackFieldIds, *prop.ID)
		}
	}

	//pluck not field ids
	if len(params.ExcludedTrackProperties) > 0 {
		var tempNotTrackFieldIds []int
		if err := notTrackFieldQuery.Pluck("id", &tempNotTrackFieldIds).Error; err != nil {
			return nil, e.Wrap(err, "error querying initial set of excluded track sessions fields")
		}
		notTrackFieldIds = append(notTrackFieldIds, tempNotTrackFieldIds...)
	}

	fieldsSpan.Finish()

	sessionsQueryPreamble := "SELECT id, user_id, organization_id, processed, starred, first_time, os_name, os_version, browser_name, browser_version, city, state, postal, identifier, fingerprint, created_at, deleted_at, length, active_length, user_object, viewed"
	joinClause := "FROM (SELECT id, user_id, organization_id, processed, starred, first_time, os_name, os_version, browser_name, browser_version, city, state, postal, identifier, fingerprint, created_at, deleted_at, length, active_length, user_object, viewed, within_billing_quota, array_agg(t.field_id) fieldIds FROM sessions s INNER JOIN session_fields t ON s.id=t.session_id GROUP BY s.id) AS rows"
	whereClause := ` `

	whereClause += fmt.Sprintf("WHERE (organization_id = %d) ", organizationID)
	if lifecycle == modelInputs.SessionLifecycleCompleted {
		whereClause += fmt.Sprintf("AND (length > %d) ", 1000)
	}
	if starred {
		whereClause += "AND (starred = true) "
	}
	if firstTime := params.FirstTime; firstTime != nil && *firstTime {
		whereClause += "AND (first_time = true) "
	}
	if params.LengthRange != nil {
		if params.LengthRange.Min != nil {
			whereClause += fmt.Sprintf("AND (active_length >= %d) ", *params.LengthRange.Min*60000)
		}
		if params.LengthRange.Max != nil {
			if *params.LengthRange.Max != 60 && *params.LengthRange.Max != 0 {
				whereClause += fmt.Sprintf("AND (active_length <= %d) ", *params.LengthRange.Max*60000)
			}
		}
	}

	if lifecycle == modelInputs.SessionLifecycleCompleted {
		whereClause += "AND (processed = true) "
	} else if lifecycle == modelInputs.SessionLifecycleLive {
		whereClause += "AND (processed = false) "
	}
	whereClause += "AND (deleted_at IS NULL) "

	if len(fieldIds) > 0 {
		whereClause += "AND ("
		for idx, id := range fieldIds {
			if idx == 0 {
				whereClause += fmt.Sprintf("(fieldIds @> ARRAY[%d]::int[]) ", id)
			} else {
				whereClause += fmt.Sprintf("OR (fieldIds @> ARRAY[%d]::int[]) ", id)
			}
		}
		whereClause += ") "
	}

	if len(visitedIds) > 0 {
		whereClause += "AND ("
		for idx, id := range visitedIds {
			if idx == 0 {
				whereClause += fmt.Sprintf("(fieldIds @> ARRAY[%d]::int[]) ", id)
			} else {
				whereClause += fmt.Sprintf("OR (fieldIds @> ARRAY[%d]::int[]) ", id)
			}
		}
		whereClause += ") "
	}

	if len(referrerIds) > 0 {
		whereClause += "AND ("
		for idx, id := range referrerIds {
			if idx == 0 {
				whereClause += fmt.Sprintf("(fieldIds @> ARRAY[%d]::int[]) ", id)
			} else {
				whereClause += fmt.Sprintf("OR (fieldIds @> ARRAY[%d]::int[]) ", id)
			}
		}
		whereClause += ") "
	}

	if len(notFieldIds) > 0 {
		for _, id := range notFieldIds {
			whereClause += fmt.Sprintf("AND NOT (fieldIds @> ARRAY[%d]::int[]) ", id)
		}
	}

	if len(notTrackFieldIds) > 0 {
		for _, id := range notTrackFieldIds {
			whereClause += fmt.Sprintf("AND NOT (fieldIds @> ARRAY[%d]::int[]) ", id)
		}
	}

	if d := params.DateRange; d != nil {
		whereClause += fmt.Sprintf("AND (created_at > '%s') AND (created_at < '%s') ", d.StartDate.Format("2006-01-02 15:04:05"), d.EndDate.Format("2006-01-02 15:04:05"))
	}

	if os := params.Os; os != nil {
		whereClause += fmt.Sprintf("AND (os_name = '%s') ", *os)
	}

	if identified := params.Identified; identified != nil && *identified {
		whereClause += "AND (length(identifier) > 0) "
	}

	if viewed := params.HideViewed; viewed != nil && *viewed {
		whereClause += "AND (viewed = false) "
	}

	if browser := params.Browser; browser != nil {
		whereClause += fmt.Sprintf("AND (browser_name = '%s') ", *browser)
	}

	if deviceId := params.DeviceID; deviceId != nil {
		whereClause += fmt.Sprintf("AND (fingerprint = '%s') ", *deviceId)
	}

	//if there should be fields but aren't no sessions are returned
	if !fieldCheck || !visitedCheck || !referrerCheck {
		whereClause += "AND (id != id) "
	}

	// user shouldn't see sessions that are not within billing quota
	whereClause += "AND (within_billing_quota IS NULL OR within_billing_quota=true) "

	var g errgroup.Group
	queriedSessions := []model.Session{}
	var queriedSessionsCount int64

	g.Go(func() error {
		whereClauseSuffix := "AND NOT ((processed = true AND ((active_length IS NOT NULL AND active_length < 1000) OR (active_length IS NULL AND length < 1000)))) "
		// Filter out sessions that are processed but have a length of 1000 (1 second).
		if params.LengthRange != nil {
			if params.LengthRange.Min != nil || params.LengthRange.Max != nil {
				whereClauseSuffix = "AND processed = true "
			}

		}
		whereClause += whereClauseSuffix
		sessionsSpan, _ := tracer.StartSpanFromContext(ctx, "resolver.internal", tracer.ResourceName("db.sessionsQuery"))

		if err := r.DB.Raw(fmt.Sprintf("%s %s %s ORDER BY created_at DESC LIMIT %d", sessionsQueryPreamble, joinClause, whereClause, count)).Scan(&queriedSessions).Error; err != nil {
			return e.Wrap(err, "error querying filtered sessions")
		}
		sessionsSpan.Finish()
		return nil
	})

	g.Go(func() error {
		sessionCountSpan, _ := tracer.StartSpanFromContext(ctx, "resolver.internal", tracer.ResourceName("db.sessionsCountQuery"))
		if err := r.DB.Raw(fmt.Sprintf("SELECT count(*) %s %s", joinClause, whereClause)).Scan(&queriedSessionsCount).Error; err != nil {
			return e.Wrap(err, "error querying filtered sessions count")
		}
		sessionCountSpan.Finish()
		return nil
	})

	// Waits for both goroutines to finish, then returns the first non-nil error (if any).
	if err := g.Wait(); err != nil {
		return nil, e.Wrap(err, "error querying session data")
	}

	sessionList := &model.SessionResults{
		Sessions:   queriedSessions,
		TotalCount: queriedSessionsCount,
	}
	return sessionList, nil
}

func (r *queryResolver) BillingDetails(ctx context.Context, organizationID int) (*modelInputs.BillingDetails, error) {
	org, err := r.isAdminInOrganization(ctx, organizationID)
	if err != nil {
		return nil, e.Wrap(err, "admin not found in org")
	}

	stripePriceID := org.StripePriceID
	planType := modelInputs.PlanTypeFree
	if stripePriceID != nil {
		planType = pricing.FromPriceID(*stripePriceID)
	}

	var g errgroup.Group
	var meter int64
	var queriedSessionsOutOfQuota int64

	g.Go(func() error {
		meter, err = pricing.GetOrgQuota(r.DB, organizationID)
		if err != nil {
			return e.Wrap(err, "error from get quota")
		}
		return nil
	})

	g.Go(func() error {
		queriedSessionsOutOfQuota, err = pricing.GetOrgQuotaOverflow(ctx, r.DB, organizationID)
		if err != nil {
			return e.Wrap(err, "error from get quota overflow")
		}
		return nil
	})

	// Waits for both goroutines to finish, then returns the first non-nil error (if any).
	if err := g.Wait(); err != nil {
		return nil, e.Wrap(err, "error querying session data for billing details")
	}
	details := &modelInputs.BillingDetails{
		Plan: &modelInputs.Plan{
			Type:  modelInputs.PlanType(planType.String()),
			Quota: pricing.TypeToQuota(planType),
		},
		Meter:              meter,
		SessionsOutOfQuota: queriedSessionsOutOfQuota,
	}
	return details, nil
}

func (r *queryResolver) FieldSuggestion(ctx context.Context, organizationID int, name string, query string) ([]*model.Field, error) {
	if _, err := r.isAdminInOrganization(ctx, organizationID); err != nil {
		return nil, e.Wrap(err, "error querying organization")
	}
	fields := []*model.Field{}
	res := r.DB.Where(&model.Field{OrganizationID: organizationID, Name: name}).
		Where("length(value) > ?", 0).
		Where("value ILIKE ?", "%"+query+"%").
		Limit(model.SUGGESTION_LIMIT_CONSTANT).
		Find(&fields)
	if err := res.Error; err != nil {
		return nil, e.Wrap(err, "error querying field suggestion")
	}
	return fields, nil
}

func (r *queryResolver) PropertySuggestion(ctx context.Context, organizationID int, query string, typeArg string) ([]*model.Field, error) {
	if _, err := r.isAdminInOrganization(ctx, organizationID); err != nil {
		return nil, e.Wrap(err, "error querying organization")
	}
	fields := []*model.Field{}
	res := r.DB.Where(&model.Field{OrganizationID: organizationID, Type: typeArg}).
		Where("length(value) > ?", 0).
		Where("value ILIKE ?", "%"+query+"%").
		Limit(model.SUGGESTION_LIMIT_CONSTANT).
		Find(&fields)
	if err := res.Error; err != nil {
		return nil, e.Wrap(err, "error querying field suggestion")
	}
	return fields, nil
}

func (r *queryResolver) ErrorFieldSuggestion(ctx context.Context, organizationID int, name string, query string) ([]*model.ErrorField, error) {
	if _, err := r.isAdminInOrganization(ctx, organizationID); err != nil {
		return nil, e.Wrap(err, "error querying organization")
	}
	fields := []*model.ErrorField{}
	res := r.DB.Where(&model.ErrorField{Name: name}).
		Where("length(value) > ?", 0).
		Where("value ILIKE ?", "%"+query+"%").
		Where("organization_id = ?", organizationID).
		Limit(model.SUGGESTION_LIMIT_CONSTANT).
		Find(&fields)
	if err := res.Error; err != nil {
		return nil, e.Wrap(err, "error querying error field suggestion")
	}
	return fields, nil
}

func (r *queryResolver) Organizations(ctx context.Context) ([]*model.Organization, error) {
	admin, err := r.Query().Admin(ctx)
	if err != nil {
		return nil, e.Wrap(err, "error retrieiving user")
	}
	orgs := []*model.Organization{}
	if err := r.DB.Model(&admin).Association("Organizations").Find(&orgs); err != nil {
		return nil, e.Wrap(err, "error getting associated organizations")
	}
	return orgs, nil
}

func (r *queryResolver) ErrorAlert(ctx context.Context, organizationID int) (*model.ErrorAlert, error) {
	_, err := r.isAdminInOrganization(ctx, organizationID)
	if err != nil {
		return nil, e.Wrap(err, "error querying organization")
	}
	alert := model.ErrorAlert{}
	if err := r.DB.Where(&model.ErrorAlert{Alert: model.Alert{OrganizationID: organizationID}}).First(&alert).Error; err != nil {
		return nil, e.Wrap(err, "error querying error alerts")
	}
	return &alert, nil
<<<<<<< HEAD
}

func (r *queryResolver) NewUserAlert(ctx context.Context, organizationID int) (*model.SessionAlert, error) {
	_, err := r.isAdminInOrganization(ctx, organizationID)
	if err != nil {
		return nil, e.Wrap(err, "error querying organization on new user alert")
	}
	var alert model.SessionAlert
	if err := r.DB.Where(&model.SessionAlert{Alert: model.Alert{OrganizationID: organizationID}}).Where("type IS NULL OR type=?", model.AlertType.NEW_USER).First(&alert).Error; err != nil {
		return nil, e.Wrap(err, "error querying  new user alert")
	}
	return &alert, nil
}

func (r *queryResolver) TrackPropertiesAlert(ctx context.Context, organizationID int) (*model.SessionAlert, error) {
	_, err := r.isAdminInOrganization(ctx, organizationID)
	if err != nil {
		return nil, e.Wrap(err, "error querying organization")
	}
	var alert model.SessionAlert
	if err := r.DB.Where(&model.SessionAlert{Alert: model.Alert{OrganizationID: organizationID, Type: &model.AlertType.TRACK_PROPERTIES}}).First(&alert).Error; err != nil {
		return nil, e.Wrap(err, "error querying track properties alert")
	}
	return &alert, nil
}

func (r *queryResolver) UserPropertiesAlert(ctx context.Context, organizationID int) (*model.SessionAlert, error) {
=======
}

func (r *queryResolver) NewUserAlert(ctx context.Context, organizationID int) (*model.SessionAlert, error) {
	_, err := r.isAdminInOrganization(ctx, organizationID)
	if err != nil {
		return nil, e.Wrap(err, "error querying organization on new user alert")
	}
	var alert model.SessionAlert
	if err := r.DB.Where(&model.SessionAlert{Alert: model.Alert{OrganizationID: organizationID}}).Where("type IS NULL OR type=?", model.AlertType.NEW_USER).First(&alert).Error; err != nil {
		return nil, e.Wrap(err, "error querying  new user alert")
	}
	return &alert, nil
}

func (r *queryResolver) TrackPropertiesAlert(ctx context.Context, organizationID int) (*model.SessionAlert, error) {
>>>>>>> 7dafbb4b
	_, err := r.isAdminInOrganization(ctx, organizationID)
	if err != nil {
		return nil, e.Wrap(err, "error querying organization")
	}
	var alert model.SessionAlert
<<<<<<< HEAD
	if err := r.DB.Where(&model.SessionAlert{Alert: model.Alert{OrganizationID: organizationID, Type: &model.AlertType.USER_PROPERTIES}}).First(&alert).Error; err != nil {
		return nil, e.Wrap(err, "error querying user properties alert")
	}
	return &alert, nil
=======
	if err := r.DB.Where(&model.SessionAlert{Alert: model.Alert{OrganizationID: organizationID, Type: &model.AlertType.TRACK_PROPERTIES}}).First(&alert).Error; err != nil {
		return nil, e.Wrap(err, "error querying track properties alert")
	}
	return &alert, nil
}

func (r *queryResolver) UserPropertiesAlert(ctx context.Context, organizationID int) (*model.SessionAlert, error) {
	_, err := r.isAdminInOrganization(ctx, organizationID)
	if err != nil {
		return nil, e.Wrap(err, "error querying organization")
	}
	var alert model.SessionAlert
	if err := r.DB.Where(&model.SessionAlert{Alert: model.Alert{OrganizationID: organizationID}}).Where("type=?", model.AlertType.USER_PROPERTIES).First(&alert).Error; err != nil {
		return nil, e.Wrap(err, "error querying user properties alert")
	}
	return &alert, nil
>>>>>>> 7dafbb4b
}

func (r *queryResolver) OrganizationSuggestion(ctx context.Context, query string) ([]*model.Organization, error) {
	orgs := []*model.Organization{}
	if r.isWhitelistedAccount(ctx) {
		if err := r.DB.Model(&model.Organization{}).Where("name ILIKE ?", "%"+query+"%").Find(&orgs).Error; err != nil {
			return nil, e.Wrap(err, "error getting associated organizations")
		}
	}
	return orgs, nil
}

func (r *queryResolver) EnvironmentSuggestion(ctx context.Context, query string, organizationID int) ([]*model.Field, error) {
	if _, err := r.isAdminInOrganization(ctx, organizationID); err != nil {
		return nil, e.Wrap(err, "error querying organization")
	}
	fields := []*model.Field{}
	res := r.DB.Where(&model.Field{OrganizationID: organizationID, Type: "session", Name: "environment"}).
		Where("length(value) > ?", 0).
		Where("value ILIKE ?", "%"+query+"%").
		Limit(model.SUGGESTION_LIMIT_CONSTANT).
		Find(&fields)
	if err := res.Error; err != nil {
		return nil, e.Wrap(err, "error querying field suggestion")
	}
	return fields, nil
}

func (r *queryResolver) SlackChannelSuggestion(ctx context.Context, organizationID int) ([]*modelInputs.SanitizedSlackChannel, error) {
	org, err := r.isAdminInOrganization(ctx, organizationID)
	if err != nil {
		return nil, e.Wrap(err, "error getting org")
	}
	chs, err := org.IntegratedSlackChannels()
	if err != nil {
		return nil, e.Wrap(err, "error retrieiving existing channels")
	}
	ret := []*modelInputs.SanitizedSlackChannel{}
	for _, ch := range chs {
		channel := ch.WebhookChannel
		channelID := ch.WebhookChannelID
		ret = append(ret, &modelInputs.SanitizedSlackChannel{
			WebhookChannel:   &channel,
			WebhookChannelID: &channelID,
		})
	}
	return ret, nil
}

func (r *queryResolver) Organization(ctx context.Context, id int) (*model.Organization, error) {
	org, err := r.isAdminInOrganization(ctx, id)
	if err != nil {
		return nil, e.Wrap(err, "error querying organization")
	}
	return org, nil
}

func (r *queryResolver) Admin(ctx context.Context) (*model.Admin, error) {
	uid := fmt.Sprintf("%v", ctx.Value("uid"))
	admin := &model.Admin{UID: &uid}
	res := r.DB.Where(&model.Admin{UID: &uid}).First(&admin)
	if err := res.Error; err != nil {
		firebaseUser, err := AuthClient.GetUser(context.Background(), uid)
		if err != nil {
			return nil, e.Wrap(err, "error retrieving user from firebase api")
		}
		newAdmin := &model.Admin{
			UID:      &uid,
			Name:     &firebaseUser.DisplayName,
			Email:    &firebaseUser.Email,
			PhotoURL: &firebaseUser.PhotoURL,
		}
		if err := r.DB.Create(newAdmin).Error; err != nil {
			return nil, e.Wrap(err, "error creating new admin")
		}
		admin = newAdmin
	}
	if admin.PhotoURL == nil || admin.Name == nil {
		firebaseUser, err := AuthClient.GetUser(context.Background(), uid)
		if err != nil {
			return nil, e.Wrap(err, "error retrieving user from firebase api")
		}
		if err := r.DB.Model(admin).Updates(&model.Admin{
			PhotoURL: &firebaseUser.PhotoURL,
			Name:     &firebaseUser.DisplayName,
		}).Error; err != nil {
			return nil, e.Wrap(err, "error updating org fields")
		}
		admin.PhotoURL = &firebaseUser.PhotoURL
		admin.Name = &firebaseUser.DisplayName
	}
	return admin, nil
}

func (r *queryResolver) Segments(ctx context.Context, organizationID int) ([]*model.Segment, error) {
	if _, err := r.isAdminInOrganization(ctx, organizationID); err != nil {
		return nil, e.Wrap(err, "admin not found in org")
	}
	// list of maps, where each map represents a field query.
	segments := []*model.Segment{}
	if err := r.DB.Where(model.Segment{OrganizationID: organizationID}).Find(&segments).Error; err != nil {
		log.Errorf("error querying segments from organization: %v", err)
	}
	return segments, nil
}

func (r *queryResolver) ErrorSegments(ctx context.Context, organizationID int) ([]*model.ErrorSegment, error) {
	if _, err := r.isAdminInOrganization(ctx, organizationID); err != nil {
		return nil, e.Wrap(err, "admin not found in org")
	}
	// list of maps, where each map represents a field query.
	segments := []*model.ErrorSegment{}
	if err := r.DB.Where(model.ErrorSegment{OrganizationID: organizationID}).Find(&segments).Error; err != nil {
		log.Errorf("error querying segments from organization: %v", err)
	}
	return segments, nil
}

func (r *queryResolver) RecordingSettings(ctx context.Context, organizationID int) (*model.RecordingSettings, error) {
	recordingSettings := &model.RecordingSettings{OrganizationID: organizationID}
	if res := r.DB.Where(&model.RecordingSettings{OrganizationID: organizationID}).First(&recordingSettings); res.Error != nil {
		newRecordSettings := &model.RecordingSettings{
			OrganizationID: organizationID,
			Details:        nil,
		}
		if err := r.DB.Create(newRecordSettings).Error; err != nil {
			return nil, e.Wrap(err, "error creating new recording settings")
		}
		recordingSettings = newRecordSettings
	}
	return recordingSettings, nil
}

func (r *segmentResolver) Params(ctx context.Context, obj *model.Segment) (*model.SearchParams, error) {
	params := &model.SearchParams{}
	if obj.Params == nil {
		return params, nil
	}
	if err := json.Unmarshal([]byte(*obj.Params), params); err != nil {
		return nil, e.Wrapf(err, "error unmarshaling segment params")
	}
	return params, nil
}

func (r *sessionResolver) UserObject(ctx context.Context, obj *model.Session) (interface{}, error) {
	return obj.UserObject, nil
}

func (r *sessionAlertResolver) ChannelsToNotify(ctx context.Context, obj *model.SessionAlert) ([]*modelInputs.SanitizedSlackChannel, error) {
	return obj.GetChannelsToNotify()
}

func (r *sessionAlertResolver) ExcludedEnvironments(ctx context.Context, obj *model.SessionAlert) ([]*string, error) {
	return obj.GetExcludedEnvironments()
}

func (r *sessionAlertResolver) TrackProperties(ctx context.Context, obj *model.SessionAlert) ([]*model.TrackProperty, error) {
	return obj.GetTrackProperties()
}

func (r *sessionAlertResolver) UserProperties(ctx context.Context, obj *model.SessionAlert) ([]*model.UserProperty, error) {
	return obj.GetUserProperties()
}

func (r *sessionCommentResolver) Author(ctx context.Context, obj *model.SessionComment) (*modelInputs.SanitizedAdmin, error) {
	admin := &model.Admin{}
	if err := r.DB.Where(&model.Admin{Model: model.Model{ID: obj.AdminId}}).First(&admin).Error; err != nil {
		return nil, e.Wrap(err, "Error finding admin for comment")
	}

	name := ""
	email := ""
	photo_url := ""

	if admin.Name != nil {
		name = *admin.Name
	}
	if admin.Email != nil {
		email = *admin.Email
	}
	if admin.PhotoURL != nil {
		photo_url = *admin.PhotoURL
	}

	sanitizedAdmin := &modelInputs.SanitizedAdmin{
		ID:       admin.ID,
		Name:     &name,
		Email:    email,
		PhotoURL: &photo_url,
	}

	return sanitizedAdmin, nil
}

// ErrorAlert returns generated.ErrorAlertResolver implementation.
func (r *Resolver) ErrorAlert() generated.ErrorAlertResolver { return &errorAlertResolver{r} }

// ErrorComment returns generated.ErrorCommentResolver implementation.
func (r *Resolver) ErrorComment() generated.ErrorCommentResolver { return &errorCommentResolver{r} }

// ErrorGroup returns generated.ErrorGroupResolver implementation.
func (r *Resolver) ErrorGroup() generated.ErrorGroupResolver { return &errorGroupResolver{r} }

// ErrorObject returns generated.ErrorObjectResolver implementation.
func (r *Resolver) ErrorObject() generated.ErrorObjectResolver { return &errorObjectResolver{r} }

// ErrorSegment returns generated.ErrorSegmentResolver implementation.
func (r *Resolver) ErrorSegment() generated.ErrorSegmentResolver { return &errorSegmentResolver{r} }

// Mutation returns generated.MutationResolver implementation.
func (r *Resolver) Mutation() generated.MutationResolver { return &mutationResolver{r} }

// Query returns generated.QueryResolver implementation.
func (r *Resolver) Query() generated.QueryResolver { return &queryResolver{r} }

// Segment returns generated.SegmentResolver implementation.
func (r *Resolver) Segment() generated.SegmentResolver { return &segmentResolver{r} }

// Session returns generated.SessionResolver implementation.
func (r *Resolver) Session() generated.SessionResolver { return &sessionResolver{r} }

// SessionAlert returns generated.SessionAlertResolver implementation.
func (r *Resolver) SessionAlert() generated.SessionAlertResolver { return &sessionAlertResolver{r} }

// SessionComment returns generated.SessionCommentResolver implementation.
func (r *Resolver) SessionComment() generated.SessionCommentResolver {
	return &sessionCommentResolver{r}
}

type errorAlertResolver struct{ *Resolver }
type errorCommentResolver struct{ *Resolver }
type errorGroupResolver struct{ *Resolver }
type errorObjectResolver struct{ *Resolver }
type errorSegmentResolver struct{ *Resolver }
type mutationResolver struct{ *Resolver }
type queryResolver struct{ *Resolver }
type segmentResolver struct{ *Resolver }
type sessionResolver struct{ *Resolver }
type sessionAlertResolver struct{ *Resolver }
type sessionCommentResolver struct{ *Resolver }<|MERGE_RESOLUTION|>--- conflicted
+++ resolved
@@ -835,14 +835,6 @@
 		return nil, e.Wrap(err, "admin is not in organization")
 	}
 
-<<<<<<< HEAD
-	alert := &model.SessionAlert{}
-	if err := r.DB.Where(&model.SessionAlert{Model: model.Model{ID: sessionAlertID}}).Where("type=?", model.AlertType.TRACK_PROPERTIES).Find(&alert).Error; err != nil {
-		return nil, e.Wrap(err, "error querying track properties alert")
-	}
-
-=======
->>>>>>> 7dafbb4b
 	envBytes, err := json.Marshal(environments)
 	if err != nil {
 		return nil, e.Wrap(err, "error parsing environments for track properties alert")
@@ -867,10 +859,7 @@
 	}
 	trackPropertiesString := string(trackPropertiesBytes)
 
-<<<<<<< HEAD
-=======
 	alert := &model.SessionAlert{}
->>>>>>> 7dafbb4b
 	alert.ExcludedEnvironments = &envString
 	alert.ChannelsToNotify = &channelsString
 	alert.TrackProperties = &trackPropertiesString
@@ -893,14 +882,6 @@
 		return nil, e.Wrap(err, "admin is not in organization")
 	}
 
-<<<<<<< HEAD
-	alert := &model.SessionAlert{}
-	if err := r.DB.Where(&model.SessionAlert{Model: model.Model{ID: sessionAlertID}}).Where("type=?", model.AlertType.USER_PROPERTIES).Find(&alert).Error; err != nil {
-		return nil, e.Wrap(err, "error querying user properties alert")
-	}
-
-=======
->>>>>>> 7dafbb4b
 	envBytes, err := json.Marshal(environments)
 	if err != nil {
 		return nil, e.Wrap(err, "error parsing environments for user properties alert")
@@ -925,10 +906,7 @@
 	}
 	userPropertiesString := string(userPropertiesBytes)
 
-<<<<<<< HEAD
-=======
 	alert := &model.SessionAlert{}
->>>>>>> 7dafbb4b
 	alert.ExcludedEnvironments = &envString
 	alert.ChannelsToNotify = &channelsString
 	alert.UserProperties = &userPropertiesString
@@ -1784,7 +1762,6 @@
 		return nil, e.Wrap(err, "error querying error alerts")
 	}
 	return &alert, nil
-<<<<<<< HEAD
 }
 
 func (r *queryResolver) NewUserAlert(ctx context.Context, organizationID int) (*model.SessionAlert, error) {
@@ -1812,41 +1789,6 @@
 }
 
 func (r *queryResolver) UserPropertiesAlert(ctx context.Context, organizationID int) (*model.SessionAlert, error) {
-=======
-}
-
-func (r *queryResolver) NewUserAlert(ctx context.Context, organizationID int) (*model.SessionAlert, error) {
-	_, err := r.isAdminInOrganization(ctx, organizationID)
-	if err != nil {
-		return nil, e.Wrap(err, "error querying organization on new user alert")
-	}
-	var alert model.SessionAlert
-	if err := r.DB.Where(&model.SessionAlert{Alert: model.Alert{OrganizationID: organizationID}}).Where("type IS NULL OR type=?", model.AlertType.NEW_USER).First(&alert).Error; err != nil {
-		return nil, e.Wrap(err, "error querying  new user alert")
-	}
-	return &alert, nil
-}
-
-func (r *queryResolver) TrackPropertiesAlert(ctx context.Context, organizationID int) (*model.SessionAlert, error) {
->>>>>>> 7dafbb4b
-	_, err := r.isAdminInOrganization(ctx, organizationID)
-	if err != nil {
-		return nil, e.Wrap(err, "error querying organization")
-	}
-	var alert model.SessionAlert
-<<<<<<< HEAD
-	if err := r.DB.Where(&model.SessionAlert{Alert: model.Alert{OrganizationID: organizationID, Type: &model.AlertType.USER_PROPERTIES}}).First(&alert).Error; err != nil {
-		return nil, e.Wrap(err, "error querying user properties alert")
-	}
-	return &alert, nil
-=======
-	if err := r.DB.Where(&model.SessionAlert{Alert: model.Alert{OrganizationID: organizationID, Type: &model.AlertType.TRACK_PROPERTIES}}).First(&alert).Error; err != nil {
-		return nil, e.Wrap(err, "error querying track properties alert")
-	}
-	return &alert, nil
-}
-
-func (r *queryResolver) UserPropertiesAlert(ctx context.Context, organizationID int) (*model.SessionAlert, error) {
 	_, err := r.isAdminInOrganization(ctx, organizationID)
 	if err != nil {
 		return nil, e.Wrap(err, "error querying organization")
@@ -1856,7 +1798,6 @@
 		return nil, e.Wrap(err, "error querying user properties alert")
 	}
 	return &alert, nil
->>>>>>> 7dafbb4b
 }
 
 func (r *queryResolver) OrganizationSuggestion(ctx context.Context, query string) ([]*model.Organization, error) {
