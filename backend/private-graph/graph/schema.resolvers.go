--- conflicted
+++ resolved
@@ -4463,11 +4463,7 @@
 		return nil, e.Wrap(err, "error querying identifier aggregates")
 	}
 
-<<<<<<< HEAD
 	return lo.Filter(lo.Keys(aggs), func(k string, idx int) bool { return len(k) > 0 }), nil
-=======
-	return lo.Keys(aggs), nil
->>>>>>> 119711fe
 }
 
 func (r *queryResolver) SlackChannelSuggestion(ctx context.Context, projectID int) ([]*modelInputs.SanitizedSlackChannel, error) {
