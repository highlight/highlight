package graph

import (
	"context"
	"crypto/rand"
	"encoding/base64"
	"encoding/json"
	"fmt"
	"io/ioutil"
	"math/big"
	"net/http"
	"os"
	"strings"
	"time"

	"github.com/clearbit/clearbit-go/clearbit"
	"github.com/highlight-run/workerpool"
	e "github.com/pkg/errors"
	"github.com/sendgrid/sendgrid-go"
	"github.com/sendgrid/sendgrid-go/helpers/mail"
	log "github.com/sirupsen/logrus"
	"github.com/slack-go/slack"
	stripe "github.com/stripe/stripe-go/v72"
	"github.com/stripe/stripe-go/v72/client"
	"github.com/stripe/stripe-go/v72/webhook"
	"gopkg.in/DataDog/dd-trace-go.v1/ddtrace/tracer"
	"gorm.io/gorm"
	"gorm.io/gorm/clause"

	"github.com/highlight-run/highlight/backend/model"
	storage "github.com/highlight-run/highlight/backend/object-storage"
	"github.com/highlight-run/highlight/backend/pricing"
	modelInputs "github.com/highlight-run/highlight/backend/private-graph/graph/model"
	"github.com/highlight-run/highlight/backend/util"
)

// This file will not be regenerated automatically.
//
// It serves as dependency injection for your app, add any dependencies you require here.

var (
	WhitelistedUID                        = os.Getenv("WHITELISTED_FIREBASE_ACCOUNT")
	SendAdminInviteEmailTemplateID        = "d-bca4f9a932ef418a923cbd2d90d2790b"
	SendGridSessionCommentEmailTemplateID = "d-6de8f2ba10164000a2b83d9db8e3b2e3"
	SendGridErrorCommentEmailTemplateId   = "d-7929ce90c6514282a57fdaf7af408704"
)

type Resolver struct {
	DB                *gorm.DB
	MailClient        *sendgrid.Client
	StripeClient      *client.API
	StorageClient     *storage.StorageClient
	ClearbitClient    *clearbit.Client
	PrivateWorkerPool *workerpool.WorkerPool
}

func (r *Resolver) getCurrentAdmin(ctx context.Context) (*model.Admin, error) {
	return r.Query().Admin(ctx)
}

func (r *Resolver) isWhitelistedAccount(ctx context.Context) bool {
	uid := fmt.Sprintf("%v", ctx.Value(model.ContextKeys.UID))
	email := fmt.Sprintf("%v", ctx.Value(model.ContextKeys.Email))
	// Allow access to engineering@highlight.run or any verified @highlight.run email.
	return uid == WhitelistedUID || strings.Contains(email, "@highlight.run")
}

func (r *Resolver) isDemoProject(project_id int) bool {
	return project_id == 0
}

func (r *Resolver) isDemoWorkspace(workspace_id int) bool {
	return workspace_id == 0
}

// These are authentication methods used to make sure that data is secured.
// This'll probably get expensive at some point; they can probably be cached.

// isAdminInProjectOrDemoProject should be used for actions that you want admins in all projects
// and laymen in the demo project to have access to.
func (r *Resolver) isAdminInProjectOrDemoProject(ctx context.Context, project_id int) (*model.Project, error) {
	authSpan, _ := tracer.StartSpanFromContext(ctx, "resolver.internal.auth", tracer.ResourceName("isAdminInProjectOrDemoProject"))
	defer authSpan.Finish()
	var project *model.Project
	var err error
	if r.isDemoProject(project_id) {
		if err = r.DB.Model(&model.Project{}).Where("id = ?", 0).First(&project).Error; err != nil {
			return nil, e.Wrap(err, "error querying demo project")
		}
	} else {
		project, err = r.isAdminInProject(ctx, project_id)
		if err != nil {
			return nil, e.Wrap(err, "admin is not in project or demo project")
		}
	}
	return project, nil
}

func (r *Resolver) isAdminInWorkspaceOrDemoWorkspace(ctx context.Context, workspace_id int) (*model.Workspace, error) {
	authSpan, _ := tracer.StartSpanFromContext(ctx, "resolver.internal.auth", tracer.ResourceName("isAdminInWorkspaceOrDemoWorkspace"))
	defer authSpan.Finish()
	var workspace *model.Workspace
	var err error
	if r.isDemoWorkspace(workspace_id) {
		if err = r.DB.Model(&model.Workspace{}).Where("id = ?", 0).First(&workspace).Error; err != nil {
			return nil, e.Wrap(err, "error querying demo workspace")
		}
	} else {
		workspace, err = r.isAdminInWorkspace(ctx, workspace_id)
		if err != nil {
			return nil, e.Wrap(err, "admin is not in workspace or demo workspace")
		}
	}
	return workspace, nil
}

func (r *Resolver) GetWorkspace(workspaceID int) (*model.Workspace, error) {
	var workspace model.Workspace
	if err := r.DB.Where(&model.Workspace{Model: model.Model{ID: workspaceID}}).First(&workspace).Error; err != nil {
		return nil, e.Wrap(err, "error querying workspace")
	}
	return &workspace, nil
}

func (r *Resolver) addAdminMembership(ctx context.Context, workspace model.HasSecret, workspaceId int, inviteID string) (*int, error) {
	if err := r.DB.Model(workspace).Where("id = ?", workspaceId).First(workspace).Error; err != nil {
		return nil, e.Wrap(err, "error querying workspace")
	}
	admin, err := r.getCurrentAdmin(ctx)
	if err != nil {
		return nil, e.New("error querying admin")
	}

	inviteLink := &model.WorkspaceInviteLink{}
	if err := r.DB.Where(&model.WorkspaceInviteLink{WorkspaceID: &workspaceId, Secret: &inviteID}).First(&inviteLink).Error; err != nil {
		return nil, e.Wrap(err, "error querying for invite Link")
	}

	// Non-admin specific invites don't have a specific invitee. Only block if the invite is for a specific admin and the emails don't match.
	if inviteLink.InviteeEmail != nil {
		if *inviteLink.InviteeEmail != *admin.Email {
			return nil, e.New("This invite is not valid for the admin.")
		}
	}

	if r.IsInviteLinkExpired(inviteLink) {
		if err := r.DB.Delete(inviteLink).Error; err != nil {
			return nil, e.Wrap(err, "error while trying to delete expired invite link")
		}
		return nil, e.New("This invite link has expired.")
	}

	if err := r.DB.Model(workspace).Association("Admins").Append(admin); err != nil {
		return nil, e.Wrap(err, "error adding admin to association")
	}

	// Only delete the invite for specific-admin invites. Specific-admin invites are 1-time use only.
	// Non-admin specific invites are multi-use and only have an expiration date.
	if inviteLink.InviteeEmail != nil {
		if err := r.DB.Delete(inviteLink).Error; err != nil {
			return nil, e.Wrap(err, "error while trying to delete used invite link")
		}
	}
	return &workspaceId, nil
}

func (r *Resolver) DeleteAdminAssociation(ctx context.Context, obj interface{}, adminID int) (*int, error) {
	admin, err := r.getCurrentAdmin(ctx)
	if err != nil {
		return nil, e.New("error querying admin while deleting admin association")
	}
	if admin.ID == adminID {
		return nil, e.New("Admin tried deleting their own association")
	}

	if err := r.DB.Model(obj).Association("Admins").Delete(model.Admin{Model: model.Model{ID: adminID}}); err != nil {
		return nil, e.Wrap(err, "error deleting admin association")
	}

	return &adminID, nil
}

func (r *Resolver) isAdminInWorkspace(ctx context.Context, workspaceID int) (*model.Workspace, error) {
	if r.isWhitelistedAccount(ctx) {
		return r.GetWorkspace(workspaceID)
	}

	admin, err := r.getCurrentAdmin(ctx)
	if err != nil {
		return nil, e.Wrap(err, "error retrieving user")
	}

	workspace := model.Workspace{}
	if err := r.DB.Order("name asc").
		Where(&model.Workspace{Model: model.Model{ID: workspaceID}}).
		Model(&admin).Association("Workspaces").Find(&workspace); err != nil {
		return nil, e.Wrap(err, "error getting associated workspaces")
	}

	if workspaceID != workspace.ID {
		return nil, e.New("workspace is not associated to the current admin")
	}

	return &workspace, nil
}

// isAdminInProject should be used for actions that you only want admins in all projects to have access to.
// Use this on actions that you don't want laymen in the demo project to have access to.
func (r *Resolver) isAdminInProject(ctx context.Context, project_id int) (*model.Project, error) {
	if util.IsTestEnv() {
		return nil, nil
	}
	if r.isWhitelistedAccount(ctx) {
		project := &model.Project{}
		if err := r.DB.Where(&model.Project{Model: model.Model{ID: project_id}}).First(&project).Error; err != nil {
			return nil, e.Wrap(err, "error querying project")
		}
		return project, nil
	}
	projects, err := r.Query().Projects(ctx)
	if err != nil {
		return nil, e.Wrap(err, "error querying projects")
	}
	for _, p := range projects {
		if p.ID == project_id {
			return p, nil
		}
	}
	return nil, e.New("admin doesn't exist in project")
}

func InputToParams(params *modelInputs.SearchParamsInput) *model.SearchParams {
	// Parse the inputType into the regular type.
	modelParams := &model.SearchParams{
		Browser:    params.Browser,
		OS:         params.Os,
		VisitedURL: params.VisitedURL,
		Referrer:   params.Referrer,
	}
	if params.Identified != nil {
		modelParams.Identified = *params.Identified
	}
	if params.FirstTime != nil {
		modelParams.FirstTime = *params.FirstTime
	}
	if params.HideViewed != nil {
		modelParams.HideViewed = *params.HideViewed
	}
	if params.DeviceID != nil {
		modelParams.DeviceID = params.DeviceID
	}
	if params.ShowLiveSessions != nil {
		modelParams.ShowLiveSessions = *params.ShowLiveSessions
	}
	if params.DateRange != nil {
		modelParams.DateRange = &model.DateRange{}
		if params.DateRange.StartDate != nil {
			modelParams.DateRange.StartDate = *params.DateRange.StartDate
		}
		if params.DateRange.EndDate != nil {
			modelParams.DateRange.EndDate = *params.DateRange.EndDate
		}
	}
	if params.LengthRange != nil {
		modelParams.LengthRange = &model.LengthRange{}
		if params.LengthRange.Min != nil {
			modelParams.LengthRange.Min = *params.LengthRange.Min
		}
		if params.LengthRange.Max != nil {
			modelParams.LengthRange.Max = *params.LengthRange.Max
		}
	}
	for _, property := range params.UserProperties {
		var id int
		if property.ID != nil {
			id = *property.ID
		}
		newProperty := &model.UserProperty{
			ID:    id,
			Name:  property.Name,
			Value: property.Value,
		}
		modelParams.UserProperties = append(modelParams.UserProperties, newProperty)
	}
	for _, property := range params.ExcludedProperties {
		var id int
		if property.ID != nil {
			id = *property.ID
		}
		newProperty := &model.UserProperty{
			ID:    id,
			Name:  property.Name,
			Value: property.Value,
		}
		modelParams.ExcludedProperties = append(modelParams.ExcludedProperties, newProperty)
	}
	for _, property := range params.TrackProperties {
		var id int
		if property.ID != nil {
			id = *property.ID
		}
		newProperty := &model.UserProperty{
			ID:    id,
			Name:  property.Name,
			Value: property.Value,
		}
		modelParams.TrackProperties = append(modelParams.TrackProperties, newProperty)
	}
	modelParams.Environments = append(modelParams.Environments, params.Environments...)
	modelParams.AppVersions = append(modelParams.AppVersions, params.AppVersions...)
	return modelParams
}

func ErrorInputToParams(params *modelInputs.ErrorSearchParamsInput) *model.ErrorSearchParams {
	// Parse the inputType into the regular type.
	modelParams := &model.ErrorSearchParams{
		Browser:    params.Browser,
		OS:         params.Os,
		VisitedURL: params.VisitedURL,
		Event:      params.Event,
	}
	if params.State != nil {
		modelParams.State = params.State
	}
	if params.DateRange != nil {
		modelParams.DateRange = &model.DateRange{}
		if params.DateRange.StartDate != nil {
			modelParams.DateRange.StartDate = *params.DateRange.StartDate
		}
		if params.DateRange.EndDate != nil {
			modelParams.DateRange.EndDate = *params.DateRange.EndDate
		}
	}
	return modelParams
}

func (r *Resolver) doesAdminOwnErrorGroup(ctx context.Context, errorGroupSecureID string) (eg *model.ErrorGroup, isOwner bool, err error) {
	errorGroup := &model.ErrorGroup{}
	if err := r.DB.Where(&model.ErrorGroup{SecureID: errorGroupSecureID}).First(&errorGroup).Error; err != nil {
		return nil, false, e.Wrap(err, "error querying error group by secureID: "+errorGroupSecureID)
	}
	_, err = r.isAdminInProjectOrDemoProject(ctx, errorGroup.ProjectID)
	if err != nil {
		return errorGroup, false, e.Wrap(err, "error validating admin in project")
	}
	return errorGroup, true, nil
}

func (r *Resolver) canAdminViewErrorGroup(ctx context.Context, errorGroupSecureID string) (*model.ErrorGroup, error) {
	authSpan, _ := tracer.StartSpanFromContext(ctx, "resolver.internal.auth", tracer.ResourceName("canAdminViewErrorGroup"))
	defer authSpan.Finish()
	errorGroup, isOwner, err := r.doesAdminOwnErrorGroup(ctx, errorGroupSecureID)
	if err == nil && isOwner {
		return errorGroup, nil
	}
	if errorGroup != nil && errorGroup.IsPublic {
		return errorGroup, nil
	}
	return nil, err
}

func (r *Resolver) canAdminModifyErrorGroup(ctx context.Context, errorGroupSecureID string) (*model.ErrorGroup, error) {
	authSpan, _ := tracer.StartSpanFromContext(ctx, "resolver.internal.auth", tracer.ResourceName("canAdminModifyErrorGroup"))
	defer authSpan.Finish()
	errorGroup, isOwner, err := r.doesAdminOwnErrorGroup(ctx, errorGroupSecureID)
	if err == nil && isOwner {
		return errorGroup, nil
	}
	return nil, err
}

func (r *Resolver) _doesAdminOwnSession(ctx context.Context, session_secure_id string) (session *model.Session, ownsSession bool, err error) {
	session = &model.Session{}
	if err = r.DB.Where(&model.Session{SecureID: session_secure_id}).First(&session).Error; err != nil {
		return nil, false, e.Wrap(err, "error querying session by secure_id: "+session_secure_id)
	}

	_, err = r.isAdminInProjectOrDemoProject(ctx, session.ProjectID)
	if err != nil {
		return session, false, e.Wrap(err, "error validating admin in project")
	}
	return session, true, nil
}

func (r *Resolver) canAdminViewSession(ctx context.Context, session_secure_id string) (*model.Session, error) {
	authSpan, _ := tracer.StartSpanFromContext(ctx, "resolver.internal.auth", tracer.ResourceName("canAdminViewSession"))
	defer authSpan.Finish()
	session, isOwner, err := r._doesAdminOwnSession(ctx, session_secure_id)
	if err == nil && isOwner {
		return session, nil
	}
	if session != nil && *session.IsPublic {
		return session, nil
	}
	return nil, err
}

func (r *Resolver) canAdminModifySession(ctx context.Context, session_secure_id string) (*model.Session, error) {
	authSpan, _ := tracer.StartSpanFromContext(ctx, "resolver.internal.auth", tracer.ResourceName("canAdminModifySession"))
	defer authSpan.Finish()
	session, isOwner, err := r._doesAdminOwnSession(ctx, session_secure_id)
	if err == nil && isOwner {
		return session, nil
	}
	return nil, err
}

func (r *Resolver) isAdminSegmentOwner(ctx context.Context, segment_id int) (*model.Segment, error) {
	authSpan, _ := tracer.StartSpanFromContext(ctx, "resolver.internal.auth", tracer.ResourceName("isAdminSegmentOwner"))
	defer authSpan.Finish()
	segment := &model.Segment{}
	if err := r.DB.Where(&model.Segment{Model: model.Model{ID: segment_id}}).First(&segment).Error; err != nil {
		return nil, e.Wrap(err, "error querying segment")
	}
	_, err := r.isAdminInProjectOrDemoProject(ctx, segment.ProjectID)
	if err != nil {
		return nil, e.Wrap(err, "error validating admin in project")
	}
	return segment, nil
}

func (r *Resolver) isAdminErrorSegmentOwner(ctx context.Context, error_segment_id int) (*model.ErrorSegment, error) {
	authSpan, _ := tracer.StartSpanFromContext(ctx, "resolver.internal.auth", tracer.ResourceName("isAdminErrorSegmentOwner"))
	defer authSpan.Finish()
	segment := &model.ErrorSegment{}
	if err := r.DB.Where(&model.ErrorSegment{Model: model.Model{ID: error_segment_id}}).First(&segment).Error; err != nil {
		return nil, e.Wrap(err, "error querying error segment")
	}
	_, err := r.isAdminInProjectOrDemoProject(ctx, segment.ProjectID)
	if err != nil {
		return nil, e.Wrap(err, "error validating admin in project")
	}
	return segment, nil
}

func (r *Resolver) UpdateSessionsVisibility(workspaceID int, newPlan modelInputs.PlanType, originalPlan modelInputs.PlanType) {
	isPlanUpgrade := true
	switch originalPlan {
	case modelInputs.PlanTypeFree:
		if newPlan == modelInputs.PlanTypeFree {
			isPlanUpgrade = false
		}
	case modelInputs.PlanTypeBasic:
		if newPlan == modelInputs.PlanTypeFree {
			isPlanUpgrade = false
		}
	case modelInputs.PlanTypeStartup:
		if newPlan == modelInputs.PlanTypeFree || newPlan == modelInputs.PlanTypeBasic {
			isPlanUpgrade = false
		}
	case modelInputs.PlanTypeEnterprise:
		if newPlan == modelInputs.PlanTypeFree || newPlan == modelInputs.PlanTypeBasic || newPlan == modelInputs.PlanTypeStartup {
			isPlanUpgrade = false
		}
	}
	if isPlanUpgrade {
		if err := r.DB.Model(&model.Session{}).
			Where("project_id in (SELECT id FROM projects WHERE workspace_id=?)", workspaceID).
			Where(&model.Session{WithinBillingQuota: &model.F}).
			Updates(model.Session{WithinBillingQuota: &model.T}).Error; err != nil {
			log.Error(e.Wrap(err, "error updating within_billing_quota on sessions upon plan upgrade"))
		}
	}
}

func (r *queryResolver) getFieldFilters(ctx context.Context, projectID int, params *modelInputs.SearchParamsInput) (whereClause string, err error) {
	if params.VisitedURL != nil {
		whereClause += andSessionHasFieldsWhere("fields.name = 'visited-url' AND fields.value ILIKE '%" + *params.VisitedURL + "%'")
	}

	if params.Referrer != nil {
		whereClause += andSessionHasFieldsWhere("fields.name = 'referrer' AND fields.value ILIKE '%" + *params.Referrer + "%'")
	}

	inclusiveFilters := []string{}
	inclusiveFilters = append(inclusiveFilters, getSQLFilters(params.UserProperties, "user")...)
	inclusiveFilters = append(inclusiveFilters, getSQLFilters(params.TrackProperties, "track")...)
	if len(inclusiveFilters) > 0 {
		whereClause += andSessionHasFieldsWhere(strings.Join(inclusiveFilters, " OR "))
	}

	exclusiveFilters := []string{}
	exclusiveFilters = append(exclusiveFilters, getSQLFilters(params.ExcludedProperties, "user")...)
	exclusiveFilters = append(exclusiveFilters, getSQLFilters(params.ExcludedTrackProperties, "track")...)
	if len(exclusiveFilters) > 0 {
		whereClause += andSessionDoesNotHaveFieldsWhere(strings.Join(exclusiveFilters, " OR "))
	}

	return whereClause, nil
}

func andSessionHasFieldsWhere(fieldConditions string) string {
	return "AND " + SessionHasFieldsWhere(fieldConditions)
}

func SessionHasFieldsWhere(fieldConditions string) string {
	return fmt.Sprintf(`EXISTS (
		SELECT 1
		FROM session_fields
		JOIN fields
		ON session_fields.field_id = fields.id
		WHERE session_fields.session_id = sessions.id
		AND (
			%s
		)
		LIMIT 1
	) `, fieldConditions)
}

func andSessionDoesNotHaveFieldsWhere(fieldConditions string) string {
	return fmt.Sprintf(`AND NOT EXISTS (
		SELECT 1
		FROM session_fields
		JOIN fields
		ON session_fields.field_id = fields.id
		WHERE session_fields.session_id = sessions.id
		AND (
			%s
		)
		LIMIT 1
	) `, fieldConditions)
}

func andErrorGroupHasSessionsWhere(fieldConditions string) string {
	return fmt.Sprintf(`AND EXISTS (
		SELECT 1
		FROM error_objects
		JOIN sessions
		ON error_objects.session_id = sessions.id
		WHERE error_objects.error_group_id = error_groups.id
		AND (
			%s
		)
		LIMIT 1
	) `, fieldConditions)
}

func andErrorGroupHasErrorObjectWhere(fieldConditions string) string {
	return fmt.Sprintf(`AND EXISTS (
		SELECT 1
		FROM error_objects
		WHERE error_objects.error_group_id = error_groups.id
		AND (
			%s
		)
		LIMIT 1
	) `, fieldConditions)
}

// Takes a list of user search inputs, and converts them into a list of SQL filters
// propertyType: 'user' or 'track'
func getSQLFilters(userPropertyInputs []*modelInputs.UserPropertyInput, propertyType string) []string {
	sqlFilters := []string{}
	for _, prop := range userPropertyInputs {
		if prop.Name == "contains" {
			sqlFilters = append(sqlFilters, "(fields.type = '"+propertyType+"' AND fields.value ILIKE '%"+prop.Value+"%')")
		} else if prop.ID == nil || *prop.ID == 0 {
			sqlFilters = append(sqlFilters, "(fields.type = '"+propertyType+"' AND fields.name = '"+prop.Name+"' AND fields.value = '"+prop.Value+"')")
		} else {
			sqlFilters = append(sqlFilters, fmt.Sprintf("(fields.id = %d)", *prop.ID))
		}
	}
	return sqlFilters
}

func (r *Resolver) SendEmailAlert(tos []*mail.Email, authorName, viewLink, textForEmail, templateID string, sessionImage *string) error {
	m := mail.NewV3Mail()
	from := mail.NewEmail("Highlight", "notifications@highlight.run")
	m.SetFrom(from)
	m.SetTemplateID(templateID)

	p := mail.NewPersonalization()
	p.AddTos(tos...)
	p.SetDynamicTemplateData("Author_Name", authorName)
	p.SetDynamicTemplateData("Comment_Link", viewLink)
	p.SetDynamicTemplateData("Comment_Body", textForEmail)

	if sessionImage != nil {
		p.SetDynamicTemplateData("Session_Image", sessionImage)
		a := mail.NewAttachment()
		a.SetContent(*sessionImage)
		a.SetFilename("session-image.png")
		a.SetContentID("sessionImage")
		a.SetType("image/png")
		m.AddAttachment(a)
	}

	m.AddPersonalizations(p)

	_, err := r.MailClient.Send(m)
	if err != nil {
		return e.Wrap(err, "error sending sendgrid email for comments mentions")
	}

	return nil
}

func (r *Resolver) SendPersonalSlackAlert(workspace *model.Workspace, admin *model.Admin, adminIds []int, viewLink, commentText, subjectScope string) error {
	// this is needed for posting DMs
	// if nil, user simply hasn't signed up for notifications, so return nil
	if workspace.SlackAccessToken == nil {
		return nil
	}

	var admins []*model.Admin
	if err := r.DB.Find(&admins, adminIds).Where("slack_im_channel_id IS NOT NULL").Error; err != nil {
		return e.Wrap(err, "error fetching admins")
	}
	// return early if no admins w/ slack_im_channel_id
	if len(admins) < 1 {
		return nil
	}

	var blockSet slack.Blocks

	determiner := "a"
	if subjectScope == "error" {
		determiner = "an"
	}
	message := fmt.Sprintf("You were tagged in %s %s comment.", determiner, subjectScope)
	if admin.Email != nil && *admin.Email != "" {
		message = fmt.Sprintf("%s tagged you in %s %s comment.", *admin.Email, determiner, subjectScope)
	}
	if admin.Name != nil && *admin.Name != "" {
		message = fmt.Sprintf("%s tagged you in %s %s comment.", *admin.Name, determiner, subjectScope)
	}
	blockSet.BlockSet = append(blockSet.BlockSet, slack.NewHeaderBlock(&slack.TextBlockObject{Type: slack.PlainTextType, Text: message}))

	button := slack.NewButtonBlockElement(
		"",
		"click",
		slack.NewTextBlockObject(
			slack.PlainTextType,
			strings.Title(fmt.Sprintf("Visit %s", subjectScope)),
			false,
			false,
		),
	)
	button.URL = viewLink
	blockSet.BlockSet = append(blockSet.BlockSet,
		slack.NewSectionBlock(
			nil,
			[]*slack.TextBlockObject{{Type: slack.MarkdownType, Text: fmt.Sprintf("> %s", commentText)}}, slack.NewAccessory(button),
		),
	)

	blockSet.BlockSet = append(blockSet.BlockSet, slack.NewDividerBlock())
	slackClient := slack.New(*workspace.SlackAccessToken)
	for _, a := range admins {
		if a.SlackIMChannelID != nil {
			_, _, err := slackClient.PostMessage(*a.SlackIMChannelID, slack.MsgOptionBlocks(blockSet.BlockSet...))
			if err != nil {
				return e.Wrap(err, "error posting slack message")
			}
		}
	}

	return nil
}

func (r *Resolver) SendSlackAlertToUser(workspace *model.Workspace, admin *model.Admin, taggedSlackUsers []*modelInputs.SanitizedSlackChannelInput, viewLink, commentText, subjectScope string, base64Image *string) error {
	// this is needed for posting DMs
	// if nil, user simply hasn't signed up for notifications, so return nil
	if workspace.SlackAccessToken == nil {
		return nil
	}

	var blockSet slack.Blocks
	determiner := "a"
	if subjectScope == "error" {
		determiner = "an"
	}
	message := fmt.Sprintf("You were tagged in %s %s comment.", determiner, subjectScope)
	if admin.Email != nil && *admin.Email != "" {
		message = fmt.Sprintf("%s tagged you in %s %s comment.", *admin.Email, determiner, subjectScope)
	}
	if admin.Name != nil && *admin.Name != "" {
		message = fmt.Sprintf("%s tagged you in %s %s comment.", *admin.Name, determiner, subjectScope)
	}
	blockSet.BlockSet = append(blockSet.BlockSet, slack.NewHeaderBlock(&slack.TextBlockObject{Type: slack.PlainTextType, Text: message}))

	button := slack.NewButtonBlockElement(
		"",
		"click",
		slack.NewTextBlockObject(
			slack.PlainTextType,
			strings.Title(fmt.Sprintf("Visit %s", subjectScope)),
			false,
			false,
		),
	)
	button.URL = viewLink
	blockSet.BlockSet = append(blockSet.BlockSet,
		slack.NewSectionBlock(
			nil,
			[]*slack.TextBlockObject{{Type: slack.MarkdownType, Text: fmt.Sprintf("> %s", commentText)}}, slack.NewAccessory(button),
		),
	)

	blockSet.BlockSet = append(blockSet.BlockSet, slack.NewDividerBlock())
	slackClient := slack.New(*workspace.SlackAccessToken)
	for _, slackUser := range taggedSlackUsers {
		if slackUser.WebhookChannelID != nil {
			_, _, _, err := slackClient.JoinConversation(*slackUser.WebhookChannelID)
			if err != nil {
				log.Error(e.Wrap(err, "failed to join slack channel"))
			}
			_, _, err = slackClient.PostMessage(*slackUser.WebhookChannelID, slack.MsgOptionBlocks(blockSet.BlockSet...),
				slack.MsgOptionDisableLinkUnfurl(), /** Disables showing a preview of any links that are in the Slack message.*/
				slack.MsgOptionDisableMediaUnfurl() /** Disables showing a preview of any links that are in the Slack message.*/)
			if err != nil {
				return e.Wrap(err, "error posting slack message via slack bot")
			}
		}
	}

	// Upload the screenshot to the user's Slack workspace.
	// We do this instead of upload it to S3 or somewhere else to defer authorization checks to Slack.
	// If we upload the image somewhere public, anyone with the link to the image will have access. The image could contain sensitive information.
	// By uploading to the user's Slack workspace, we limit the authorization of the image to only Slack members of the user's workspace.
	var uploadedFileKey string
	if base64Image != nil {
		var channels []string
		for _, slackUser := range taggedSlackUsers {
			channels = append(channels, *slackUser.WebhookChannelID)
		}

		// This key will be used as the file name for the file written to disk.
		// This needs to be unique. The uniqueness is guaranteed by the project ID, the admin who created the comment's ID, and the current time
		uploadedFileKey = fmt.Sprintf("slack-image-%d-%d-%d.png", workspace.ID, admin.ID, time.Now().UnixNano())

		// We are writing the base64 string to disk as a png. We need to do this because the Slack Go client
		// doesn't support uploading files as base64.
		// This is something we'll need to revisit when we start getting larger traffic for comments.
		// The reason for this is each task has disk space of 20GB, each image is around 200 KB. Ideally we do everything in memory without relying on disk.
		dec, err := base64.StdEncoding.DecodeString(*base64Image)
		if err != nil {
			log.Error(e.Wrap(err, "Failed to decode base64 image"))
		}
		f, err := os.Create(uploadedFileKey)
		if err != nil {
			log.Error(e.Wrap(err, "Failed to create file on disk"))
		}
		defer f.Close()
		if _, err := f.Write(dec); err != nil {
			log.Error(e.Wrap(err, "Failed to write file on disk"))
		}
		if err := f.Sync(); err != nil {
			log.Error("Failed to sync file on disk")
		}

		// We need to write the base64 image to disk, read the file, then upload it to Slack.
		// We can't send Slack a base64 string.
		fileUploadParams := slack.FileUploadParameters{
			Filetype: "image/png",
			Filename: fmt.Sprintf("Highlight %s Image.png", subjectScope),
			// These are the channels that will have access to the uploaded file.
			Channels: channels,
			File:     uploadedFileKey,
			Title:    fmt.Sprintf("File from Highlight uploaded on behalf of %s", *admin.Name),
		}
		_, err = slackClient.UploadFile(fileUploadParams)

		if err != nil {
			log.Error(e.Wrap(err, "failed to upload file to Slack"))
		}

		if uploadedFileKey != "" {
			if err := os.Remove(uploadedFileKey); err != nil {
				log.Error(e.Wrap(err, "Failed to remove temporary session screenshot"))

			}
		}
	}

	return nil
}

// Returns the current Admin or an Admin with ID = 0 if the current Admin is a guest
func (r *Resolver) getCurrentAdminOrGuest(ctx context.Context) (currentAdmin *model.Admin, isGuest bool) {
	admin, err := r.getCurrentAdmin(ctx)
	isGuest = false
	if admin == nil || err != nil {
		isGuest = true
		admin = &model.Admin{
			// An Admin record was created manually with an ID of 0.
			Model: model.Model{
				ID: 0,
			},
		}
	}
	return admin, isGuest
}

func (r *Resolver) SendAdminInviteImpl(adminName string, projectOrWorkspaceName string, inviteLink string, email string) (*string, error) {
	to := &mail.Email{Address: email}

	m := mail.NewV3Mail()
	from := mail.NewEmail("Highlight", "notifications@highlight.run")
	m.SetFrom(from)
	m.SetTemplateID(SendAdminInviteEmailTemplateID)

	p := mail.NewPersonalization()
	p.AddTos(to)
	p.SetDynamicTemplateData("Admin_Invitor", adminName)
	p.SetDynamicTemplateData("Organization_Name", projectOrWorkspaceName)
	p.SetDynamicTemplateData("Invite_Link", inviteLink)

	m.AddPersonalizations(p)
	if resp, sendGridErr := r.MailClient.Send(m); sendGridErr != nil || resp.StatusCode >= 300 {
		estr := "error sending sendgrid email -> "
		estr += fmt.Sprintf("resp-code: %v; ", resp)
		if sendGridErr != nil {
			estr += fmt.Sprintf("err: %v", sendGridErr.Error())
		}
		return nil, e.New(estr)
	}
	return &inviteLink, nil
}

func (r *Resolver) MarshalEnvironments(environments []*string) (*string, error) {
	envBytes, err := json.Marshal(environments)
	if err != nil {
		return nil, e.Wrap(err, "error parsing environments")
	}
	envString := string(envBytes)

	return &envString, nil
}

func (r *Resolver) MarshalSlackChannelsToSanitizedSlackChannels(slackChannels []*modelInputs.SanitizedSlackChannelInput) (*string, error) {
	sanitizedChannels := []*modelInputs.SanitizedSlackChannel{}
	// For each of the new slack channels, confirm that they exist in the "IntegratedSlackChannels" string.
	for _, ch := range slackChannels {
		sanitizedChannels = append(sanitizedChannels, &modelInputs.SanitizedSlackChannel{WebhookChannel: ch.WebhookChannelName, WebhookChannelID: ch.WebhookChannelID})
	}
	channelsBytes, err := json.Marshal(sanitizedChannels)
	if err != nil {
		return nil, e.Wrap(err, "error parsing channels")
	}
	channelsString := string(channelsBytes)

	return &channelsString, nil
}

func (r *Resolver) UnmarshalStackTrace(stackTraceString string) ([]*modelInputs.ErrorTrace, error) {
	var unmarshalled []*modelInputs.ErrorTrace
	if err := json.Unmarshal([]byte(stackTraceString), &unmarshalled); err != nil {
		// Stack trace may not be able to be unmarshalled as the format may differ
		// based on the error source. This should not be treated as an error.
		return nil, nil
	}

	// Keep only non-empty stack frames
	empty := modelInputs.ErrorTrace{}
	var ret []*modelInputs.ErrorTrace
	for _, frame := range unmarshalled {
		if frame != nil && *frame != empty {
			ret = append(ret, frame)
		}
	}

	return ret, nil
}

func (r *Resolver) validateAdminRole(ctx context.Context) error {
	admin, err := r.getCurrentAdmin(ctx)
	if err != nil {
		return e.Wrap(err, "error retrieving admin")
	}

	if admin.Role == nil || *admin.Role != model.AdminRole.ADMIN {
		return e.New("admin does not have role=ADMIN")
	}

	return nil
}

// GenerateRandomBytes returns securely generated random bytes.
// It will return an error if the system's secure random
// number generator fails to function correctly, in which
// case the caller should not continue.
func GenerateRandomBytes(n int) ([]byte, error) {
	b := make([]byte, n)
	_, err := rand.Read(b)
	// Note that err == nil only if we read len(b) bytes.
	if err != nil {
		return nil, err
	}

	return b, nil
}

// GenerateRandomString returns a securely generated random string.
// It will return an error if the system's secure random
// number generator fails to function correctly, in which
// case the caller should not continue.
func GenerateRandomString(n int) (string, error) {
	const letters = "0123456789ABCDEFGHIJKLMNOPQRSTUVWXYZabcdefghijklmnopqrstuvwxyz-"
	ret := make([]byte, n)
	for i := 0; i < n; i++ {
		num, err := rand.Int(rand.Reader, big.NewInt(int64(len(letters))))
		if err != nil {
			return "", err
		}
		ret[i] = letters[num.Int64()]
	}

	return string(ret), nil
}

// GenerateRandomStringURLSafe returns a URL-safe, base64 encoded
// securely generated random string.
// It will return an error if the system's secure random
// number generator fails to function correctly, in which
// case the caller should not continue.
func (r *Resolver) GenerateRandomStringURLSafe(n int) (string, error) {
	b, err := GenerateRandomBytes(n)
	return base64.URLEncoding.EncodeToString(b), err
}

<<<<<<< HEAD
func (r *Resolver) updateBillingDetails(stripeCustomerID string) error {
	customerParams := &stripe.CustomerParams{}
	customerParams.AddExpand("subscriptions")
	c, err := r.StripeClient.Customers.Get(stripeCustomerID, customerParams)
	if err != nil {
		return e.Wrap(err, "couldn't retrieve stripe customer data")
	}

	subscriptions := c.Subscriptions.Data
	pricing.FillProducts(r.StripeClient, subscriptions)

	// Default to free tier
	tier := modelInputs.PlanTypeFree

	// Loop over each subscription item in each of the customer's subscriptions
	// and set the workspace's tier if the Stripe product has one
	for _, subscription := range subscriptions {
		for _, subscriptionItem := range subscription.Items.Data {
			if _, productTier := pricing.GetProductMetadata(subscriptionItem.Price); productTier != nil {
				tier = *productTier
			}
		}
	}

	workspace := model.Workspace{}
	if err := r.DB.Model(&workspace).
		Clauses(clause.Returning{}).
		Where(model.Workspace{StripeCustomerID: &stripeCustomerID}).
		Updates(model.Workspace{PlanTier: string(tier)}).Error; err != nil {
		return e.Wrap(err, "error setting stripe_plan_tier on workspace")
	}

	// mark sessions as within billing quota on plan upgrade
	// this code is repeated as the first time, the user already has a billing plan and the function returns early.
	// here, the user doesn't already have a billing plan, so it's considered an upgrade unless the plan is free
	r.PrivateWorkerPool.SubmitRecover(func() {
		r.UpdateSessionsVisibility(workspace.ID, tier, modelInputs.PlanTypeFree)
	})

	return nil
}

func (r *Resolver) StripeWebhook(endpointSecret string) func(http.ResponseWriter, *http.Request) {
	return func(w http.ResponseWriter, req *http.Request) {
		const MaxBodyBytes = int64(65536)
		req.Body = http.MaxBytesReader(w, req.Body, MaxBodyBytes)
		payload, err := ioutil.ReadAll(req.Body)
		if err != nil {
			log.Error(e.Wrap(err, "error reading request body"))
			w.WriteHeader(http.StatusServiceUnavailable)
			return
		}

		event, err := webhook.ConstructEvent(payload, req.Header.Get("Stripe-Signature"),
			endpointSecret)
		if err != nil {
			log.Error(e.Wrap(err, "error verifying webhook signature"))
			w.WriteHeader(http.StatusBadRequest)
			return
		}

		if err := json.Unmarshal(payload, &event); err != nil {
			log.Error(e.Wrap(err, "failed to parse webhook body json"))
			w.WriteHeader(http.StatusBadRequest)
			return
		}

		log.Infof("Stripe webhook received event type: %s", event.Type)

		switch event.Type {
		case "customer.subscription.created", "customer.subscription.updated", "customer.subscription.deleted":
			var subscription stripe.Subscription
			err := json.Unmarshal(event.Data.Raw, &subscription)
			if err != nil {
				log.Error(e.Wrap(err, "failed to parse webhook body json as Subscription"))
				w.WriteHeader(http.StatusBadRequest)
				return
			}

			if err := r.updateBillingDetails(subscription.Customer.ID); err != nil {
				log.Error(e.Wrap(err, "failed to update billing details"))
				w.WriteHeader(http.StatusInternalServerError)
				return
			}
		}

		w.WriteHeader(http.StatusOK)
	}
=======
func (r *Resolver) CreateInviteLink(workspaceID int, email *string) *model.WorkspaceInviteLink {
	// Unit is days.
	EXPIRATION_DATE := 7
	expirationDate := time.Now().UTC().AddDate(0, 0, EXPIRATION_DATE)
	secret, _ := r.GenerateRandomStringURLSafe(16)

	newInviteLink := &model.WorkspaceInviteLink{
		WorkspaceID:    &workspaceID,
		InviteeEmail:   email,
		InviteeRole:    &model.AdminRole.ADMIN,
		ExpirationDate: &expirationDate,
		Secret:         &secret,
	}

	return newInviteLink
}

func (r *Resolver) IsInviteLinkExpired(inviteLink *model.WorkspaceInviteLink) bool {
	if inviteLink == nil || inviteLink.ExpirationDate == nil {
		return true
	}
	return time.Now().UTC().After(*inviteLink.ExpirationDate)
>>>>>>> 985abff3
}<|MERGE_RESOLUTION|>--- conflicted
+++ resolved
@@ -919,7 +919,6 @@
 	return base64.URLEncoding.EncodeToString(b), err
 }
 
-<<<<<<< HEAD
 func (r *Resolver) updateBillingDetails(stripeCustomerID string) error {
 	customerParams := &stripe.CustomerParams{}
 	customerParams.AddExpand("subscriptions")
@@ -1008,7 +1007,8 @@
 
 		w.WriteHeader(http.StatusOK)
 	}
-=======
+}
+
 func (r *Resolver) CreateInviteLink(workspaceID int, email *string) *model.WorkspaceInviteLink {
 	// Unit is days.
 	EXPIRATION_DATE := 7
@@ -1031,5 +1031,4 @@
 		return true
 	}
 	return time.Now().UTC().After(*inviteLink.ExpirationDate)
->>>>>>> 985abff3
 }