--- conflicted
+++ resolved
@@ -28,11 +28,7 @@
 	"github.com/highlight-run/highlight/backend/integrations/github"
 	"github.com/highlight-run/highlight/backend/integrations/gitlab"
 	"github.com/highlight-run/highlight/backend/integrations/jira"
-<<<<<<< HEAD
-	"github.com/highlight-run/highlight/backend/openai_interface"
-=======
 	"github.com/highlight-run/highlight/backend/openai_client"
->>>>>>> 29755956
 
 	"gorm.io/gorm/clause"
 
@@ -160,11 +156,7 @@
 	DataSyncQueue          kafka_queue.MessageQueue
 	TracesQueue            kafka_queue.MessageQueue
 	EmbeddingsClient       embeddings.Client
-<<<<<<< HEAD
-	OpenAiInterface        openai_interface.OpenAiInterface
-=======
 	OpenAiClient           openai_client.OpenAiInterface
->>>>>>> 29755956
 }
 
 func (r *mutationResolver) Transaction(body func(txnR *mutationResolver) error) error {
