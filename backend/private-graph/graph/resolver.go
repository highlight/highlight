package graph

import (
	"context"
	"crypto/rand"
	"encoding/base64"
	"encoding/json"
	"fmt"
	"io"
	"math/big"
	"net/http"
	"net/url"
	"os"
	"strconv"
	"strings"
	"time"

	"github.com/aws/aws-sdk-go-v2/config"
	"github.com/aws/aws-sdk-go-v2/service/marketplacemetering"
	"github.com/go-redis/cache/v9"
	"go.opentelemetry.io/otel/trace"

	"github.com/bwmarrin/discordgo"
	github2 "github.com/google/go-github/v50/github"
	"github.com/sashabaranov/go-openai"

	parse "github.com/highlight-run/highlight/backend/event-parse"
	"github.com/highlight-run/highlight/backend/integrations/github"
	"github.com/highlight-run/highlight/backend/integrations/gitlab"
	"github.com/highlight-run/highlight/backend/integrations/jira"

	"gorm.io/gorm/clause"

	"github.com/go-chi/chi"
	"github.com/samber/lo"

	"github.com/highlight-run/go-resthooks"

	"github.com/highlight-run/highlight/backend/alerts/integrations/discord"
	microsoft_teams "github.com/highlight-run/highlight/backend/alerts/integrations/microsoft-teams"
	"github.com/highlight-run/highlight/backend/clickhouse"
	"github.com/highlight-run/highlight/backend/clickup"
	"github.com/highlight-run/highlight/backend/front"
	"github.com/highlight-run/highlight/backend/integrations"
	"github.com/highlight-run/highlight/backend/integrations/height"
	kafka_queue "github.com/highlight-run/highlight/backend/kafka-queue"
	"github.com/highlight-run/highlight/backend/lambda"
	"github.com/highlight-run/highlight/backend/oauth"
	"github.com/highlight-run/highlight/backend/redis"
	"github.com/highlight-run/highlight/backend/stepfunctions"
	"github.com/highlight-run/highlight/backend/store"
	"github.com/highlight-run/highlight/backend/vercel"

	"github.com/pkg/errors"

	"gorm.io/gorm"

	"github.com/clearbit/clearbit-go/clearbit"
	"github.com/golang-jwt/jwt/v4"
	"github.com/openlyinc/pointy"
	e "github.com/pkg/errors"
	"github.com/sendgrid/sendgrid-go"
	"github.com/sendgrid/sendgrid-go/helpers/mail"
	log "github.com/sirupsen/logrus"
	"github.com/slack-go/slack"
	"github.com/slack-go/slack/slackevents"
	"github.com/stripe/stripe-go/v78"
	"github.com/stripe/stripe-go/v78/client"
	"github.com/stripe/stripe-go/v78/webhook"

	"github.com/highlight-run/workerpool"

	Email "github.com/highlight-run/highlight/backend/email"
	"github.com/highlight-run/highlight/backend/embeddings"
	"github.com/highlight-run/highlight/backend/model"
	"github.com/highlight-run/highlight/backend/pricing"
	modelInputs "github.com/highlight-run/highlight/backend/private-graph/graph/model"
	"github.com/highlight-run/highlight/backend/storage"
	"github.com/highlight-run/highlight/backend/util"
	"github.com/highlight/highlight/sdk/highlight-go"
)

// This file will not be regenerated automatically.
//
// It serves as dependency injection for your app, add any dependencies you require here.

const ErrorGroupLookbackDays = 7
const SessionActiveMetricName = "sessionActiveLength"
const SessionProcessedMetricName = "sessionProcessed"

var AuthenticationError = errors.New("401 - AuthenticationError")
var AuthorizationError = errors.New("403 - AuthorizationError")

var (
	WhitelistedUID  = os.Getenv("WHITELISTED_FIREBASE_ACCOUNT")
	JwtAccessSecret = os.Getenv("JWT_ACCESS_SECRET")
	FrontendURI     = os.Getenv("REACT_APP_FRONTEND_URI")
)

var BytesConversion = map[string]int64{
	"b":  1,
	"kb": 1024,
	"mb": 1024 * 1024,
	"gb": 1024 * 1024 * 1024,
	"tb": 1024 * 1024 * 1024 * 1024,
	"pb": 1024 * 1024 * 1024 * 1024 * 1024,
}

type PromoCode struct {
	TrialDays  int
	ValidUntil time.Time
}

var PromoCodes = map[string]PromoCode{
	"WEBDEVSIMPLIFIED": {
		TrialDays:  60,
		ValidUntil: time.Date(2023, time.May, 15, 0, 0, 0, 0, time.UTC),
	},
	"CATCHMYERRORS": {
		TrialDays:  7,
		ValidUntil: time.Date(2023, time.January, 17, 0, 0, 0, 0, time.UTC),
	},
	"SIMPLIFIEDHIGHLIGHT": {
		TrialDays:  60,
		ValidUntil: time.Date(2023, time.August, 7, 0, 0, 0, 0, time.UTC),
	},
	"USEGOLANG": {
		TrialDays:  14,
		ValidUntil: time.Date(2024, time.January, 1, 0, 0, 0, 0, time.UTC),
	},
}

func isAuthError(err error) bool {
	return e.Is(err, AuthenticationError) || e.Is(err, AuthorizationError)
}

type Resolver struct {
	DB                     *gorm.DB
	Tracer                 trace.Tracer
	MailClient             *sendgrid.Client
	StripeClient           *client.API
	AWSMPClient            *marketplacemetering.Client
	StorageClient          storage.Client
	LambdaClient           *lambda.Client
	ClearbitClient         *clearbit.Client
	PrivateWorkerPool      *workerpool.WorkerPool
	SubscriptionWorkerPool *workerpool.WorkerPool
	RH                     *resthooks.Resthook
	Redis                  *redis.Client
	StepFunctions          *stepfunctions.Client
	OAuthServer            *oauth.Server
	IntegrationsClient     *integrations.Client
	ClickhouseClient       *clickhouse.Client
	Store                  *store.Store
	DataSyncQueue          kafka_queue.MessageQueue
	TracesQueue            kafka_queue.MessageQueue
	EmbeddingsClient       embeddings.Client
}

func (r *mutationResolver) Transaction(body func(txnR *mutationResolver) error) error {
	return r.DB.Transaction(func(tx *gorm.DB) error {
		transactionR := *r
		embedded := *transactionR.Resolver
		transactionR.Resolver = &embedded
		transactionR.Resolver.DB = tx

		return body(&transactionR)
	})
}

func (r *Resolver) createAdmin(ctx context.Context) (*model.Admin, error) {
	adminUID := pointy.String(fmt.Sprintf("%v", ctx.Value(model.ContextKeys.UID)))
	firebaseSpan, spanCtx := util.StartSpanFromContext(ctx, "db.createAdminFromFirebase", util.ResourceName("resolver.createAdmin"),
		util.Tag("admin_uid", adminUID))
	firebaseUser, err := AuthClient.GetUser(spanCtx, *adminUID)
	if err != nil {
		spanError := e.Wrap(err, "error retrieving user from firebase api")
		firebaseSpan.Finish(spanError)
		return nil, spanError
	}
	firebaseSpan.Finish()

	adminSpan, _ := util.StartSpanFromContext(ctx, "db.admin", util.ResourceName("resolver.createAdmin"))
	admin := &model.Admin{
		UID:                   adminUID,
		Name:                  &firebaseUser.DisplayName,
		Email:                 &firebaseUser.Email,
		PhotoURL:              &firebaseUser.PhotoURL,
		EmailVerified:         &firebaseUser.EmailVerified,
		Phone:                 &firebaseUser.PhoneNumber,
		AboutYouDetailsFilled: &model.F,
	}
	tx := r.DB.WithContext(ctx).Where(&model.Admin{UID: admin.UID}).
		Clauses(clause.OnConflict{Columns: []clause.Column{{Name: "uid"}}, DoNothing: true}).
		Create(&admin).
		Attrs(&admin)
	if tx.Error != nil {
		spanError := e.Wrap(tx.Error, "error retrieving user from db")
		adminSpan.Finish(spanError)
		return nil, spanError
	}
	adminSpan.Finish()

	return admin, nil
}

func (r *Resolver) getCurrentAdmin(ctx context.Context) (*model.Admin, error) {
	admin, err := r.Query().Admin(ctx)
	if err != nil {
		return nil, AuthenticationError
	}

	return admin, nil
}

func (r *Resolver) getCustomVerifiedAdminEmailDomain(admin *model.Admin) (string, error) {
	domain, err := r.getVerifiedAdminEmailDomain(admin)
	if err != nil {
		return "", e.Wrap(err, "error getting verified admin email domain")
	}

	// this is just the top 10 email domains as of June 6, 2016, and protonmail.com
	if map[string]bool{"gmail.com": true, "yahoo.com": true, "hotmail.com": true, "aol.com": true, "hotmail.co.uk": true, "protonmail.com": true, "hotmail.fr": true, "msn.com": true, "yahoo.fr": true, "wanadoo.fr": true, "orange.fr": true}[strings.ToLower(domain)] {
		return "", nil
	}

	return domain, nil
}

func (r *Resolver) getVerifiedAdminEmailDomain(admin *model.Admin) (string, error) {
	if admin.EmailVerified == nil || !*admin.EmailVerified {
		return "", e.New("admin email is not verified")
	}
	if admin.Email == nil {
		return "", e.New("admin email is nil")
	}
	components := strings.Split(*admin.Email, "@")
	if len(components) < 2 {
		return "", e.New("invalid admin email")
	}
	domain := components[1]
	return domain, nil
}

func (r *Resolver) getTaggedAdmins(taggedAdmins []*modelInputs.SanitizedAdminInput, isGuestCreatingSession bool) (admins []model.Admin) {
	if !isGuestCreatingSession {
		for _, a := range taggedAdmins {
			admins = append(admins,
				model.Admin{
					Model: model.Model{ID: a.ID},
				},
			)
		}
	}
	return
}

func (r *Resolver) formatSanitizedAuthor(admin *model.Admin) *modelInputs.SanitizedAdmin {
	name := ""
	email := ""
	photo_url := ""

	if admin.Name != nil {
		name = *admin.Name
	}
	if admin.Email != nil {
		email = *admin.Email
	}
	if admin.PhotoURL != nil {
		photo_url = *admin.PhotoURL
	}

	sanitizedAdmin := &modelInputs.SanitizedAdmin{
		ID:       admin.ID,
		Name:     &name,
		Email:    email,
		PhotoURL: &photo_url,
	}

	return sanitizedAdmin
}

func (r *Resolver) isWhitelistedAccount(ctx context.Context) bool {
	uid := fmt.Sprintf("%v", ctx.Value(model.ContextKeys.UID))
	email := fmt.Sprintf("%v", ctx.Value(model.ContextKeys.Email))
	// Allow access to engineering@highlight.run or any verified @highlight.run / @runhighlight.com email.
	_, isHighlightAdmin := lo.Find(HighlightAdminEmailDomains, func(domain string) bool { return strings.Contains(email, domain) })
	return !util.IsInDocker() && isHighlightAdmin || uid == WhitelistedUID
}

func (r *Resolver) isDemoProject(ctx context.Context, project_id int) bool {
	return project_id == r.demoProjectID(ctx)
}

func (r *Resolver) demoProjectID(ctx context.Context) int {
	demoProjectString := os.Getenv("DEMO_PROJECT_ID")

	// Demo project is disabled if the env var is not set.
	if demoProjectString == "" {
		return 0
	}

	if demoProjectID, err := strconv.Atoi(demoProjectString); err != nil {
		log.WithContext(ctx).Error(err, "error converting DemoProjectID to int")
		return 0
	} else {
		return demoProjectID
	}
}

// These are authentication methods used to make sure that data is secured.
// This'll probably get expensive at some point; they can probably be cached.

// isUserInProjectOrDemoProject should be used for actions that you want admins in all projects
// and laymen in the demo project to have access to.
func (r *Resolver) isUserInProjectOrDemoProject(ctx context.Context, project_id int) (*model.Project, error) {
	authSpan, ctx := util.StartSpanFromContext(ctx, "isAdminInProjectOrDemoProject", util.ResourceName("resolver.internal.auth"))
	log.WithContext(ctx).WithField("project_id", project_id).Info("checking if admin is in project or demo workspace")
	defer authSpan.Finish()
	start := time.Now()
	defer func() {
		highlight.RecordMetric(
			ctx, "resolver.internal.auth.isAdminInProjectOrDemoProject", time.Since(start).Seconds(),
		)
	}()
	var project *model.Project
	var err error
	if r.isDemoProject(ctx, project_id) {
		if err = r.DB.WithContext(ctx).Model(&model.Project{}).Where("id = ?", r.demoProjectID(ctx)).Take(&project).Error; err != nil {
			return nil, e.Wrap(err, "error querying demo project")
		}
	} else {
		project, err = r.isUserInProject(ctx, project_id)
		if err != nil {
			return nil, err
		}
	}
	return project, nil
}

func (r *Resolver) GetWorkspace(workspaceID int) (*model.Workspace, error) {
	var workspace model.Workspace
	if err := r.DB.WithContext(context.TODO()).Where(&model.Workspace{Model: model.Model{ID: workspaceID}}).Take(&workspace).Error; err != nil {
		return nil, e.Wrap(err, "error querying workspace")
	}
	return &workspace, nil
}

func (r *Resolver) GetAWSMarketPlaceWorkspace(ctx context.Context, workspaceID int) (*model.Workspace, error) {
	var workspace model.Workspace
	if err := r.DB.WithContext(ctx).
		Model(&workspace).
		Joins("AWSMarketplaceCustomer").
		Where(&model.Workspace{Model: model.Model{ID: workspaceID}}).
		Take(&workspace).
		Error; err != nil {
		return nil, err
	}
	return &workspace, nil
}

func (r *Resolver) getAdminRole(ctx context.Context, adminID int, workspaceID int) (string, []int, error) {
	var workspaceAdmin model.WorkspaceAdmin
	if err := r.DB.WithContext(ctx).Where(&model.WorkspaceAdmin{AdminID: adminID, WorkspaceID: workspaceID}).Take(&workspaceAdmin).Error; err != nil {
		return "", nil, e.Wrap(err, "error querying workspace_admin")
	}
	if workspaceAdmin.Role == nil || *workspaceAdmin.Role == "" {
		log.WithContext(ctx).Errorf("workspace_admin admin_id:%d,workspace_id:%d has invalid role", adminID, workspaceID)
		return "", nil, e.New("workspace_admin has invalid role")
	}

	projectIds := lo.Map(workspaceAdmin.ProjectIds, func(in int32, _ int) int {
		return int(in)
	})

	return *workspaceAdmin.Role, projectIds, nil
}

func (r *Resolver) addAdminMembership(ctx context.Context, workspaceId int, inviteID string) (*int, error) {
	workspace := &model.Workspace{}
	if err := r.DB.WithContext(ctx).Model(workspace).Where("id = ?", workspaceId).Take(workspace).Error; err != nil {
		return nil, e.Wrap(err, "500: error querying workspace")
	}
	admin, err := r.getCurrentAdmin(ctx)
	if err != nil {
		return nil, err
	}

	inviteLink := &model.WorkspaceInviteLink{}
	if err := r.DB.WithContext(ctx).Where(&model.WorkspaceInviteLink{WorkspaceID: &workspaceId, Secret: &inviteID}).Take(&inviteLink).Error; err != nil {
		if errors.Is(err, gorm.ErrRecordNotFound) {
			return nil, e.New("404: Invite not found")
		}
		return nil, e.Wrap(err, "500: error querying for invite Link")
	}

	// Non-admin specific invites don't have a specific invitee. Only block if the invite is for a specific admin and the emails don't match.
	if inviteLink.InviteeEmail != nil {
		// check case-insensitively because email addresses are case-insensitive.
		if !strings.EqualFold(*inviteLink.InviteeEmail, *admin.Email) {
			return nil, AuthorizationError
		}
	}

	if r.IsInviteLinkExpired(inviteLink) {
		if err := r.DB.Delete(inviteLink).Error; err != nil {
			return nil, e.Wrap(err, "500: error while trying to delete expired invite link")
		}
		return nil, e.New("405: This invite link has expired.")
	}

	if err := r.DB.Clauses(clause.OnConflict{
		OnConstraint: "workspace_admins_pkey",
		DoNothing:    true,
	}).Create(&model.WorkspaceAdmin{
		AdminID:     admin.ID,
		WorkspaceID: workspace.ID,
		Role:        inviteLink.InviteeRole,
		ProjectIds:  inviteLink.ProjectIds,
	}).Error; err != nil {
		return nil, e.Wrap(err, "500: error adding admin to association")
	}

	// Only delete the invite for specific-admin invites. Specific-admin invites are 1-time use only.
	// Non-admin specific invites are multi-use and only have an expiration date.
	if inviteLink.InviteeEmail != nil {
		if err := r.DB.Delete(inviteLink).Error; err != nil {
			return nil, e.Wrap(err, "500: error while trying to delete used invite link")
		}
	}
	return &admin.ID, nil
}

func (r *Resolver) isUserInWorkspaceReadOnly(ctx context.Context, workspaceID int) (*model.Workspace, error) {
	span, ctx := util.StartSpanFromContext(ctx, "isAdminInWorkspace", util.ResourceName("resolver.internal.auth"))
	defer span.Finish()

	span.SetAttribute("WorkspaceID", workspaceID)

	if r.isWhitelistedAccount(ctx) {
		return r.GetWorkspace(workspaceID)
	}

	admin, err := r.getCurrentAdmin(ctx)
	if err != nil {
		return nil, err
	}

	span.SetAttribute("AdminID", admin.ID)

	workspace := model.Workspace{}
	if err := r.DB.WithContext(ctx).Model(&model.Workspace{}).Where(`
		id = ?
		AND	id IN (
			SELECT workspace_id
			FROM workspace_admins wa
			WHERE wa.admin_id = ?
		)
	`, workspaceID, admin.ID).Find(&workspace).Error; err != nil {
		return nil, e.Wrap(err, "error getting associated projects")
	}

	if workspaceID != workspace.ID {
		return nil, AuthorizationError
	}

	return &model.Workspace{
		Model: model.Model{
			ID: workspace.ID,
		},
		Name:                        workspace.Name,
		PlanTier:                    workspace.PlanTier,
		AllowedAutoJoinEmailOrigins: workspace.AllowedAutoJoinEmailOrigins,
		SlackWebhookChannel:         workspace.SlackWebhookChannel,
		RetentionPeriod:             workspace.RetentionPeriod,
		ErrorsRetentionPeriod:       workspace.ErrorsRetentionPeriod,
		SessionsMaxCents:            workspace.SessionsMaxCents,
		ErrorsMaxCents:              workspace.ErrorsMaxCents,
		LogsMaxCents:                workspace.LogsMaxCents,
		TracesMaxCents:              workspace.TracesMaxCents,
		ClearbitEnabled:             workspace.ClearbitEnabled,
	}, nil
}

func (r *Resolver) isUserWorkspaceAdmin(ctx context.Context, workspaceID int) (*model.Workspace, error) {
	workspace, err := r.isUserInWorkspace(ctx, workspaceID)
	if err != nil {
		return nil, err
	}

	if err := r.validateAdminRole(ctx, workspaceID); err != nil {
		return nil, err
	}

	return workspace, nil
}

func (r *Resolver) isUserInWorkspace(ctx context.Context, workspaceID int) (*model.Workspace, error) {
	span, ctx := util.StartSpanFromContext(ctx, "isAdminInWorkspace", util.ResourceName("resolver.internal.auth"))
	defer span.Finish()

	span.SetAttribute("WorkspaceID", workspaceID)

	if r.isWhitelistedAccount(ctx) {
		return r.GetWorkspace(workspaceID)
	}

	admin, err := r.getCurrentAdmin(ctx)
	if err != nil {
		return nil, err
	}

	span.SetAttribute("AdminID", admin.ID)

	workspace := model.Workspace{}
	if err := r.DB.WithContext(ctx).Model(&model.Workspace{}).Where(`
		id = ?
		AND id IN (
			SELECT workspace_id
			FROM workspace_admins wa
			WHERE wa.admin_id = ?
			AND (
				wa.role = 'ADMIN' 
				OR wa.project_ids IS NULL
			)
		)
	`, workspaceID, admin.ID).Find(&workspace).Error; err != nil {
		return nil, e.Wrap(err, "error getting associated projects")
	}

	if workspaceID != workspace.ID {
		return nil, AuthorizationError
	}

	return &workspace, nil
}

// isUserInProject should be used for actions that you only want admins in all projects to have access to.
// Use this on actions that you don't want laymen in the demo project to have access to.
func (r *Resolver) isUserInProject(ctx context.Context, project_id int) (*model.Project, error) {
	span, ctx := util.StartSpanFromContext(ctx, "isAdminInProject", util.ResourceName("resolver.internal.auth"))
	defer span.Finish()

	span.SetAttribute("ProjectID", project_id)

	if r.isWhitelistedAccount(ctx) {
		project := &model.Project{}
		if err := r.DB.WithContext(ctx).Where(&model.Project{Model: model.Model{ID: project_id}}).Take(&project).Error; err != nil {
			return nil, e.Wrap(err, "error querying project")
		}
		return project, nil
	}
	projects, err := r.Query().Projects(ctx)
	if err != nil {
		return nil, e.Wrap(err, "error querying projects")
	}
	if len(projects) == 0 {
		return nil, AuthenticationError
	}

	for _, p := range projects {
		if p.ID == project_id {
			span.SetAttribute("WorkspaceID", p.WorkspaceID)
			return p, nil
		}
	}
	return nil, AuthorizationError
}

func (r *Resolver) SetErrorFrequenciesClickhouse(ctx context.Context, projectID int, errorGroups []*model.ErrorGroup, lookbackPeriod int) error {
	params := modelInputs.ErrorGroupFrequenciesParamsInput{
		DateRange: &modelInputs.DateRangeRequiredInput{
			StartDate: time.Now().Add(time.Duration(-24*lookbackPeriod) * time.Hour),
			EndDate:   time.Now(),
		},
		ResolutionMinutes: 24 * 60,
	}

	errorGroupsById := map[int]*model.ErrorGroup{}
	for _, errorGroup := range errorGroups {
		errorGroup.ErrorMetrics = []*modelInputs.ErrorDistributionItem{}
		errorGroup.ErrorFrequency = []int64{}
		errorGroupsById[errorGroup.ID] = errorGroup
	}

	frequencies, err := r.ClickhouseClient.QueryErrorGroupFrequencies(ctx, projectID, lo.Keys(errorGroupsById), params)
	if err != nil {
		return err
	}

	aggregates, err := r.ClickhouseClient.QueryErrorGroupAggregateFrequency(ctx, projectID, lo.Keys(errorGroupsById))
	if err != nil {
		return err
	}

	allMetrics := append(frequencies, aggregates...)

	for _, r := range allMetrics {
		eg := errorGroupsById[r.ErrorGroupID]
		if eg == nil {
			continue
		}
		if r.Name == "count" {
			eg.ErrorFrequency = append(eg.ErrorFrequency, r.Value)
		}
		eg.ErrorMetrics = append(eg.ErrorMetrics, &modelInputs.ErrorDistributionItem{ErrorGroupID: eg.ID, Date: r.Date, Name: r.Name, Value: r.Value})
	}

	return nil
}

type SavedSegmentParams struct {
	Query string
}

func SavedSegmentQueryToParams(query string) *SavedSegmentParams {
	modelParams := &SavedSegmentParams{
		Query: query,
	}

	return modelParams
}

func (r *Resolver) doesAdminOwnErrorGroup(ctx context.Context, errorGroupSecureID string) (*model.ErrorGroup, bool, error) {
	eg := &model.ErrorGroup{}

	if err := r.DB.Joins("ErrorTag").Where(&model.ErrorGroup{SecureID: errorGroupSecureID}).Take(&eg).Error; err != nil {
		return nil, false, e.Wrap(err, "error querying error group by secureID: "+errorGroupSecureID)
	}

	_, err := r.isUserInProjectOrDemoProject(ctx, eg.ProjectID)
	if err != nil {
		return eg, false, err
	}

	return eg, true, nil
}

func (r *Resolver) loadErrorGroupFrequenciesClickhouse(ctx context.Context, eg *model.ErrorGroup) error {
	var err error
	if eg.FirstOccurrence, eg.LastOccurrence, err = r.ClickhouseClient.QueryErrorGroupOccurrences(ctx, eg.ProjectID, eg.ID); err != nil {
		return e.Wrap(err, "error querying error group occurrences")
	}
	if err := r.SetErrorFrequenciesClickhouse(ctx, eg.ProjectID, []*model.ErrorGroup{eg}, 7); err != nil {
		return e.Wrap(err, "error querying error group frequencies")
	}
	return nil
}

func (r *Resolver) canAdminViewErrorObject(ctx context.Context, errorObjectID int) (*model.ErrorObject, error) {
	authSpan, ctx := util.StartSpanFromContext(ctx, "canAdminViewErrorObject", util.ResourceName("resolver.internal.auth"))
	defer authSpan.Finish()

	errorObject := model.ErrorObject{}
	if err := r.DB.WithContext(ctx).Where(&model.ErrorObject{ID: errorObjectID}).
		Preload("ErrorGroup").
		Take(&errorObject).Error; err != nil {
		return nil, err
	}

	if _, err := r.canAdminViewErrorGroup(ctx, errorObject.ErrorGroup.SecureID); err != nil {
		return nil, err
	}

	return &errorObject, nil
}

func (r *Resolver) canAdminViewErrorGroup(ctx context.Context, errorGroupSecureID string) (*model.ErrorGroup, error) {
	authSpan, ctx := util.StartSpanFromContext(ctx, "canAdminViewErrorGroup", util.ResourceName("resolver.internal.auth"))
	defer authSpan.Finish()
	errorGroup, isOwner, err := r.doesAdminOwnErrorGroup(ctx, errorGroupSecureID)
	if err == nil && isOwner {
		return errorGroup, nil
	}
	if errorGroup != nil && errorGroup.IsPublic {
		return errorGroup, nil
	}
	return nil, err
}

func (r *Resolver) canAdminModifyErrorGroup(ctx context.Context, errorGroupSecureID string) (*model.ErrorGroup, error) {
	authSpan, ctx := util.StartSpanFromContext(ctx, "canAdminModifyErrorGroup", util.ResourceName("resolver.internal.auth"))
	defer authSpan.Finish()
	errorGroup, isOwner, err := r.doesAdminOwnErrorGroup(ctx, errorGroupSecureID)
	if err == nil && isOwner {
		return errorGroup, nil
	}
	return nil, err
}

func (r *Resolver) _doesAdminOwnSession(ctx context.Context, sessionSecureId string) (session *model.Session, ownsSession bool, err error) {
	if session, err = r.Store.GetSessionFromSecureID(ctx, sessionSecureId); err != nil {
		return nil, false, AuthorizationError
	}
	_, err = r.isUserInProjectOrDemoProject(ctx, session.ProjectID)
	if err != nil {
		return session, false, err
	}
	return session, true, nil
}

func (r *Resolver) canAdminViewSession(ctx context.Context, session_secure_id string) (*model.Session, error) {
	authSpan, ctx := util.StartSpanFromContext(ctx, "canAdminViewSession", util.ResourceName("resolver.internal.auth"))
	defer authSpan.Finish()
	session, isOwner, err := r._doesAdminOwnSession(ctx, session_secure_id)
	if err != nil {
		if !isAuthError(err) {
			return nil, err
		} else {
			if session == nil {
				return nil, AuthorizationError
			}
			// auth error, but we should check if this is demo / public session
		}
	}
	if isOwner {
		return session, nil
	} else if session.IsPublic {
		return session, nil
	} else if session.ProjectID == r.demoProjectID(ctx) {
		return session, nil
	}
	return nil, AuthorizationError
}

func (r *Resolver) canAdminModifySession(ctx context.Context, session_secure_id string) (*model.Session, error) {
	authSpan, ctx := util.StartSpanFromContext(ctx, "canAdminModifySession", util.ResourceName("resolver.internal.auth"))
	defer authSpan.Finish()
	session, isOwner, err := r._doesAdminOwnSession(ctx, session_secure_id)
	if err == nil && isOwner {
		return session, nil
	}
	return nil, err
}

<<<<<<< HEAD
func (r *Resolver) isAdminSegmentOwner(ctx context.Context, segment_id int) (*model.Segment, error) {
	authSpan, ctx := util.StartSpanFromContext(ctx, "isAdminSegmentOwner", util.ResourceName("resolver.internal.auth"))
	defer authSpan.Finish()
	segment := &model.Segment{}
	if err := r.DB.WithContext(ctx).Where("id = ?", segment_id).Take(&segment).Error; err != nil {
		return nil, e.Wrap(err, "error querying segment")
	}
	_, err := r.isUserInProjectOrDemoProject(ctx, segment.ProjectID)
	if err != nil {
		return nil, err
	}
	return segment, nil
}

=======
>>>>>>> 596613c6
func (r *Resolver) isAdminSavedSegmentOwner(ctx context.Context, segment_id int) (*model.SavedSegment, error) {
	authSpan, ctx := util.StartSpanFromContext(ctx, "isAdminSavedSegmentOwner", util.ResourceName("resolver.internal.auth"))
	defer authSpan.Finish()
	segment := &model.SavedSegment{}
	if err := r.DB.WithContext(ctx).Where("id = ?", segment_id).Take(&segment).Error; err != nil {
		return nil, err
	}
	_, err := r.isUserInProjectOrDemoProject(ctx, segment.ProjectID)
	if err != nil {
		return nil, err
	}
	return segment, nil
}

func (r *Resolver) SendEmailAlert(
	tos []*mail.Email,
	ccs []*mail.Email,
	authorName string,
	viewLink string,
	muteLink string,
	subjectScope string,
	textForEmail string,
	templateID string,
	sessionImage *string,
	asmGroupId *int,
) error {
	m := mail.NewV3Mail()
	from := mail.NewEmail("Highlight", Email.SendGridOutboundEmail)
	m.SetFrom(from)
	m.SetTemplateID(templateID)

	p := mail.NewPersonalization()
	p.AddTos(tos...)
	p.AddCCs(ccs...)
	p.SetDynamicTemplateData("Author_Name", authorName)
	p.SetDynamicTemplateData("Comment_Link", viewLink)
	p.SetDynamicTemplateData("Comment_Body", textForEmail)
	p.SetDynamicTemplateData("Mute_Thread", muteLink)
	p.SetDynamicTemplateData("Subject_Scope", subjectScope)

	if sessionImage != nil && *sessionImage != "" {
		p.SetDynamicTemplateData("Session_Image", sessionImage)
		a := mail.NewAttachment()
		a.SetContent(*sessionImage)
		a.SetFilename("session-image.png")
		a.SetContentID("sessionImage")
		a.SetType("image/png")
		m.AddAttachment(a)
	}

	m.AddPersonalizations(p)

	if asmGroupId != nil {
		asm := mail.NewASM()
		asm.SetGroupID(*asmGroupId)
		m.SetASM(asm)
	}

	response, err := r.MailClient.Send(m)
	if err != nil {
		return e.Wrap(err, "error sending sendgrid email for comments mentions")
	}

	if response.StatusCode == 400 {
		return e.Wrap(errors.New(response.Body), "bad request")
	}

	return nil
}

func (r *Resolver) CreateSlackBlocks(admin *model.Admin, viewLink, commentText, action string, subjectScope string, additionalContext *string) ([]slack.Block, *slack.Attachment) {
	determiner := "a"
	if subjectScope == "error" {
		determiner = "an"
	}

	// Header
	var headerBlockSet []slack.Block

	message := fmt.Sprintf("*You were %s in %s %s comment.*", action, determiner, subjectScope)
	if admin.Email != nil && *admin.Email != "" {
		message = fmt.Sprintf("*%s %s you in %s %s comment.*", *admin.Email, action, determiner, subjectScope)
	}
	if admin.Name != nil && *admin.Name != "" {
		message = fmt.Sprintf("*%s %s you in %s %s comment.*", *admin.Name, action, determiner, subjectScope)
	}

	headerBlock := slack.NewTextBlockObject(slack.MarkdownType, message, false, false)
	headerBlockSet = append(headerBlockSet, slack.NewSectionBlock(headerBlock, nil, nil))

	// comment message
	var bodyBlockSet []slack.Block

	commentBlock := slack.NewTextBlockObject(slack.MarkdownType, fmt.Sprintf("> %s", commentText), false, false)

	detailsString := ""
	// info on the session/error
	if subjectScope == "error" {
		detailsString = fmt.Sprintf("*Error* %s", viewLink)
	} else if subjectScope == "session" {
		detailsString = fmt.Sprintf("*Session* %s", viewLink)
	}
	if additionalContext != nil {
		detailsString = fmt.Sprintf("%s\n%s", detailsString, *additionalContext)
	}

	detailsBlock := slack.NewTextBlockObject(slack.MarkdownType, detailsString, false, false)

	// button
	var actionBlocks []slack.BlockElement

	button := slack.NewButtonBlockElement(
		"",
		"click",
		slack.NewTextBlockObject(
			slack.PlainTextType,
			"View comment",
			false,
			false,
		),
	)
	button.URL = viewLink

	actionBlocks = append(actionBlocks, button)

	bodyBlockSet = append(bodyBlockSet, slack.NewSectionBlock(commentBlock, nil, nil))
	bodyBlockSet = append(bodyBlockSet, slack.NewSectionBlock(detailsBlock, nil, nil))
	bodyBlockSet = append(bodyBlockSet, slack.NewActionBlock("", actionBlocks...))

	attachment := &slack.Attachment{
		Color:  "#6c37f4",
		Blocks: slack.Blocks{BlockSet: bodyBlockSet},
	}

	return headerBlockSet, attachment
}

func (r *Resolver) SendSlackThreadReply(ctx context.Context, workspace *model.Workspace, admin *model.Admin, viewLink, commentText, action string, subjectScope string, threadIDs []int) error {
	if workspace.SlackAccessToken == nil {
		return nil
	}
	slackClient := slack.New(*workspace.SlackAccessToken)
	headerBlock, bodyAttachment := r.CreateSlackBlocks(admin, viewLink, commentText, action, subjectScope, nil)
	for _, threadID := range threadIDs {
		thread := &model.CommentSlackThread{}
		if err := r.DB.WithContext(ctx).Where(&model.CommentSlackThread{Model: model.Model{ID: threadID}}).Take(&thread).Error; err != nil {
			return e.Wrap(err, "error querying slack thread")
		}
		opts := []slack.MsgOption{
			slack.MsgOptionBlocks(headerBlock...),
			slack.MsgOptionAttachments(*bodyAttachment),
			slack.MsgOptionDisableLinkUnfurl(),  /** Disables showing a preview of any links that are in the Slack message.*/
			slack.MsgOptionDisableMediaUnfurl(), /** Disables showing a preview of any media that are in the Slack message.*/
			slack.MsgOptionTS(thread.ThreadTS),
		}
		_, _, err := slackClient.PostMessage(thread.SlackChannelID, opts...)
		if err != nil {
			log.WithContext(ctx).Error(err)
		}
	}
	return nil
}

func (r *Resolver) SendSlackAlertToUser(ctx context.Context, workspace *model.Workspace, admin *model.Admin, taggedSlackUsers []*modelInputs.SanitizedSlackChannelInput, viewLink, commentText, action string, subjectScope string, base64Image *string, sessionCommentID *int, errorCommentID *int, additionalContext *string) error {
	// this is needed for posting DMs
	// if nil, user simply hasn't signed up for notifications, so return nil
	if workspace.SlackAccessToken == nil {
		return nil
	}
	slackClient := slack.New(*workspace.SlackAccessToken)

	headerBlock, bodyAttachment := r.CreateSlackBlocks(admin, viewLink, commentText, action, subjectScope, additionalContext)

	// Prepare to upload the screenshot to the user's Slack workspace.
	// We do this instead of upload it to S3 or somewhere else to defer authorization checks to Slack.
	// If we upload the image somewhere public, anyone with the link to the image will have access. The image could contain sensitive information.
	// By uploading to the user's Slack workspace, we limit the authorization of the image to only Slack members of the user's workspace.
	var uploadedFileKey string
	if base64Image != nil {
		// This key will be used as the file name for the file written to disk.
		// This needs to be unique. The uniqueness is guaranteed by the project ID, the admin who created the comment's ID, and the current time
		uploadedFileKey = fmt.Sprintf("slack-image-%d-%d-%d.png", workspace.ID, admin.ID, time.Now().UnixNano())

		// We are writing the base64 string to disk as a png. We need to do this because the Slack Go client
		// doesn't support uploading files as base64.
		// This is something we'll need to revisit when we start getting larger traffic for comments.
		// The reason for this is each task has disk space of 20GB, each image is around 200 KB. Ideally we do everything in memory without relying on disk.
		dec, err := base64.StdEncoding.DecodeString(*base64Image)
		if err != nil {
			log.WithContext(ctx).Error(e.Wrap(err, "Failed to decode base64 image"))
		}
		f, err := os.Create(uploadedFileKey)
		if err != nil {
			log.WithContext(ctx).Error(e.Wrap(err, "Failed to create file on disk"))
		}
		defer f.Close()
		if _, err := f.Write(dec); err != nil {
			log.WithContext(ctx).Error(e.Wrap(err, "Failed to write file on disk"))
		}
		if err := f.Sync(); err != nil {
			log.WithContext(ctx).Error("Failed to sync file on disk")
		}
	}

	for _, slackUser := range taggedSlackUsers {
		if slackUser.WebhookChannelID != nil {
			_, _, _, err := slackClient.JoinConversation(*slackUser.WebhookChannelID)
			if err != nil {
				log.WithContext(ctx).Warn(e.Wrap(err, "failed to join slack channel"))
			}
			opts := []slack.MsgOption{
				slack.MsgOptionBlocks(headerBlock...),
				slack.MsgOptionAttachments(*bodyAttachment),
				slack.MsgOptionDisableLinkUnfurl(),  /** Disables showing a preview of any links that are in the Slack message.*/
				slack.MsgOptionDisableMediaUnfurl(), /** Disables showing a preview of any media that are in the Slack message.*/
			}
			_, respTs, err := slackClient.PostMessage(*slackUser.WebhookChannelID, opts...)

			if err != nil {
				log.WithContext(ctx).Error(e.Wrap(err, "error posting slack message via slack bot"))
			} else {
				thread := &model.CommentSlackThread{
					SlackChannelID: *slackUser.WebhookChannelID,
					ThreadTS:       respTs,
				}
				if sessionCommentID != nil {
					thread.SessionCommentID = *sessionCommentID
				} else if errorCommentID != nil {
					thread.ErrorCommentID = *errorCommentID
				}
				r.DB.WithContext(ctx).Create(thread)
			}
			if uploadedFileKey != "" {
				// We need to write the base64 image to disk, read the file, then upload it to Slack.
				// We can't send Slack a base64 string.
				fileUploadParams := slack.FileUploadParameters{
					Filetype: "image/png",
					Filename: fmt.Sprintf("Highlight %s Image.png", subjectScope),
					// These are the channels that will have access to the uploaded file.
					Channels: []string{*slackUser.WebhookChannelID},
					File:     uploadedFileKey,
					Title:    fmt.Sprintf("File from Highlight uploaded on behalf of %s", *admin.Name),
					// include the image in the initial comment's thread
					ThreadTimestamp: respTs,
				}
				_, err = slackClient.UploadFile(fileUploadParams)

				if err != nil {
					log.WithContext(ctx).Error(e.Wrap(err, "failed to upload file to Slack"))
				}
			}
		}
	}
	if uploadedFileKey != "" {
		if err := os.Remove(uploadedFileKey); err != nil {
			log.WithContext(ctx).Error(e.Wrap(err, "Failed to remove temporary session screenshot"))
		}
	}

	return nil
}

// GetSessionChunk Given a session and session-relative timestamp, finds the chunk and chunk-relative timestamp.
func (r *Resolver) GetSessionChunk(ctx context.Context, sessionID int, ts int) (chunkIdx int, chunkTs int) {
	chunkTs = ts
	var chunks []*model.EventChunk
	if err := r.DB.Order("chunk_index ASC").Model(&model.EventChunk{}).Where(&model.EventChunk{SessionID: sessionID}).
		Scan(&chunks).Error; err != nil {
		log.WithContext(ctx).Error(e.Wrap(err, "error retrieving event chunks from DB"))
		return
	}
	if len(chunks) > 1 {
		t := chunks[0].Timestamp
		absTime := t + int64(ts)
		for i, chunk := range chunks[1:] {
			if chunk.Timestamp > absTime {
				break
			}
			chunkIdx = i + 1
			t = chunk.Timestamp
		}
		chunkTs = int(absTime - t)
	}
	return
}

func (r *Resolver) getSessionInsightPrompt(ctx context.Context, events []interface{}) (string, error) {
	parsedEvents, err := parse.FilterEventsForInsights(events)
	if err != nil {
		return "", e.Wrap(err, "Failed filter session events")
	}

	b, err := json.Marshal(parsedEvents)

	if err != nil {
		return "", err
	}

	userPrompt := fmt.Sprintf(`
	Input:
	%v
	`, string(b))

	return userPrompt, nil
}

func (r *Resolver) getSessionInsight(ctx context.Context, session *model.Session) (*model.SessionInsight, error) {
	apiKey := os.Getenv("OPENAI_API_KEY")
	if apiKey == "" {
		return nil, e.New("OPENAI_API_KEY is not set")
	}

	systemPrompt := `
	Given array of events performed by a user from a session recording for a web application, make inferences and justifications and summarize interesting things about the session in 3 insights.
	Rules:
	- Use less than 2 sentences for each point
	- Provide high level insights, do not mention singular events
	- Do not mention event types in the insights
	- Insights must be different to each other
	- Do not mention identification or authentication events
	- Don't mention timestamps in <insight>, insights should be interesting inferences from the input
	- Output timestamp that best represents the insight in <timestamp> of output
	- Sort the insights by timestamp

	You must respond ONLY with JSON that looks like this:
	[{"insight": "<Insight>", timestamp: number },{"insight": "<Insight>", timestamp: number },{"insight": "<Insight>", timestamp: number }]
	Do not provide any other output other than this format.

	Context:
	- The events are JSON objects, where the "timestamp" field represents UNIX time of the event, the "type" field represents the type of event, and the "data" field represents more information about the event
	- If the event is of type "Custom", the "tag" field provides the type of custom event, and the "payload" field represents more information about the event
	- If the event is of tag "Track", it is a custom event where the actual type of the event is in the "event" field within "data.payload"

	The "type" field follows this format:
	0 - DomContentLoaded
	1 - Load
	2 -	FullSnapshot, the full page view was loaded
	3 -	IncrementalSnapshot, some components were updated
	4 -	Meta
	5 -	Custom, the "tag" field provides the type of custom event, and the "payload" field represents more information about the event
	6 -	Plugin
	`

	events, err, _ := r.getEvents(ctx, session, model.EventsCursor{EventIndex: 0, EventObjectIndex: nil})
	if err != nil {
		log.WithContext(ctx).Error(err, "SessionInsight: GetEvents error")
		return nil, err
	}

	userPrompt, err := r.getSessionInsightPrompt(ctx, events)
	if err != nil {
		log.WithContext(ctx).Error(err, "SessionInsight: Prompt error")
		return nil, err
	}

	const MAX_AI_SESSION_INSIGHT_PROMPT_LENGTH = 32000
	if len(userPrompt) > MAX_AI_SESSION_INSIGHT_PROMPT_LENGTH {
		userPrompt = userPrompt[:MAX_AI_SESSION_INSIGHT_PROMPT_LENGTH]
	}

	client := openai.NewClient(apiKey)
	resp, err := client.CreateChatCompletion(
		ctx,
		openai.ChatCompletionRequest{
			Model:       openai.GPT3Dot5Turbo16K,
			Temperature: 0.7,
			Messages: []openai.ChatCompletionMessage{
				{
					Role:    openai.ChatMessageRoleSystem,
					Content: systemPrompt,
				},
				{
					Role:    openai.ChatMessageRoleUser,
					Content: userPrompt,
				},
			},
		},
	)

	if err != nil {
		log.WithContext(ctx).Error(err, "SessionInsight: ChatCompletion error")
		return nil, err
	}

	insight := &model.SessionInsight{SessionID: session.ID, Insight: resp.Choices[0].Message.Content}

	if err := r.DB.WithContext(ctx).Create(insight).Error; err != nil {
		log.WithContext(ctx).Error(err, "SessionInsight: Error saving insight")
		return nil, err
	}

	return insight, nil
}

// Returns the current Admin or an Admin with ID = 0 if the current Admin is a guest
func (r *Resolver) getCurrentAdminOrGuest(ctx context.Context) (currentAdmin *model.Admin, isGuest bool) {
	admin, err := r.getCurrentAdmin(ctx)
	isGuest = false
	if admin == nil || err != nil {
		isGuest = true
		admin = &model.Admin{
			// An Admin record was created manually with an ID of 0.
			Model: model.Model{
				ID: 0,
			},
		}
	}
	return admin, isGuest
}

func (r *Resolver) SendAdminInviteImpl(adminName string, projectOrWorkspaceName string, inviteLink string, email string) (*string, error) {
	to := &mail.Email{Address: email}

	m := mail.NewV3Mail()
	from := mail.NewEmail("Highlight", Email.SendGridOutboundEmail)
	m.SetFrom(from)
	m.SetTemplateID(Email.SendAdminInviteEmailTemplateID)

	p := mail.NewPersonalization()
	p.AddTos(to)
	p.SetDynamicTemplateData("Admin_Invitor", adminName)
	p.SetDynamicTemplateData("Organization_Name", projectOrWorkspaceName)
	p.SetDynamicTemplateData("Invite_Link", inviteLink)

	m.AddPersonalizations(p)
	if resp, sendGridErr := r.MailClient.Send(m); sendGridErr != nil || resp.StatusCode >= 300 {
		estr := "error sending sendgrid email -> "
		estr += fmt.Sprintf("resp-code: %v; ", resp)
		if sendGridErr != nil {
			estr += fmt.Sprintf("err: %v", sendGridErr.Error())
		}
		return nil, e.New(estr)
	}
	return &inviteLink, nil
}

func (r *Resolver) SendWorkspaceRequestEmail(fromName string, fromEmail string, workspaceName string, toName string, toEmail string, inviteLink string) (*string, error) {
	to := &mail.Email{Address: toEmail}

	m := mail.NewV3Mail()
	from := mail.NewEmail("Highlight", Email.SendGridOutboundEmail)
	m.SetFrom(from)
	m.SetTemplateID(Email.SendGridRequestAccessEmailTemplateID)

	p := mail.NewPersonalization()
	p.AddTos(to)
	p.SetDynamicTemplateData("Requester_Name", fromName)
	p.SetDynamicTemplateData("Requester_Email", fromEmail)
	p.SetDynamicTemplateData("Workspace_Admin", toName)
	p.SetDynamicTemplateData("Workspace_Name", workspaceName)
	p.SetDynamicTemplateData("Invite_Link", inviteLink)

	m.AddPersonalizations(p)
	if resp, sendGridErr := r.MailClient.Send(m); sendGridErr != nil || resp.StatusCode >= 300 {
		estr := "error sending sendgrid email -> "
		estr += fmt.Sprintf("resp-code: %v; ", resp)
		if sendGridErr != nil {
			estr += fmt.Sprintf("err: %v", sendGridErr.Error())
		}
		return nil, e.New(estr)
	}
	return &inviteLink, nil
}

func (r *Resolver) MarshalEnvironments(environments []*string) (*string, error) {
	envBytes, err := json.Marshal(environments)
	if err != nil {
		return nil, e.Wrap(err, "error parsing environments")
	}
	envString := string(envBytes)

	return &envString, nil
}

func (r *Resolver) MarshalSlackChannelsToSanitizedSlackChannels(slackChannels []*modelInputs.SanitizedSlackChannelInput) (*string, error) {
	sanitizedChannels := []*modelInputs.SanitizedSlackChannel{}
	// For each of the new slack channels, confirm that they exist in the "IntegratedSlackChannels" string.
	for _, ch := range slackChannels {
		sanitizedChannels = append(sanitizedChannels, &modelInputs.SanitizedSlackChannel{WebhookChannel: ch.WebhookChannelName, WebhookChannelID: ch.WebhookChannelID})
	}
	channelsBytes, err := json.Marshal(sanitizedChannels)
	if err != nil {
		return nil, e.Wrap(err, "error parsing channels")
	}
	channelsString := string(channelsBytes)

	return &channelsString, nil
}

func (r *Resolver) MarshalAlertEmails(emails []*string) (*string, error) {
	emailBytes, err := json.Marshal(emails)
	if err != nil {
		return nil, e.Wrap(err, "error parsing emails")
	}
	channelsString := string(emailBytes)

	return &channelsString, nil
}

func (r *Resolver) UnmarshalStackTrace(stackTraceString string) ([]*modelInputs.ErrorTrace, error) {
	var unmarshalled []*modelInputs.ErrorTrace
	if err := json.Unmarshal([]byte(stackTraceString), &unmarshalled); err != nil {
		// Stack trace may not be able to be unmarshalled as the format may differ
		// based on the error source. This should not be treated as an error.
		return nil, nil
	}

	// Keep only non-empty stack frames
	empty := modelInputs.ErrorTrace{}
	var ret []*modelInputs.ErrorTrace
	for _, frame := range unmarshalled {
		if frame != nil && *frame != empty {
			ret = append(ret, frame)
		}
	}

	return ret, nil
}

func (r *Resolver) validateAdminRole(ctx context.Context, workspaceID int) error {
	if r.isWhitelistedAccount(ctx) {
		return nil
	}

	admin, err := r.getCurrentAdmin(ctx)
	if err != nil {
		return err
	}

	role, _, err := r.getAdminRole(ctx, admin.ID, workspaceID)
	if err != nil || role != model.AdminRole.ADMIN {
		return AuthorizationError
	}

	return nil
}

// GenerateRandomBytes returns securely generated random bytes.
// It will return an error if the system's secure random
// number generator fails to function correctly, in which
// case the caller should not continue.
func GenerateRandomBytes(n int) ([]byte, error) {
	b := make([]byte, n)
	_, err := rand.Read(b)
	// Note that err == nil only if we read len(b) bytes.
	if err != nil {
		return nil, err
	}

	return b, nil
}

// GenerateRandomString returns a securely generated random string.
// It will return an error if the system's secure random
// number generator fails to function correctly, in which
// case the caller should not continue.
func GenerateRandomString(n int) (string, error) {
	const letters = "0123456789ABCDEFGHIJKLMNOPQRSTUVWXYZabcdefghijklmnopqrstuvwxyz-"
	ret := make([]byte, n)
	for i := 0; i < n; i++ {
		num, err := rand.Int(rand.Reader, big.NewInt(int64(len(letters))))
		if err != nil {
			return "", err
		}
		ret[i] = letters[num.Int64()]
	}

	return string(ret), nil
}

// GenerateRandomStringURLSafe returns a URL-safe, base64 encoded
// securely generated random string.
// It will return an error if the system's secure random
// number generator fails to function correctly, in which
// case the caller should not continue.
func (r *Resolver) GenerateRandomStringURLSafe(n int) (string, error) {
	b, err := GenerateRandomBytes(n)
	return base64.URLEncoding.EncodeToString(b), err
}

func (r *Resolver) updateAWSMPBillingDetails(ctx context.Context, workspaceID int, customer *marketplacemetering.ResolveCustomerOutput) error {
	workspace, err := r.GetAWSMarketPlaceWorkspace(ctx, workspaceID)
	if err != nil {
		return e.Wrap(err, "BILLING_ERROR updateAWSMPBillingDetails failed to get workspace")
	}

	log.WithContext(ctx).WithField("workspace_id", workspace.ID).WithField("customer", *customer).Info("billing update for aws mp")
	now := time.Now()
	end := time.Now().AddDate(0, 1, 0)
	if err := r.updateBillingDetails(ctx, workspace, &planDetails{
		tier:               pricing.AWSMPProducts[*customer.ProductCode],
		unlimitedMembers:   true,
		billingPeriodStart: &now,
		billingPeriodEnd:   &end,
	}); err != nil {
		return e.Wrap(err, "BILLING_ERROR error updateBillingDetails for aws mp plan")
	}

	// Plan has been updated, report the latest usage data to Stripe
	worker := pricing.NewWorker(r.DB, r.Redis, r.Store, r.ClickhouseClient, r.StripeClient, r.AWSMPClient, r.MailClient)
	overages, err := worker.CalculateOverages(ctx, workspace.ID)
	if err != nil {
		return e.Wrap(err, "BILLING_ERROR aws mp update failed to calculate overages")
	}

	worker.ReportAWSMPUsages(ctx, pricing.AWSCustomerUsages{
		workspace.ID: pricing.AWSCustomerUsage{Customer: workspace.AWSMarketplaceCustomer, Usage: overages},
	})
	return nil
}

func (r *Resolver) updateStripeBillingDetails(ctx context.Context, stripeCustomerID string) error {
	customerParams := &stripe.CustomerParams{}
	customerParams.AddExpand("subscriptions")
	c, err := r.StripeClient.Customers.Get(stripeCustomerID, customerParams)
	if err != nil {
		return e.Wrapf(err, "BILLING_ERROR error retrieving Stripe customer data for customer %s", stripeCustomerID)
	}

	subscriptions := c.Subscriptions.Data
	pricing.FillProducts(r.StripeClient, subscriptions)

	// Default to free tier
	details := planDetails{
		tier: modelInputs.PlanTypeFree,
	}

	// Loop over each subscription item in each of the customer's subscriptions
	// and set the workspace's tier if the Stripe product has one
	for _, subscription := range subscriptions {
		for _, subscriptionItem := range subscription.Items.Data {
			if _, productTier, productUnlimitedMembers, _, _ := pricing.GetProductMetadata(subscriptionItem.Price); productTier != nil {
				details.tier = *productTier
				details.unlimitedMembers = productUnlimitedMembers
				startTimestamp := time.Unix(subscription.CurrentPeriodStart, 0)
				endTimestamp := time.Unix(subscription.CurrentPeriodEnd, 0)
				nextInvoiceTimestamp := time.Unix(subscription.NextPendingInvoiceItemInvoice, 0)

				details.billingPeriodStart = &startTimestamp
				details.billingPeriodEnd = &endTimestamp
				if subscription.NextPendingInvoiceItemInvoice != 0 {
					details.nextInvoiceDate = &nextInvoiceTimestamp
				}
			}
		}
	}

	workspace := model.Workspace{}
	if err := r.DB.WithContext(ctx).Model(&model.Workspace{}).
		Where(model.Workspace{StripeCustomerID: &stripeCustomerID}).
		Find(&workspace).Error; err != nil {
		return e.Wrapf(err, "BILLING_ERROR error retrieving workspace for customer %s", stripeCustomerID)
	}

	if err := r.updateBillingDetails(ctx, &workspace, &details); err != nil {
		return e.Wrap(err, "BILLING_ERROR error updating billing details for stripe usage")
	}

	// Plan has been updated, report the latest usage data to Stripe
	if err := pricing.NewWorker(r.DB, r.Redis, r.Store, r.ClickhouseClient, r.StripeClient, r.AWSMPClient, r.MailClient).ReportStripeUsageForWorkspace(ctx, workspace.ID); err != nil {
		return e.Wrap(err, "BILLING_ERROR error reporting usage after updating details")
	}
	return nil
}

type planDetails struct {
	tier               modelInputs.PlanType
	unlimitedMembers   bool
	billingPeriodStart *time.Time
	billingPeriodEnd   *time.Time
	nextInvoiceDate    *time.Time
}

func (r *Resolver) updateBillingDetails(ctx context.Context, workspace *model.Workspace, details *planDetails) error {
	updates := map[string]interface{}{
		"PlanTier":           string(details.tier),
		"UnlimitedMembers":   details.unlimitedMembers,
		"BillingPeriodStart": details.billingPeriodStart,
		"BillingPeriodEnd":   details.billingPeriodEnd,
		"NextInvoiceDate":    details.nextInvoiceDate,
		"TrialEndDate":       nil,
	}

	if err := r.DB.WithContext(ctx).Model(&model.Workspace{}).
		Where(model.Workspace{Model: model.Model{ID: workspace.ID}}).
		Updates(updates).Error; err != nil {
		return e.Wrapf(err, "BILLING_ERROR error updating workspace fields for workspace %d", workspace.ID)
	}

	// Make previous billing history email records inactive (so new active records can be added)
	if err := r.DB.WithContext(ctx).Model(&model.BillingEmailHistory{}).
		Where(model.BillingEmailHistory{Active: true, WorkspaceID: workspace.ID}).
		Updates(map[string]interface{}{
			"Active":      false,
			"WorkspaceID": workspace.ID,
			"DeletedAt":   time.Now(),
		}).Error; err != nil {
		return e.Wrapf(err, "BILLING_ERROR error updating BillingEmailHistory objects for workspace %d", workspace.ID)
	}

	// clear redis cache for stripe customer data
	if err := r.Redis.Cache.Delete(ctx, redis.GetSubscriptionDetailsKey(workspace.ID)); err != nil {
		log.WithContext(ctx).WithError(err).Error("BILLING_ERROR failed to clear workspace billing cache key")
	}

	return nil
}

func getWorkspaceIdFromUrl(parsedUrl *url.URL) (int, error) {
	pathParts := strings.Split(parsedUrl.Path, "/")
	if len(pathParts) < 2 {
		return -1, e.New("invalid url")
	}
	workspaceId, err := strconv.Atoi(pathParts[1])
	if err != nil {
		return -1, e.Wrap(err, "couldn't parse out workspace id")
	}

	return workspaceId, nil
}

func getIdForPageFromUrl(parsedUrl *url.URL, page string) (string, error) {
	pathParts := strings.Split(parsedUrl.Path, "/")
	if len(pathParts) < 4 {
		return "", e.New("invalid url")
	}
	if pathParts[2] != page || len(pathParts[3]) <= 0 {
		return "", e.New(fmt.Sprintf("url isn't for %s pages", page))
	}

	return pathParts[3], nil
}

func (r *Resolver) SlackEventsWebhook(ctx context.Context, signingSecret string) func(w http.ResponseWriter, req *http.Request) {
	return func(w http.ResponseWriter, req *http.Request) {
		body, err := io.ReadAll(req.Body)
		if err != nil {
			log.WithContext(ctx).Error(e.Wrap(err, "couldn't read request body"))
			w.WriteHeader(http.StatusBadRequest)
			return
		}

		// verify request is from slack
		sv, err := slack.NewSecretsVerifier(req.Header, signingSecret)
		if err != nil {
			log.WithContext(ctx).Error(e.Wrap(err, "error verifying request headers"))
			w.WriteHeader(http.StatusBadRequest)
			return
		}
		if _, err := sv.Write(body); err != nil {
			log.WithContext(ctx).Error(e.Wrap(err, "error when verifying request"))
			w.WriteHeader(http.StatusInternalServerError)
			return
		}
		if err := sv.Ensure(); err != nil {
			log.WithContext(ctx).Error(e.Wrap(err, "couldn't verify that request is from slack with the signing secret"))
			w.WriteHeader(http.StatusUnauthorized)
			return
		}

		// parse events payload
		eventsAPIEvent, err := slackevents.ParseEvent(json.RawMessage(body), slackevents.OptionNoVerifyToken())
		if err != nil {
			log.WithContext(ctx).Error(e.Wrap(err, "error parsing body as a slack event"))
			w.WriteHeader(http.StatusInternalServerError)
			return
		}

		if eventsAPIEvent.Type == slackevents.URLVerification {
			var r *slackevents.ChallengeResponse
			err := json.Unmarshal([]byte(body), &r)
			if err != nil {
				log.WithContext(ctx).Error(e.Wrap(err, "error parsing body as a slack challenge body"))
				w.WriteHeader(http.StatusInternalServerError)
				return
			}
			w.Header().Set("Content-Type", "text")
			if _, err := w.Write([]byte(r.Challenge)); err != nil {
				log.WithContext(ctx).Error(e.Wrap(err, "couldn't respond to slack challenge request"))
				return
			}
		}

		log.WithContext(ctx).Infof("Slack event received with event type: %s", eventsAPIEvent.InnerEvent.Type)

		if eventsAPIEvent.InnerEvent.Type == string(slackevents.LinkShared) {
			go (func() {
				defer util.Recover()
				ev := eventsAPIEvent.InnerEvent.Data.(*slackevents.LinkSharedEvent)

				workspaceIdToSlackTeamMap := map[int]*slack.TeamInfo{}
				workspaceIdToWorkspaceMap := map[int]*model.Workspace{}
				urlToSlackAttachment := map[string]slack.Attachment{}
				var senderSlackClient *slack.Client

				for _, link := range ev.Links {
					u, err := url.Parse(link.URL)
					if err != nil {
						log.WithContext(ctx).Error(e.Wrap(err, "couldn't parse url to unfurl"))
						continue
					}

					workspaceId, err := getWorkspaceIdFromUrl(u)
					if err != nil {
						log.WithContext(ctx).Error(err)
						continue
					}

					if workspaceIdToWorkspaceMap[workspaceId] == nil {
						ws, err := r.GetWorkspace(workspaceId)
						if err != nil {
							log.WithContext(ctx).Error(e.Wrapf(err, "couldn't get workspace with workspace ID: %d (unfurl url: %s)", workspaceId, link))
							continue
						}
						workspaceIdToWorkspaceMap[workspaceId] = ws
					}

					workspace := workspaceIdToWorkspaceMap[workspaceId]

					slackAccessToken := workspace.SlackAccessToken

					if slackAccessToken == nil || len(*slackAccessToken) <= 0 {
						log.WithContext(ctx).Error(fmt.Errorf("workspace doesn't have a slack access token (unfurl url: %s)", link))
						continue
					}

					slackClient := slack.New(*slackAccessToken)

					if workspaceIdToSlackTeamMap[workspaceId] == nil {
						teamInfo, err := slackClient.GetTeamInfo()
						if err != nil {
							log.WithContext(ctx).Error(e.Wrapf(err, "couldn't get slack team information (unfurl url: %s)", link))
							continue
						}

						workspaceIdToSlackTeamMap[workspaceId] = teamInfo
					}

					if workspaceIdToSlackTeamMap[workspaceId].ID != eventsAPIEvent.TeamID {
						log.WithContext(ctx).Error(fmt.Errorf(
							"slack workspace is not authorized to view this highlight workspace (\"%s\" != \"%s\", unfurl url: %s)",
							workspaceIdToSlackTeamMap[workspaceId].ID, eventsAPIEvent.TeamID, link,
						))
						continue
					} else {
						senderSlackClient = slackClient
					}

					if sessionId, err := getIdForPageFromUrl(u, "sessions"); err == nil {
						session := model.Session{SecureID: sessionId}
						if err := r.DB.WithContext(ctx).Where(&session).Take(&session).Error; err != nil {
							log.WithContext(ctx).Error(e.Wrapf(err, "couldn't get session (unfurl url: %s)", link))
							continue
						}

						attachment := slack.Attachment{}
						err = session.GetSlackAttachment(&attachment)
						if err != nil {
							log.WithContext(ctx).Error(e.Wrapf(err, "couldn't get session slack attachment (unfurl url: %s)", link))
							continue
						}
						urlToSlackAttachment[link.URL] = attachment
					} else if errorId, err := getIdForPageFromUrl(u, "errors"); err == nil {
						errorGroup := model.ErrorGroup{SecureID: errorId}
						if err := r.DB.WithContext(ctx).Where(&errorGroup).Take(&errorGroup).Error; err != nil {
							log.WithContext(ctx).Error(e.Wrapf(err, "couldn't get ErrorGroup (unfurl url: %s)", link))
							continue
						}

						attachment := slack.Attachment{}
						err = errorGroup.GetSlackAttachment(&attachment)
						if err != nil {
							log.WithContext(ctx).Error(e.Wrapf(err, "couldn't get ErrorGroup slack attachment (unfurl url: %s)", link))
							continue
						}
						urlToSlackAttachment[link.URL] = attachment
					}

				}

				if len(urlToSlackAttachment) <= 0 {
					return
				}

				_, _, _, err := senderSlackClient.UnfurlMessage(ev.Channel, string(ev.MessageTimeStamp), urlToSlackAttachment)
				if err != nil {
					log.WithContext(ctx).Error(e.Wrapf(err, "failed to send slack unfurl request"))
					return
				}
			})()
		}
	}
}

const (
	projectCookieName  = "project-token"
	projectIdClaimName = "project_id"
	expClaimName       = "exp"
	projectIdUrlParam  = "project_id"
	hashValUrlParam    = "hash_val"
)

func getProjectCookieName(projectId int) string {
	return fmt.Sprintf("%s-%d", projectCookieName, projectId)
}

func getProjectIdFromToken(tokenString string) (int, error) {
	claims := jwt.MapClaims{}
	_, err := jwt.ParseWithClaims(tokenString, claims, func(token *jwt.Token) (interface{}, error) {
		return []byte(JwtAccessSecret), nil
	})
	if err != nil {
		return 0, e.Wrap(err, "invalid id token")
	}

	projectId, ok := claims[projectIdClaimName].(float64)
	if !ok {
		return 0, e.Wrap(err, "invalid project_id claim")
	}

	exp, ok := claims[expClaimName].(float64)
	if !ok {
		return 0, e.Wrap(err, "invalid exp claim")
	}

	// Check if the current time is after the expiration
	if time.Now().After(time.Unix(int64(exp), 0)) {
		return 0, e.Wrap(err, "token expired")
	}

	return int(projectId), nil
}

func (r *Resolver) ProjectJWTHandler(w http.ResponseWriter, req *http.Request) {
	projectIdStr := chi.URLParam(req, projectIdUrlParam)
	projectId, err := strconv.Atoi(projectIdStr)

	ctx := req.Context()
	if err != nil {
		log.WithContext(ctx).Error(err)
		http.Error(w, "invalid project_id", http.StatusBadRequest)
		return
	}

	_, err = r.isUserInProjectOrDemoProject(ctx, projectId)
	if err != nil {
		log.WithContext(ctx).Error(err)
		http.Error(w, "", http.StatusForbidden)
		return
	}

	atClaims := jwt.MapClaims{}
	atClaims[projectIdClaimName] = projectId
	atClaims[expClaimName] = time.Now().Add(time.Hour).Unix()
	at := jwt.NewWithClaims(jwt.SigningMethodHS256, atClaims)
	token, err := at.SignedString([]byte(JwtAccessSecret))
	if err != nil {
		log.WithContext(ctx).Error(err)
		http.Error(w, "", http.StatusInternalServerError)
	}

	http.SetCookie(w, &http.Cookie{
		Name:     getProjectCookieName(projectId),
		Value:    token,
		MaxAge:   int(time.Hour.Seconds()),
		HttpOnly: true,
		Secure:   true,
		SameSite: http.SameSiteNoneMode,
		Path:     "/",
	})
	w.WriteHeader(http.StatusOK)
}

func (r *Resolver) AssetHandler(w http.ResponseWriter, req *http.Request) {
	ctx := req.Context()
	projectIdParam := chi.URLParam(req, projectIdUrlParam)
	hashValParam := chi.URLParam(req, hashValUrlParam)

	projectId, err := strconv.Atoi(projectIdParam)
	if err != nil {
		log.WithContext(ctx).Error(e.Wrap(err, "error converting project_id param to string"))
		http.Error(w, "", http.StatusBadRequest)
		return
	}

	projectCookie, err := req.Cookie(getProjectCookieName(projectId))
	if err != nil {
		log.WithContext(ctx).Error(e.Wrap(err, "error accessing projectToken cookie"))
		http.Error(w, "", http.StatusForbidden)
		return
	}

	projectIdFromToken, err := getProjectIdFromToken(projectCookie.Value)
	if err != nil {
		log.WithContext(ctx).Error(e.Wrap(err, "error getting project id from token claims"))
		http.Error(w, "", http.StatusForbidden)
		return
	}

	if projectIdFromToken != projectId {
		log.WithContext(ctx).Error(e.Wrap(err, "project id mismatch"))
		w.WriteHeader(http.StatusForbidden)
		return
	}

	url, err := r.StorageClient.GetAssetURL(ctx, projectIdParam, hashValParam)
	if err != nil {
		log.WithContext(ctx).Error(e.Wrap(err, "failed to generate asset url"))
		w.WriteHeader(http.StatusInternalServerError)
		return
	}

	// Cache the redirected url for up to 14 minutes
	w.Header().Set("Cache-Control", "max-age=840")
	http.Redirect(w, req, url, http.StatusFound)
}

func (r *Resolver) StripeWebhook(ctx context.Context, endpointSecret string) func(http.ResponseWriter, *http.Request) {
	return func(w http.ResponseWriter, req *http.Request) {
		const MaxBodyBytes = int64(65536)
		req.Body = http.MaxBytesReader(w, req.Body, MaxBodyBytes)
		payload, err := io.ReadAll(req.Body)
		if err != nil {
			log.WithContext(ctx).Error(e.Wrap(err, "error reading request body"))
			w.WriteHeader(http.StatusServiceUnavailable)
			_, _ = w.Write([]byte(err.Error()))
			return
		}

		event, err := webhook.ConstructEventWithOptions(payload, req.Header.Get("Stripe-Signature"),
			endpointSecret, webhook.ConstructEventOptions{IgnoreAPIVersionMismatch: true})
		if err != nil {
			log.WithContext(ctx).Error(e.Wrap(err, "error verifying webhook signature"))
			w.WriteHeader(http.StatusBadRequest)
			_, _ = w.Write([]byte(err.Error()))
			return
		}

		if err := json.Unmarshal(payload, &event); err != nil {
			log.WithContext(ctx).Error(e.Wrap(err, "failed to parse webhook body json"))
			w.WriteHeader(http.StatusBadRequest)
			_, _ = w.Write([]byte(err.Error()))
			return
		}

		log.WithContext(ctx).Infof("Stripe webhook received event type: %s", event.Type)

		switch event.Type {
		case stripe.EventTypeCustomerSubscriptionCreated, stripe.EventTypeCustomerSubscriptionUpdated, stripe.EventTypeCustomerSubscriptionDeleted:
			var subscription stripe.Subscription
			err := json.Unmarshal(event.Data.Raw, &subscription)
			if err != nil {
				log.WithContext(ctx).Error(e.Wrap(err, "failed to parse webhook body json as Subscription"))
				w.WriteHeader(http.StatusBadRequest)
				_, _ = w.Write([]byte(err.Error()))
				return
			}

			if err := r.updateStripeBillingDetails(ctx, subscription.Customer.ID); err != nil {
				log.WithContext(ctx).Error(e.Wrap(err, "failed to update billing details"))
				w.WriteHeader(http.StatusInternalServerError)
				_, _ = w.Write([]byte(err.Error()))
				return
			}
		}

		w.WriteHeader(http.StatusOK)
	}
}

func (r *Resolver) ResolveAWSMarketplaceToken(ctx context.Context, token string) (*marketplacemetering.ResolveCustomerOutput, error) {
	log.WithContext(ctx).
		WithField("token", token).
		Info("BILLING handling aws marketplace token request")

	cfg, err := config.LoadDefaultConfig(ctx, config.WithRegion(model.AWS_REGION_US_EAST_2))
	if err != nil {
		return nil, err
	}

	mpm := marketplacemetering.NewFromConfig(cfg)
	customer, err := mpm.ResolveCustomer(ctx, &marketplacemetering.ResolveCustomerInput{
		RegistrationToken: &token,
	})
	if err != nil {
		return nil, err
	}

	return customer, err
}

func (r *Resolver) AWSMPCallback(ctx context.Context) func(http.ResponseWriter, *http.Request) {
	return func(w http.ResponseWriter, req *http.Request) {
		if err := req.ParseForm(); err != nil {
			log.WithContext(ctx).Error("invalid aws marketplace request: no token")
			w.WriteHeader(http.StatusBadRequest)
			return
		}
		token := req.PostFormValue("x-amzn-marketplace-token")
		if token == "" {
			log.WithContext(ctx).Error("invalid aws marketplace request: no token")
			w.WriteHeader(http.StatusBadRequest)
			return
		}
		customer, err := r.ResolveAWSMarketplaceToken(ctx, token)
		if err != nil {
			log.WithContext(ctx).WithError(err).Error("invalid aws marketplace request: error resolving token")
			w.WriteHeader(http.StatusBadRequest)
			return
		}

		secret, _ := r.GenerateRandomStringURLSafe(64)
		if err := r.Redis.Cache.Set(&cache.Item{
			Ctx:   ctx,
			Key:   secret,
			Value: customer,
			TTL:   7 * 24 * time.Hour,
		}); err != nil {
			log.WithContext(ctx).WithError(err).Error("invalid aws marketplace request: failed to write redis customer token")
			w.WriteHeader(http.StatusBadRequest)
			return
		}
		http.Redirect(w, req, fmt.Sprintf("%s/callback/aws-mp?code=%s", os.Getenv("REACT_APP_FRONTEND_URI"), secret), http.StatusFound)
	}
}

func (r *Resolver) CreateInviteLink(workspaceID int, email *string, role string, shouldExpire bool, projectIds []int) *model.WorkspaceInviteLink {
	// Unit is days.
	EXPIRATION_DATE := 30
	expirationDate := time.Now().UTC().AddDate(0, 0, EXPIRATION_DATE)

	secret, _ := r.GenerateRandomStringURLSafe(16)

	idsToSave := lo.Map(projectIds, func(p int, _ int) int32 {
		return int32(p)
	})
	if len(idsToSave) == 0 {
		idsToSave = nil
	}

	newInviteLink := &model.WorkspaceInviteLink{
		WorkspaceID:    &workspaceID,
		InviteeEmail:   email,
		InviteeRole:    &role,
		ExpirationDate: &expirationDate,
		Secret:         &secret,
		ProjectIds:     idsToSave,
	}

	if !shouldExpire {
		newInviteLink.ExpirationDate = nil
	}

	return newInviteLink
}

func (r *Resolver) AddFrontToProject(ctx context.Context, project *model.Project, code string) error {
	oauth, err := front.OAuth(ctx, code, nil)
	if err != nil {
		return e.Wrapf(err, "failed to add front to project id %d", project.ID)
	}

	return r.saveFrontOAuth(project, oauth)
}

func (r *Resolver) AddVercelToWorkspace(workspace *model.Workspace, code string) error {
	res, err := vercel.GetAccessToken(code)
	if err != nil {
		return e.Wrap(err, "error getting Vercel oauth access token")
	}

	if err := r.DB.WithContext(context.TODO()).Where(&workspace).Select("vercel_access_token", "vercel_team_id").Updates(&model.Workspace{VercelAccessToken: &res.AccessToken, VercelTeamID: res.TeamID}).Error; err != nil {
		return e.Wrap(err, "error updating Vercel access token in workspace")
	}

	return nil
}

func (r *Resolver) AddClickUpToWorkspace(ctx context.Context, workspace *model.Workspace, code string) error {
	res, err := clickup.GetAccessToken(ctx, code)
	if err != nil {
		return e.Wrap(err, "error getting ClickUp oauth access token")
	}

	if err := r.DB.WithContext(ctx).Where(&workspace).Select("clickup_access_token").Updates(&model.Workspace{ClickupAccessToken: &res.AccessToken}).Error; err != nil {
		return e.Wrap(err, "error updating ClickUp access token in workspace")
	}

	return nil
}

func (r *Resolver) AddJiraToWorkspace(ctx context.Context, workspace *model.Workspace, code string) error {
	err := r.IntegrationsClient.GetAndSetWorkspaceToken(ctx, workspace, modelInputs.IntegrationTypeJira, code)
	if err != nil {
		return err
	}

	accessToken, err := r.IntegrationsClient.GetWorkspaceAccessToken(ctx, workspace, modelInputs.IntegrationTypeJira)
	if err != nil {
		return err
	}

	jiraSite, err := jira.GetJiraSite(*accessToken)

	if err != nil {
		return err
	}

	updates := &model.Workspace{
		JiraDomain:  &jiraSite.URL,
		JiraCloudID: &jiraSite.ID,
	}

	if err := r.DB.WithContext(ctx).Where(&workspace).Select("jira_domain", "jira_cloud_id").Updates(updates).Error; err != nil {
		return err
	}

	return nil
}

func (r *Resolver) AddGitlabToWorkspace(ctx context.Context, workspace *model.Workspace, code string) error {
	return r.IntegrationsClient.GetAndSetWorkspaceToken(ctx, workspace, modelInputs.IntegrationTypeGitLab, code)
}

func (r *Resolver) AddHeightToWorkspace(ctx context.Context, workspace *model.Workspace, code string) error {
	return r.IntegrationsClient.GetAndSetWorkspaceToken(ctx, workspace, modelInputs.IntegrationTypeHeight, code)
}

func (r *Resolver) AddGitHubToWorkspace(ctx context.Context, workspace *model.Workspace, code string) error {
	// a bit of a hack here, but the `code` is actually the `integrationID` which is provided
	// from github after installation via a callback. this allows us to save the
	// installation of this app for authenticating.
	integrationWorkspaceMapping := &model.IntegrationWorkspaceMapping{
		WorkspaceID:     workspace.ID,
		IntegrationType: modelInputs.IntegrationTypeGitHub,
		AccessToken:     code,
	}

	if err := r.DB.Clauses(clause.OnConflict{
		UpdateAll: true,
	}).Create(integrationWorkspaceMapping).Error; err != nil {
		return err
	}
	return nil
}

func (r *Resolver) AddDiscordToWorkspace(ctx context.Context, workspace *model.Workspace, code string) error {
	token, err := discord.OAuth(ctx, code)

	if err != nil {
		return e.Wrapf(err, "failed to get oauth token when connecting discord to workspace id %d", workspace.ID)
	}

	guild := token.Extra("guild").(map[string]interface{})
	guildId := guild["id"].(string)

	if guildId == "" {
		return e.Wrapf(err, "failed to extra guild id from discord oauth response")
	}

	if err := r.DB.WithContext(ctx).Where(&workspace).Updates(&model.Workspace{DiscordGuildId: &guildId}).Error; err != nil {
		return e.Wrap(err, "error updating discord guild id on workspace")
	}

	return nil
}

func (r *Resolver) saveFrontOAuth(project *model.Project, oauth *front.OAuthToken) error {
	exp := time.Unix(oauth.ExpiresAt, 0)
	if err := r.DB.WithContext(context.TODO()).Where(&project).Updates(&model.Project{FrontAccessToken: &oauth.AccessToken,
		FrontRefreshToken: &oauth.RefreshToken, FrontTokenExpiresAt: &exp}).Error; err != nil {
		return e.Wrap(err, "error updating front access token on project")
	}
	return nil
}

func (r *Resolver) AddMicrosoftTeamsToWorkspace(ctx context.Context, workspace *model.Workspace, code string) error {
	updates := &model.Workspace{
		MicrosoftTeamsTenantId: &code,
	}

	if err := r.DB.Where(&workspace).Select("microsoft_teams_tenant_id").Updates(updates).Error; err != nil {
		return err
	}

	return nil
}

func (r *Resolver) AddHerokuToProject(ctx context.Context, project *model.Project, token string) error {
	projectMapping := &model.IntegrationProjectMapping{
		IntegrationType: modelInputs.IntegrationTypeHeroku,
		ProjectID:       project.ID,
		ExternalID:      token,
	}

	if err := r.DB.WithContext(ctx).
		Model(&projectMapping).
		Create(&projectMapping).Error; err != nil {
		return err
	}

	return nil
}

func (r *Resolver) AddSlackToWorkspace(ctx context.Context, workspace *model.Workspace, code string) error {
	var (
		SLACK_CLIENT_ID     string
		SLACK_CLIENT_SECRET string
	)

	if tempSlackClientID, ok := os.LookupEnv("SLACK_CLIENT_ID"); ok && tempSlackClientID != "" {
		SLACK_CLIENT_ID = tempSlackClientID
	}
	if tempSlackClientSecret, ok := os.LookupEnv("SLACK_CLIENT_SECRET"); ok && tempSlackClientSecret != "" {
		SLACK_CLIENT_SECRET = tempSlackClientSecret
	}

	redirect := FrontendURI + "/callback/slack"

	resp, err := slack.
		GetOAuthV2Response(
			&http.Client{},
			SLACK_CLIENT_ID,
			SLACK_CLIENT_SECRET,
			code,
			redirect,
		)

	if err != nil {
		return e.Wrap(err, "error getting slack oauth response")
	}

	if err := r.DB.WithContext(ctx).Where(&workspace).Updates(&model.Workspace{SlackAccessToken: &resp.AccessToken}).Error; err != nil {
		return e.Wrap(err, "error updating slack access token in workspace")
	}

	existingChannels, _, _ := r.GetSlackChannelsFromSlack(ctx, workspace.ID)
	channelBytes, err := json.Marshal(existingChannels)
	if err != nil {
		return e.Wrap(err, "error marshaling existing channels")
	}

	channelString := string(channelBytes)
	if err := r.DB.WithContext(ctx).Model(&workspace).Updates(&model.Workspace{
		SlackChannels: &channelString,
	}).Error; err != nil {
		return e.Wrap(err, "error updating project fields")
	}

	return nil
}

func (r *Resolver) RemoveMicrosoftTeamsFromWorkspace(ctx context.Context, workspace *model.Workspace, projectID int) error {
	if err := r.DB.WithContext(ctx).Transaction(func(tx *gorm.DB) error {
		update := model.Workspace{
			MicrosoftTeamsTenantId: nil,
		}
		if err := tx.Where(&workspace).Select("microsoft_teams_tenant_id").Updates(&update).Error; err != nil {
			return e.Wrap(err, "error removing microsoft_teams integration from workspace")
		}

		microsoftTeamsChannelsToNotify := make(model.MicrosoftTeamsChannels, 0)

		projectAlert := model.Alert{ProjectID: projectID}
		emptyMicrosoftTeamsChannels := model.AlertIntegrations{
			MicrosoftTeamsChannelsToNotify: microsoftTeamsChannelsToNotify,
		}

		if err := tx.Where("project_id = ?", projectID).Updates(model.SessionAlert{AlertIntegrations: emptyMicrosoftTeamsChannels}).Error; err != nil {
			return e.Wrap(err, "error removing microsoft_teams channels from created SessionAlert's")
		}

		if err := tx.Where(&model.ErrorAlert{Alert: projectAlert}).Updates(model.ErrorAlert{AlertIntegrations: emptyMicrosoftTeamsChannels}).Error; err != nil {
			return e.Wrap(err, "error removing microsoft_teams channels from created ErrorAlert's")
		}

		// set existing metric monitors to have empty microsoft_teams channels to notify
		if err := tx.Where(&model.MetricMonitor{ProjectID: projectID}).Updates(model.MetricMonitor{AlertIntegrations: emptyMicrosoftTeamsChannels}).Error; err != nil {
			return e.Wrap(err, "error removing microsoft_teams channels from created MetricMonitor's")
		}

		if err := tx.Where(&model.LogAlert{Alert: projectAlert}).Updates(model.LogAlert{AlertIntegrations: emptyMicrosoftTeamsChannels}).Error; err != nil {
			return e.Wrap(err, "error removing microsoft_teams channels from created LogAlert's")
		}

		return nil
	}); err != nil {
		return err
	}

	return nil
}

func (r *Resolver) RemoveSlackFromWorkspace(ctx context.Context, workspace *model.Workspace, projectID int) error {
	if err := r.DB.WithContext(ctx).Transaction(func(tx *gorm.DB) error {
		// remove slack integration from workspace
		if err := tx.Where(&workspace).Select("slack_access_token", "slack_channels").Updates(&model.Workspace{SlackAccessToken: nil, SlackChannels: nil}).Error; err != nil {
			return e.Wrap(err, "error removing slack access token and channels in workspace")
		}

		empty := "[]"
		projectAlert := model.Alert{ProjectID: projectID}
		clearedChannelsAlert := model.Alert{ChannelsToNotify: &empty}

		// set existing alerts to have empty slack channels to notify
		if err := tx.Where(&model.SessionAlert{Alert: projectAlert}).Updates(model.SessionAlert{Alert: clearedChannelsAlert}).Error; err != nil {
			return e.Wrap(err, "error removing slack channels from created SessionAlert's")
		}

		if err := tx.Where(&model.ErrorAlert{Alert: projectAlert}).Updates(model.ErrorAlert{Alert: clearedChannelsAlert}).Error; err != nil {
			return e.Wrap(err, "error removing slack channels from created ErrorAlert's")
		}

		// set existing metric monitors to have empty slack channels to notify
		if err := tx.Where(&model.MetricMonitor{ProjectID: projectID}).Updates(model.MetricMonitor{ChannelsToNotify: &empty}).Error; err != nil {
			return e.Wrap(err, "error removing slack channels from created MetricMonitor's")
		}

		if err := tx.Where(&model.LogAlert{Alert: projectAlert}).Updates(model.LogAlert{Alert: clearedChannelsAlert}).Error; err != nil {
			return e.Wrap(err, "error removing slack channels from created LogAlert's")
		}

		// no errors updating DB
		return nil
	}); err != nil {
		return err
	}

	return nil
}

func (r *Resolver) RemoveZapierFromWorkspace(ctx context.Context, project *model.Project) error {
	if err := r.DB.WithContext(ctx).Where(&project).Select("zapier_access_token").Updates(&model.Project{ZapierAccessToken: nil}).Error; err != nil {
		return e.Wrap(err, "error removing zapier access token in project model")
	}

	return nil
}

func (r *Resolver) RemoveFrontFromProject(ctx context.Context, project *model.Project) error {
	if err := r.DB.WithContext(ctx).Where(&project).Select("front_access_token").Updates(&model.Project{FrontAccessToken: nil}).Error; err != nil {
		return e.Wrap(err, "error removing front access token in project model")
	}

	return nil
}

func (r *Resolver) RemoveJiraFromWorkspace(ctx context.Context, workspace *model.Workspace) error {
	workspaceMapping := &model.IntegrationWorkspaceMapping{}
	if err := r.DB.WithContext(ctx).Where(&model.IntegrationWorkspaceMapping{
		WorkspaceID:     workspace.ID,
		IntegrationType: modelInputs.IntegrationTypeJira,
	}).Take(&workspaceMapping).Error; err != nil {
		return e.Wrap(err, "workspace does not have a Jira integration")
	}

	if err := r.DB.WithContext(ctx).Delete(workspaceMapping).Error; err != nil {
		return e.Wrap(err, "error deleting workspace Jira integration")
	}

	updates := &model.Workspace{
		JiraDomain:  nil,
		JiraCloudID: nil,
	}

	if err := r.DB.WithContext(ctx).Where(&workspace).Select("jira_domain", "jira_cloud_id").Updates(updates).Error; err != nil {
		return err
	}

	return nil
}

func (r *Resolver) RemoveGitlabFromWorkspace(ctx context.Context, workspace *model.Workspace) error {
	accessToken, err := r.IntegrationsClient.GetWorkspaceAccessToken(ctx, workspace, modelInputs.IntegrationTypeGitLab)
	if err == nil {
		err := gitlab.RevokeGitlabAccessToken(*accessToken)
		if err != nil {
			log.WithContext(ctx).Error(errors.Wrap(err, "error revoking gitlab access token"))
		}
	}

	if err := r.RemoveIntegrationFromWorkspaceAndProjects(ctx, workspace, modelInputs.IntegrationTypeGitLab); err != nil {
		return err
	}

	return nil
}

func (r *Resolver) RemoveVercelFromWorkspace(ctx context.Context, workspace *model.Workspace) error {
	if workspace.VercelAccessToken == nil {
		return e.New("workspace does not have a Vercel access token")
	}

	projects, err := vercel.GetProjects(*workspace.VercelAccessToken, workspace.VercelTeamID)
	if err != nil {
		return err
	}

	configIdsToRemove := map[string]struct{}{}
	for _, p := range projects {
		for _, e := range p.Env {
			if e.Key == vercel.SourcemapEnvKey {
				if e.ConfigurationID == "" {
					continue
				}
				configIdsToRemove[e.ConfigurationID] = struct{}{}
			}
		}
	}

	for c := range configIdsToRemove {
		if err := vercel.RemoveConfiguration(c, *workspace.VercelAccessToken, workspace.VercelTeamID); err != nil {
			return err
		}
	}

	if err := r.DB.WithContext(ctx).Where(workspace).
		Select("vercel_access_token", "vercel_team_id").
		Updates(&model.Workspace{VercelAccessToken: nil, VercelTeamID: nil}).Error; err != nil {
		return e.Wrap(err, "error removing Vercel access token and team id")
	}

	return nil
}

func (r *Resolver) RemoveClickUpFromWorkspace(ctx context.Context, workspace *model.Workspace) error {
	if workspace.ClickupAccessToken == nil {
		return e.New("workspace does not have a ClickUp access token")
	}

	if err := r.DB.WithContext(ctx).Raw(`
		DELETE FROM integration_project_mappings ipm
		WHERE ipm.integration_type = ?
		AND EXISTS (
			SELECT *
			FROM projects p
			WHERE p.workspace_id = ?
			AND ipm.project_id = p.id
		)
	`, modelInputs.IntegrationTypeClickUp, workspace.ID).Error; err != nil {
		return err
	}

	if err := r.DB.WithContext(ctx).Where(workspace).
		Select("clickup_access_token").
		Updates(&model.Workspace{ClickupAccessToken: nil}).Error; err != nil {
		return e.Wrap(err, "error removing ClickUp access token")
	}

	return nil
}

func (r *Resolver) RemoveGitHubFromWorkspace(ctx context.Context, workspace *model.Workspace) error {
	workspaceMapping := &model.IntegrationWorkspaceMapping{}
	if err := r.DB.WithContext(ctx).Where(&model.IntegrationWorkspaceMapping{
		WorkspaceID:     workspace.ID,
		IntegrationType: modelInputs.IntegrationTypeGitHub,
	}).Take(&workspaceMapping).Error; err != nil {
		return e.Wrap(err, "workspace does not have a GitHub integration")
	}

	// uninstall the app in github
	if c, err := github.NewClient(ctx, workspaceMapping.AccessToken, r.Redis); err == nil {
		if err := c.DeleteInstallation(ctx, workspaceMapping.AccessToken); err != nil {
			return e.Wrap(err, "failed to delete github app installation")
		}
	} else {
		return e.Wrap(err, "failed to create github client")
	}

	if err := r.DB.WithContext(ctx).Exec(`
		UPDATE services
		SET github_repo_path = NULL, github_prefix = NULL, build_prefix = NULL, status = 'created', error_details = ARRAY[]::text[]
		FROM projects
		WHERE projects.workspace_id = ?
			AND services.project_id = projects.id
	`, workspace.ID).Error; err != nil {
		return e.Wrap(err, "failed to remove GitHub repo from associated project services")
	}

	if err := r.DB.WithContext(ctx).Delete(workspaceMapping).Error; err != nil {
		return e.Wrap(err, "error deleting workspace GitHub integration")
	}

	return nil
}

func (r *Resolver) RemoveIntegrationFromWorkspaceAndProjects(ctx context.Context, workspace *model.Workspace, integrationType modelInputs.IntegrationType) error {
	workspaceMapping := &model.IntegrationWorkspaceMapping{}
	if err := r.DB.WithContext(ctx).Where(&model.IntegrationWorkspaceMapping{
		WorkspaceID:     workspace.ID,
		IntegrationType: integrationType,
	}).Take(&workspaceMapping).Error; err != nil {
		return e.Wrap(err, fmt.Sprintf("workspace does not have a %s integration", integrationType))
	}

	if err := r.DB.WithContext(ctx).Raw(`
		DELETE FROM integration_project_mappings ipm
		WHERE ipm.integration_type = ?
		AND EXISTS (
			SELECT *
			FROM projects p
			WHERE p.workspace_id = ?
			AND ipm.project_id = p.id
		)
	`, integrationType, workspace.ID).Error; err != nil {
		return err
	}

	if err := r.DB.WithContext(ctx).Delete(workspaceMapping).Error; err != nil {
		return e.Wrap(err, fmt.Sprintf("error deleting workspace %s integration", integrationType))
	}

	return nil
}

func (r *Resolver) RemoveDiscordFromWorkspace(ctx context.Context, workspace *model.Workspace) error {
	if err := r.DB.WithContext(ctx).Where(&workspace).Select("discord_guild_id").Updates(&model.Workspace{DiscordGuildId: nil}).Error; err != nil {
		return e.Wrap(err, "error removing discord guild id from workspace model")
	}

	return nil
}

func (r *Resolver) AddLinearToWorkspace(workspace *model.Workspace, code string) error {
	var (
		LINEAR_CLIENT_ID     string
		LINEAR_CLIENT_SECRET string
	)

	if tempLinearClientID, ok := os.LookupEnv("LINEAR_CLIENT_ID"); ok && tempLinearClientID != "" {
		LINEAR_CLIENT_ID = tempLinearClientID
	}
	if tempLinearClientSecret, ok := os.LookupEnv("LINEAR_CLIENT_SECRET"); ok && tempLinearClientSecret != "" {
		LINEAR_CLIENT_SECRET = tempLinearClientSecret
	}

	redirect := FrontendURI + "/callback/linear"

	res, err := r.GetLinearAccessToken(code, redirect, LINEAR_CLIENT_ID, LINEAR_CLIENT_SECRET)
	if err != nil {
		return e.Wrap(err, "error getting linear oauth access token")
	}

	if err := r.DB.WithContext(context.TODO()).Where(&workspace).Updates(&model.Workspace{LinearAccessToken: &res.AccessToken}).Error; err != nil {
		return e.Wrap(err, "error updating slack access token in workspace")
	}

	return nil
}

func (r *Resolver) RemoveLinearFromWorkspace(ctx context.Context, workspace *model.Workspace) error {
	if err := r.RevokeLinearAccessToken(*workspace.LinearAccessToken); err != nil {
		return err
	}

	if err := r.DB.WithContext(ctx).Where(&workspace).Select("linear_access_token").Updates(&model.Workspace{LinearAccessToken: nil}).Error; err != nil {
		return e.Wrap(err, "error removing linear access token in workspace")
	}

	return nil
}

func (r *Resolver) MakeLinearGraphQLRequest(accessToken string, body string) ([]byte, error) {
	client := &http.Client{}

	req, err := http.NewRequest("POST", "https://api.linear.app/graphql", strings.NewReader(body))
	if err != nil {
		return nil, e.Wrap(err, "error creating api request to linear")
	}

	req.Header.Set("Authorization", fmt.Sprintf("Bearer %s", accessToken))
	req.Header.Set("Content-Type", "application/json")

	res, err := client.Do(req)
	if err != nil {
		return nil, e.Wrap(err, "error getting response from linear graphql endpoint")
	}

	b, err := io.ReadAll(res.Body)
	if err != nil {
		return nil, e.Wrap(err, "error reading response body from linear graphql endpoint")
	}

	if res.StatusCode != 200 {
		return nil, e.New("linear graphql API responded with error; status_code=" + res.Status + "; body=" + string(b))
	}

	return b, nil
}

type LinearTeam struct {
	ID   string `json:"id"`
	Name string `json:"name"`
	Key  string `json:"key"`
}
type LinearTeamsResponse struct {
	Data struct {
		Teams struct {
			Nodes []LinearTeam `json:"nodes"`
		} `json:"teams"`
	} `json:"data"`
}

func (r *Resolver) GetLinearTeams(accessToken string) (*LinearTeamsResponse, error) {
	requestQuery := `
	query {
		teams {
			nodes {
				id
				name
				key
			}
		}
	}
	`

	type GraphQLReq struct {
		Query string `json:"query"`
	}

	req := GraphQLReq{Query: requestQuery}
	requestBytes, err := json.Marshal(req)
	if err != nil {
		return nil, err
	}

	b, err := r.MakeLinearGraphQLRequest(accessToken, string(requestBytes))
	if err != nil {
		return nil, err
	}

	teamsResponse := &LinearTeamsResponse{}

	err = json.Unmarshal(b, teamsResponse)
	if err != nil {
		return nil, e.Wrap(err, "error unmarshaling linear oauth token response")
	}

	return teamsResponse, nil
}

type LinearCreateIssueResponse struct {
	Data struct {
		IssueCreate struct {
			Issue struct {
				ID         string `json:"id"`
				Identifier string `json:"identifier"`
			} `json:"issue"`
		} `json:"issueCreate"`
	} `json:"data"`
}

type LinearIssue struct {
	Id         string `json:"id"`
	Url        string `json:"url"`
	Identifier string `json:"identifier"`
	Title      string `json:"title"`
}

type SearchIssuesResponse struct {
	Data struct {
		SearchIssues struct {
			Nodes []LinearIssue `json:"nodes"`
		} `json:"searchIssues"`
	} `json:"data"`
}

func (r *Resolver) CreateLinearIssue(accessToken string, teamID string, title string, description string) (*LinearCreateIssueResponse, error) {
	requestQuery := `
	mutation createIssue($teamId: String!, $title: String!, $desc: String!) {
		issueCreate(input: {teamId: $teamId, title: $title, description: $desc}) {
			issue {
				id,
				identifier
			}
		}
	}
	`

	type GraphQLVars struct {
		TeamID string `json:"teamId"`
		Title  string `json:"title"`
		Desc   string `json:"desc"`
	}

	type GraphQLReq struct {
		Query     string      `json:"query"`
		Variables GraphQLVars `json:"variables"`
	}

	req := GraphQLReq{Query: requestQuery, Variables: GraphQLVars{TeamID: teamID, Title: title, Desc: description}}

	requestBytes, err := json.Marshal(req)
	if err != nil {
		return nil, err
	}

	b, err := r.MakeLinearGraphQLRequest(accessToken, string(requestBytes))
	if err != nil {
		return nil, err
	}

	createIssueRes := &LinearCreateIssueResponse{}

	err = json.Unmarshal(b, createIssueRes)
	if err != nil {
		return nil, e.Wrap(err, "error unmarshaling linear oauth token response")
	}

	return createIssueRes, nil
}

func (r *Resolver) SearchLinearIssues(accessToken string, searchTerm string) ([]*modelInputs.IssuesSearchResult, error) {
	requestQuery := `
	  query SearchIssues($term: String!) {
		searchIssues(term: $term) {
		  nodes {
			id
			identifier
			title
			url
		  }
		}
	  }
	`

	type GraphQLVars struct {
		Term string `json:"term"`
	}

	type GraphQLReq struct {
		Query     string      `json:"query"`
		Variables GraphQLVars `json:"variables"`
	}

	req := GraphQLReq{Query: requestQuery, Variables: GraphQLVars{searchTerm}}

	requestBytes, err := json.Marshal(req)
	if err != nil {
		return nil, err
	}

	b, err := r.MakeLinearGraphQLRequest(accessToken, string(requestBytes))
	if err != nil {
		return nil, err
	}

	searchIssuesResponse := &SearchIssuesResponse{}

	err = json.Unmarshal(b, searchIssuesResponse)
	if err != nil {
		return nil, e.Wrap(err, "error unmarshaling linear oauth token response")
	}

	return lo.Map(searchIssuesResponse.Data.SearchIssues.Nodes, func(res LinearIssue, _ int) *modelInputs.IssuesSearchResult {
		return &modelInputs.IssuesSearchResult{
			ID:       res.Id,
			Title:    fmt.Sprintf("%s - %s", res.Identifier, res.Title),
			IssueURL: res.Identifier,
		}
	}), nil
}

type LinearCreateAttachmentResponse struct {
	Data struct {
		AttachmentCreate struct {
			Attachment struct {
				ID string `json:"id"`
			} `json:"attachment"`
			Success bool `json:"success"`
		} `json:"attachmentCreate"`
	} `json:"data"`
}

func (r *Resolver) CreateLinearAttachment(accessToken string, issueID string, title string, subtitle string, url string) (*LinearCreateAttachmentResponse, error) {
	requestQuery := `
	mutation createAttachment($issueId: String!, $url: String!, $iconUrl: String!, $title: String!, $subtitle: String) {
		attachmentCreate(input: {issueId: $issueId, url: $url, iconUrl: $iconUrl, title: $title, subtitle: $subtitle}) {
		  attachment {
			id
		  }
		  success
		}
	  }
	`

	type GraphQLVars struct {
		IssueID  string `json:"issueId"`
		Title    string `json:"title"`
		Subtitle string `json:"subtitle"`
		Url      string `json:"url"`
		IconUrl  string `json:"iconUrl"`
	}

	type GraphQLReq struct {
		Query     string      `json:"query"`
		Variables GraphQLVars `json:"variables"`
	}

	req := GraphQLReq{
		Query: requestQuery,
		Variables: GraphQLVars{
			IssueID:  issueID,
			Title:    title,
			Subtitle: subtitle,
			Url:      url,
			IconUrl:  fmt.Sprintf("%s/logo_with_gradient_bg.png", os.Getenv("REACT_APP_FRONTEND_URI")),
		},
	}

	requestBytes, err := json.Marshal(req)
	if err != nil {
		return nil, err
	}

	b, err := r.MakeLinearGraphQLRequest(accessToken, string(requestBytes))
	if err != nil {
		return nil, err
	}

	createAttachmentRes := &LinearCreateAttachmentResponse{}

	err = json.Unmarshal(b, createAttachmentRes)
	if err != nil {
		return nil, e.Wrap(err, "error unmarshaling linear oauth token response")
	}

	if !createAttachmentRes.Data.AttachmentCreate.Success {
		return nil, e.New("failed to create linear attachment")
	}

	return createAttachmentRes, nil
}

func (r *Resolver) CreateLinearIssueAndAttachment(
	ctx context.Context,
	workspace *model.Workspace,
	attachment *model.ExternalAttachment,
	issueTitle string,
	issueDescription string,
	commentText string,
	authorName string,
	viewLink string,
	teamId *string,
) error {
	if teamId == nil {
		teamRes, err := r.GetLinearTeams(*workspace.LinearAccessToken)
		if err != nil {
			return err
		}

		if len(teamRes.Data.Teams.Nodes) <= 0 {
			return e.New("no teams to make a linear issue to")
		}

		teamId = &teamRes.Data.Teams.Nodes[0].ID
	}

	issueRes, err := r.CreateLinearIssue(*workspace.LinearAccessToken, *teamId, issueTitle, issueDescription)
	if err != nil {
		return err
	}

	attachmentRes, err := r.CreateLinearAttachment(*workspace.LinearAccessToken, issueRes.Data.IssueCreate.Issue.ID, commentText, authorName, viewLink)
	if err != nil {
		return err
	}

	attachment.ExternalID = attachmentRes.Data.AttachmentCreate.Attachment.ID
	attachment.Title = issueRes.Data.IssueCreate.Issue.Identifier

	if err := r.DB.WithContext(ctx).Create(attachment).Error; err != nil {
		return e.Wrap(err, "error creating external attachment")
	}
	return nil
}

func (r *Resolver) CreateLinearAttachmentForExistingIssue(
	ctx context.Context,
	workspace *model.Workspace,
	attachment *model.ExternalAttachment,
	commentText string,
	authorName string,
	viewLink string,
	issueId string,
	issueIdentifier string,
) error {
	attachmentRes, err := r.CreateLinearAttachment(*workspace.LinearAccessToken, issueId, commentText, authorName, viewLink)
	if err != nil {
		return err
	}

	attachment.ExternalID = attachmentRes.Data.AttachmentCreate.Attachment.ID
	attachment.Title = issueIdentifier

	if err := r.DB.WithContext(ctx).Create(attachment).Error; err != nil {
		return e.Wrap(err, "error creating external attachment")
	}
	return nil
}

func (r *Resolver) CreateClickUpTaskAndAttachment(
	ctx context.Context,
	workspace *model.Workspace,
	attachment *model.ExternalAttachment,
	issueTitle string,
	issueDescription string,
	teamId *string,
) error {
	// raise an error if the team id is not set
	if teamId == nil {
		return e.New("illegal argument: listId is nil")
	}

	task, err := clickup.CreateTask(*workspace.ClickupAccessToken, *teamId, issueTitle, issueDescription)
	if err != nil {
		return err
	}

	attachment.ExternalID = task.ID
	attachment.Title = task.Name
	if err := r.DB.WithContext(ctx).Create(attachment).Error; err != nil {
		return e.Wrap(err, "error creating external attachment")
	}
	return nil
}

func (r *Resolver) CreateHeightTaskAndAttachment(
	ctx context.Context,
	workspace *model.Workspace,
	attachment *model.ExternalAttachment,
	issueTitle string,
	issueDescription string,
	teamId *string,
) error {
	accessToken, err := r.IntegrationsClient.GetWorkspaceAccessToken(ctx, workspace, modelInputs.IntegrationTypeHeight)

	if err != nil {
		return err
	}

	if accessToken == nil {
		return errors.New("No Height integration access token found.")
	}
	task, err := height.CreateTask(*accessToken, *teamId, issueTitle, issueDescription)
	if err != nil {
		return err
	}

	attachment.ExternalID = task.ID
	attachment.Title = task.Name
	if err := r.DB.WithContext(ctx).Create(attachment).Error; err != nil {
		return e.Wrap(err, "error creating external attachment")
	}
	return nil
}

func (r *Resolver) SearchJiraIssues(
	ctx context.Context,
	workspace *model.Workspace,
	query string,
) ([]*modelInputs.IssuesSearchResult, error) {
	accessToken, err := r.IntegrationsClient.GetWorkspaceAccessToken(ctx, workspace, modelInputs.IntegrationTypeJira)

	if err != nil {
		return nil, err
	}

	if accessToken == nil {
		return nil, errors.New("No Jira integration access token found.")
	}

	return jira.SearchJiraIssues(*accessToken, workspace, query)
}

func (r *Resolver) SearchHeightIssues(
	ctx context.Context,
	workspace *model.Workspace,
	query string,
) ([]*modelInputs.IssuesSearchResult, error) {
	accessToken, err := r.IntegrationsClient.GetWorkspaceAccessToken(ctx, workspace, modelInputs.IntegrationTypeHeight)

	if err != nil {
		return nil, err
	}

	if accessToken == nil {
		return nil, errors.New("No Height integration access token found.")
	}

	return height.SearchTask(*accessToken, query)
}

func (r *Resolver) SearchGitlabIssues(
	ctx context.Context,
	workspace *model.Workspace,
	query string,
) ([]*modelInputs.IssuesSearchResult, error) {
	accessToken, err := r.IntegrationsClient.GetWorkspaceAccessToken(ctx, workspace, modelInputs.IntegrationTypeGitLab)

	if err != nil {
		return nil, err
	}

	if accessToken == nil {
		return nil, errors.New("No GitLab integration access token found.")
	}

	return gitlab.SearchGitlabIssues(*accessToken, query)
}

func (r *Resolver) CreateJiraTaskAndAttachment(
	ctx context.Context,
	workspace *model.Workspace,
	attachment *model.ExternalAttachment,
	issueTitle string,
	issueDescription string,
	projectId string,
	issueTypeId string,
) error {
	accessToken, err := r.IntegrationsClient.GetWorkspaceAccessToken(ctx, workspace, modelInputs.IntegrationTypeJira)

	if err != nil {
		return err
	}

	if accessToken == nil {
		return errors.New("No Jira integration access token found.")
	}

	jiraIssuePayload := jira.JiraCreateIssueFields{
		Description: issueDescription,
		Summary:     issueTitle,
		Project:     jira.JiraIssueProjectData{Id: projectId},
		IssueType:   jira.JiraIssueTypeData{Id: issueTypeId},
	}

	jiraCreateIssueData := jira.JiraCreateIssuePayload{
		Fields: jiraIssuePayload,
	}

	task, err := jira.CreateJiraTask(workspace, *accessToken, jiraCreateIssueData)

	if err != nil {
		return err
	}

	attachment.ExternalID = jira.MakeExternalIdForJiraTask(workspace, task.Key)
	attachment.Title = issueTitle
	if err := r.DB.WithContext(ctx).Create(attachment).Error; err != nil {
		return e.Wrap(err, "error creating external attachment")
	}
	return nil
}

func (r *Resolver) CreateIssueAttachment(
	ctx context.Context,
	attachment *model.ExternalAttachment,
	issueTitle string,
	issueURL string,
) error {
	attachment.ExternalID = issueURL
	attachment.Title = issueTitle
	if err := r.DB.WithContext(ctx).Create(attachment).Error; err != nil {
		return e.Wrap(err, "error creating external attachment")
	}
	return nil
}

func (r *Resolver) CreateGitlabTaskAndAttachment(
	ctx context.Context,
	workspace *model.Workspace,
	attachment *model.ExternalAttachment,
	issueTitle string,
	issueDescription string,
	projectId string,
) error {
	accessToken, err := r.IntegrationsClient.GetWorkspaceAccessToken(ctx, workspace, modelInputs.IntegrationTypeGitLab)

	if err != nil {
		return err
	}

	if accessToken == nil {
		return errors.New("No GitLab integration access token found.")
	}

	jiraIssuePayload := gitlab.NewGitlabIssuePayload{
		Description: issueDescription,
		Title:       issueTitle,
	}

	task, err := gitlab.CreateGitlabTask(*accessToken, projectId, jiraIssuePayload)

	if err != nil {
		return err
	}

	attachment.ExternalID = task.WebURL
	attachment.Title = task.Title
	if err := r.DB.WithContext(ctx).Create(attachment).Error; err != nil {
		return e.Wrap(err, "error creating external attachment")
	}
	return nil
}

func (r *Resolver) CreateGitHubTaskAndAttachment(
	ctx context.Context,
	workspace *model.Workspace,
	attachment *model.ExternalAttachment,
	issueTitle string,
	issueDescription string,
	repo *string,
	tags []*modelInputs.SessionCommentTagInput,
) error {
	labels := lo.Map(tags, func(t *modelInputs.SessionCommentTagInput, i int) string {
		return t.Name
	})

	accessToken, err := r.IntegrationsClient.GetWorkspaceAccessToken(ctx, workspace, modelInputs.IntegrationTypeGitHub)

	if err != nil {
		return err
	}

	if accessToken == nil {
		return errors.New("No GitHub integration access token found.")
	}
	var task *github2.Issue
	if c, err := github.NewClient(ctx, *accessToken, r.Redis); err == nil {
		task, err = c.CreateIssue(ctx, *repo, &github2.IssueRequest{
			Title:  pointy.String(issueTitle),
			Body:   pointy.String(issueDescription),
			Labels: &labels,
		})
		if err != nil {
			return err
		}
	} else {
		return e.Wrap(err, "failed to create github client")
	}

	attachment.ExternalID = task.GetHTMLURL()
	attachment.Title = task.GetTitle()
	if err := r.DB.WithContext(ctx).Create(attachment).Error; err != nil {
		return e.Wrap(err, "error creating external attachment")
	}
	return nil
}

func (r *Resolver) GetGitHubRepos(
	ctx context.Context,
	workspace *model.Workspace,
) ([]*modelInputs.GitHubRepo, error) {
	accessToken, err := r.IntegrationsClient.GetWorkspaceAccessToken(ctx, workspace, modelInputs.IntegrationTypeGitHub)
	if err != nil {
		return nil, err
	}

	if accessToken == nil {
		return nil, nil
	}
	var repos []*github2.Repository
	if c, err := github.NewClient(ctx, *accessToken, r.Redis); err == nil {
		repos, err = c.ListRepos(ctx)
		if err != nil {
			return nil, err
		}
	} else {
		return nil, e.Wrap(err, "failed to create github client")
	}

	return lo.Map(repos, func(t *github2.Repository, i int) *modelInputs.GitHubRepo {
		return &modelInputs.GitHubRepo{
			RepoID: t.GetURL(),
			Name:   t.GetName(),
			Key:    strconv.FormatInt(t.GetID(), 10),
		}
	}), nil
}

func (r *Resolver) GetGitHubIssueLabels(
	ctx context.Context,
	workspace *model.Workspace,
	repository string,
) ([]string, error) {
	accessToken, err := r.IntegrationsClient.GetWorkspaceAccessToken(ctx, workspace, modelInputs.IntegrationTypeGitHub)
	if err != nil {
		return nil, err
	}

	if accessToken == nil {
		return nil, nil
	}
	var labels []*github2.Label
	if c, err := github.NewClient(ctx, *accessToken, r.Redis); err == nil {
		labels, err = c.ListLabels(ctx, repository)
		if err != nil {
			return nil, err
		}
	} else {
		return nil, e.Wrap(err, "failed to create github client")
	}

	return lo.Map(labels, func(l *github2.Label, i int) string {
		return l.GetName()
	}), nil
}

func (r *Resolver) SearchGitHubIssues(
	ctx context.Context,
	workspace *model.Workspace,
	query string,
) ([]*modelInputs.IssuesSearchResult, error) {
	accessToken, err := r.IntegrationsClient.GetWorkspaceAccessToken(ctx, workspace, modelInputs.IntegrationTypeGitHub)
	if err != nil {
		return nil, err
	}

	if accessToken == nil {
		return nil, nil
	}
	var issues []*github2.Issue
	if c, err := github.NewClient(ctx, *accessToken, r.Redis); err == nil {
		issues, err = c.SearchIssues(ctx, query)
		if err != nil {
			return nil, err
		}
	} else {
		return nil, e.Wrap(err, "failed to create github client")
	}

	return lo.Map(issues, func(t *github2.Issue, i int) *modelInputs.IssuesSearchResult {
		return &modelInputs.IssuesSearchResult{
			ID:       strconv.FormatInt(t.GetID(), 10),
			Title:    fmt.Sprintf("#%d %s", t.GetNumber(), t.GetTitle()),
			IssueURL: t.GetHTMLURL(),
		}
	}), nil
}

type LinearAccessTokenResponse struct {
	AccessToken string   `json:"access_token"`
	TokenType   string   `json:"token_type"`
	ExpiresIn   int64    `json:"expires_in"`
	Scope       []string `json:"scope"`
}

func (r *Resolver) GetLinearAccessToken(code string, redirectURL string, clientID string, clientSecret string) (LinearAccessTokenResponse, error) {
	client := &http.Client{}

	data := url.Values{}
	data.Set("code", code)
	data.Set("client_id", clientID)
	data.Set("client_secret", clientSecret)
	data.Set("grant_type", "authorization_code")
	data.Set("redirect_uri", redirectURL)

	accessTokenResponse := LinearAccessTokenResponse{}

	req, err := http.NewRequest("POST", "https://api.linear.app/oauth/token", strings.NewReader(data.Encode()))
	if err != nil {
		return accessTokenResponse, e.Wrap(err, "error creating api request to linear")
	}
	req.Header.Add("Content-Type", "application/x-www-form-urlencoded")

	res, err := client.Do(req)

	if err != nil {
		return accessTokenResponse, e.Wrap(err, "error getting response from linear oauth token endpoint")
	}

	b, err := io.ReadAll(res.Body)

	if res.StatusCode != 200 {
		return accessTokenResponse, e.New("linear API responded with error; status_code=" + res.Status + "; body=" + string(b))
	}

	if err != nil {
		return accessTokenResponse, e.Wrap(err, "error reading response body from linear oauth token endpoint")
	}
	err = json.Unmarshal(b, &accessTokenResponse)
	if err != nil {
		return accessTokenResponse, e.Wrap(err, "error unmarshaling linear oauth token response")
	}

	return accessTokenResponse, nil
}

func (r *Resolver) RevokeLinearAccessToken(accessToken string) error {
	client := &http.Client{}

	data := url.Values{}
	data.Set("access_token", accessToken)

	req, err := http.NewRequest("POST", "https://api.linear.app/oauth/revoke", strings.NewReader(data.Encode()))
	if err != nil {
		return e.Wrap(err, "error creating api request to linear")
	}

	req.Header.Add("Content-Type", "application/x-www-form-urlencoded")

	res, err := client.Do(req)
	if err != nil {
		return e.Wrap(err, "error getting response from linear revoke oauth token endpoint")
	}

	if res.StatusCode != 200 {
		return e.New("linear API responded with error; status_code=" + res.Status)
	}

	return nil
}

func (r *Resolver) getCommentFollowers(ctx context.Context, followers []*model.CommentFollower) (existingAdmins []int, existingSlackChannelIDs []string) {
	for _, f := range followers {
		if f.AdminId > 0 {
			existingAdmins = append(existingAdmins, f.AdminId)
		} else if len(f.SlackChannelID) > 0 {
			existingSlackChannelIDs = append(existingSlackChannelIDs, f.SlackChannelID)
		}
	}
	return
}

func (r *Resolver) findNewFollowers(taggedAdmins []*modelInputs.SanitizedAdminInput, taggedSlackUsers []*modelInputs.SanitizedSlackChannelInput, existingAdminIDs []int, existingSlackChannelIDs []string) (newFollowers []*model.CommentFollower) {
	for _, a := range taggedAdmins {
		exists := false
		for _, id := range existingAdminIDs {
			if id == a.ID {
				exists = true
				break
			}
		}
		if a.ID > 0 && !exists {
			newCommentFollow := model.CommentFollower{
				AdminId: a.ID,
			}
			newFollowers = append(newFollowers, &newCommentFollow)
		}
	}
	for _, s := range taggedSlackUsers {
		exists := false
		for _, id := range existingSlackChannelIDs {
			if id == *s.WebhookChannelID {
				exists = true
				break
			}
		}
		if len(*s.WebhookChannelID) > 0 && !exists {
			newCommentFollow := model.CommentFollower{
				SlackChannelName: *s.WebhookChannelName,
				SlackChannelID:   *s.WebhookChannelID,
			}
			newFollowers = append(newFollowers, &newCommentFollow)
		}
	}
	return
}

func (r *Resolver) sendFollowedCommentNotification(
	ctx context.Context,
	admin *model.Admin,
	followers []*model.CommentFollower,
	workspace *model.Workspace,
	projectID int,
	threadIDs []int,
	textForEmail string,
	viewLink string,
	muteLink string,
	sessionImage *string,
	action string,
	subjectScope string,
	asmGroupId *int,
) {
	var tos []*mail.Email
	var ccs []*mail.Email
	if admin.Email != nil {
		ccs = append(ccs, &mail.Email{Name: *admin.Name, Address: *admin.Email})
	}

	for _, f := range followers {
		if f.HasMuted != nil && *f.HasMuted {
			// remove the author's cc if they have unsubscribed from the thread
			if f.AdminId == admin.ID {
				ccs = nil
			}
			continue
		}

		// don't notify if the follower slack user is the reply author
		found := false
		for _, namePart := range strings.Split(*admin.Name, " ") {
			if strings.Contains(strings.ToLower(f.SlackChannelName), strings.ToLower(namePart)) {
				found = true
				break
			}
		}
		if found {
			continue
		}
		if f.AdminId > 0 {
			a := &model.Admin{}
			if err := r.DB.WithContext(ctx).Where(&model.Admin{Model: model.Model{ID: f.AdminId}}).Take(&a).Error; err != nil {
				log.WithContext(ctx).Error(err, "Error finding follower admin object")
				continue
			}
			if a.Email != nil {
				if a.Name != nil {
					tos = append(tos, &mail.Email{Name: *a.Name, Address: *a.Email})
				} else {
					tos = append(tos, &mail.Email{Address: *a.Email})
				}

			}
		}
	}

	if len(threadIDs) > 0 {
		r.PrivateWorkerPool.SubmitRecover(func() {
			ctx := context.Background()
			commentMentionSlackSpan, ctx := util.StartSpanFromContext(ctx, "slackBot.sendCommentFollowerUpdate",
				util.ResourceName("resolver.sendFollowedCommentNotification"), util.Tag("project_id", projectID), util.Tag("count", len(followers)), util.Tag("subjectScope", subjectScope))
			defer commentMentionSlackSpan.Finish()

			err := r.SendSlackThreadReply(ctx, workspace, admin, viewLink, textForEmail, action, subjectScope, threadIDs)
			if err != nil {
				log.WithContext(ctx).Error(e.Wrap(err, "error notifying tagged admins in comment for slack bot"))
			}
		})
	}

	if len(tos) > 0 {
		r.PrivateWorkerPool.SubmitRecover(func() {
			ctx := context.Background()
			commentMentionEmailSpan, ctx := util.StartSpanFromContext(ctx, "sendgrid.sendFollowerEmail",
				util.ResourceName("resolver.sendFollowedCommentNotification"), util.Tag("project_id", projectID), util.Tag("count", len(followers)), util.Tag("action", action), util.Tag("subjectScope", subjectScope))
			defer commentMentionEmailSpan.Finish()

			err := r.SendEmailAlert(
				tos,
				ccs,
				*admin.Name,
				viewLink,
				muteLink,
				subjectScope,
				textForEmail,
				Email.SendGridCommentEmailTemplateID,
				sessionImage,
				asmGroupId,
			)
			if err != nil {
				log.WithContext(ctx).Error(e.Wrap(err, "error notifying tagged admins in comment"))
			}
		})
	}
}

func (r *Resolver) sendCommentMentionNotification(ctx context.Context, admin *model.Admin, taggedSlackUsers []*modelInputs.SanitizedSlackChannelInput, workspace *model.Workspace, projectID int, sessionCommentID *int, errorCommentID *int, textForEmail string, viewLink string, sessionImage *string, action string, subjectScope string, additionalContext *string) {
	r.PrivateWorkerPool.SubmitRecover(func() {
		ctx := context.Background()
		commentMentionSlackSpan, ctx := util.StartSpanFromContext(ctx, "slackBot.sendCommentMention",
			util.ResourceName("resolver.sendCommentMentionNotification"), util.Tag("project_id", projectID), util.Tag("count", len(taggedSlackUsers)), util.Tag("subjectScope", subjectScope))
		defer commentMentionSlackSpan.Finish()

		err := r.SendSlackAlertToUser(ctx, workspace, admin, taggedSlackUsers, viewLink, textForEmail, action, subjectScope, sessionImage, sessionCommentID, errorCommentID, additionalContext)
		if err != nil {
			log.WithContext(ctx).Error(e.Wrap(err, "error notifying tagged admins in comment for slack bot"))
		}
	})
}

func (r *Resolver) sendCommentPrimaryNotification(
	ctx context.Context,
	admin *model.Admin,
	authorName string,
	taggedAdmins []*modelInputs.SanitizedAdminInput,
	workspace *model.Workspace,
	projectID int,
	sessionCommentID *int,
	errorCommentID *int,
	textForEmail string,
	viewLink string,
	muteLink string,
	sessionImage *string,
	action string,
	subjectScope string,
	additionalContext *string,
	asmGroupId *int,
) {
	var tos []*mail.Email
	var ccs []*mail.Email
	var adminIds []int

	if admin.Email != nil {
		if admin.Name != nil {
			ccs = append(ccs, &mail.Email{Name: *admin.Name, Address: *admin.Email})
		} else {
			ccs = append(ccs, &mail.Email{Address: *admin.Email})

		}
	}

	for _, taggedAdmin := range taggedAdmins {
		adminIds = append(adminIds, taggedAdmin.ID)

		if admin.Email != nil && taggedAdmin.Email == *admin.Email {
			if len(taggedAdmins) == 1 {
				ccs = nil
			} else {
				continue
			}
		}
		if taggedAdmin.Name != nil {
			tos = append(tos, &mail.Email{Name: *taggedAdmin.Name, Address: taggedAdmin.Email})
		} else {
			tos = append(tos, &mail.Email{Address: taggedAdmin.Email})
		}
	}

	r.PrivateWorkerPool.SubmitRecover(func() {
		ctx := context.Background()
		commentMentionEmailSpan, ctx := util.StartSpanFromContext(ctx, "sendgrid.sendCommentMention",
			util.ResourceName("resolver.sendCommentPrimaryNotification"), util.Tag("project_id", projectID), util.Tag("count", len(taggedAdmins)), util.Tag("action", action), util.Tag("subjectScope", subjectScope))
		defer commentMentionEmailSpan.Finish()

		err := r.SendEmailAlert(
			tos,
			ccs,
			authorName,
			viewLink,
			muteLink,
			subjectScope,
			textForEmail,
			Email.SendGridCommentEmailTemplateID,
			sessionImage,
			asmGroupId,
		)
		if err != nil {
			log.WithContext(ctx).Error(e.Wrap(err, "error notifying tagged admins in comment"))
		}
	})

	r.PrivateWorkerPool.SubmitRecover(func() {
		ctx := context.Background()
		commentMentionSlackSpan, ctx := util.StartSpanFromContext(ctx, "slack.sendCommentMention",
			util.ResourceName("resolver.sendCommentPrimaryNotification"), util.Tag("project_id", projectID), util.Tag("count", len(adminIds)), util.Tag("action", action), util.Tag("subjectScope", subjectScope))
		defer commentMentionSlackSpan.Finish()

		var admins []*model.Admin
		if err := r.DB.Find(&admins, adminIds).Where("slack_im_channel_id IS NOT NULL").Error; err != nil {
			log.WithContext(ctx).Error(e.Wrap(err, "error fetching admins"))
		}
		// return early if no admins w/ slack_im_channel_id
		if len(admins) < 1 {
			return
		}

		var taggedAdminSlacks []*modelInputs.SanitizedSlackChannelInput
		for _, a := range admins {
			taggedAdminSlacks = append(taggedAdminSlacks, &modelInputs.SanitizedSlackChannelInput{
				WebhookChannelID: a.SlackIMChannelID,
			})

			// See HIG-3438
			// We need additional debugging information to see if we can remove this code path.
			log.WithContext(ctx).WithFields(log.Fields{
				"admin_id": a.ID,
			}).Info("Sending slack notification for a Highlight user using a legacy slack configuration")
		}

		err := r.SendSlackAlertToUser(ctx, workspace, admin, taggedAdminSlacks, viewLink, textForEmail, action, subjectScope, nil, sessionCommentID, errorCommentID, additionalContext)
		if err != nil {
			log.WithContext(ctx).Error(e.Wrap(err, "error notifying tagged admins in comment"))
		}
	})

}

func (r *Resolver) IsInviteLinkExpired(inviteLink *model.WorkspaceInviteLink) bool {
	if inviteLink == nil {
		return true
	}
	// Links without an ExpirationDate never expire.
	if inviteLink.ExpirationDate == nil {
		return false
	}
	return time.Now().UTC().After(*inviteLink.ExpirationDate)
}

func (r *Resolver) isBrotliAccepted(ctx context.Context) bool {
	acceptEncodingString := ctx.Value(model.ContextKeys.AcceptEncoding).(string)
	return strings.Contains(acceptEncodingString, "br")
}

func (r *Resolver) getEvents(ctx context.Context, s *model.Session, cursor model.EventsCursor) ([]interface{}, error, *model.EventsCursor) {
	isLive := cursor.EventObjectIndex != nil
	s3Events := map[int]string{}
	if !isLive {
		var err error
		s3Events, err = r.StorageClient.GetRawData(ctx, s.ID, s.ProjectID, model.PayloadTypeEvents)
		if err != nil {
			return nil, errors.Wrap(err, "error retrieving events objects from S3"), nil
		}
	}
	return r.Redis.GetEvents(ctx, s, cursor, s3Events)
}

func (r *Resolver) GetSlackChannelsFromSlack(ctx context.Context, workspaceId int) (*[]model.SlackChannel, int, error) {
	type result struct {
		ExistingChannels []model.SlackChannel
		NewChannelsCount int
	}
	res, err := redis.CachedEval(ctx, r.Redis, fmt.Sprintf(`slack-channels-workspace-%d`, workspaceId), 5*time.Second, 5*time.Minute, func() (*result, error) {
		workspace, _ := r.GetWorkspace(workspaceId)
		// workspace is not integrated with slack
		if workspace.SlackAccessToken == nil {
			return nil, nil
		}

		slackClient := slack.New(*workspace.SlackAccessToken)
		existingChannels, _ := workspace.IntegratedSlackChannels()

		getConversationsParam := slack.GetConversationsParameters{
			Limit: 1000,
			// public_channel is for public channels in the Slack workspace
			// private is for private channels in the Slack workspace that the Bot is included in
			// mpim is for multi-person conversations in the Slack workspace that the Bot is included in
			Types: []string{"public_channel", "private_channel", "mpim"},
		}
		allSlackChannelsFromAPI := []slack.Channel{}

		// Slack paginates the channels/people listing.
		for {
			channels, cursor, err := slackClient.GetConversations(&getConversationsParam)
			getConversationsParam.Cursor = cursor
			if err != nil {
				return nil, e.Wrap(err, "error getting Slack channels from Slack.")
			}

			allSlackChannelsFromAPI = append(allSlackChannelsFromAPI, channels...)

			if getConversationsParam.Cursor == "" {
				break
			}
			// delay the next slack call to avoid getting rate limited
			time.Sleep(time.Second)
		}

		// We need to get the users in the Slack channel in order to get their name.
		// The conversations endpoint only returns the user's ID, we'll use the response from `GetUsers` to get the name.
		users, err := slackClient.GetUsers()
		if err != nil {
			log.WithContext(ctx).Error(e.Wrap(err, "failed to get users"))
		}

		newChannelsCount := 0

		channelsAndUsers := map[string]model.SlackChannel{}
		for _, channel := range existingChannels {
			channelsAndUsers[channel.WebhookChannelID] = channel
		}

		for _, channel := range allSlackChannelsFromAPI {
			_, exists := channelsAndUsers[channel.ID]
			if !exists && channel.IsChannel && channel.ID != "" {
				newChannelsCount++
				slackChannel := model.SlackChannel{WebhookChannelID: channel.ID, WebhookChannel: fmt.Sprintf("#%s", channel.Name)}
				channelsAndUsers[channel.ID] = slackChannel
				existingChannels = append(existingChannels, slackChannel)
			}
		}

		for _, user := range users {
			_, exists := channelsAndUsers[user.ID]
			if !exists && !user.IsBot && !user.Deleted && strings.ToLower(user.Name) != "slackbot" {
				newChannelsCount++
				slackChannel := model.SlackChannel{WebhookChannelID: user.ID, WebhookChannel: fmt.Sprintf("@%s", user.Name)}
				channelsAndUsers[user.ID] = slackChannel
				existingChannels = append(existingChannels, slackChannel)
			}
		}

		return &result{existingChannels, newChannelsCount}, nil
	})
	if res == nil {
		return nil, 0, err
	}
	return &res.ExistingChannels, res.NewChannelsCount, err
}
func (r *Resolver) CreateSlackChannel(workspaceId int, name string) (*model.SlackChannel, error) {
	workspace, _ := r.GetWorkspace(workspaceId)
	// workspace is not integrated with slack
	if workspace.SlackAccessToken == nil {
		return nil, e.New("no slack access token provided")
	}

	slackClient := slack.New(*workspace.SlackAccessToken)
	channel, err := slackClient.CreateConversation(slack.CreateConversationParams{
		ChannelName: name,
		IsPrivate:   false,
	})
	if err != nil {
		return nil, err
	}

	return &model.SlackChannel{
		WebhookChannel:   channel.Name,
		WebhookChannelID: channel.ID,
	}, nil
}

func (r *Resolver) UpsertDiscordChannel(workspaceId int, name string) (*model.DiscordChannel, error) {
	workspace, err := r.GetWorkspace(workspaceId)
	if err != nil {
		return nil, err
	}

	guildId := workspace.DiscordGuildId
	if guildId == nil {
		return nil, nil
	}

	bot, err := discord.NewDiscordBot(*guildId)
	if err != nil {
		return nil, err
	}

	channels, err := bot.GetChannels()
	if err != nil {
		return nil, err
	}

	if channel, has := lo.Find(channels, func(item *discordgo.Channel) bool {
		return strings.EqualFold(item.Name, name)
	}); has {
		return &model.DiscordChannel{
			Name: channel.Name,
			ID:   channel.ID,
		}, nil
	}

	channel, err := bot.CreateChannel(name)
	if err != nil {
		return nil, err
	}

	return &model.DiscordChannel{
		Name: channel.Name,
		ID:   channel.ID,
	}, nil
}

func GetMetricTimeline(ctx context.Context, ccClient *clickhouse.Client, projectID int, metricName string, params modelInputs.DashboardParamsInput) (payload []*modelInputs.DashboardPayload, err error) {
	const numBuckets = 48
	agg := params.Aggregator
	parts := []string{string(modelInputs.ReservedTraceKeyMetricName) + "=" + metricName}
	for _, filter := range params.Filters {
		switch filter.Op {
		case modelInputs.MetricTagFilterOpEquals:
			parts = append(parts, fmt.Sprintf("%s:%v", filter.Tag, filter.Value))
		case modelInputs.MetricTagFilterOpContains:
			parts = append(parts, fmt.Sprintf("%s:%%%v%%", filter.Tag, filter.Value))
		}
	}
	metrics, err := ccClient.ReadEventMetrics(ctx, projectID, modelInputs.QueryInput{
		Query:     strings.Join(parts, " "),
		DateRange: params.DateRange,
	}, metricName, []modelInputs.MetricAggregator{agg}, params.Groups, pointy.Int(numBuckets), string(modelInputs.MetricBucketByTimestamp), nil, nil, nil)
	if err != nil {
		return nil, err
	}
	bucketLength := params.DateRange.EndDate.Sub(params.DateRange.StartDate) / numBuckets
	nonNil := lo.Filter(metrics.Buckets, func(item *modelInputs.MetricBucket, _ int) bool {
		return item.MetricValue != nil
	})
	return lo.Map(nonNil, func(item *modelInputs.MetricBucket, index int) *modelInputs.DashboardPayload {
		var group *string
		if len(item.Group) > 0 {
			group = pointy.String(strings.Join(item.Group, "-"))
		}
		date := params.DateRange.StartDate.Add(bucketLength * time.Duration(item.BucketID))
		return &modelInputs.DashboardPayload{
			Date:       date.Format(time.RFC3339),
			Value:      *item.MetricValue,
			Aggregator: agg,
			Group:      group,
		}
	}), nil
}

func (r *Resolver) GetProjectRetentionDate(projectId int) (time.Time, error) {
	var project *model.Project
	if err := r.DB.WithContext(context.TODO()).Model(&model.Project{}).Where("id = ?", projectId).Take(&project).Error; err != nil {
		return time.Time{}, e.Wrap(err, "error querying project")
	}

	workspace, err := r.GetWorkspace(project.WorkspaceID)
	if err != nil {
		return time.Time{}, err
	}
	return GetRetentionDate(workspace.RetentionPeriod), nil
}

func GetRetentionDate(retentionPeriodPtr *modelInputs.RetentionPeriod) time.Time {
	retentionPeriod := modelInputs.RetentionPeriodSixMonths
	if retentionPeriodPtr != nil {
		retentionPeriod = *retentionPeriodPtr
	}
	switch retentionPeriod {
	case modelInputs.RetentionPeriodThreeMonths:
		return time.Now().AddDate(0, -3, 0)
	case modelInputs.RetentionPeriodSixMonths:
		return time.Now().AddDate(0, -6, 0)
	case modelInputs.RetentionPeriodTwelveMonths:
		return time.Now().AddDate(-1, 0, 0)
	case modelInputs.RetentionPeriodTwoYears:
		return time.Now().AddDate(-2, 0, 0)
	case modelInputs.RetentionPeriodThreeYears:
		return time.Now().AddDate(-3, 0, 0)
	}
	return time.Now()
}

func MergeHistogramBucketTimes(bucketTimes []time.Time, multiple int) []time.Time {
	newBucketTimes := []time.Time{}
	for i := 0; i < len(bucketTimes); i++ {
		// The last time is the end time of the search query and should not be removed
		if i%multiple == 0 || i == len(bucketTimes)-1 {
			newBucketTimes = append(newBucketTimes, bucketTimes[i])
		}
	}
	return newBucketTimes
}

func MergeHistogramBucketCounts(bucketCounts []int64, multiple int) []int64 {
	newBuckets := []int64{}
	newBucketsIndex := -1
	for i := 0; i < len(bucketCounts); i++ {
		if i%multiple == 0 {
			newBuckets = append(newBuckets, bucketCounts[i])
			newBucketsIndex++
		} else {
			newBuckets[newBucketsIndex] += bucketCounts[i]
		}
	}
	return newBuckets
}

func IsOptOutTokenValid(adminID int, token string) bool {
	if adminID <= 0 {
		return false
	}

	// If the token matches the current month's, it's valid
	if token == Email.GetOptOutToken(adminID, false) {
		return true
	}

	// If the token matches the prior month's, it's valid
	return token == Email.GetOptOutToken(adminID, true)
}

func (r *Resolver) CreateErrorTag(ctx context.Context, title string, description string) (*model.ErrorTag, error) {
	errorTag, err := r.EmbeddingsClient.GetErrorTagEmbedding(ctx, title, description)

	if err != nil {
		log.WithContext(ctx).Error(err, "CreateErrorTag: Error creating tag embedding")
		return nil, err
	}

	if err := r.DB.WithContext(ctx).Create(errorTag).Error; err != nil {
		log.WithContext(ctx).Error(err, "CreateErrorTag: Error creating tag")
		return nil, err
	}

	return errorTag, nil
}

func (r *Resolver) UpdateErrorTags(ctx context.Context) error {
	var tags []*model.ErrorTag
	if err := r.DB.WithContext(ctx).Model(&model.ErrorTag{}).Scan(&tags).Error; err != nil {
		return err
	}
	for _, tag := range tags {
		emb, err := r.EmbeddingsClient.GetErrorTagEmbedding(ctx, tag.Title, tag.Description)
		if err != nil {
			log.WithContext(ctx).Error(err, "UpdateErrorTag: Error creating tag embedding")
			return err
		}
		if err := r.DB.WithContext(ctx).Model(&model.ErrorTag{}).Where(
			&model.ErrorTag{Model: model.Model{ID: tag.ID}},
		).Updates(
			&model.ErrorTag{Embedding: emb.Embedding},
		).Error; err != nil {
			log.WithContext(ctx).Error(err, "UpdateErrorTag: Error updating embedding")
			return err
		}
	}

	return nil
}

func (r *Resolver) GetErrorTags() ([]*model.ErrorTag, error) {
	var errorTags []*model.ErrorTag

	if err := r.DB.WithContext(context.TODO()).Model(errorTags).Scan(&errorTags).Error; err != nil {
		return nil, e.Wrap(err, "500: error querying error tags")
	}

	return errorTags, nil
}

func (r *Resolver) MatchErrorTag(ctx context.Context, query string) ([]*modelInputs.MatchedErrorTag, error) {
	return embeddings.MatchErrorTag(ctx, r.DB, r.EmbeddingsClient, query)
}

func (r *Resolver) GetJiraProjects(
	ctx context.Context,
	workspace *model.Workspace,
) ([]*modelInputs.JiraProject, error) {
	accessToken, err := r.IntegrationsClient.GetWorkspaceAccessToken(ctx, workspace, modelInputs.IntegrationTypeJira)
	if err != nil {
		return nil, err
	}

	if accessToken == nil {
		return nil, nil
	}

	return jira.GetJiraProjects(workspace, *accessToken)
}

func (r *Resolver) MicrosoftTeamsBotEndpoint(w http.ResponseWriter, req *http.Request) {
	ctx := req.Context()

	bot, err := microsoft_teams.NewMicrosoftTeamsBot("common")
	if err != nil {
		log.WithContext(ctx).Error(e.Wrap(err, "error making ms bot adapter"))
		http.Error(w, err.Error(), http.StatusBadRequest)
		return
	}

	act, err := bot.ParseRequest(ctx, req)
	if err != nil {
		log.WithContext(ctx).Error(e.Wrap(err, "error parsing bot framework request"))
		http.Error(w, err.Error(), http.StatusBadRequest)
		return
	}

	err = bot.ProcessActivity(ctx, act, microsoft_teams.BotMessagesHandler)
	if err != nil {
		log.WithContext(ctx).Error(e.Wrap(err, "failed to process bot framework request"))
		http.Error(w, err.Error(), http.StatusBadRequest)
	}
}

func (r *Resolver) GetGitlabProjects(
	ctx context.Context,
	workspace *model.Workspace,
) ([]*modelInputs.GitlabProject, error) {
	accessToken, err := r.IntegrationsClient.GetWorkspaceAccessToken(ctx, workspace, modelInputs.IntegrationTypeGitLab)
	if err != nil {
		return nil, err
	}

	if accessToken == nil {
		return nil, nil
	}

	return gitlab.GetGitlabProjects(workspace, *accessToken)
}

func (r *Resolver) CreateDefaultDashboard(ctx context.Context, projectID int) (*model.VisualizationsResponse, error) {
	viz := model.Visualization{
		ProjectID: projectID,
		Name:      "Insights",
	}

	countAggregator := modelInputs.MetricAggregatorCount

	graphs := []*model.Graph{
		{
			Type:         "Bar chart",
			Title:        "Active users",
			ProductType:  "Sessions",
			Query:        "email exists",
			FunctionType: "Count",
			BucketByKey:  pointy.String("Timestamp"),
			BucketCount:  pointy.Int(24),
			Display:      pointy.String("Stacked"),
		},
		{
			Type:              "Bar chart",
			Title:             "Most visited pages",
			ProductType:       "Sessions",
			FunctionType:      "Count",
			GroupByKey:        pointy.String("visited-url"),
			BucketByKey:       pointy.String("Timestamp"),
			BucketCount:       pointy.Int(24),
			Limit:             pointy.Int(5),
			LimitFunctionType: &countAggregator,
			Display:           pointy.String("Stacked"),
		},
		{
			Type:              "Line chart",
			Title:             "H.track events",
			ProductType:       "Sessions",
			Query:             "event exists",
			Metric:            "active_length",
			FunctionType:      "Avg",
			GroupByKey:        pointy.String("event"),
			BucketByKey:       pointy.String("Timestamp"),
			BucketCount:       pointy.Int(24),
			Limit:             pointy.Int(10),
			LimitFunctionType: &countAggregator,
			Display:           pointy.String("Stacked area"),
			NullHandling:      pointy.String("Hidden"),
		},
		{
			Type:         "Line chart",
			Title:        "Sessions with user frustration",
			ProductType:  "Sessions",
			Query:        "has_rage_clicks=true",
			FunctionType: "Count",
			BucketByKey:  pointy.String("Timestamp"),
			BucketCount:  pointy.Int(24),
			Display:      pointy.String("Line"),
			NullHandling: pointy.String("Hidden"),
		},
		{
			Type:              "Line chart",
			Title:             "Slowest APIs",
			ProductType:       "Traces",
			Query:             "http.method exists http.url exists http.url=*api*",
			FunctionType:      "P95",
			Metric:            "duration",
			GroupByKey:        pointy.String("span_name"),
			Limit:             pointy.Int(10),
			LimitFunctionType: &countAggregator,
			BucketByKey:       pointy.String("Timestamp"),
			BucketCount:       pointy.Int(24),
			Display:           pointy.String("Line"),
			NullHandling:      pointy.String("Hidden"),
		},
		{
			Type:              "Table",
			Title:             "Errors by browser",
			ProductType:       "Errors",
			FunctionType:      "Count",
			Query:             "browser exists",
			GroupByKey:        pointy.String("browser"),
			Limit:             pointy.Int(10),
			LimitFunctionType: &countAggregator,
			NullHandling:      pointy.String("Hide row"),
		},
	}

	for vital, desc := range map[string]string{"CLS": "Cumulative Layout Shift", "INP": "Interaction to Next Paint", "LCP": "Longest Contentful Paint"} {
		graphs = append(graphs, &model.Graph{
			Type:              "Line chart",
			Title:             "Web Vitals: " + desc,
			ProductType:       "Metrics",
			FunctionType:      "P95",
			Metric:            vital,
			GroupByKey:        pointy.String("browser"),
			BucketByKey:       pointy.String("Timestamp"),
			BucketCount:       pointy.Int(24),
			Limit:             pointy.Int(10),
			LimitFunctionType: &countAggregator,
			Display:           pointy.String("Stacked area"),
			NullHandling:      pointy.String("Hidden"),
		})
	}

	if err := r.DB.Transaction(func(tx *gorm.DB) error {
		if err := tx.Create(&viz).Error; err != nil {
			return err
		}

		var count int64
		if err := tx.WithContext(ctx).Model(&model.Visualization{}).
			Where("project_id = ?", projectID).Count(&count).Error; err != nil {
			return err
		}

		for _, g := range graphs {
			g.VisualizationID = viz.ID
		}

		if count > 1 {
			return errors.New("default dashboard already created")
		}

		if err := tx.Create(&graphs).Error; err != nil {
			return err
		}

		return nil
	}); err != nil {
		return nil, err
	}

	for _, g := range graphs {
		viz.Graphs = append(viz.Graphs, *g)
	}

	return &model.VisualizationsResponse{
		Count:   1,
		Results: []model.Visualization{viz},
	}, nil
}

func reorderGraphs(viz *model.Visualization) {
	// Reorder the graphs according to the ordering in viz.GraphIds.
	// If the ordering includes ids not present in viz.Graphs, disregard those.
	// If the ordering does not include ids present in viz.Graphs, append those at the end in order.
	graphsById := lo.SliceToMap(viz.Graphs, func(g model.Graph) (int32, model.Graph) { return int32(g.ID), g })
	orderedGraphs := []model.Graph{}
	for _, id := range viz.GraphIds {
		graph, found := graphsById[id]
		if !found {
			continue
		}
		orderedGraphs = append(orderedGraphs, graph)
	}
	graphIds := lo.SliceToMap(viz.GraphIds, func(id int32) (int32, struct{}) { return id, struct{}{} })
	for _, graph := range viz.Graphs {
		_, found := graphIds[int32(graph.ID)]
		if !found {
			orderedGraphs = append(orderedGraphs, graph)
		}
	}
	viz.Graphs = orderedGraphs
}<|MERGE_RESOLUTION|>--- conflicted
+++ resolved
@@ -733,23 +733,6 @@
 	return nil, err
 }
 
-<<<<<<< HEAD
-func (r *Resolver) isAdminSegmentOwner(ctx context.Context, segment_id int) (*model.Segment, error) {
-	authSpan, ctx := util.StartSpanFromContext(ctx, "isAdminSegmentOwner", util.ResourceName("resolver.internal.auth"))
-	defer authSpan.Finish()
-	segment := &model.Segment{}
-	if err := r.DB.WithContext(ctx).Where("id = ?", segment_id).Take(&segment).Error; err != nil {
-		return nil, e.Wrap(err, "error querying segment")
-	}
-	_, err := r.isUserInProjectOrDemoProject(ctx, segment.ProjectID)
-	if err != nil {
-		return nil, err
-	}
-	return segment, nil
-}
-
-=======
->>>>>>> 596613c6
 func (r *Resolver) isAdminSavedSegmentOwner(ctx context.Context, segment_id int) (*model.SavedSegment, error) {
 	authSpan, ctx := util.StartSpanFromContext(ctx, "isAdminSavedSegmentOwner", util.ResourceName("resolver.internal.auth"))
 	defer authSpan.Finish()
