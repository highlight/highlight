--- conflicted
+++ resolved
@@ -47,21 +47,13 @@
 )
 
 type Resolver struct {
-<<<<<<< HEAD
-	DB                *gorm.DB
-	MailClient        *sendgrid.Client
-	StripeClient      *client.API
-	StorageClient     *storage.StorageClient
-	ClearbitClient    *clearbit.Client
-	PrivateWorkerPool *workerpool.WorkerPool
-	OpenSearch        *opensearch.Client
-=======
 	DB                     *gorm.DB
 	MailClient             *sendgrid.Client
 	StripeClient           *client.API
 	StorageClient          *storage.StorageClient
 	ClearbitClient         *clearbit.Client
 	PrivateWorkerPool      *workerpool.WorkerPool
+	OpenSearch             *opensearch.Client
 	SubscriptionWorkerPool *workerpool.WorkerPool
 }
 
@@ -72,7 +64,6 @@
 type EventsCursor struct {
 	EventIndex       int
 	EventObjectIndex *int
->>>>>>> 2984ab92
 }
 
 func (r *Resolver) getCurrentAdmin(ctx context.Context) (*model.Admin, error) {
