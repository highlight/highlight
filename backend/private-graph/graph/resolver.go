--- conflicted
+++ resolved
@@ -6,14 +6,7 @@
 	"os"
 	"strconv"
 
-<<<<<<< HEAD
-	"github.com/highlight-run/highlight/backend/model"
-	storage "github.com/highlight-run/highlight/backend/object-storage"
-	modelInputs "github.com/highlight-run/highlight/backend/private-graph/graph/model"
-=======
-	"github.com/k0kubun/pp"
 	e "github.com/pkg/errors"
->>>>>>> 75680876
 	"github.com/sendgrid/sendgrid-go"
 	log "github.com/sirupsen/logrus"
 	"github.com/stripe/stripe-go/client"
@@ -194,16 +187,6 @@
 		return nil, e.Wrap(err, "error validating admin in organization")
 	}
 	return session, nil
-<<<<<<< HEAD
-=======
-}
-
-func toDuration(duration string) (time.Duration, error) {
-	d, err := strconv.ParseInt(duration, 10, 64)
-	if err != nil || d <= 0 {
-		return time.Duration(0), e.Wrap(err, "error parsing duration integer")
-	}
-	return time.Duration(int64(time.Millisecond) * d), nil
 }
 
 func (r *Resolver) UpdateSessionsVisibility(organizationID int, newPlan modelInputs.PlanType, originalPlan modelInputs.PlanType) {
@@ -231,5 +214,4 @@
 			log.Error(e.Wrap(err, "error updating within_billing_quota on sessions upon plan upgrade"))
 		}
 	}
->>>>>>> 75680876
 }