--- conflicted
+++ resolved
@@ -3,28 +3,19 @@
 import (
 	"bytes"
 	"context"
-<<<<<<< HEAD
+	"encoding/json"
+	"fmt"
+	"io"
 	"math"
+	"net/http"
 	"os"
 	"time"
 
-=======
-	"encoding/json"
-	"fmt"
->>>>>>> 0ddb1f07
 	"github.com/highlight-run/highlight/backend/model"
 	e "github.com/pkg/errors"
 	"github.com/samber/lo"
 	"github.com/sashabaranov/go-openai"
 	log "github.com/sirupsen/logrus"
-<<<<<<< HEAD
-=======
-	"io"
-	"math"
-	"net/http"
-	"os"
-	"time"
->>>>>>> 0ddb1f07
 )
 
 type EmbeddingType string
@@ -118,23 +109,42 @@
 	return lo.Values(results), nil
 }
 
-<<<<<<< HEAD
-func (c *OpenAIClient) GetErrorTagEmbedding(ctx context.Context, title string, description string) (*model.ErrorTag, error) {
-	resp, err := c.client.CreateEmbeddings(
-		context.Background(),
-		openai.EmbeddingRequest{
-			Input: []string{title + " " + description},
-			Model: openai.AdaEmbeddingV2,
-			User:  "highlight-io",
-		},
-	)
-	var embedding = resp.Data[0].Embedding
+func (c *HuggingfaceModelClient) GetErrorTagEmbedding(ctx context.Context, title string, description string) (*model.ErrorTag, error) {
+	input := title + " " + description
+	embedding, err := c.GetStringEmbedding(ctx, input)
+
+	if err != nil {
+		return nil, err
+	}
+
 	errorTag := &model.ErrorTag{
 		Title:       title,
 		Description: description,
 		Embedding:   embedding,
 	}
-=======
+
+	return errorTag, nil
+}
+
+func (c *HuggingfaceModelClient) GetStringEmbedding(ctx context.Context, input string) ([]float32, error) {
+	b, err := json.Marshal(HuggingfaceModelInputs{Inputs: input})
+	if err != nil {
+		return nil, err
+	}
+
+	body, err := c.makeRequest(b)
+	if err != nil {
+		return nil, err
+	}
+
+	var resp struct{ Embeddings []float32 }
+	if err := json.Unmarshal(body, &resp); err != nil {
+		return nil, err
+	}
+
+	return resp.Embeddings, nil
+}
+
 type HuggingfaceModelClient struct {
 	client *http.Client
 	url    string
@@ -150,32 +160,10 @@
 	req.Header.Add("Authorization", "Bearer "+c.token)
 	req.Header.Add("Content-Type", "application/json")
 	response, err := c.client.Do(req)
->>>>>>> 0ddb1f07
-	if err != nil {
-		return nil, err
-	}
-
-<<<<<<< HEAD
-	return errorTag, nil
-
-}
-
-func (c *OpenAIClient) GetStringEmbedding(ctx context.Context, text string) ([]float32, error) {
-	resp, err := c.client.CreateEmbeddings(
-		context.Background(),
-		openai.EmbeddingRequest{
-			Input: []string{text},
-			Model: openai.AdaEmbeddingV2,
-			User:  "highlight-io",
-		},
-	)
-
-	if err != nil {
-		return nil, err
-	}
-
-	return resp.Data[0].Embedding, nil
-=======
+	if err != nil {
+		return nil, err
+	}
+
 	body, err := io.ReadAll(response.Body)
 	if err != nil {
 		return nil, err
@@ -245,5 +233,4 @@
 		url:    os.Getenv("HUGGINGFACE_MODEL_URL"),
 		token:  os.Getenv("HUGGINGFACE_API_TOKEN"),
 	}
->>>>>>> 0ddb1f07
 }