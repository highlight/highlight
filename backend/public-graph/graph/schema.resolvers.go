--- conflicted
+++ resolved
@@ -220,19 +220,11 @@
 		}
 
 		if err := sessionFeedbackAlert.SendSlackAlert(&model.SendSlackAlertInput{
-<<<<<<< HEAD
-			Workspace:      workspace,
-			SessionID:      session.ID,
-			UserIdentifier: identifier,
-			CommentID:      &feedbackComment.ID,
-			CommentText:    feedbackComment.Text,
-=======
-			Project:         &project,
+			Workspace:       workspace,
 			SessionSecureID: session.SecureID,
 			UserIdentifier:  identifier,
 			CommentID:       &feedbackComment.ID,
 			CommentText:     feedbackComment.Text,
->>>>>>> c05de61a
 		}); err != nil {
 			log.WithError(err).WithFields(log.Fields{"project_id": session.ProjectID, "comment_id": feedbackComment.ID}).
 				Error(e.Wrapf(err, "error sending %s slack alert", model.AlertType.SESSION_FEEDBACK))
