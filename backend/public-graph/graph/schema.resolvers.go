package graph

// This file will be automatically regenerated based on the schema, any resolver implementations
// will be copied through when generating and any unknown code will be moved to the end.

import (
	"context"
	"errors"
	"fmt"
	"os"
	"time"

	"github.com/highlight-run/highlight/backend/hlog"
	"github.com/highlight-run/highlight/backend/model"
	"github.com/highlight-run/highlight/backend/public-graph/graph/generated"
	customModels "github.com/highlight-run/highlight/backend/public-graph/graph/model"
	"github.com/highlight-run/highlight/backend/util"
	e "github.com/pkg/errors"
	log "github.com/sirupsen/logrus"
	"github.com/slack-go/slack"
	"gorm.io/gorm"
)

func (r *mutationResolver) InitializeSession(ctx context.Context, organizationVerboseID string, enableStrictPrivacy bool, enableRecordingNetworkContents bool, clientVersion string, firstloadVersion string, clientConfig string, environment string, appVersion *string, fingerprint string) (*model.Session, error) {
	session, err := InitializeSessionImplementation(r, ctx, organizationVerboseID, enableStrictPrivacy, enableRecordingNetworkContents, firstloadVersion, clientVersion, clientConfig, environment, appVersion, fingerprint)
	hlog.Incr("gql.initializeSession.count", []string{fmt.Sprintf("success:%t", err == nil)}, 1)

	orgID := model.FromVerboseID(organizationVerboseID)
	if !util.IsDevEnv() && err != nil {
		msg := slack.WebhookMessage{Text: fmt.
			Sprintf("Error in InitializeSession: %q\nOccurred for organization: {%d, %q}\nIs on-prem: %q", err, orgID, organizationVerboseID, os.Getenv("REACT_APP_ONPREM"))}
		err := slack.PostWebhook(os.Getenv("SLACK_INITIALIZED_SESSION_FAILED_WEB_HOOK"), &msg)
		if err != nil {
			log.Error(e.Wrap(err, "failed to post webhook with error in InitializeSession"))
		}
	}

	return session, err
}

func (r *mutationResolver) IdentifySession(ctx context.Context, sessionID int, userIdentifier string, userObject interface{}) (*int, error) {
	obj, ok := userObject.(map[string]interface{})
	if !ok {
		return nil, fmt.Errorf("error converting userObject interface type")
	}

	userProperties := map[string]string{
		"identifier": userIdentifier,
	}
	userObj := make(map[string]string)
	for k, v := range obj {
		userProperties[k] = fmt.Sprintf("%v", v)
		userObj[k] = fmt.Sprintf("%v", v)
	}
	if err := r.AppendProperties(sessionID, userProperties, PropertyType.USER); err != nil {
		log.Error(e.Wrap(err, "error adding set of properties to db"))
	}

	session := &model.Session{}
	if err := r.DB.Where(&model.Session{Model: model.Model{ID: sessionID}}).First(&session).Error; err != nil {
		return nil, e.Wrap(err, "error querying session by sessionID")
	}
	// set user properties to session in db
	if err := session.SetUserProperties(userObj); err != nil {
		return nil, e.Wrapf(err, "[org_id: %d] error appending user properties to session object {id: %d}", session.OrganizationID, sessionID)
	}

	// Check if there is a session created by this user.
	firstTime := &model.F
	if err := r.DB.Where(&model.Session{Identifier: userIdentifier, OrganizationID: session.OrganizationID}).Take(&model.Session{}).Error; err != nil {
		if errors.Is(err, gorm.ErrRecordNotFound) {
			firstTime = &model.T
		} else {
			return nil, e.Wrap(err, "error querying session with past identifier")
		}
	}

	session.FirstTime = firstTime
	session.Identifier = userIdentifier

	if err := r.DB.Save(&session).Error; err != nil {
		return nil, e.Wrap(err, "failed to update session")
	}

	return &sessionID, nil
}

func (r *mutationResolver) AddTrackProperties(ctx context.Context, sessionID int, propertiesObject interface{}) (*int, error) {
	obj, ok := propertiesObject.(map[string]interface{})
	if !ok {
		return nil, fmt.Errorf("error converting userObject interface type")
	}
	fields := map[string]string{}
	for k, v := range obj {
		fields[k] = fmt.Sprintf("%v", v)
	}
	err := r.AppendProperties(sessionID, fields, PropertyType.TRACK)
	if err != nil {
		return nil, e.Wrap(err, "error adding set of properties to db")
	}
	return &sessionID, nil
}

func (r *mutationResolver) AddSessionProperties(ctx context.Context, sessionID int, propertiesObject interface{}) (*int, error) {
	obj, ok := propertiesObject.(map[string]interface{})
	if !ok {
		return nil, fmt.Errorf("error converting userObject interface type")
	}
	fields := map[string]string{}
	for k, v := range obj {
		fields[k] = fmt.Sprintf("%v", v)
	}
	err := r.AppendProperties(sessionID, fields, PropertyType.SESSION)
	if err != nil {
		return nil, e.Wrap(err, "error adding set of properties to db")
	}
	return &sessionID, nil
}

func (r *mutationResolver) PushPayload(ctx context.Context, sessionID int, events customModels.ReplayEventsInput, messages string, resources string, errors []*customModels.ErrorObjectInput) (*int, error) {
<<<<<<< HEAD
	querySessionSpan, _ := tracer.StartSpanFromContext(ctx, "public-graph.pushPayload", tracer.ResourceName("db.querySession"))
	querySessionSpan.SetTag("sessionID", sessionID)
	querySessionSpan.SetTag("messagesLength", len(messages))
	querySessionSpan.SetTag("resourcesLength", len(resources))
	querySessionSpan.SetTag("numberOfErrors", len(errors))
	querySessionSpan.SetTag("numberOfEvents", len(events.Events))
	sessionObj := &model.Session{}
	if err := r.DB.Where(&model.Session{Model: model.Model{ID: sessionID}}).First(&sessionObj).Error; err != nil {
		retErr := e.Wrapf(err, "error reading from session %v", sessionID)
		querySessionSpan.Finish(tracer.WithError(retErr))
		return nil, retErr
	}
	querySessionSpan.SetTag("org_id", sessionObj.OrganizationID)
	querySessionSpan.Finish()

	organizationID := sessionObj.OrganizationID
	parseEventsSpan, _ := tracer.StartSpanFromContext(ctx, "public-graph.pushPayload",
		tracer.ResourceName("go.parseEvents"), tracer.Tag("org_id", organizationID))
	if evs := events.Events; len(evs) > 0 {
		// TODO: this isn't very performant, as marshaling the whole event obj to a string is expensive;
		// should fix at some point.
		eventBytes, err := json.Marshal(events)
		if err != nil {
			return nil, e.Wrap(err, "error marshaling events from schema interfaces")
		}
		parsedEvents, err := parse.EventsFromString(string(eventBytes))
		if err != nil {
			return nil, e.Wrap(err, "error parsing events from schema interfaces")
		}

		// If we see a snapshot event, attempt to inject CORS stylesheets.
		for _, e := range parsedEvents.Events {
			if e.Type == parse.FullSnapshot {
				d, err := parse.InjectStylesheets(e.Data)
				if err != nil {
					continue
				}
				e.Data = d
			}
		}

		// Re-format as a string to write to the db.
		b, err := json.Marshal(parsedEvents)
		if err != nil {
			return nil, e.Wrap(err, "error marshaling events from schema interfaces")
		}
		obj := &model.EventsObject{SessionID: sessionID, Events: string(b)}
		if err := r.DB.Create(obj).Error; err != nil {
			return nil, e.Wrap(err, "error creating events object")
		}
	}
	parseEventsSpan.Finish()

	// unmarshal messages
	unmarshalMessagesSpan, _ := tracer.StartSpanFromContext(ctx, "public-graph.pushPayload",
		tracer.ResourceName("go.unmarshal.messages"), tracer.Tag("org_id", organizationID))
	messagesParsed := make(map[string][]interface{})
	if err := json.Unmarshal([]byte(messages), &messagesParsed); err != nil {
		return nil, fmt.Errorf("error decoding message data: %v", err)
	}
	if len(messagesParsed["messages"]) > 0 {
		obj := &model.MessagesObject{SessionID: sessionID, Messages: messages}
		if err := r.DB.Create(obj).Error; err != nil {
			return nil, e.Wrap(err, "error creating messages object")
		}
	}
	unmarshalMessagesSpan.Finish()

	// unmarshal resources
	unmarshalResourcesSpan, _ := tracer.StartSpanFromContext(ctx, "public-graph.pushPayload",
		tracer.ResourceName("go.unmarshal.resources"), tracer.Tag("org_id", organizationID))
	resourcesParsed := make(map[string][]interface{})
	if err := json.Unmarshal([]byte(resources), &resourcesParsed); err != nil {
		return nil, fmt.Errorf("error decoding resource data: %v", err)
	}
	if len(resourcesParsed["resources"]) > 0 {
		obj := &model.ResourcesObject{SessionID: sessionID, Resources: resources}
		if err := r.DB.Create(obj).Error; err != nil {
			return nil, e.Wrap(err, "error creating resources object")
		}
	}
	unmarshalResourcesSpan.Finish()

	// filter out empty errors
	var filteredErrors []*customModels.ErrorObjectInput
	for _, errorObject := range errors {
		if errorObject.Event == "[{}]" {
			var objString string
			objBytes, err := json.Marshal(errorObject)
			if err != nil {
				log.Error(e.Wrap(err, "error marshalling error object when filtering"))
				objString = ""
			} else {
				objString = string(objBytes)
			}
			log.WithFields(log.Fields{
				"org_id":       organizationID,
				"session_id":   sessionID,
				"error_object": objString,
			}).Warn("caught empty error, continuing...")
		} else {
			filteredErrors = append(filteredErrors, errorObject)
		}
	}
	errors = filteredErrors

	// increment daily error table
	if len(errors) > 0 {
		n := time.Now()
		dailyError := &model.DailyErrorCount{}
		currentDate := time.Date(n.UTC().Year(), n.UTC().Month(), n.UTC().Day(), 0, 0, 0, 0, time.UTC)
		if err := r.DB.Where(&model.DailyErrorCount{
			OrganizationID: organizationID,
			Date:           &currentDate,
		}).Attrs(&model.DailyErrorCount{
			Count: 0,
		}).FirstOrCreate(&dailyError).Error; err != nil {
			return nil, e.Wrap(err, "Error creating new daily error")
		}

		if err := r.DB.Exec("UPDATE daily_error_counts SET count = count + ? WHERE date = ? AND organization_id = ?", len(errors), currentDate, organizationID).Error; err != nil {
			return nil, e.Wrap(err, "Error incrementing error count in db")
		}
	}

	// put errors in db
	putErrorsToDBSpan, _ := tracer.StartSpanFromContext(ctx, "public-graph.pushPayload",
		tracer.ResourceName("db.errors"), tracer.Tag("org_id", organizationID))
	for _, v := range errors {
		traceBytes, err := json.Marshal(v.StackTrace)
		if err != nil {
			log.Errorf("Error marshaling trace: %v", v.StackTrace)
			continue
		}
		traceString := string(traceBytes)

		errorToInsert := &model.ErrorObject{
			OrganizationID: organizationID,
			SessionID:      sessionID,
			Environment:    sessionObj.Environment,
			Event:          v.Event,
			Type:           v.Type,
			URL:            v.URL,
			Source:         v.Source,
			LineNumber:     v.LineNumber,
			ColumnNumber:   v.ColumnNumber,
			OS:             sessionObj.OSName,
			Browser:        sessionObj.BrowserName,
			StackTrace:     &traceString,
			Timestamp:      v.Timestamp,
			Payload:        v.Payload,
		}

		//create error fields array
		metaFields := []*model.ErrorField{}
		metaFields = append(metaFields, &model.ErrorField{OrganizationID: organizationID, Name: "browser", Value: sessionObj.BrowserName})
		metaFields = append(metaFields, &model.ErrorField{OrganizationID: organizationID, Name: "os_name", Value: sessionObj.OSName})
		metaFields = append(metaFields, &model.ErrorField{OrganizationID: organizationID, Name: "visited_url", Value: errorToInsert.URL})
		metaFields = append(metaFields, &model.ErrorField{OrganizationID: organizationID, Name: "event", Value: errorToInsert.Event})
		group, err := r.HandleErrorAndGroup(errorToInsert, v, metaFields, organizationID)
		if err != nil {
			log.Errorf("Error updating error group: %v", errorToInsert)
			continue
		}

		// Get ErrorAlert object and send respective alert
		var errorAlert model.ErrorAlert
		if err := r.DB.Model(&model.ErrorAlert{}).Where(&model.ErrorAlert{Alert: model.Alert{OrganizationID: organizationID}}).First(&errorAlert).Error; err != nil {
			log.Error(e.Wrap(err, "error fetching ErrorAlert object"))
		} else {
			if errorAlert.CountThreshold >= 1 {
				excludedEnvironments, err := errorAlert.GetExcludedEnvironments()
				if err != nil {
					log.Error(e.Wrap(err, "error getting excluded environments from ErrorAlert"))
				} else {
					isExcludedEnvironment := false
					for _, env := range excludedEnvironments {
						if env != nil && *env == sessionObj.Environment {
							isExcludedEnvironment = true
							break
						}
					}
					if !isExcludedEnvironment {
						numErrors := int64(-1)
						if errorAlert.ThresholdWindow == nil {
							t := 30
							errorAlert.ThresholdWindow = &t
						}
						if err := r.DB.Model(&model.ErrorObject{}).Where(&model.ErrorObject{OrganizationID: organizationID, ErrorGroupID: group.ID}).Where("created_at > ?", time.Now().Add(time.Duration(-(*errorAlert.ThresholdWindow))*time.Minute)).Count(&numErrors).Error; err != nil {
							log.Error(e.Wrapf(err, "error counting errors from past %d minutes", *errorAlert.ThresholdWindow))
						}
						if errorAlert.CountThreshold == 1 || numErrors >= int64(errorAlert.CountThreshold) {
							var org model.Organization
							if err := r.DB.Model(&model.Organization{}).Where(&model.Organization{Model: model.Model{ID: organizationID}}).First(&org).Error; err != nil {
								log.Error(e.Wrap(err, "error querying organization"))
							}
							err = errorAlert.SendSlackAlert(&model.SendSlackAlertInput{Organization: &org, SessionID: sessionID, UserIdentifier: sessionObj.Identifier, Group: group, URL: &errorToInsert.URL, ErrorsCount: &numErrors})
							if err != nil {
								log.Error(e.Wrap(err, "error sending slack error message"))
							}
						}
					}
				}
			}
		}
		// TODO: We need to do a batch insert which is supported by the new gorm lib.
	}
	putErrorsToDBSpan.Finish()

	now := time.Now()
	if err := r.DB.Model(&model.Session{Model: model.Model{ID: sessionID}}).Updates(&model.Session{PayloadUpdatedAt: &now}).Error; err != nil {
		return nil, e.Wrap(err, "error updating session payload time")
	}
=======
	r.PushPayloadWorkerPool.Submit(func() {
		r.processPayload(ctx, sessionID, events, messages, resources, errors)
	})
>>>>>>> e604f32c
	return &sessionID, nil
}

func (r *mutationResolver) AddSessionFeedback(ctx context.Context, sessionID int, userName *string, userEmail *string, verbatim string, timestamp time.Time) (int, error) {
	metadata := make(map[string]interface{})

	if userName != nil {
		metadata["name"] = *userName
	}
	if userEmail != nil {
		metadata["email"] = *userEmail
	}
	metadata["timestamp"] = timestamp

	session := &model.Session{}
	if err := r.DB.Select("organization_id", "environment", "id").Where(&model.Session{Model: model.Model{ID: sessionID}}).First(&session).Error; err != nil {
		return -1, e.Wrap(err, "error querying session by sessionID for adding session feedback")
	}

	feedbackComment := &model.SessionComment{SessionId: sessionID, Text: verbatim, Metadata: metadata, Type: model.SessionCommentTypes.FEEDBACK, OrganizationID: session.OrganizationID, ProjectID: session.OrganizationID}
	if err := r.DB.Create(feedbackComment).Error; err != nil {
		return -1, e.Wrap(err, "error creating session feedback")
	}

<<<<<<< HEAD
	go func() {
		// TODO: combine `error_alerts` and `session_alerts` tables and create unique composite index on (organization_id, type)

=======
	r.AlertWorkerPool.Submit(func() {
>>>>>>> e604f32c
		var sessionFeedbackAlert model.SessionAlert
		if err := r.DB.Raw(`
			SELECT *
			FROM session_alerts
			WHERE organization_id = ?
				AND type = ?
		`, session.OrganizationID, model.AlertType.SESSION_FEEDBACK).Scan(&sessionFeedbackAlert).Error; err != nil {
			log.WithError(err).
				WithFields(log.Fields{"org_id": session.OrganizationID, "session_id": sessionID, "comment_id": feedbackComment.ID}).
				Error(e.Wrapf(err, "error fetching %s alert", model.AlertType.SESSION_FEEDBACK))
			return
		}

		excludedEnvironments, err := sessionFeedbackAlert.GetExcludedEnvironments()
		if err != nil {
			log.Error(e.Wrapf(err, "error getting excluded environments from %s alert", model.AlertType.SESSION_FEEDBACK))
			return
		}
		for _, env := range excludedEnvironments {
			if env != nil && *env == session.Environment {
				return
			}
		}

		commentsCount := int64(-1)
		if sessionFeedbackAlert.ThresholdWindow == nil {
			t := 30
			sessionFeedbackAlert.ThresholdWindow = &t
		}
		if err := r.DB.Raw(`
			SELECT COUNT(*)
			FROM session_comments
			WHERE organization_id = ?
				AND type = ?
				AND created_at > ?
		`, session.OrganizationID, model.SessionCommentTypes.FEEDBACK,
			time.Now().Add(-time.Duration(*sessionFeedbackAlert.ThresholdWindow)*time.Minute)).
			Scan(&commentsCount).Error; err != nil {
			log.WithError(err).
				WithFields(log.Fields{"org_id": session.OrganizationID, "session_id": session.ID, "comment_id": feedbackComment.ID}).
				Error(e.Wrapf(err, "error fetching %s alert count", model.AlertType.SESSION_FEEDBACK))
			return
		}
		if commentsCount+1 < int64(sessionFeedbackAlert.CountThreshold) {
			return
		}

		var organization model.Organization
		if err := r.DB.Raw(`
			SELECT *
			FROM organizations
			WHERE id = ?
		`, session.OrganizationID).Scan(&organization).Error; err != nil {
			log.WithError(err).
				WithFields(log.Fields{"org_id": session.OrganizationID, "session_id": session.ID, "comment_id": feedbackComment.ID}).
				Error(e.Wrapf(err, "error fetching %s alert", model.AlertType.SESSION_FEEDBACK))
			return
		}

<<<<<<< HEAD
		if err := sessionFeedbackAlert.SendSlackAlert(&model.SendSlackAlertInput{
			Organization:  &organization,
			SessionID:     session.ID,
			CommentID:     &feedbackComment.ID,
			CommentsCount: &commentsCount,
			CommentText:   feedbackComment.Text,
=======
		identifier := "Someone"
		if userName != nil {
			identifier = *userName
		} else if userEmail != nil {
			identifier = *userEmail
		}

		if err := sessionFeedbackAlert.SendSlackAlert(&model.SendSlackAlertInput{
			Organization:   &organization,
			SessionID:      session.ID,
			UserIdentifier: identifier,
			CommentID:      &feedbackComment.ID,
			CommentText:    feedbackComment.Text,
>>>>>>> e604f32c
		}); err != nil {
			log.WithError(err).WithFields(log.Fields{"org_id": session.OrganizationID, "comment_id": feedbackComment.ID}).
				Error(e.Wrapf(err, "error sending %s slack alert", model.AlertType.SESSION_FEEDBACK))
			return
		}
<<<<<<< HEAD
	}()
=======
	})
>>>>>>> e604f32c

	return feedbackComment.ID, nil
}

func (r *queryResolver) Ignore(ctx context.Context, id int) (interface{}, error) {
	return nil, nil
}

// Mutation returns generated.MutationResolver implementation.
func (r *Resolver) Mutation() generated.MutationResolver { return &mutationResolver{r} }

// Query returns generated.QueryResolver implementation.
func (r *Resolver) Query() generated.QueryResolver { return &queryResolver{r} }

type mutationResolver struct{ *Resolver }
type queryResolver struct{ *Resolver }<|MERGE_RESOLUTION|>--- conflicted
+++ resolved
@@ -118,225 +118,9 @@
 }
 
 func (r *mutationResolver) PushPayload(ctx context.Context, sessionID int, events customModels.ReplayEventsInput, messages string, resources string, errors []*customModels.ErrorObjectInput) (*int, error) {
-<<<<<<< HEAD
-	querySessionSpan, _ := tracer.StartSpanFromContext(ctx, "public-graph.pushPayload", tracer.ResourceName("db.querySession"))
-	querySessionSpan.SetTag("sessionID", sessionID)
-	querySessionSpan.SetTag("messagesLength", len(messages))
-	querySessionSpan.SetTag("resourcesLength", len(resources))
-	querySessionSpan.SetTag("numberOfErrors", len(errors))
-	querySessionSpan.SetTag("numberOfEvents", len(events.Events))
-	sessionObj := &model.Session{}
-	if err := r.DB.Where(&model.Session{Model: model.Model{ID: sessionID}}).First(&sessionObj).Error; err != nil {
-		retErr := e.Wrapf(err, "error reading from session %v", sessionID)
-		querySessionSpan.Finish(tracer.WithError(retErr))
-		return nil, retErr
-	}
-	querySessionSpan.SetTag("org_id", sessionObj.OrganizationID)
-	querySessionSpan.Finish()
-
-	organizationID := sessionObj.OrganizationID
-	parseEventsSpan, _ := tracer.StartSpanFromContext(ctx, "public-graph.pushPayload",
-		tracer.ResourceName("go.parseEvents"), tracer.Tag("org_id", organizationID))
-	if evs := events.Events; len(evs) > 0 {
-		// TODO: this isn't very performant, as marshaling the whole event obj to a string is expensive;
-		// should fix at some point.
-		eventBytes, err := json.Marshal(events)
-		if err != nil {
-			return nil, e.Wrap(err, "error marshaling events from schema interfaces")
-		}
-		parsedEvents, err := parse.EventsFromString(string(eventBytes))
-		if err != nil {
-			return nil, e.Wrap(err, "error parsing events from schema interfaces")
-		}
-
-		// If we see a snapshot event, attempt to inject CORS stylesheets.
-		for _, e := range parsedEvents.Events {
-			if e.Type == parse.FullSnapshot {
-				d, err := parse.InjectStylesheets(e.Data)
-				if err != nil {
-					continue
-				}
-				e.Data = d
-			}
-		}
-
-		// Re-format as a string to write to the db.
-		b, err := json.Marshal(parsedEvents)
-		if err != nil {
-			return nil, e.Wrap(err, "error marshaling events from schema interfaces")
-		}
-		obj := &model.EventsObject{SessionID: sessionID, Events: string(b)}
-		if err := r.DB.Create(obj).Error; err != nil {
-			return nil, e.Wrap(err, "error creating events object")
-		}
-	}
-	parseEventsSpan.Finish()
-
-	// unmarshal messages
-	unmarshalMessagesSpan, _ := tracer.StartSpanFromContext(ctx, "public-graph.pushPayload",
-		tracer.ResourceName("go.unmarshal.messages"), tracer.Tag("org_id", organizationID))
-	messagesParsed := make(map[string][]interface{})
-	if err := json.Unmarshal([]byte(messages), &messagesParsed); err != nil {
-		return nil, fmt.Errorf("error decoding message data: %v", err)
-	}
-	if len(messagesParsed["messages"]) > 0 {
-		obj := &model.MessagesObject{SessionID: sessionID, Messages: messages}
-		if err := r.DB.Create(obj).Error; err != nil {
-			return nil, e.Wrap(err, "error creating messages object")
-		}
-	}
-	unmarshalMessagesSpan.Finish()
-
-	// unmarshal resources
-	unmarshalResourcesSpan, _ := tracer.StartSpanFromContext(ctx, "public-graph.pushPayload",
-		tracer.ResourceName("go.unmarshal.resources"), tracer.Tag("org_id", organizationID))
-	resourcesParsed := make(map[string][]interface{})
-	if err := json.Unmarshal([]byte(resources), &resourcesParsed); err != nil {
-		return nil, fmt.Errorf("error decoding resource data: %v", err)
-	}
-	if len(resourcesParsed["resources"]) > 0 {
-		obj := &model.ResourcesObject{SessionID: sessionID, Resources: resources}
-		if err := r.DB.Create(obj).Error; err != nil {
-			return nil, e.Wrap(err, "error creating resources object")
-		}
-	}
-	unmarshalResourcesSpan.Finish()
-
-	// filter out empty errors
-	var filteredErrors []*customModels.ErrorObjectInput
-	for _, errorObject := range errors {
-		if errorObject.Event == "[{}]" {
-			var objString string
-			objBytes, err := json.Marshal(errorObject)
-			if err != nil {
-				log.Error(e.Wrap(err, "error marshalling error object when filtering"))
-				objString = ""
-			} else {
-				objString = string(objBytes)
-			}
-			log.WithFields(log.Fields{
-				"org_id":       organizationID,
-				"session_id":   sessionID,
-				"error_object": objString,
-			}).Warn("caught empty error, continuing...")
-		} else {
-			filteredErrors = append(filteredErrors, errorObject)
-		}
-	}
-	errors = filteredErrors
-
-	// increment daily error table
-	if len(errors) > 0 {
-		n := time.Now()
-		dailyError := &model.DailyErrorCount{}
-		currentDate := time.Date(n.UTC().Year(), n.UTC().Month(), n.UTC().Day(), 0, 0, 0, 0, time.UTC)
-		if err := r.DB.Where(&model.DailyErrorCount{
-			OrganizationID: organizationID,
-			Date:           &currentDate,
-		}).Attrs(&model.DailyErrorCount{
-			Count: 0,
-		}).FirstOrCreate(&dailyError).Error; err != nil {
-			return nil, e.Wrap(err, "Error creating new daily error")
-		}
-
-		if err := r.DB.Exec("UPDATE daily_error_counts SET count = count + ? WHERE date = ? AND organization_id = ?", len(errors), currentDate, organizationID).Error; err != nil {
-			return nil, e.Wrap(err, "Error incrementing error count in db")
-		}
-	}
-
-	// put errors in db
-	putErrorsToDBSpan, _ := tracer.StartSpanFromContext(ctx, "public-graph.pushPayload",
-		tracer.ResourceName("db.errors"), tracer.Tag("org_id", organizationID))
-	for _, v := range errors {
-		traceBytes, err := json.Marshal(v.StackTrace)
-		if err != nil {
-			log.Errorf("Error marshaling trace: %v", v.StackTrace)
-			continue
-		}
-		traceString := string(traceBytes)
-
-		errorToInsert := &model.ErrorObject{
-			OrganizationID: organizationID,
-			SessionID:      sessionID,
-			Environment:    sessionObj.Environment,
-			Event:          v.Event,
-			Type:           v.Type,
-			URL:            v.URL,
-			Source:         v.Source,
-			LineNumber:     v.LineNumber,
-			ColumnNumber:   v.ColumnNumber,
-			OS:             sessionObj.OSName,
-			Browser:        sessionObj.BrowserName,
-			StackTrace:     &traceString,
-			Timestamp:      v.Timestamp,
-			Payload:        v.Payload,
-		}
-
-		//create error fields array
-		metaFields := []*model.ErrorField{}
-		metaFields = append(metaFields, &model.ErrorField{OrganizationID: organizationID, Name: "browser", Value: sessionObj.BrowserName})
-		metaFields = append(metaFields, &model.ErrorField{OrganizationID: organizationID, Name: "os_name", Value: sessionObj.OSName})
-		metaFields = append(metaFields, &model.ErrorField{OrganizationID: organizationID, Name: "visited_url", Value: errorToInsert.URL})
-		metaFields = append(metaFields, &model.ErrorField{OrganizationID: organizationID, Name: "event", Value: errorToInsert.Event})
-		group, err := r.HandleErrorAndGroup(errorToInsert, v, metaFields, organizationID)
-		if err != nil {
-			log.Errorf("Error updating error group: %v", errorToInsert)
-			continue
-		}
-
-		// Get ErrorAlert object and send respective alert
-		var errorAlert model.ErrorAlert
-		if err := r.DB.Model(&model.ErrorAlert{}).Where(&model.ErrorAlert{Alert: model.Alert{OrganizationID: organizationID}}).First(&errorAlert).Error; err != nil {
-			log.Error(e.Wrap(err, "error fetching ErrorAlert object"))
-		} else {
-			if errorAlert.CountThreshold >= 1 {
-				excludedEnvironments, err := errorAlert.GetExcludedEnvironments()
-				if err != nil {
-					log.Error(e.Wrap(err, "error getting excluded environments from ErrorAlert"))
-				} else {
-					isExcludedEnvironment := false
-					for _, env := range excludedEnvironments {
-						if env != nil && *env == sessionObj.Environment {
-							isExcludedEnvironment = true
-							break
-						}
-					}
-					if !isExcludedEnvironment {
-						numErrors := int64(-1)
-						if errorAlert.ThresholdWindow == nil {
-							t := 30
-							errorAlert.ThresholdWindow = &t
-						}
-						if err := r.DB.Model(&model.ErrorObject{}).Where(&model.ErrorObject{OrganizationID: organizationID, ErrorGroupID: group.ID}).Where("created_at > ?", time.Now().Add(time.Duration(-(*errorAlert.ThresholdWindow))*time.Minute)).Count(&numErrors).Error; err != nil {
-							log.Error(e.Wrapf(err, "error counting errors from past %d minutes", *errorAlert.ThresholdWindow))
-						}
-						if errorAlert.CountThreshold == 1 || numErrors >= int64(errorAlert.CountThreshold) {
-							var org model.Organization
-							if err := r.DB.Model(&model.Organization{}).Where(&model.Organization{Model: model.Model{ID: organizationID}}).First(&org).Error; err != nil {
-								log.Error(e.Wrap(err, "error querying organization"))
-							}
-							err = errorAlert.SendSlackAlert(&model.SendSlackAlertInput{Organization: &org, SessionID: sessionID, UserIdentifier: sessionObj.Identifier, Group: group, URL: &errorToInsert.URL, ErrorsCount: &numErrors})
-							if err != nil {
-								log.Error(e.Wrap(err, "error sending slack error message"))
-							}
-						}
-					}
-				}
-			}
-		}
-		// TODO: We need to do a batch insert which is supported by the new gorm lib.
-	}
-	putErrorsToDBSpan.Finish()
-
-	now := time.Now()
-	if err := r.DB.Model(&model.Session{Model: model.Model{ID: sessionID}}).Updates(&model.Session{PayloadUpdatedAt: &now}).Error; err != nil {
-		return nil, e.Wrap(err, "error updating session payload time")
-	}
-=======
 	r.PushPayloadWorkerPool.Submit(func() {
 		r.processPayload(ctx, sessionID, events, messages, resources, errors)
 	})
->>>>>>> e604f32c
 	return &sessionID, nil
 }
 
@@ -361,13 +145,7 @@
 		return -1, e.Wrap(err, "error creating session feedback")
 	}
 
-<<<<<<< HEAD
-	go func() {
-		// TODO: combine `error_alerts` and `session_alerts` tables and create unique composite index on (organization_id, type)
-
-=======
 	r.AlertWorkerPool.Submit(func() {
->>>>>>> e604f32c
 		var sessionFeedbackAlert model.SessionAlert
 		if err := r.DB.Raw(`
 			SELECT *
@@ -427,14 +205,6 @@
 			return
 		}
 
-<<<<<<< HEAD
-		if err := sessionFeedbackAlert.SendSlackAlert(&model.SendSlackAlertInput{
-			Organization:  &organization,
-			SessionID:     session.ID,
-			CommentID:     &feedbackComment.ID,
-			CommentsCount: &commentsCount,
-			CommentText:   feedbackComment.Text,
-=======
 		identifier := "Someone"
 		if userName != nil {
 			identifier = *userName
@@ -448,17 +218,12 @@
 			UserIdentifier: identifier,
 			CommentID:      &feedbackComment.ID,
 			CommentText:    feedbackComment.Text,
->>>>>>> e604f32c
 		}); err != nil {
 			log.WithError(err).WithFields(log.Fields{"org_id": session.OrganizationID, "comment_id": feedbackComment.ID}).
 				Error(e.Wrapf(err, "error sending %s slack alert", model.AlertType.SESSION_FEEDBACK))
 			return
 		}
-<<<<<<< HEAD
-	}()
-=======
 	})
->>>>>>> e604f32c
 
 	return feedbackComment.ID, nil
 }
