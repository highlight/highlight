--- conflicted
+++ resolved
@@ -11,7 +11,6 @@
 	"time"
 
 	"golang.org/x/sync/errgroup"
-
 	e "github.com/pkg/errors"
 	log "github.com/sirupsen/logrus"
 	"github.com/slack-go/slack"
@@ -245,29 +244,16 @@
 			continue
 		}
 
-<<<<<<< HEAD
 		var g errgroup.Group
 		g.Go(func() error {
 			// Get ErrorAlert object and send respective alert
 			var errorAlert model.ErrorAlert
-			if err := r.DB.Model(&model.ErrorAlert{}).Where(&model.ErrorAlert{OrganizationID: organizationID}).First(&errorAlert).Error; err != nil {
-				log.Error(e.Wrap(err, "error fetching ErrorAlert object"))
-				return e.Wrap(err, "error fetching ErrorAlert object")
-=======
-		// Get ErrorAlert object and send respective alert
-		var errorAlert model.ErrorAlert
-		if err := r.DB.Model(&model.ErrorAlert{OrganizationID: organizationID}).First(&errorAlert).Error; err != nil {
-			log.Error(e.Wrapf(err, "[org_id: %d] error fetching ErrorAlert object", organizationID))
-		} else {
-			excludedEnvironments, err := errorAlert.GetExcludedEnvironments()
-			if err != nil {
-				log.Error(e.Wrapf(err, "[org_id: %d] error getting excluded environments from ErrorAlert", organizationID))
->>>>>>> e10c4db8
+			if err := r.DB.Model(&model.ErrorAlert{OrganizationID: organizationID}).First(&errorAlert).Error; err != nil {
+				log.Error(e.Wrapf(err, "[org_id: %d] error fetching ErrorAlert object", organizationID))
 			} else {
 				excludedEnvironments, err := errorAlert.GetExcludedEnvironments()
 				if err != nil {
-					log.Error(e.Wrap(err, "error getting excluded environments from ErrorAlert"))
-					return e.Wrap(err, "error getting excluded environments from ErrorAlert")
+					log.Error(e.Wrapf(err, "[org_id: %d] error getting excluded environments from ErrorAlert", organizationID))
 				} else {
 					isExcludedEnvironment := false
 					for _, env := range excludedEnvironments {
@@ -277,19 +263,17 @@
 						}
 					}
 					if !isExcludedEnvironment {
+						log.Infof("[org_id: %d] getting channels to notify for error alerts", organizationID)
 						if channelsToNotify, err := errorAlert.GetChannelsToNotify(); err != nil {
-							log.Error(e.Wrap(err, "error getting channels to notify from ErrorAlert"))
-							return e.Wrap(err, "error getting channels to notify from ErrorAlert")
+							log.Error(e.Wrapf(err, "[org_id: %d] error getting channels to notify from ErrorAlert", organizationID))
 						} else {
 							err = r.SendSlackErrorMessage(group, organizationID, sessionID, sessionObj.Identifier, errorToInsert.URL, channelsToNotify)
 							if err != nil {
-								log.Error(e.Wrap(err, "error sending slack error message"))
-								return e.Wrap(err, "error sending slack error message")
+								log.Error(err)
 							}
 						}
 					}
 				}
-<<<<<<< HEAD
 			}
 			return nil
 		})
@@ -324,16 +308,6 @@
 									return e.Wrap(err, "error sending slack session message")
 								}
 							}
-=======
-				if !isExcludedEnvironment {
-					log.Infof("[org_id: %d] getting channels to notify for error alerts", organizationID)
-					if channelsToNotify, err := errorAlert.GetChannelsToNotify(); err != nil {
-						log.Error(e.Wrapf(err, "[org_id: %d] error getting channels to notify from ErrorAlert", organizationID))
-					} else {
-						err = r.SendSlackErrorMessage(group, organizationID, sessionID, sessionObj.Identifier, errorToInsert.URL, channelsToNotify)
-						if err != nil {
-							log.Error(err)
->>>>>>> e10c4db8
 						}
 					}
 				}
