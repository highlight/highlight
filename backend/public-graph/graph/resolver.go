--- conflicted
+++ resolved
@@ -786,10 +786,6 @@
 	}
 
 	if projectID == 1 {
-<<<<<<< HEAD
-		if errorObj.Event == `input: initializeSession BillingQuotaExceeded` || errorObj.Event == `BillingQuotaExceeded` || errorObj.Event == `panic {error: missing operation context}` || errorObj.Event == `input: could not get json request body: unable to get Request Body unexpected EOF` || errorObj.Event == `no metrics provided` || errorObj.Event == `input: pushMetrics no metrics provided` {
-			return nil, e.New("Filtering out noisy Highlight error")
-=======
 		if errorObj.Event == `input: initializeSession BillingQuotaExceeded` ||
 			errorObj.Event == `BillingQuotaExceeded` ||
 			errorObj.Event == `panic {error: missing operation context}` ||
@@ -803,7 +799,6 @@
 			errorObj.Event == `invalid metrics payload []` ||
 			errorObj.Event == `public-graph graphql request failed` {
 			return nil, ErrNoisyError
->>>>>>> db555976
 		}
 	}
 	if projectID == 356 {
