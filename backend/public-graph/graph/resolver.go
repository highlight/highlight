--- conflicted
+++ resolved
@@ -540,7 +540,6 @@
 		stackTraceLineNumber := *stackTrace.LineNumber
 		stackTraceColumnNumber := *stackTrace.ColumnNumber
 
-<<<<<<< HEAD
 		// get file name from URL
 		var stackTraceFileName string
 		stackFileNameIndex := strings.Index(stackTraceFileURL, path.Base(stackTraceFileURL))
@@ -548,18 +547,6 @@
 			return nil, e.New("source path doesn't contain file name")
 		}
 		stackTraceFileName = stackTraceFileURL[stackFileNameIndex:]
-=======
-		bodyBytes, err := fetch.fetchFile(stackTraceFileName)
-		if err != nil {
-			// TODO: don't do this plz
-			var mappedStackFrame modelInputs.ErrorTrace
-			mappedStackFrame.FileName = stackTrace.FileName
-			mappedStackFrame.FunctionName = stackTrace.FunctionName
-			mappedStackFrame.LineNumber = stackTrace.LineNumber
-			mappedStackFrame.ColumnNumber = stackTrace.ColumnNumber
-			errString := err.Error()
-			mappedStackFrame.Error = &errString
->>>>>>> 5a78df8c
 
 		// try to get file from s3
 		bodyBytes, err := r.StorageClient.ReadSourceMapFileFromS3(organizationId, stackTraceFileName)
@@ -574,6 +561,8 @@
 				mappedStackFrame.FunctionName = stackTrace.FunctionName
 				mappedStackFrame.LineNumber = stackTrace.LineNumber
 				mappedStackFrame.ColumnNumber = stackTrace.ColumnNumber
+				errString := err.Error()
+				mappedStackFrame.Error = &errString
 
 				mappedStackTrace = append(mappedStackTrace, mappedStackFrame)
 				log.Error(e.Wrapf(err, "error fetching file: %v", stackTraceFileURL))
@@ -642,7 +631,6 @@
 		// try to get file from s3
 		fileBytes, err := r.StorageClient.ReadSourceMapFileFromS3(organizationId, sourceMapFileName)
 		if err != nil {
-<<<<<<< HEAD
 			// if not in s3, get from url and put in s3
 			fileBytes, err = fetch.fetchFile(sourceMapURL)
 			if err != nil {
@@ -653,29 +641,17 @@
 				mappedStackFrame.FunctionName = stackTrace.FunctionName
 				mappedStackFrame.LineNumber = stackTrace.LineNumber
 				mappedStackFrame.ColumnNumber = stackTrace.ColumnNumber
+				errString := err.Error()
+				mappedStackFrame.Error = &errString
 
 				mappedStackTrace = append(mappedStackTrace, mappedStackFrame)
-				log.Error(e.Wrapf(err, "error fetching file: %v", sourceMapFileName))
+				log.Error(e.Wrapf(err, "error fetching source map file: %v", sourceMapFileName))
 				continue
 			}
 			_, err = r.StorageClient.PushSourceMapFileToS3(organizationId, sourceMapFileName, fileBytes)
 			if err != nil {
 				log.Error(e.Wrapf(err, "error pushing file to s3: %v", sourceMapFileName))
 			}
-=======
-			// TODO: don't do this plz
-			var mappedStackFrame modelInputs.ErrorTrace
-			mappedStackFrame.FileName = stackTrace.FileName
-			mappedStackFrame.FunctionName = stackTrace.FunctionName
-			mappedStackFrame.LineNumber = stackTrace.LineNumber
-			mappedStackFrame.ColumnNumber = stackTrace.ColumnNumber
-			errString := err.Error()
-			mappedStackFrame.Error = &errString
-
-			mappedStackTrace = append(mappedStackTrace, mappedStackFrame)
-			log.Error(e.Wrapf(err, "error fetching source map file: %v", sourceMapFileName))
-			continue
->>>>>>> 5a78df8c
 		}
 
 		smap, err := sourcemap.Parse(sourceMapURL, fileBytes)
