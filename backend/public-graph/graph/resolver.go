package graph

import (
	"context"
	"encoding/json"
	"errors"
	"fmt"
	"io/ioutil"
	"math/rand"
	"net/http"
	"strconv"
	"strings"
	"time"

	"github.com/mssola/user_agent"
	e "github.com/pkg/errors"
	log "github.com/sirupsen/logrus"
	"github.com/slack-go/slack"
	"gorm.io/gorm"

	"github.com/highlight-run/highlight/backend/model"
	"github.com/highlight-run/highlight/backend/pricing"
	modelInputs "github.com/highlight-run/highlight/backend/private-graph/graph/model"
)

// This file will not be regenerated automatically.
//
//
// It serves as dependency injection for your app, add any dependencies you require here.

type Resolver struct {
	DB *gorm.DB
}

type Location struct {
	City      string      `json:"city"`
	Postal    string      `json:"postal"`
	Latitude  interface{} `json:"latitude"`
	Longitude interface{} `json:"longitude"`
	State     string      `json:"state"`
}

type DeviceDetails struct {
	IsBot          bool   `json:"is_bot"`
	OSName         string `json:"os_name"`
	OSVersion      string `json:"os_version"`
	BrowserName    string `json:"browser_name"`
	BrowserVersion string `json:"browser_version"`
}

type Property string

var PropertyType = struct {
	USER    Property
	SESSION Property
	TRACK   Property
}{
	USER:    "user",
	SESSION: "session",
	TRACK:   "track",
}

type ErrorMetaData struct {
	Timestamp  time.Time `json:"timestamp"`
	ErrorID    int       `json:"error_id"`
	SessionID  int       `json:"session_id"`
	Browser    string    `json:"browser"`
	OS         string    `json:"os"`
	VisitedURL string    `json:"visited_url"`
}

type FieldData struct {
	Name  string
	Value string
}

//Change to AppendProperties(sessionId,properties,type)
func (r *Resolver) AppendProperties(sessionID int, properties map[string]string, propType Property) error {
	session := &model.Session{}
	res := r.DB.Where(&model.Session{Model: model.Model{ID: sessionID}}).First(&session)
	if err := res.Error; err != nil || errors.Is(err, gorm.ErrRecordNotFound) {
		return e.Wrap(err, "error receiving session")
	}

	modelFields := []*model.Field{}
	for k, fv := range properties {
		modelFields = append(modelFields, &model.Field{OrganizationID: session.OrganizationID, Name: k, Value: fv, Type: string(propType)})
	}

	err := r.AppendFields(modelFields, session)
	if err != nil {
		return e.Wrap(err, "error appending fields")
	}

	return nil
}

func (r *Resolver) AppendFields(fields []*model.Field, session *model.Session) error {
	fieldsToAppend := []*model.Field{}
	var newFieldGroup []FieldData
	exists := false
	if session.FieldGroup != nil {
		if err := json.Unmarshal([]byte(*session.FieldGroup), &newFieldGroup); err != nil {
			return e.Wrap(err, "error decoding session field group")
		}
	}
	for _, f := range fields {
		field := &model.Field{}
		res := r.DB.Where(f).First(&field)
		// If the field doesn't exist, we create it.
		if err := res.Error; err != nil || errors.Is(err, gorm.ErrRecordNotFound) {
			if err := r.DB.Create(f).Error; err != nil {
				return e.Wrap(err, "error creating field")
			}
			fieldsToAppend = append(fieldsToAppend, f)
			newFieldGroup = append(newFieldGroup, FieldData{
				Name:  f.Name,
				Value: f.Value,
			})
		} else {
			exists = false
			for _, existing := range newFieldGroup {
				if field.Name == existing.Name && field.Value == existing.Value {
					exists = true
				}
			}
			fieldsToAppend = append(fieldsToAppend, field)
			if !exists {
				newFieldGroup = append(newFieldGroup, FieldData{
					Name:  field.Name,
					Value: field.Value,
				})
			}
		}
	}
	fieldBytes, err := json.Marshal(newFieldGroup)
	if err != nil {
		return e.Wrap(err, "Error marshalling session field group")
	}
	fieldString := string(fieldBytes)

	if err := r.DB.Model(session).Updates(&model.Session{FieldGroup: &fieldString}).Error; errors.Is(err, gorm.ErrRecordNotFound) || err != nil {
		return e.Wrap(err, "Error updating session field group")
	}
	// We append to this session in the join table regardless.
	if err := r.DB.Model(session).Association("Fields").Append(fieldsToAppend); err != nil {
		return e.Wrap(err, "error updating fields")
	}
	return nil
}

func (r *Resolver) HandleErrorAndGroup(errorObj *model.ErrorObject, frames []interface{}, fields []*model.ErrorField) (*model.ErrorGroup, error) {
	firstFrameBytes, err := json.Marshal(frames)
	if err != nil {
		return nil, e.Wrap(err, "Error marshalling first frame")
	}
	frameString := string(firstFrameBytes)

	errorGroup := &model.ErrorGroup{}

	// Query the DB for errors w/ 1) the same events string and 2) the same trace string.
	// If it doesn't exist, we create a new error group.
	if err := r.DB.Where(&model.ErrorGroup{
		OrganizationID: errorObj.OrganizationID,
		Event:          errorObj.Event,
		Type:           errorObj.Type,
	}).First(&errorGroup).Error; err != nil {
		newErrorGroup := &model.ErrorGroup{
			OrganizationID: errorObj.OrganizationID,
			Event:          errorObj.Event,
			Trace:          frameString,
			Type:           errorObj.Type,
			Resolved:       &model.F,
		}
		if err := r.DB.Create(newErrorGroup).Error; err != nil {
			return nil, e.Wrap(err, "Error creating new error group")
		}
		errorGroup = newErrorGroup
	}
	errorObj.ErrorGroupID = errorGroup.ID
	if err := r.DB.Create(errorObj).Error; err != nil {
		return nil, e.Wrap(err, "Error performing error insert for error")
	}

	var newMetadataLog []ErrorMetaData
	if errorGroup.MetadataLog != nil {
		if err := json.Unmarshal([]byte(*errorGroup.MetadataLog), &newMetadataLog); err != nil {
			return nil, e.Wrap(err, "error decoding time log data")
		}
	}
	newMetadataLog = append(newMetadataLog, ErrorMetaData{
		Timestamp:  errorObj.CreatedAt,
		ErrorID:    errorObj.ID,
		SessionID:  errorObj.SessionID,
		OS:         errorObj.OS,
		Browser:    errorObj.Browser,
		VisitedURL: errorObj.URL,
	})

	logBytes, err := json.Marshal(newMetadataLog)
	if err != nil {
		return nil, e.Wrap(err, "Error marshalling metadata log")
	}
	logString := string(logBytes)

<<<<<<< HEAD
	var newFrameString string
	if len(frameString) < len(errorGroup.Trace) {
		newFrameString = errorGroup.Trace
	} else {
		newFrameString = frameString
	}

	if err := r.DB.Model(errorGroup).Updates(&model.ErrorGroup{MetadataLog: &logString, Trace: newFrameString}).Error; err != nil {
		return nil, e.Wrap(err, "Error updating error group metadata log")
=======
	environmentsMap := make(map[string]int)
	if errorGroup.Environments != "" {
		err := json.Unmarshal([]byte(errorGroup.Environments), &environmentsMap)
		if err != nil {
			log.Error(e.Wrap(err, "error unmarshalling environments from error group into map"))
		}
	}
	if _, ok := environmentsMap[strings.ToLower(errorObj.Environment)]; ok {
		environmentsMap[strings.ToLower(errorObj.Environment)]++
	} else {
		environmentsMap[strings.ToLower(errorObj.Environment)] = 1
	}
	environmentsBytes, err := json.Marshal(environmentsMap)
	if err != nil {
		log.Error(e.Wrap(err, "error marshalling environment map into json"))
	}
	environmentsString := string(environmentsBytes)

	if err := r.DB.Model(errorGroup).Updates(&model.ErrorGroup{MetadataLog: &logString, Environments: environmentsString}).Error; err != nil {
		return nil, e.Wrap(err, "Error updating error group metadata log or environments")
>>>>>>> d870c372
	}

	err = r.AppendErrorFields(fields, errorGroup)
	if err != nil {
		return nil, e.Wrap(err, "error appending error fields")
	}

	return errorGroup, nil
}

func (r *Resolver) AppendErrorFields(fields []*model.ErrorField, errorGroup *model.ErrorGroup) error {
	fieldsToAppend := []*model.ErrorField{}
	var newFieldGroup []FieldData
	exists := false
	if errorGroup.FieldGroup != nil {
		if err := json.Unmarshal([]byte(*errorGroup.FieldGroup), &newFieldGroup); err != nil {
			return e.Wrap(err, "error decoding error group field group data")
		}
	}
	for _, f := range fields {
		field := &model.ErrorField{}
		res := r.DB.Where(f).First(&field)
		// If the field doesn't exist, we create it.
		if err := res.Error; err != nil || errors.Is(err, gorm.ErrRecordNotFound) {
			if err := r.DB.Create(f).Error; err != nil {
				return e.Wrap(err, "error creating error field")
			}
			fieldsToAppend = append(fieldsToAppend, f)
			newFieldGroup = append(newFieldGroup, FieldData{
				Name:  f.Name,
				Value: f.Value,
			})
		} else {
			exists = false
			for _, existing := range newFieldGroup {
				if field.Name == existing.Name && field.Value == existing.Value {
					exists = true
				}
			}
			fieldsToAppend = append(fieldsToAppend, field)
			if !exists {
				newFieldGroup = append(newFieldGroup, FieldData{
					Name:  field.Name,
					Value: field.Value,
				})
			}
		}
	}
	fieldBytes, err := json.Marshal(newFieldGroup)
	if err != nil {
		return e.Wrap(err, "Error marshalling error group field group")
	}
	fieldString := string(fieldBytes)

	if err := r.DB.Model(errorGroup).Updates(&model.ErrorGroup{FieldGroup: &fieldString}).Error; err != nil {
		return e.Wrap(err, "Error updating error group field group")
	}
	// We append to this session in the join table regardless.
	if err := r.DB.Model(errorGroup).Association("Fields").Append(fieldsToAppend); err != nil {
		return e.Wrap(err, "error updating error fields")
	}
	return nil
}

func (r *Resolver) SendSlackErrorMessage(group *model.ErrorGroup, org_id int, session_id int, user_identifier string, url string, channels []*modelInputs.SanitizedSlackChannel) error {
	organization := &model.Organization{}
	res := r.DB.Where("id = ?", org_id).First(&organization)
	if err := res.Error; err != nil {
		return e.Wrap(err, "error messaging organization")
	}
	integratedSlackChannels, err := organization.IntegratedSlackChannels()
	if err != nil {
		return e.Wrap(err, "error getting slack webhook url for alert")
	}
	if len(integratedSlackChannels) <= 0 || group == nil {
		return nil
	}
	shortEvent := group.Event
	if len(group.Event) > 50 {
		shortEvent = group.Event[:50] + "..."
	}
	errorLink := fmt.Sprintf("<https://app.highlight.run/%d/errors/%d/>", org_id, group.ID)
	sessionLink := fmt.Sprintf("<https://app.highlight.run/%d/sessions/%d/>", org_id, session_id)

	for _, channel := range channels {
		if channel.WebhookChannel != nil {
			var slackWebhookURL string
			for _, ch := range integratedSlackChannels {
				if id := channel.WebhookChannelID; id != nil && ch.WebhookChannelID == *id {
					slackWebhookURL = ch.WebhookURL
					break
				}
			}
			if slackWebhookURL == "" {
				log.Error("requested channel has no matching slackWebhookURL")
				continue
			}
			msg := slack.WebhookMessage{
				Text:    group.Event,
				Channel: *channel.WebhookChannel,
				Blocks: &slack.Blocks{
					BlockSet: []slack.Block{
						slack.NewSectionBlock(
							slack.NewTextBlockObject(slack.MarkdownType, "*Highlight Error:*\n\n"+shortEvent+"\n"+errorLink, false, false),
							[]*slack.TextBlockObject{
								slack.NewTextBlockObject(slack.MarkdownType, "*Organization:*\n"+fmt.Sprintf("%d", org_id), false, false),
								slack.NewTextBlockObject(slack.MarkdownType, "*User:*\n"+user_identifier, false, false),
								slack.NewTextBlockObject(slack.MarkdownType, "*Session:*\n"+sessionLink, false, false),
								slack.NewTextBlockObject(slack.MarkdownType, "*Visited Url:*\n"+url, false, false),
							},
							nil,
						),
						slack.NewDividerBlock(),
						slack.NewActionBlock(
							"",
							slack.NewButtonBlockElement(
								"",
								"click",
								slack.NewTextBlockObject(
									slack.PlainTextType,
									"Resolve...",
									false,
									false,
								),
							),
						),
					},
				},
			}
			err := slack.PostWebhook(
				slackWebhookURL,
				&msg,
			)
			if err != nil {
				return e.Wrap(err, "error sending slack msg")
			}
		}
	}

	return nil
}

func GetLocationFromIP(ip string) (location *Location, err error) {
	url := fmt.Sprintf("http://geolocation-db.com/json/%s", ip)
	method := "GET"

	client := &http.Client{}
	req, err := http.NewRequest(method, url, nil)
	if err != nil {
		return nil, err
	}

	res, err := client.Do(req)
	if err != nil {
		return nil, err
	}

	defer res.Body.Close()

	body, err := ioutil.ReadAll(res.Body)
	if err != nil {
		return nil, err
	}

	err = json.Unmarshal(body, &location)
	if err != nil {
		return nil, err
	}

	// long and lat should be float
	switch location.Longitude.(type) {
	case float64:
	default:
		location.Longitude = nil
	}
	switch location.Latitude.(type) {
	case float64:
	default:
		location.Latitude = nil
	}

	return location, nil
}

func GetDeviceDetails(userAgentString string) (deviceDetails DeviceDetails) {
	userAgent := user_agent.New(userAgentString)
	deviceDetails.IsBot = userAgent.Bot()
	deviceDetails.OSName = userAgent.OSInfo().Name
	deviceDetails.OSVersion = userAgent.OSInfo().Version
	deviceDetails.BrowserName, deviceDetails.BrowserVersion = userAgent.Browser()
	return deviceDetails
}

func InitializeSessionImplementation(r *mutationResolver, ctx context.Context, organizationVerboseID string, enableStrictPrivacy bool, clientVersion string, firstloadVersion string, clientConfig string, environment string, appVersion *string, fingerprint string) (*model.Session, error) {
	organizationID := model.FromVerboseID(organizationVerboseID)
	organization := &model.Organization{}
	if err := r.DB.Where(&model.Organization{Model: model.Model{ID: organizationID}}).First(&organization).Error; err != nil {
		return nil, e.Wrap(err, "org doesn't exist")
	}

	// Get the user's ip, get geolocation data
	location := &Location{
		City:      "",
		Postal:    "",
		Latitude:  0.0,
		Longitude: 0.0,
		State:     "",
	}
	ip, ok := ctx.Value("ip").(string)
	if ok {
		fetchedLocation, err := GetLocationFromIP(ip)
		if err != nil || fetchedLocation == nil {
			log.Errorf("error getting user's location: %v", err)
		} else {
			location = fetchedLocation
		}
	}

	// Parse the user-agent string
	var deviceDetails DeviceDetails
	if userAgentString, ok := ctx.Value("userAgent").(string); ok {
		deviceDetails = GetDeviceDetails(userAgentString)
	}

	// Get the language from the request header
	acceptLanguageString := ctx.Value("acceptLanguage").(string)
	n := time.Now()
	userId := 5000 + rand.Intn(5000)
	var fingerprintInt int = 0
	if val, err := strconv.Atoi(fingerprint); err == nil {
		fingerprintInt = val
	}

	// determine if session is within billing quota
	stripePriceID := ""
	if organization.StripePriceID != nil {
		stripePriceID = *organization.StripePriceID
	}
	stripePlan := pricing.FromPriceID(stripePriceID)
	quota := pricing.TypeToQuota(stripePlan)
	var monthToDateSessionCountSlice []int64
	year, month, _ := time.Now().Date()
	if err := r.DB.
		Model(&model.DailySessionCount{}).
		Where(&model.DailySessionCount{OrganizationID: organizationID}).
		Where("date > ?", time.Date(year, month, 1, 0, 0, 0, 0, time.UTC)).
		Pluck("count", &monthToDateSessionCountSlice).Error; err != nil {
		return nil, e.Wrap(err, "error getting month-to-date session count")
	}
	var monthToDateSessionCount int64
	for _, count := range monthToDateSessionCountSlice {
		monthToDateSessionCount += count
	}
	withinBillingQuota := int64(quota) > monthToDateSessionCount

	session := &model.Session{
		UserID:              userId,
		Fingerprint:         fingerprintInt,
		OrganizationID:      organizationID,
		City:                location.City,
		State:               location.State,
		Postal:              location.Postal,
		Latitude:            location.Latitude.(float64),
		Longitude:           location.Longitude.(float64),
		OSName:              deviceDetails.OSName,
		OSVersion:           deviceDetails.OSVersion,
		BrowserName:         deviceDetails.BrowserName,
		BrowserVersion:      deviceDetails.BrowserVersion,
		Language:            acceptLanguageString,
		WithinBillingQuota:  &withinBillingQuota,
		Processed:           &model.F,
		Viewed:              &model.F,
		PayloadUpdatedAt:    &n,
		EnableStrictPrivacy: &enableStrictPrivacy,
		FirstloadVersion:    firstloadVersion,
		ClientVersion:       clientVersion,
		ClientConfig:        &clientConfig,
		Environment:         environment,
		AppVersion:          appVersion,
	}

	if err := r.DB.Create(session).Error; err != nil {
		return nil, e.Wrap(err, "error creating session")
	}

	sessionProperties := map[string]string{
		"os_name":         deviceDetails.OSName,
		"os_version":      deviceDetails.OSVersion,
		"browser_name":    deviceDetails.BrowserName,
		"browser_version": deviceDetails.BrowserVersion,
		"environment":     environment,
		"device_id":       strconv.Itoa(session.Fingerprint),
	}
	if err := r.AppendProperties(session.ID, sessionProperties, PropertyType.SESSION); err != nil {
		return nil, e.Wrap(err, "error adding set of properites to db")
	}

	// Update session count on dailydb
	dailySession := &model.DailySessionCount{}
	currentDate := time.Date(n.UTC().Year(), n.UTC().Month(), n.UTC().Day(), 0, 0, 0, 0, time.UTC)
	if err := r.DB.Where(&model.DailySessionCount{
		OrganizationID: organizationID,
		Date:           &currentDate,
	}).Attrs(&model.DailySessionCount{
		Count: 0,
	}).FirstOrCreate(&dailySession).Error; err != nil {
		return nil, e.Wrap(err, "Error creating new daily session")
	}

	if err := r.DB.Exec("UPDATE daily_session_counts SET count = count + 1 WHERE date = ? AND organization_id = ?", currentDate, organizationID).Error; err != nil {
		return nil, e.Wrap(err, "Error incrementing session count in db")
	}

	return session, nil
}<|MERGE_RESOLUTION|>--- conflicted
+++ resolved
@@ -203,7 +203,6 @@
 	}
 	logString := string(logBytes)
 
-<<<<<<< HEAD
 	var newFrameString string
 	if len(frameString) < len(errorGroup.Trace) {
 		newFrameString = errorGroup.Trace
@@ -211,9 +210,6 @@
 		newFrameString = frameString
 	}
 
-	if err := r.DB.Model(errorGroup).Updates(&model.ErrorGroup{MetadataLog: &logString, Trace: newFrameString}).Error; err != nil {
-		return nil, e.Wrap(err, "Error updating error group metadata log")
-=======
 	environmentsMap := make(map[string]int)
 	if errorGroup.Environments != "" {
 		err := json.Unmarshal([]byte(errorGroup.Environments), &environmentsMap)
@@ -232,9 +228,8 @@
 	}
 	environmentsString := string(environmentsBytes)
 
-	if err := r.DB.Model(errorGroup).Updates(&model.ErrorGroup{MetadataLog: &logString, Environments: environmentsString}).Error; err != nil {
+	if err := r.DB.Model(errorGroup).Updates(&model.ErrorGroup{MetadataLog: &logString, Trace: newFrameString, Environments: environmentsString}).Error; err != nil {
 		return nil, e.Wrap(err, "Error updating error group metadata log or environments")
->>>>>>> d870c372
 	}
 
 	err = r.AppendErrorFields(fields, errorGroup)
