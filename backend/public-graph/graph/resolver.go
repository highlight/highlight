--- conflicted
+++ resolved
@@ -2315,13 +2315,9 @@
 
 		errorToInsert := &model.ErrorObject{
 			ProjectID:   projectID,
-<<<<<<< HEAD
 			SessionID:   sessionID,
-=======
-			SessionID:   session.ID,
 			TraceID:     v.TraceID,
 			SpanID:      v.SpanID,
->>>>>>> aee32ed9
 			Environment: session.Environment,
 			Event:       v.Event,
 			Type:        model.ErrorType.BACKEND,
