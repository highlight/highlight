package graph

import (
	"context"
	"encoding/json"
	"errors"
	"fmt"
	"io/ioutil"
	"math/rand"
	"net/http"
	"net/url"
<<<<<<< HEAD
=======
	"os"
>>>>>>> 8a68c0d3
	"path"
	"strconv"
	"strings"
	"time"

	"github.com/go-sourcemap/sourcemap"
	"github.com/mssola/user_agent"
	e "github.com/pkg/errors"
	log "github.com/sirupsen/logrus"
	"gorm.io/gorm"

	"github.com/highlight-run/highlight/backend/model"
	"github.com/highlight-run/highlight/backend/pricing"
	modelInputs "github.com/highlight-run/highlight/backend/private-graph/graph/model"
	model2 "github.com/highlight-run/highlight/backend/public-graph/graph/model"
)

// This file will not be regenerated automatically.
//
//
// It serves as dependency injection for your app, add any dependencies you require here.

type Resolver struct {
	DB *gorm.DB
}

type Location struct {
	City      string      `json:"city"`
	Postal    string      `json:"postal"`
	Latitude  interface{} `json:"latitude"`
	Longitude interface{} `json:"longitude"`
	State     string      `json:"state"`
}

type DeviceDetails struct {
	IsBot          bool   `json:"is_bot"`
	OSName         string `json:"os_name"`
	OSVersion      string `json:"os_version"`
	BrowserName    string `json:"browser_name"`
	BrowserVersion string `json:"browser_version"`
}

type Property string

var PropertyType = struct {
	USER    Property
	SESSION Property
	TRACK   Property
}{
	USER:    "user",
	SESSION: "session",
	TRACK:   "track",
}

type ErrorMetaData struct {
	Timestamp  time.Time `json:"timestamp"`
	ErrorID    int       `json:"error_id"`
	SessionID  int       `json:"session_id"`
	Browser    string    `json:"browser"`
	OS         string    `json:"os"`
	VisitedURL string    `json:"visited_url"`
}

type FieldData struct {
	Name  string
	Value string
}

//Change to AppendProperties(sessionId,properties,type)
func (r *Resolver) AppendProperties(sessionID int, properties map[string]string, propType Property) error {
	session := &model.Session{}
	res := r.DB.Where(&model.Session{Model: model.Model{ID: sessionID}}).First(&session)
	if err := res.Error; err != nil || errors.Is(err, gorm.ErrRecordNotFound) {
		return e.Wrap(err, "error receiving session")
	}

	modelFields := []*model.Field{}
	for k, fv := range properties {
		modelFields = append(modelFields, &model.Field{OrganizationID: session.OrganizationID, Name: k, Value: fv, Type: string(propType)})
	}

	err := r.AppendFields(modelFields, session)
	if err != nil {
		return e.Wrap(err, "error appending fields")
	}

	return nil
}

func (r *Resolver) AppendFields(fields []*model.Field, session *model.Session) error {
	fieldsToAppend := []*model.Field{}
	var newFieldGroup []FieldData
	exists := false
	if session.FieldGroup != nil {
		if err := json.Unmarshal([]byte(*session.FieldGroup), &newFieldGroup); err != nil {
			return e.Wrap(err, "error decoding session field group")
		}
	}
	for _, f := range fields {
		field := &model.Field{}
		res := r.DB.Where(f).First(&field)
		// If the field doesn't exist, we create it.
		if err := res.Error; err != nil || errors.Is(err, gorm.ErrRecordNotFound) {
			if err := r.DB.Create(f).Error; err != nil {
				return e.Wrap(err, "error creating field")
			}
			fieldsToAppend = append(fieldsToAppend, f)
			newFieldGroup = append(newFieldGroup, FieldData{
				Name:  f.Name,
				Value: f.Value,
			})
		} else {
			exists = false
			for _, existing := range newFieldGroup {
				if field.Name == existing.Name && field.Value == existing.Value {
					exists = true
				}
			}
			fieldsToAppend = append(fieldsToAppend, field)
			if !exists {
				newFieldGroup = append(newFieldGroup, FieldData{
					Name:  field.Name,
					Value: field.Value,
				})
			}
		}
	}
	fieldBytes, err := json.Marshal(newFieldGroup)
	if err != nil {
		return e.Wrap(err, "Error marshalling session field group")
	}
	fieldString := string(fieldBytes)

	if err := r.DB.Model(session).Updates(&model.Session{FieldGroup: &fieldString}).Error; errors.Is(err, gorm.ErrRecordNotFound) || err != nil {
		return e.Wrap(err, "Error updating session field group")
	}
	// We append to this session in the join table regardless.
	if err := r.DB.Model(session).Association("Fields").Append(fieldsToAppend); err != nil {
		return e.Wrap(err, "error updating fields")
	}
	return nil
}

func (r *Resolver) HandleErrorAndGroup(errorObj *model.ErrorObject, errorInput *model2.ErrorObjectInput, fields []*model.ErrorField, organizationID int) (*model.ErrorGroup, error) {
	frames := errorInput.Trace
	firstFrameBytes, err := json.Marshal(frames)
	if err != nil {
		return nil, e.Wrap(err, "Error marshalling first frame")
	}
	frameString := string(firstFrameBytes)

	errorGroup := &model.ErrorGroup{}

	// Query the DB for errors w/ 1) the same events string and 2) the same trace string.
	// If it doesn't exist, we create a new error group.
	if err := r.DB.Where(&model.ErrorGroup{
		OrganizationID: errorObj.OrganizationID,
		Event:          errorObj.Event,
		Type:           errorObj.Type,
	}).First(&errorGroup).Error; err != nil {
		newErrorGroup := &model.ErrorGroup{
			OrganizationID: errorObj.OrganizationID,
			Event:          errorObj.Event,
			Trace:          frameString,
			Type:           errorObj.Type,
			Resolved:       &model.F,
		}
		if err := r.DB.Create(newErrorGroup).Error; err != nil {
			return nil, e.Wrap(err, "Error creating new error group")
		}
		errorGroup = newErrorGroup
	}
	errorObj.ErrorGroupID = errorGroup.ID
	if err := r.DB.Create(errorObj).Error; err != nil {
		return nil, e.Wrap(err, "Error performing error insert for error")
	}

	var newMetadataLog []ErrorMetaData
	if errorGroup.MetadataLog != nil {
		if err := json.Unmarshal([]byte(*errorGroup.MetadataLog), &newMetadataLog); err != nil {
			return nil, e.Wrap(err, "error decoding time log data")
		}
	}
	newMetadataLog = append(newMetadataLog, ErrorMetaData{
		Timestamp:  errorObj.CreatedAt,
		ErrorID:    errorObj.ID,
		SessionID:  errorObj.SessionID,
		OS:         errorObj.OS,
		Browser:    errorObj.Browser,
		VisitedURL: errorObj.URL,
	})

	logBytes, err := json.Marshal(newMetadataLog)
	if err != nil {
		return nil, e.Wrap(err, "Error marshalling metadata log")
	}
	logString := string(logBytes)

<<<<<<< HEAD
	newFrameString := errorGroup.Trace
	if len(frameString) >= len(errorGroup.Trace) {
		newFrameString = frameString
		mappedStackTrace, err := r.EnhanceStackTrace(errorInput.Trace)
		if err != nil {
			log.Error(err)
=======
	var newMappedStackTraceString *string
	newFrameString := frameString
	if organizationID == 1 {
		// TODO: don't do this for every error
		mappedStackTrace, err := r.EnhanceStackTrace(errorInput.Trace)
		if err != nil {
			log.Error(e.Wrapf(err, "error group: %+v error object: %+v", errorGroup, errorObj))
>>>>>>> 8a68c0d3
		} else {
			mappedStackTraceBytes, err := json.Marshal(mappedStackTrace)
			if err != nil {
				return nil, e.Wrap(err, "error marshalling mapped stack trace")
			}
			mappedStackTraceString := string(mappedStackTraceBytes)
<<<<<<< HEAD
			errorObj.MappedStackTrace = &mappedStackTraceString
		}

=======
			newMappedStackTraceString = &mappedStackTraceString
		}
>>>>>>> 8a68c0d3
	}

	environmentsMap := make(map[string]int)
	if errorGroup.Environments != "" {
		err := json.Unmarshal([]byte(errorGroup.Environments), &environmentsMap)
		if err != nil {
			log.Error(e.Wrap(err, "error unmarshalling environments from error group into map"))
		}
	}
	if len(errorObj.Environment) > 0 {
		if _, ok := environmentsMap[strings.ToLower(errorObj.Environment)]; ok {
			environmentsMap[strings.ToLower(errorObj.Environment)]++
		} else {
			environmentsMap[strings.ToLower(errorObj.Environment)] = 1
		}
	}
	environmentsBytes, err := json.Marshal(environmentsMap)
	if err != nil {
		log.Error(e.Wrap(err, "error marshalling environment map into json"))
	}
	environmentsString := string(environmentsBytes)

	if err := r.DB.Model(errorGroup).Updates(&model.ErrorGroup{MetadataLog: &logString, Trace: newFrameString, MappedStackTrace: newMappedStackTraceString, Environments: environmentsString}).Error; err != nil {
		return nil, e.Wrap(err, "Error updating error group metadata log or environments")
	}

	err = r.AppendErrorFields(fields, errorGroup)
	if err != nil {
		return nil, e.Wrap(err, "error appending error fields")
	}

	return errorGroup, nil
}

func (r *Resolver) AppendErrorFields(fields []*model.ErrorField, errorGroup *model.ErrorGroup) error {
	fieldsToAppend := []*model.ErrorField{}
	var newFieldGroup []FieldData
	exists := false
	if errorGroup.FieldGroup != nil {
		if err := json.Unmarshal([]byte(*errorGroup.FieldGroup), &newFieldGroup); err != nil {
			return e.Wrap(err, "error decoding error group field group data")
		}
	}
	for _, f := range fields {
		field := &model.ErrorField{}
		res := r.DB.Where(f).First(&field)
		// If the field doesn't exist, we create it.
		if err := res.Error; err != nil || errors.Is(err, gorm.ErrRecordNotFound) {
			if err := r.DB.Create(f).Error; err != nil {
				return e.Wrap(err, "error creating error field")
			}
			fieldsToAppend = append(fieldsToAppend, f)
			newFieldGroup = append(newFieldGroup, FieldData{
				Name:  f.Name,
				Value: f.Value,
			})
		} else {
			exists = false
			for _, existing := range newFieldGroup {
				if field.Name == existing.Name && field.Value == existing.Value {
					exists = true
				}
			}
			fieldsToAppend = append(fieldsToAppend, field)
			if !exists {
				newFieldGroup = append(newFieldGroup, FieldData{
					Name:  field.Name,
					Value: field.Value,
				})
			}
		}
	}
	fieldBytes, err := json.Marshal(newFieldGroup)
	if err != nil {
		return e.Wrap(err, "Error marshalling error group field group")
	}
	fieldString := string(fieldBytes)

	if err := r.DB.Model(errorGroup).Updates(&model.ErrorGroup{FieldGroup: &fieldString}).Error; err != nil {
		return e.Wrap(err, "Error updating error group field group")
	}
	// We append to this session in the join table regardless.
	if err := r.DB.Model(errorGroup).Association("Fields").Append(fieldsToAppend); err != nil {
		return e.Wrap(err, "error updating error fields")
	}
	return nil
}

func GetLocationFromIP(ip string) (location *Location, err error) {
	url := fmt.Sprintf("http://geolocation-db.com/json/%s", ip)
	method := "GET"

	client := &http.Client{}
	req, err := http.NewRequest(method, url, nil)
	if err != nil {
		return nil, err
	}

	res, err := client.Do(req)
	if err != nil {
		return nil, err
	}

	defer res.Body.Close()

	body, err := ioutil.ReadAll(res.Body)
	if err != nil {
		return nil, err
	}

	err = json.Unmarshal(body, &location)
	if err != nil {
		return nil, err
	}

	// long and lat should be float
	switch location.Longitude.(type) {
	case float64:
	default:
		location.Longitude = nil
	}
	switch location.Latitude.(type) {
	case float64:
	default:
		location.Latitude = nil
	}

	return location, nil
}

func GetDeviceDetails(userAgentString string) (deviceDetails DeviceDetails) {
	userAgent := user_agent.New(userAgentString)
	deviceDetails.IsBot = userAgent.Bot()
	deviceDetails.OSName = userAgent.OSInfo().Name
	deviceDetails.OSVersion = userAgent.OSInfo().Version
	deviceDetails.BrowserName, deviceDetails.BrowserVersion = userAgent.Browser()
	return deviceDetails
}

func InitializeSessionImplementation(r *mutationResolver, ctx context.Context, organizationVerboseID string, enableStrictPrivacy bool, clientVersion string, firstloadVersion string, clientConfig string, environment string, appVersion *string, fingerprint string) (*model.Session, error) {
	organizationID := model.FromVerboseID(organizationVerboseID)
	organization := &model.Organization{}
	if err := r.DB.Where(&model.Organization{Model: model.Model{ID: organizationID}}).First(&organization).Error; err != nil {
		return nil, e.Wrap(err, "org doesn't exist")
	}

	// Get the user's ip, get geolocation data
	location := &Location{
		City:      "",
		Postal:    "",
		Latitude:  0.0,
		Longitude: 0.0,
		State:     "",
	}
	ip, ok := ctx.Value(model.ContextKeys.IP).(string)
	if ok {
		fetchedLocation, err := GetLocationFromIP(ip)
		if err != nil || fetchedLocation == nil {
			log.Errorf("error getting user's location: %v", err)
		} else {
			location = fetchedLocation
		}
	}

	// Parse the user-agent string
	var deviceDetails DeviceDetails
	if userAgentString, ok := ctx.Value(model.ContextKeys.UserAgent).(string); ok {
		deviceDetails = GetDeviceDetails(userAgentString)
	}

	// Get the language from the request header
	acceptLanguageString := ctx.Value(model.ContextKeys.AcceptLanguage).(string)
	n := time.Now()
	userId := 5000 + rand.Intn(5000)
	var fingerprintInt int = 0
	if val, err := strconv.Atoi(fingerprint); err == nil {
		fingerprintInt = val
	}

	// determine if session is within billing quota
	withinBillingQuota := true
	if organization.TrialEndDate == nil || organization.TrialEndDate.Before(time.Now()) {
		stripePriceID := ""
		if organization.StripePriceID != nil {
			stripePriceID = *organization.StripePriceID
		}
		stripePlan := pricing.FromPriceID(stripePriceID)
		quota := pricing.TypeToQuota(stripePlan)
		var monthToDateSessionCountSlice []int64
		year, month, _ := time.Now().Date()
		if err := r.DB.
			Model(&model.DailySessionCount{}).
			Where(&model.DailySessionCount{OrganizationID: organizationID}).
			Where("date > ?", time.Date(year, month, 1, 0, 0, 0, 0, time.UTC)).
			Pluck("count", &monthToDateSessionCountSlice).Error; err != nil {
			return nil, e.Wrap(err, "error getting month-to-date session count")
		}
		var monthToDateSessionCount int64
		for _, count := range monthToDateSessionCountSlice {
			monthToDateSessionCount += count
		}
		withinBillingQuota = int64(quota) > monthToDateSessionCount
	}

	session := &model.Session{
		UserID:              userId,
		Fingerprint:         fingerprintInt,
		OrganizationID:      organizationID,
		City:                location.City,
		State:               location.State,
		Postal:              location.Postal,
		Latitude:            location.Latitude.(float64),
		Longitude:           location.Longitude.(float64),
		OSName:              deviceDetails.OSName,
		OSVersion:           deviceDetails.OSVersion,
		BrowserName:         deviceDetails.BrowserName,
		BrowserVersion:      deviceDetails.BrowserVersion,
		Language:            acceptLanguageString,
		WithinBillingQuota:  &withinBillingQuota,
		Processed:           &model.F,
		Viewed:              &model.F,
		PayloadUpdatedAt:    &n,
		EnableStrictPrivacy: &enableStrictPrivacy,
		FirstloadVersion:    firstloadVersion,
		ClientVersion:       clientVersion,
		ClientConfig:        &clientConfig,
		Environment:         environment,
		AppVersion:          appVersion,
	}

	if err := r.DB.Create(session).Error; err != nil {
		return nil, e.Wrap(err, "error creating session")
	}

	sessionProperties := map[string]string{
		"os_name":         deviceDetails.OSName,
		"os_version":      deviceDetails.OSVersion,
		"browser_name":    deviceDetails.BrowserName,
		"browser_version": deviceDetails.BrowserVersion,
		"environment":     environment,
		"device_id":       strconv.Itoa(session.Fingerprint),
	}
	if err := r.AppendProperties(session.ID, sessionProperties, PropertyType.SESSION); err != nil {
		return nil, e.Wrap(err, "error adding set of properites to db")
	}

	// Update session count on dailydb
	dailySession := &model.DailySessionCount{}
	currentDate := time.Date(n.UTC().Year(), n.UTC().Month(), n.UTC().Day(), 0, 0, 0, 0, time.UTC)
	if err := r.DB.Where(&model.DailySessionCount{
		OrganizationID: organizationID,
		Date:           &currentDate,
	}).Attrs(&model.DailySessionCount{
		Count: 0,
	}).FirstOrCreate(&dailySession).Error; err != nil {
		return nil, e.Wrap(err, "Error creating new daily session")
	}

	if err := r.DB.Exec("UPDATE daily_session_counts SET count = count + 1 WHERE date = ? AND organization_id = ?", currentDate, organizationID).Error; err != nil {
		return nil, e.Wrap(err, "Error incrementing session count in db")
	}

	return session, nil
}

type fetcher interface {
	fetchFile(string) ([]byte, error)
}

<<<<<<< HEAD
type NetworkFetcher struct{}

var fetch fetcher

func init() {
	fetch = NetworkFetcher{}
}

=======
func init() {
	if os.Getenv("ENVIRONMENT") == "dev" {
		fetch = DiskFetcher{}
	} else {
		fetch = NetworkFetcher{}
	}
}

var fetch fetcher

type DiskFetcher struct{}

func (n DiskFetcher) fetchFile(href string) ([]byte, error) {
	inputBytes, err := ioutil.ReadFile(href)
	if err != nil {
		return nil, e.Wrap(err, "error fetching file from disk")
	}
	return inputBytes, nil
}

type NetworkFetcher struct{}

>>>>>>> 8a68c0d3
func (n NetworkFetcher) fetchFile(href string) ([]byte, error) {
	// check if source is a URL
	_, err := url.ParseRequestURI(href)
	if err != nil {
		return nil, err
	}
<<<<<<< HEAD
	// check if source is localhost
	if strings.Contains(strings.ToLower(href), "localhost") {
		return nil, e.New("cannot parse localhost source")
	}
=======
>>>>>>> 8a68c0d3
	// get minified file
	res, err := http.Get(href)
	if err != nil {
		return nil, e.Wrap(err, "error getting source file")
	}
	defer res.Body.Close()
	if res.StatusCode != http.StatusOK {
		return nil, e.New("status code not OK")
	}

	// unpack file into slice
	bodyBytes, err := ioutil.ReadAll(res.Body)
	if err != nil {
		return nil, e.Wrap(err, "error reading response body")
	}

	return bodyBytes, nil
}

/*
<<<<<<< HEAD
EnhanceStackTrace makes no DB changes
It loops through the trace on the error object input, for each :
* fetches the sourcemap from s3 if it's there, otherwise it fetches from remote and uploads to s3.
* maps the error info and updates the destination error object pointer.
*/
=======
* EnhanceStackTrace makes no DB changes
* It loops through the stack trace, for each :
* fetches the sourcemap from remote
* maps the error info into slice
 */
>>>>>>> 8a68c0d3
func (r *Resolver) EnhanceStackTrace(input []*model2.StackFrameInput) ([]modelInputs.ErrorTrace, error) {
	if input == nil {
		return nil, e.New("stack trace input cannot be nil")
	}
	var mappedStackTrace []modelInputs.ErrorTrace
	for _, stackTrace := range input {
		if stackTrace == nil || (stackTrace.FileName == nil || stackTrace.LineNumber == nil || stackTrace.ColumnNumber == nil) {
			continue
		}
<<<<<<< HEAD

		filename := stackTrace.FileName
		bodyBytes, err := fetch.fetchFile(*filename)
		if err != nil {
			return nil, err
		}
		if len(bodyBytes) > 1000000 {
			return nil, e.New("size of source way too big")
=======
		stackTraceFileName := *stackTrace.FileName
		stackTraceLineNumber := *stackTrace.LineNumber
		stackTraceColumnNumber := *stackTrace.ColumnNumber

		bodyBytes, err := fetch.fetchFile(stackTraceFileName)
		if err != nil {
			// TODO: don't do this plz
			var mappedStackFrame modelInputs.ErrorTrace
			mappedStackFrame.FileName = stackTrace.FileName
			mappedStackFrame.FunctionName = stackTrace.FunctionName
			mappedStackFrame.LineNumber = stackTrace.LineNumber
			mappedStackFrame.ColumnNumber = stackTrace.ColumnNumber

			mappedStackTrace = append(mappedStackTrace, mappedStackFrame)
			log.Error(e.Wrapf(err, "error fetching file: %v", stackTraceFileName))
			continue
		}
		if len(bodyBytes) > 5000000 {
			// TODO: don't do this plz
			var mappedStackFrame modelInputs.ErrorTrace
			mappedStackFrame.FileName = stackTrace.FileName
			mappedStackFrame.FunctionName = stackTrace.FunctionName
			mappedStackFrame.LineNumber = stackTrace.LineNumber
			mappedStackFrame.ColumnNumber = stackTrace.ColumnNumber

			mappedStackTrace = append(mappedStackTrace, mappedStackFrame)
			log.Errorf("file way too big: %v, size: %v", stackTraceFileName, len(bodyBytes))
			continue
>>>>>>> 8a68c0d3
		}
		bodyString := string(bodyBytes)
		bodyLines := strings.Split(strings.ReplaceAll(bodyString, "\rn", "\n"), "\n")
		if len(bodyLines) < 1 {
			return nil, e.New("body lines empty")
		}
		lastLine := bodyLines[len(bodyLines)-1]

		// extract sourceMappingURL file name from slice
		var sourceMapFileName string
		sourceMapIndex := strings.LastIndex(lastLine, "sourceMappingURL=")
		if sourceMapIndex == -1 {
			return nil, e.New("file does not contain source map url")
		}
		sourceMapFileName = lastLine[sourceMapIndex+len("sourceMappingURL="):]

		// construct sourcemap url from searched file
<<<<<<< HEAD
		sourceFileNameIndex := strings.Index(*stackTrace.FileName, path.Base(*filename))
		if sourceFileNameIndex == -1 {
			return nil, e.New("source path doesn't contain file name")
		}
		sourceMapURL := (*stackTrace.FileName)[:sourceFileNameIndex] + sourceMapFileName
=======
		sourceFileNameIndex := strings.Index(stackTraceFileName, path.Base(stackTraceFileName))
		if sourceFileNameIndex == -1 {
			return nil, e.New("source path doesn't contain file name")
		}
		sourceMapURL := (stackTraceFileName)[:sourceFileNameIndex] + sourceMapFileName
>>>>>>> 8a68c0d3

		var fileBytes []byte
		// fetch source map file
		fileBytes, err = fetch.fetchFile(sourceMapURL)
		if err != nil {
			log.Error(e.Wrap(err, "error fetching source map file"))
			continue
		}

		smap, err := sourcemap.Parse(sourceMapURL, fileBytes)
		if err != nil {
<<<<<<< HEAD
			return nil, e.Wrap(err, "error parsing source map file")
		}

		var mappedStackFrame modelInputs.ErrorTrace
		sourceFileName, fn, line, col, ok := smap.Source(*stackTrace.LineNumber, *stackTrace.ColumnNumber)
=======
			return nil, e.Wrapf(err, "error parsing source map file -> %v", sourceMapURL)
		}

		var mappedStackFrame modelInputs.ErrorTrace
		sourceFileName, fn, line, col, ok := smap.Source(stackTraceLineNumber, stackTraceColumnNumber)
>>>>>>> 8a68c0d3
		if !ok {
			return nil, e.New("error extracting true error info from source map")
		}
		mappedStackFrame.FileName = &sourceFileName
		mappedStackFrame.FunctionName = &fn
		mappedStackFrame.LineNumber = &line
		mappedStackFrame.ColumnNumber = &col

		mappedStackTrace = append(mappedStackTrace, mappedStackFrame)
	}
	return mappedStackTrace, nil
}<|MERGE_RESOLUTION|>--- conflicted
+++ resolved
@@ -9,10 +9,7 @@
 	"math/rand"
 	"net/http"
 	"net/url"
-<<<<<<< HEAD
-=======
 	"os"
->>>>>>> 8a68c0d3
 	"path"
 	"strconv"
 	"strings"
@@ -211,14 +208,6 @@
 	}
 	logString := string(logBytes)
 
-<<<<<<< HEAD
-	newFrameString := errorGroup.Trace
-	if len(frameString) >= len(errorGroup.Trace) {
-		newFrameString = frameString
-		mappedStackTrace, err := r.EnhanceStackTrace(errorInput.Trace)
-		if err != nil {
-			log.Error(err)
-=======
 	var newMappedStackTraceString *string
 	newFrameString := frameString
 	if organizationID == 1 {
@@ -226,21 +215,14 @@
 		mappedStackTrace, err := r.EnhanceStackTrace(errorInput.Trace)
 		if err != nil {
 			log.Error(e.Wrapf(err, "error group: %+v error object: %+v", errorGroup, errorObj))
->>>>>>> 8a68c0d3
 		} else {
 			mappedStackTraceBytes, err := json.Marshal(mappedStackTrace)
 			if err != nil {
 				return nil, e.Wrap(err, "error marshalling mapped stack trace")
 			}
 			mappedStackTraceString := string(mappedStackTraceBytes)
-<<<<<<< HEAD
-			errorObj.MappedStackTrace = &mappedStackTraceString
-		}
-
-=======
 			newMappedStackTraceString = &mappedStackTraceString
 		}
->>>>>>> 8a68c0d3
 	}
 
 	environmentsMap := make(map[string]int)
@@ -510,16 +492,6 @@
 	fetchFile(string) ([]byte, error)
 }
 
-<<<<<<< HEAD
-type NetworkFetcher struct{}
-
-var fetch fetcher
-
-func init() {
-	fetch = NetworkFetcher{}
-}
-
-=======
 func init() {
 	if os.Getenv("ENVIRONMENT") == "dev" {
 		fetch = DiskFetcher{}
@@ -542,20 +514,12 @@
 
 type NetworkFetcher struct{}
 
->>>>>>> 8a68c0d3
 func (n NetworkFetcher) fetchFile(href string) ([]byte, error) {
 	// check if source is a URL
 	_, err := url.ParseRequestURI(href)
 	if err != nil {
 		return nil, err
 	}
-<<<<<<< HEAD
-	// check if source is localhost
-	if strings.Contains(strings.ToLower(href), "localhost") {
-		return nil, e.New("cannot parse localhost source")
-	}
-=======
->>>>>>> 8a68c0d3
 	// get minified file
 	res, err := http.Get(href)
 	if err != nil {
@@ -576,19 +540,11 @@
 }
 
 /*
-<<<<<<< HEAD
-EnhanceStackTrace makes no DB changes
-It loops through the trace on the error object input, for each :
-* fetches the sourcemap from s3 if it's there, otherwise it fetches from remote and uploads to s3.
-* maps the error info and updates the destination error object pointer.
-*/
-=======
 * EnhanceStackTrace makes no DB changes
 * It loops through the stack trace, for each :
 * fetches the sourcemap from remote
 * maps the error info into slice
  */
->>>>>>> 8a68c0d3
 func (r *Resolver) EnhanceStackTrace(input []*model2.StackFrameInput) ([]modelInputs.ErrorTrace, error) {
 	if input == nil {
 		return nil, e.New("stack trace input cannot be nil")
@@ -598,16 +554,6 @@
 		if stackTrace == nil || (stackTrace.FileName == nil || stackTrace.LineNumber == nil || stackTrace.ColumnNumber == nil) {
 			continue
 		}
-<<<<<<< HEAD
-
-		filename := stackTrace.FileName
-		bodyBytes, err := fetch.fetchFile(*filename)
-		if err != nil {
-			return nil, err
-		}
-		if len(bodyBytes) > 1000000 {
-			return nil, e.New("size of source way too big")
-=======
 		stackTraceFileName := *stackTrace.FileName
 		stackTraceLineNumber := *stackTrace.LineNumber
 		stackTraceColumnNumber := *stackTrace.ColumnNumber
@@ -636,7 +582,6 @@
 			mappedStackTrace = append(mappedStackTrace, mappedStackFrame)
 			log.Errorf("file way too big: %v, size: %v", stackTraceFileName, len(bodyBytes))
 			continue
->>>>>>> 8a68c0d3
 		}
 		bodyString := string(bodyBytes)
 		bodyLines := strings.Split(strings.ReplaceAll(bodyString, "\rn", "\n"), "\n")
@@ -654,19 +599,11 @@
 		sourceMapFileName = lastLine[sourceMapIndex+len("sourceMappingURL="):]
 
 		// construct sourcemap url from searched file
-<<<<<<< HEAD
-		sourceFileNameIndex := strings.Index(*stackTrace.FileName, path.Base(*filename))
-		if sourceFileNameIndex == -1 {
-			return nil, e.New("source path doesn't contain file name")
-		}
-		sourceMapURL := (*stackTrace.FileName)[:sourceFileNameIndex] + sourceMapFileName
-=======
 		sourceFileNameIndex := strings.Index(stackTraceFileName, path.Base(stackTraceFileName))
 		if sourceFileNameIndex == -1 {
 			return nil, e.New("source path doesn't contain file name")
 		}
 		sourceMapURL := (stackTraceFileName)[:sourceFileNameIndex] + sourceMapFileName
->>>>>>> 8a68c0d3
 
 		var fileBytes []byte
 		// fetch source map file
@@ -678,19 +615,11 @@
 
 		smap, err := sourcemap.Parse(sourceMapURL, fileBytes)
 		if err != nil {
-<<<<<<< HEAD
-			return nil, e.Wrap(err, "error parsing source map file")
-		}
-
-		var mappedStackFrame modelInputs.ErrorTrace
-		sourceFileName, fn, line, col, ok := smap.Source(*stackTrace.LineNumber, *stackTrace.ColumnNumber)
-=======
 			return nil, e.Wrapf(err, "error parsing source map file -> %v", sourceMapURL)
 		}
 
 		var mappedStackFrame modelInputs.ErrorTrace
 		sourceFileName, fn, line, col, ok := smap.Source(stackTraceLineNumber, stackTraceColumnNumber)
->>>>>>> 8a68c0d3
 		if !ok {
 			return nil, e.New("error extracting true error info from source map")
 		}
