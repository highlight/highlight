package graph

import (
	"context"
	"encoding/json"
	"fmt"
	"io/ioutil"
	"net/http"
	"net/mail"
	"regexp"
	"sort"
	"strconv"
	"strings"
	"time"

<<<<<<< HEAD
	"github.com/highlight-run/go-resthooks"
	kafka_queue "github.com/highlight-run/highlight/backend/kafka-queue"
	"github.com/highlight-run/highlight/backend/zapier"

	"github.com/highlight-run/workerpool"
	"github.com/mssola/user_agent"
	"github.com/openlyinc/pointy"
	e "github.com/pkg/errors"
	"github.com/sendgrid/sendgrid-go"
	log "github.com/sirupsen/logrus"
	"golang.org/x/sync/errgroup"
	"gopkg.in/DataDog/dd-trace-go.v1/ddtrace/tracer"
	"gorm.io/gorm"
	"gorm.io/gorm/clause"
=======
	kafka_queue "github.com/highlight-run/highlight/backend/kafka-queue"
>>>>>>> 23d50124

	"github.com/highlight-run/highlight/backend/errors"
	parse "github.com/highlight-run/highlight/backend/event-parse"
	"github.com/highlight-run/highlight/backend/model"
	storage "github.com/highlight-run/highlight/backend/object-storage"
	"github.com/highlight-run/highlight/backend/opensearch"
	"github.com/highlight-run/highlight/backend/pricing"
	modelInputs "github.com/highlight-run/highlight/backend/private-graph/graph/model"
	customModels "github.com/highlight-run/highlight/backend/public-graph/graph/model"
	model2 "github.com/highlight-run/highlight/backend/public-graph/graph/model"
	"github.com/highlight-run/highlight/backend/util"
	"github.com/highlight-run/workerpool"
	"github.com/mssola/user_agent"
	"github.com/openlyinc/pointy"
	e "github.com/pkg/errors"
	"github.com/sendgrid/sendgrid-go"
	log "github.com/sirupsen/logrus"
	"golang.org/x/sync/errgroup"
	"gopkg.in/DataDog/dd-trace-go.v1/ddtrace/tracer"
	"gorm.io/gorm"
	"gorm.io/gorm/clause"
)

// This file will not be regenerated automatically.
//
//
// It serves as dependency injection for your app, add any dependencies you require here.

type Resolver struct {
<<<<<<< HEAD
	PushPayloadWorkerPool *workerpool.WorkerPool
	AlertWorkerPool       *workerpool.WorkerPool
	DB                    *gorm.DB
	ProducerQueue         *kafka_queue.Queue
	MailClient            *sendgrid.Client
	StorageClient         *storage.StorageClient
	OpenSearch            *opensearch.Client
	RH                    *resthooks.Resthook
=======
	AlertWorkerPool *workerpool.WorkerPool
	DB              *gorm.DB
	ProducerQueue   *kafka_queue.Queue
	MailClient      *sendgrid.Client
	StorageClient   *storage.StorageClient
	OpenSearch      *opensearch.Client
>>>>>>> 23d50124
}

type Location struct {
	City      string      `json:"city"`
	Postal    string      `json:"postal"`
	Latitude  interface{} `json:"latitude"`
	Longitude interface{} `json:"longitude"`
	State     string      `json:"state"`
}

type DeviceDetails struct {
	IsBot          bool   `json:"is_bot"`
	OSName         string `json:"os_name"`
	OSVersion      string `json:"os_version"`
	BrowserName    string `json:"browser_name"`
	BrowserVersion string `json:"browser_version"`
}

type Property string

var PropertyType = struct {
	USER    Property
	SESSION Property
	TRACK   Property
}{
	USER:    "user",
	SESSION: "session",
	TRACK:   "track",
}

type ErrorMetaData struct {
	Timestamp   time.Time `json:"timestamp"`
	ErrorID     int       `json:"error_id"`
	SessionID   int       `json:"session_id"`
	Browser     string    `json:"browser"`
	OS          string    `json:"os"`
	VisitedURL  string    `json:"visited_url"`
	Identifier  string    `json:"identifier"`
	Fingerprint int       `json:"fingerprint"`
}

type FieldData struct {
	Name  string
	Value string
}

const ERROR_EVENT_MAX_LENGTH = 10000

const SESSION_FIELD_MAX_LENGTH = 2000

// SessionReinitializeExpiry is the interval between two InitializeSession calls with
// the same secureSessionID that should be treated as different sessions
const SessionReinitializeExpiry = time.Minute * 15

//Change to AppendProperties(sessionId,properties,type)
func (r *Resolver) AppendProperties(sessionID int, properties map[string]string, propType Property) error {
	session := &model.Session{}
	res := r.DB.Where(&model.Session{Model: model.Model{ID: sessionID}}).First(&session)
	if err := res.Error; err != nil {
		return e.Wrapf(err, "error getting session(id=%d) in append properties(type=%s)", sessionID, propType)
	}

	modelFields := []*model.Field{}
	projectID := session.ProjectID
	for k, fv := range properties {
		if len(fv) > SESSION_FIELD_MAX_LENGTH {
			log.Warnf("property %s from session %d exceeds max expected field length, skipping", k, sessionID)
		} else if fv == "" {
			// Skip when the field value is blank
		} else {
			modelFields = append(modelFields, &model.Field{ProjectID: projectID, Name: k, Value: fv, Type: string(propType)})
		}
	}

	err := r.AppendFields(modelFields, session)
	if err != nil {
		return e.Wrap(err, "error appending fields")
	}

	r.AlertWorkerPool.SubmitRecover(func() {
		// Sending Track Properties Alert
		if propType != PropertyType.TRACK {
			return
		}
		var sessionAlerts []*model.SessionAlert
		if err := r.DB.Model(&model.SessionAlert{}).Where(&model.SessionAlert{Alert: model.Alert{ProjectID: projectID, Disabled: &model.F}}).Where("type=?", model.AlertType.TRACK_PROPERTIES).Find(&sessionAlerts).Error; err != nil {
			log.Error(e.Wrapf(err, "[project_id: %d] error fetching track properties alert", projectID))
			return
		}

		for _, sessionAlert := range sessionAlerts {
			excludedEnvironments, err := sessionAlert.GetExcludedEnvironments()
			if err != nil {
				log.Error(e.Wrapf(err, "[project_id: %d] error getting excluded environments from track properties alert", projectID))
				return
			}
			isExcludedEnvironment := false
			for _, env := range excludedEnvironments {
				if env != nil && *env == session.Environment {
					isExcludedEnvironment = true
					break
				}
			}
			if isExcludedEnvironment {
				return
			}

			// get matched track properties between the alert and session
			trackProperties, err := sessionAlert.GetTrackProperties()
			if err != nil {
				log.Error(e.Wrap(err, "error getting track properties from session"))
				return
			}
			var trackPropertyIds []int
			for _, trackProperty := range trackProperties {
				trackPropertyIds = append(trackPropertyIds, trackProperty.ID)
			}
			stmt := r.DB.Model(&model.Field{}).
				Where(&model.Field{ProjectID: projectID, Type: "track"}).
				Where("id IN (SELECT field_id FROM session_fields WHERE session_id=?)", session.ID).
				Where("id IN ?", trackPropertyIds)
			var matchedFields []*model.Field
			if err := stmt.Find(&matchedFields).Error; err != nil {
				log.Error(e.Wrap(err, "error querying matched fields by session_id"))
				return
			}
			if len(matchedFields) < 1 {
				return
			}

			// relatedFields is the list of fields not inside of matchedFields.
			var relatedFields []*model.Field
			for k, fv := range properties {
				isAMatchedField := false

				for _, matchedField := range matchedFields {
					if matchedField.Name == k && matchedField.Value == fv {
						isAMatchedField = true
					}
				}

				if !isAMatchedField {
					relatedFields = append(relatedFields, &model.Field{ProjectID: projectID, Name: k, Value: fv, Type: string(propType)})
				}
			}

			// If the lengths are the same then there were not matched properties, so we don't need to send an alert.
			if len(relatedFields) == len(properties) {
				return
			}

			project := &model.Project{}
			if err := r.DB.Where(&model.Project{Model: model.Model{ID: session.ProjectID}}).First(&project).Error; err != nil {
				log.Error(e.Wrap(err, "error querying project"))
				return
			}
			workspace, err := r.getWorkspace(project.WorkspaceID)
			if err != nil {
				log.Error(e.Wrap(err, "error querying workspace"))
				return
			}

			hookPayload := zapier.HookPayload{
				UserIdentifier: session.Identifier, MatchedFields: matchedFields, RelatedFields: relatedFields, UserObject: session.UserObject,
			}
			if err := r.RH.Notify(session.ProjectID, fmt.Sprintf("SessionAlert_%d", sessionAlert.ID), hookPayload); err != nil {
				log.Error(e.Wrap(err, "error notifying zapier"))
			}

			sessionAlert.SendAlerts(r.DB, r.MailClient, &model.SendSlackAlertInput{Workspace: workspace, SessionSecureID: session.SecureID, UserIdentifier: session.Identifier, MatchedFields: matchedFields, RelatedFields: relatedFields, UserObject: session.UserObject})
		}
	})

	r.AlertWorkerPool.SubmitRecover(func() {
		// Sending User Properties Alert
		if propType != PropertyType.USER {
			return
		}
		var sessionAlerts []*model.SessionAlert
		if err := r.DB.Model(&model.SessionAlert{}).Where(&model.SessionAlert{Alert: model.Alert{ProjectID: projectID, Disabled: &model.F}}).Where("type=?", model.AlertType.USER_PROPERTIES).Find(&sessionAlerts).Error; err != nil {
			log.Error(e.Wrapf(err, "[project_id: %d] error fetching user properties alert", projectID))
			return
		}

		for _, sessionAlert := range sessionAlerts {
			// check if session was produced from an excluded environment
			excludedEnvironments, err := sessionAlert.GetExcludedEnvironments()
			if err != nil {
				log.Error(e.Wrapf(err, "[project_id: %d] error getting excluded environments from user properties alert", projectID))
				return
			}
			isExcludedEnvironment := false
			for _, env := range excludedEnvironments {
				if env != nil && *env == session.Environment {
					isExcludedEnvironment = true
					break
				}
			}
			if isExcludedEnvironment {
				return
			}

			// get matched user properties between the alert and session
			userProperties, err := sessionAlert.GetUserProperties()
			if err != nil {
				log.Error(e.Wrap(err, "error getting user properties from session"))
				return
			}
			var userPropertyIds []int
			for _, userProperty := range userProperties {
				userPropertyIds = append(userPropertyIds, userProperty.ID)
			}
			stmt := r.DB.Model(&model.Field{}).
				Where(&model.Field{ProjectID: projectID, Type: "user"}).
				Where("id IN (SELECT field_id FROM session_fields WHERE session_id=?)", session.ID).
				Where("id IN ?", userPropertyIds)
			var matchedFields []*model.Field
			if err := stmt.Find(&matchedFields).Error; err != nil {
				log.Error(e.Wrap(err, "error querying matched fields by session_id"))
				return
			}
			if len(matchedFields) < 1 {
				return
			}

			project := &model.Project{}
			if err := r.DB.Where(&model.Project{Model: model.Model{ID: session.ProjectID}}).First(&project).Error; err != nil {
				log.Error(e.Wrap(err, "error querying project"))
				return
			}
			workspace, err := r.getWorkspace(project.WorkspaceID)
			if err != nil {
				log.Error(e.Wrap(err, "error querying workspace"))
				return
			}

			hookPayload := zapier.HookPayload{
				UserIdentifier: session.Identifier, MatchedFields: matchedFields, UserObject: session.UserObject,
			}
			if err := r.RH.Notify(session.ProjectID, fmt.Sprintf("SessionAlert_%d", sessionAlert.ID), hookPayload); err != nil {
				log.Error(e.Wrap(err, "error notifying zapier"))
			}

			sessionAlert.SendAlerts(r.DB, r.MailClient, &model.SendSlackAlertInput{Workspace: workspace, SessionSecureID: session.SecureID, UserIdentifier: session.Identifier, MatchedFields: matchedFields, UserObject: session.UserObject})
		}
	})

	return nil
}

func (r *Resolver) AppendFields(fields []*model.Field, session *model.Session) error {
	fieldsToAppend := []*model.Field{}
	for _, f := range fields {
		field := &model.Field{}
		res := r.DB.Where(f).First(&field)
		// If the field doesn't exist, we create it.
		if err := res.Error; err != nil || e.Is(err, gorm.ErrRecordNotFound) {
			if err := r.DB.Create(f).Error; err != nil {
				return e.Wrap(err, "error creating field")
			}
			if err := r.OpenSearch.Index(opensearch.IndexFields, f.ID, nil, f); err != nil {
				return e.Wrap(err, "error indexing new field")
			}

			fieldsToAppend = append(fieldsToAppend, f)
		} else {
			fieldsToAppend = append(fieldsToAppend, field)
		}
	}

	openSearchFields := make([]interface{}, len(fieldsToAppend))
	for i, field := range fieldsToAppend {
		openSearchFields[i] = opensearch.OpenSearchField{
			Field:    field,
			Key:      field.Type + "_" + field.Name,
			KeyValue: field.Type + "_" + field.Name + "_" + field.Value,
		}
	}
	if err := r.OpenSearch.AppendToField(opensearch.IndexSessions, session.ID, "fields", openSearchFields); err != nil {
		return e.Wrap(err, "error appending session fields")
	}

	sort.Slice(fieldsToAppend, func(i, j int) bool {
		return fieldsToAppend[i].ID < fieldsToAppend[j].ID
	})

	var entries []struct {
		SessionID int
		FieldID   int
	}
	for _, f := range fieldsToAppend {
		entries = append(entries, struct {
			SessionID int
			FieldID   int
		}{
			SessionID: session.ID,
			FieldID:   f.ID,
		})
	}
	// Associate the fields with this session.
	// Do this manually to avoid updating the session `updated_at` column since this operation
	// is typically done as part of other steps that update the session `updated_at`.
	// Constantly writing to `updated_at` is a source of DB contention for session updates.
	if err := r.DB.Table("session_fields").Clauses(clause.OnConflict{
		DoNothing: true,
	}).Create(entries).Error; err != nil {
		return e.Wrap(err, "error updating fields")
	}
	return nil
}

func (r *Resolver) getIncrementedEnvironmentCount(errorGroup *model.ErrorGroup, errorObj *model.ErrorObject) string {
	environmentsMap := make(map[string]int)
	if errorGroup.Environments != "" {
		err := json.Unmarshal([]byte(errorGroup.Environments), &environmentsMap)
		if err != nil {
			log.Error(e.Wrap(err, "error unmarshalling environments from error group into map"))
		}
	}
	if len(errorObj.Environment) > 0 {
		if _, ok := environmentsMap[strings.ToLower(errorObj.Environment)]; ok {
			environmentsMap[strings.ToLower(errorObj.Environment)]++
		} else {
			environmentsMap[strings.ToLower(errorObj.Environment)] = 1
		}
	}
	environmentsBytes, err := json.Marshal(environmentsMap)
	if err != nil {
		log.Error(e.Wrap(err, "error marshalling environment map into json"))
	}
	environmentsString := string(environmentsBytes)

	return environmentsString
}

func (r *Resolver) getMappedStackTraceString(stackTrace []*model2.StackFrameInput, projectID int, errorObj *model.ErrorObject) (*string, []modelInputs.ErrorTrace, error) {
	// get version from session
	var version *string
	if err := r.DB.Model(&model.Session{}).Where(&model.Session{Model: model.Model{ID: errorObj.SessionID}}).
		Select("app_version").Scan(&version).Error; err != nil {
		if !e.Is(err, gorm.ErrRecordNotFound) {
			return nil, nil, e.Wrap(err, "error getting app version from session")
		}
	}

	var newMappedStackTraceString *string
	mappedStackTrace, err := errors.EnhanceStackTrace(stackTrace, projectID, version, r.StorageClient)
	if err != nil {
		log.Error(e.Wrapf(err, "error object: %+v", errorObj))
	} else {
		mappedStackTraceBytes, err := json.Marshal(mappedStackTrace)
		if err != nil {
			return nil, nil, e.Wrap(err, "error marshalling mapped stack trace")
		}
		mappedStackTraceString := string(mappedStackTraceBytes)
		newMappedStackTraceString = &mappedStackTraceString
	}
	return newMappedStackTraceString, mappedStackTrace, nil
}

func (r *Resolver) normalizeStackTraceString(stackTraceString string) string {
	var stackTraceSlice []string
	if err := json.Unmarshal([]byte(stackTraceString), &stackTraceSlice); err != nil {
		return ""
	}

	// TODO: maintain a list of potential error types so we can handle different stack trace formats
	var normalizedStackFrameInput []*model2.StackFrameInput
	for _, frame := range stackTraceSlice {
		frameExtracted := regexp.MustCompile(`(?m)(.*) (.*):(.*)`).FindAllStringSubmatch(frame, -1)
		if len(frameExtracted) != 1 {
			return ""
		}
		if len(frameExtracted[0]) != 4 {
			return ""
		}

		lineNumber, err := strconv.Atoi(frameExtracted[0][3])
		if err != nil {
			return ""
		}
		normalizedStackFrameInput = append(normalizedStackFrameInput, &model2.StackFrameInput{
			FunctionName: &frameExtracted[0][1],
			FileName:     &frameExtracted[0][2],
			LineNumber:   &lineNumber,
		})
	}

	stackTraceBytes, err := json.Marshal(&normalizedStackFrameInput)
	if err != nil {
		return ""
	}
	return string(stackTraceBytes)
}

func joinStringPtrs(ptrs ...*string) string {
	var sb strings.Builder
	for _, ptr := range ptrs {
		if ptr != nil {
			sb.WriteString(*ptr)
			sb.WriteString(";")
		}
	}
	return sb.String()
}

func joinIntPtrs(ptrs ...*int) string {
	var sb strings.Builder
	for _, ptr := range ptrs {
		if ptr != nil {
			sb.WriteString(strconv.Itoa(*ptr))
			sb.WriteString(";")
		}
	}
	return sb.String()
}

func (r *Resolver) GetOrCreateErrorGroupOld(errorObj *model.ErrorObject, stackTraceString string) (*model.ErrorGroup, error) {
	errorGroup := &model.ErrorGroup{}

	// Query the DB for errors w/ 1) the same events string and 2) the same trace string.
	// If it doesn't exist, we create a new error group.
	if err := r.DB.Where(&model.ErrorGroup{
		ProjectID: errorObj.ProjectID,
		Event:     errorObj.Event,
		Type:      errorObj.Type,
	}).First(&errorGroup).Error; err != nil {
		newErrorGroup := &model.ErrorGroup{
			ProjectID:  errorObj.ProjectID,
			Event:      errorObj.Event,
			StackTrace: stackTraceString,
			Type:       errorObj.Type,
			State:      modelInputs.ErrorStateOpen.String(),
			Fields:     []*model.ErrorField{},
		}
		if err := r.DB.Create(newErrorGroup).Error; err != nil {
			return nil, e.Wrap(err, "Error creating new error group")
		}

		opensearchErrorGroup := &model.ErrorGroup{
			Model:     newErrorGroup.Model,
			SecureID:  newErrorGroup.SecureID,
			ProjectID: errorObj.ProjectID,
			Event:     errorObj.Event,
			Type:      errorObj.Type,
			State:     modelInputs.ErrorStateOpen.String(),
			Fields:    []*model.ErrorField{},
		}
		if err := r.OpenSearch.Index(opensearch.IndexErrorsCombined, newErrorGroup.ID, pointy.Int(0), opensearchErrorGroup); err != nil {
			return nil, e.Wrap(err, "error indexing error group (combined index) in opensearch")
		}

		errorGroup = newErrorGroup
	}

	return errorGroup, nil
}

func (r *Resolver) GetOrCreateErrorGroup(errorObj *model.ErrorObject, fingerprints []*model.ErrorFingerprint, stackTraceString string) (*model.ErrorGroup, error) {
	match, err := r.GetTopErrorGroupMatch(errorObj.Event, errorObj.ProjectID, fingerprints)
	if err != nil {
		return nil, e.Wrap(err, "Error getting top error group match")
	}

	errorGroup := &model.ErrorGroup{}
	if match == nil {
		newErrorGroup := &model.ErrorGroup{
			ProjectID:  errorObj.ProjectID,
			Event:      errorObj.Event,
			StackTrace: stackTraceString,
			Type:       errorObj.Type,
			State:      modelInputs.ErrorStateOpen.String(),
			Fields:     []*model.ErrorField{},
		}
		if err := r.DB.Create(newErrorGroup).Error; err != nil {
			return nil, e.Wrap(err, "Error creating new error group")
		}

		opensearchErrorGroup := &model.ErrorGroup{
			Model:     newErrorGroup.Model,
			SecureID:  newErrorGroup.SecureID,
			ProjectID: errorObj.ProjectID,
			Event:     errorObj.Event,
			Type:      errorObj.Type,
			State:     modelInputs.ErrorStateOpen.String(),
			Fields:    []*model.ErrorField{},
		}
		if err := r.OpenSearch.Index(opensearch.IndexErrorsCombined, newErrorGroup.ID, pointy.Int(0), opensearchErrorGroup); err != nil {
			return nil, e.Wrap(err, "error indexing error group (combined index) in opensearch")
		}

		errorGroup = newErrorGroup
	} else {
		if err := r.DB.Where(&model.ErrorGroup{
			Model: model.Model{ID: *match},
		}).First(&errorGroup).Error; err != nil {
			return nil, e.Wrap(err, "error retrieving top matched error group")
		}
	}

	return errorGroup, nil
}

func (r *Resolver) GetTopErrorGroupMatch(event string, projectID int, fingerprints []*model.ErrorFingerprint) (*int, error) {
	firstCode := ""
	firstMeta := ""
	restCode := []string{}
	restMeta := []string{}
	for _, fingerprint := range fingerprints {
		if fingerprint.Type == model.Fingerprint.StackFrameCode {
			if fingerprint.Index == 0 {
				firstCode = fingerprint.Value
			} else if fingerprint.Index <= 4 {
				restCode = append(restCode, fingerprint.Value)
			}
		} else if fingerprint.Type == model.Fingerprint.StackFrameMetadata {
			if fingerprint.Index == 0 {
				firstMeta = fingerprint.Value
			} else if fingerprint.Index <= 4 {
				restMeta = append(restMeta, fingerprint.Value)
			}
		}
	}

	result := struct {
		Id  int
		Sum int
	}{}

	if err := r.DB.Raw(`
	    SELECT id, sum(score) FROM (
			SELECT id, 100 AS score, 0
			FROM error_groups
			WHERE event = ?
			AND id IS NOT NULL
			AND project_id = ?
			UNION ALL
			(SELECT DISTINCT error_group_id, 10 AS score, 0
			FROM error_fingerprints
			WHERE
				((type = 'META'
				AND value = ?
				AND index = 0)
				OR (type = 'CODE'
				AND value = ?
				AND index = 0))
				AND project_id = ?
				AND error_group_id IS NOT NULL)
			UNION ALL
			(SELECT DISTINCT error_group_id, 1 AS score, index
			FROM error_fingerprints
			WHERE
				((type = 'META'
				AND value in (?)
				AND index > 0 and index <= 4)
				OR (type = 'CODE'
				AND value in (?)
				AND index > 0 and index <= 4))
				AND project_id = ?
				AND error_group_id IS NOT NULL)
		) a
		GROUP BY id
		ORDER BY sum DESC, id DESC
		LIMIT 1`, event, projectID, firstMeta, firstCode, projectID, restMeta, restCode, projectID).
		Scan(&result).Error; err != nil {
		return nil, e.Wrap(err, "error querying top error group match")
	}

	minScore := 10 + len(restMeta) - 1
	if len(restCode) > len(restMeta) {
		minScore = 10 + len(restCode) - 1
	}

	if result.Sum > minScore {
		return &result.Id, nil
	} else {
		return nil, nil
	}
}

// Matches the ErrorObject with an existing ErrorGroup, or creates a new one if the group does not exist
// The input can include the stack trace as a string or []*StackFrameInput
// If stackTrace is non-nil, it will be marshalled into a string and saved with the ErrorObject
func (r *Resolver) HandleErrorAndGroup(errorObj *model.ErrorObject, stackTraceString string, stackTrace []*model2.StackFrameInput, fields []*model.ErrorField, projectID int) (*model.ErrorGroup, error) {
	if errorObj == nil {
		return nil, e.New("error object was nil")
	}
	if errorObj.Event == "" || errorObj.Event == "<nil>" {
		return nil, e.New("error object event was nil or empty")
	}

	if len(errorObj.Event) > ERROR_EVENT_MAX_LENGTH {
		errorObj.Event = strings.Repeat(errorObj.Event[:ERROR_EVENT_MAX_LENGTH], 1)
	}

	// If there was no stackTraceString passed in, marshal it as a JSON string from stackTrace
	if len(stackTrace) > 0 {
		if stackTrace[0] != nil && stackTrace[0].Source != nil && strings.Contains(*stackTrace[0].Source, "https://static.highlight.run/index.js") {
			// Forward these errors to another project that Highlight owns to help debug: https://app.highlight.run/715/errors
			errorObj.ProjectID = 715
		}
		if len(stackTrace) > errors.ERROR_STACK_MAX_FRAME_COUNT {
			stackTrace = stackTrace[:errors.ERROR_STACK_MAX_FRAME_COUNT]
		}
		firstFrameBytes, err := json.Marshal(stackTrace)
		if err != nil {
			return nil, e.Wrap(err, "Error marshalling first frame")
		}

		stackTraceString = string(firstFrameBytes)
	} else if stackTraceString != "<nil>" {
		// If stackTraceString was passed in, try to normalize it
		if t := r.normalizeStackTraceString(stackTraceString); t != "" {
			stackTraceString = t
		}
	} else if stackTraceString == "<nil>" {
		return nil, e.New(`stackTrace slice was empty and stack trace string was equal to "<nil>"`)
	}

	// If stackTrace is non-nil, do the source mapping; else, MappedStackTrace will not be set on the ErrorObject
	newFrameString := stackTraceString
	var newMappedStackTraceString *string
	fingerprints := []*model.ErrorFingerprint{}
	if stackTrace != nil {
		var err error
		var mappedStackTrace []modelInputs.ErrorTrace
		newMappedStackTraceString, mappedStackTrace, err = r.getMappedStackTraceString(stackTrace, projectID, errorObj)
		if err != nil {
			return nil, e.Wrap(err, "Error mapping stack trace string")
		}
		for idx, frame := range mappedStackTrace {
			codeVal := joinStringPtrs(frame.LinesBefore, frame.LineContent, frame.LinesAfter)
			if codeVal != "" {
				code := model.ErrorFingerprint{
					ProjectID: projectID,
					Type:      model.Fingerprint.StackFrameCode,
					Value:     codeVal,
					Index:     idx,
				}
				fingerprints = append(fingerprints, &code)
			}

			metaVal := joinStringPtrs(frame.FileName, frame.FunctionName) +
				joinIntPtrs(frame.LineNumber, frame.ColumnNumber)
			if metaVal != "" {
				meta := model.ErrorFingerprint{
					ProjectID: projectID,
					Type:      model.Fingerprint.StackFrameMetadata,
					Value:     metaVal,
					Index:     idx,
				}
				fingerprints = append(fingerprints, &meta)
			}
		}
		errorObj.MappedStackTrace = newMappedStackTraceString
	}

	var errorGroup *model.ErrorGroup
	var err error
	// New error grouping logic is gated by project_id 1 for now
	errorGroup, err = r.GetOrCreateErrorGroup(errorObj, fingerprints, stackTraceString)
	if err != nil {
		return nil, e.Wrap(err, "Error getting top error group match")
	}

	errorObj.ErrorGroupID = errorGroup.ID
	if err := r.DB.Create(errorObj).Error; err != nil {
		return nil, e.Wrap(err, "Error performing error insert for error")
	}

	opensearchErrorObject := &opensearch.OpenSearchErrorObject{
		Url:       errorObj.URL,
		Os:        errorObj.OS,
		Browser:   errorObj.Browser,
		Timestamp: errorObj.Timestamp,
	}
	if err := r.OpenSearch.Index(opensearch.IndexErrorsCombined, errorObj.ID, pointy.Int(errorGroup.ID), opensearchErrorObject); err != nil {
		return nil, e.Wrap(err, "error indexing error group (combined index) in opensearch")
	}

	environmentsString := r.getIncrementedEnvironmentCount(errorGroup, errorObj)

	if err := r.AppendErrorFields(fields, errorGroup); err != nil {
		return nil, e.Wrap(err, "error appending error fields")
	}

	if err := r.DB.Transaction(func(tx *gorm.DB) error {
		if err := r.DB.Model(errorGroup).Association("Fingerprints").Append(fingerprints); err != nil {
			return e.Wrap(err, "error appending new fingerprints")
		}

		var newIds []int
		for _, fingerprint := range fingerprints {
			newIds = append(newIds, fingerprint.ID)
		}

		if err := r.DB.Exec(`
			UPDATE error_fingerprints
			SET error_group_id = NULL
			WHERE id IN (
				SELECT id
				FROM error_fingerprints
				WHERE id NOT IN (?)
				AND error_group_id = ?
				ORDER BY id
				FOR UPDATE
			)
		`, newIds, errorGroup.ID).Error; err != nil {
			return e.Wrap(err, "error removing old fingerprints from the error group")
		}

		return nil
	}); err != nil {
		return nil, e.Wrap(err, "error replacing error group fingerprints")
	}

	// Don't save errors that come from rrweb at record time.
	if newMappedStackTraceString != nil && strings.Contains(*newMappedStackTraceString, "rrweb") {
		var now = time.Now()
		if err := r.DB.Model(errorGroup).Updates(&model.ErrorGroup{Model: model.Model{DeletedAt: &now}}).Error; err != nil {
			return nil, e.Wrap(err, "Error soft deleting rrweb error group.")
		}

	} else {
		if err := r.DB.Model(errorGroup).Updates(&model.ErrorGroup{StackTrace: newFrameString, MappedStackTrace: newMappedStackTraceString, Environments: environmentsString, Event: errorObj.Event}).Error; err != nil {
			return nil, e.Wrap(err, "Error updating error group metadata log or environments")
		}
	}

	var filename *string
	if newMappedStackTraceString != nil {
		filename = model.GetFirstFilename(*newMappedStackTraceString)
	} else {
		filename = model.GetFirstFilename(newFrameString)
	}

	if err := r.OpenSearch.Update(opensearch.IndexErrorsCombined, errorGroup.ID, map[string]interface{}{
		"filename":   filename,
		"updated_at": time.Now(),
		"Event":      errorObj.Event,
	}); err != nil {
		return nil, e.Wrap(err, "error updating error group in opensearch")
	}

	return errorGroup, nil
}

func (r *Resolver) AppendErrorFields(fields []*model.ErrorField, errorGroup *model.ErrorGroup) error {
	fieldsToAppend := []*model.ErrorField{}
	for _, f := range fields {
		field := &model.ErrorField{}
		res := r.DB.Raw(`
			SELECT * FROM error_fields
			WHERE project_id = ?
			AND name = ?
			AND value = ?
			AND md5(value)::uuid = md5(?)::uuid
			`, f.ProjectID, f.Name, f.Value, f.Value).First(&field)
		// If the field doesn't exist, we create it.
		if err := res.Error; err != nil || e.Is(err, gorm.ErrRecordNotFound) {
			if err := r.DB.Create(f).Error; err != nil {
				return e.Wrap(err, "error creating error field")
			}
			if err := r.OpenSearch.Index(opensearch.IndexErrorFields, f.ID, nil, f); err != nil {
				return e.Wrap(err, "error indexing new error field")
			}
			fieldsToAppend = append(fieldsToAppend, f)
		} else {
			fieldsToAppend = append(fieldsToAppend, field)
		}
	}

	openSearchFields := make([]interface{}, len(fieldsToAppend))
	for i, field := range fieldsToAppend {
		openSearchFields[i] = opensearch.OpenSearchErrorField{
			ErrorField: field,
			Key:        field.Name,
			KeyValue:   field.Name + "_" + field.Value,
		}
	}

	// We append to this session in the join table regardless.
	if err := r.DB.Model(errorGroup).Association("Fields").Append(fieldsToAppend); err != nil {
		return e.Wrap(err, "error updating error fields")
	}

	return nil
}

func GetLocationFromIP(ip string) (location *Location, err error) {
	url := fmt.Sprintf("http://geolocation-db.com/json/%s", ip)
	method := "GET"

	client := &http.Client{}
	req, err := http.NewRequest(method, url, nil)
	if err != nil {
		return nil, err
	}

	res, err := client.Do(req)
	if err != nil {
		return nil, err
	}

	defer res.Body.Close()

	body, err := ioutil.ReadAll(res.Body)
	if err != nil {
		return nil, err
	}

	err = json.Unmarshal(body, &location)
	if err != nil {
		return nil, err
	}

	// long and lat should be float
	switch location.Longitude.(type) {
	case float64:
	default:
		location.Longitude = float64(0)
	}
	switch location.Latitude.(type) {
	case float64:
	default:
		location.Latitude = float64(0)
	}

	return location, nil
}

func GetDeviceDetails(userAgentString string) (deviceDetails DeviceDetails) {
	userAgent := user_agent.New(userAgentString)
	deviceDetails.IsBot = userAgent.Bot()
	deviceDetails.OSName = userAgent.OSInfo().Name
	deviceDetails.OSVersion = userAgent.OSInfo().Version
	deviceDetails.BrowserName, deviceDetails.BrowserVersion = userAgent.Browser()
	return deviceDetails
}

func InitializeSessionMinimal(r *mutationResolver, projectVerboseID string, enableStrictPrivacy bool, enableRecordingNetworkContents bool, clientVersion string, firstloadVersion string, clientConfig string, environment string, appVersion *string, fingerprint string, userAgent string, acceptLanguage string, ip string, sessionSecureID *string) (*model.Session, error) {
	projectID, err := model.FromVerboseID(projectVerboseID)
	if err != nil {
		log.Errorf("An unsupported verboseID was used: %s, %s", projectVerboseID, clientConfig)
	}
	project := &model.Project{}
	if err := r.DB.Where(&model.Project{Model: model.Model{ID: projectID}}).First(&project).Error; err != nil {
		return nil, e.Wrap(err, "project doesn't exist")
	}
	workspace, err := r.getWorkspace(project.WorkspaceID)
	if err != nil {
		return nil, e.Wrap(err, "error retrieving workspace")
	}

	var fingerprintInt int = 0
	if val, err := strconv.Atoi(fingerprint); err == nil {
		fingerprintInt = val
	}

	deviceDetails := GetDeviceDetails(userAgent)
	n := time.Now()
	session := &model.Session{
		ProjectID:                      projectID,
		Fingerprint:                    fingerprintInt,
		OSName:                         deviceDetails.OSName,
		OSVersion:                      deviceDetails.OSVersion,
		BrowserName:                    deviceDetails.BrowserName,
		BrowserVersion:                 deviceDetails.BrowserVersion,
		Language:                       acceptLanguage,
		WithinBillingQuota:             &model.T,
		Processed:                      &model.F,
		Viewed:                         &model.F,
		PayloadUpdatedAt:               &n,
		EnableStrictPrivacy:            &enableStrictPrivacy,
		EnableRecordingNetworkContents: &enableRecordingNetworkContents,
		FirstloadVersion:               firstloadVersion,
		ClientVersion:                  clientVersion,
		ClientConfig:                   &clientConfig,
		Environment:                    environment,
		AppVersion:                     appVersion,
		VerboseID:                      projectVerboseID,
		Fields:                         []*model.Field{},
		LastUserInteractionTime:        time.Now(),
		ViewedByAdmins:                 []model.Admin{},
	}

	// Firstload secureID generation was added in firstload 3.0.1, Feb 2022
	if sessionSecureID != nil {
		session.SecureID = *sessionSecureID
	}

	// Get the user's ip, get geolocation data
	location := &Location{
		City:      "",
		Postal:    "",
		Latitude:  0.0,
		Longitude: 0.0,
		State:     "",
	}
	fetchedLocation, err := GetLocationFromIP(ip)
	if err != nil || fetchedLocation == nil {
		log.Errorf("error getting user's location: %v", err)
	} else {
		location = fetchedLocation
	}

	// determine if session is within billing quota
	withinBillingQuota := r.isWithinBillingQuota(project, workspace, *session.PayloadUpdatedAt)

	session.City = location.City
	session.State = location.State
	session.Postal = location.Postal
	session.Latitude = location.Latitude.(float64)
	session.Longitude = location.Longitude.(float64)
	session.WithinBillingQuota = &withinBillingQuota

	if err := r.DB.Create(session).Error; err != nil {
		if sessionSecureID == nil || !strings.Contains(err.Error(), "duplicate key value violates unique constraint") {
			return nil, e.Wrap(err, "error creating session")
		}
		sessionObj := &model.Session{}
		if fetchSessionErr := r.DB.Where(&model.Session{SecureID: *sessionSecureID}).First(&sessionObj).Error; fetchSessionErr != nil {
			return nil, e.Wrap(fetchSessionErr, "error creating session, couldn't fetch session duplicate")
		}
		if time.Now().After(sessionObj.CreatedAt.Add(SessionReinitializeExpiry)) || projectID != sessionObj.ProjectID {
			return nil, e.Wrap(err, fmt.Sprintf("error creating session, user agent: %s", userAgent))
		}
		// Otherwise, it's likely a retry from the same machine after the first initializeSession() response timed out
	}

	log.WithFields(log.Fields{"session_id": session.ID, "project_id": session.ProjectID, "identifier": session.Identifier}).
		Infof("initialized session: %s", session.Identifier)

	if err := r.OpenSearch.IndexSynchronous(opensearch.IndexSessions, session.ID, session); err != nil {
		return nil, e.Wrap(err, "error indexing new session in opensearch")
	}

	sessionProperties := map[string]string{
		"os_name":         session.OSName,
		"os_version":      session.OSVersion,
		"browser_name":    session.BrowserName,
		"browser_version": session.BrowserVersion,
		"environment":     session.Environment,
		"device_id":       strconv.Itoa(session.Fingerprint),
		"city":            session.City,
	}
	if err := r.AppendProperties(session.ID, sessionProperties, PropertyType.SESSION); err != nil {
		log.Error(e.Wrap(err, "error adding set of properties to db"))
	}

	return session, nil
}

func (r *Resolver) InitializeSessionImplementation(sessionID int, ip string) (*model.Session, error) {
	session := &model.Session{}
	if err := r.DB.Where(&model.Session{Model: model.Model{ID: sessionID}}).First(&session).Error; err != nil {
		return nil, e.Wrap(err, "session doesn't exist")
	}
	project := &model.Project{}
	if err := r.DB.Where(&model.Project{Model: model.Model{ID: session.ProjectID}}).First(&project).Error; err != nil {
		return nil, e.Wrap(err, "project doesn't exist")
	}

	go func() {
		defer util.Recover()
		// Sleep for 25 seconds, then query from the DB. If this session is identified, we
		// want to wait for the H.identify call to be able to create a better Slack message.
		// If an ECS task is being replaced, there's a 30 second window to do cleanup work.
		// A 25 second delay here gives this 5 seconds to complete in case this session
		// is created right before the task is replaced.
		time.Sleep(25 * time.Second)
		r.AlertWorkerPool.SubmitRecover(func() {
			// Sending session init alert
			var sessionAlerts []*model.SessionAlert
			if err := r.DB.Model(&model.SessionAlert{}).Where(&model.SessionAlert{Alert: model.Alert{ProjectID: project.ID, Disabled: &model.F}}).
				Where("type=?", model.AlertType.NEW_SESSION).Find(&sessionAlerts).Error; err != nil {
				log.Error(e.Wrapf(err, "[project_id: %d] error fetching new session alert", project.ID))
				return
			}

			sessionObj := &model.Session{}
			if err := r.DB.Preload("Fields").Where(&model.Session{Model: model.Model{ID: session.ID}}).First(&sessionObj).Error; err != nil {
				retErr := e.Wrapf(err, "error reading from session %v", session.ID)
				log.Error(retErr)
				return
			}

			for _, sessionAlert := range sessionAlerts {
				// check if session was produced from an excluded environment
				excludedEnvironments, err := sessionAlert.GetExcludedEnvironments()
				if err != nil {
					log.Error(e.Wrapf(err, "[project_id: %d] error getting excluded environments from new session alert", project.ID))
					return
				}

				isExcludedEnvironment := false
				for _, env := range excludedEnvironments {
					if env != nil && *env == sessionObj.Environment {
						isExcludedEnvironment = true
						break
					}
				}
				if isExcludedEnvironment {
					return
				}

				// check if session was created by a should-ignore identifier
				excludedIdentifiers, err := sessionAlert.GetExcludeRules()
				if err != nil {
					log.Error(e.Wrapf(err, "[project_id: %d] error getting exclude rules from new session alert", project.ID))
					return
				}
				isSessionByExcludedIdentifier := false
				for _, identifier := range excludedIdentifiers {
					if identifier != nil && *identifier == sessionObj.Identifier {
						isSessionByExcludedIdentifier = true
						break
					}
				}
				if isSessionByExcludedIdentifier {
					return
				}

				workspace, err := r.getWorkspace(project.WorkspaceID)
				if err != nil {
					log.Error(e.Wrap(err, "error querying workspace"))
					return
				}

				var userProperties map[string]string
				if sessionObj.UserProperties != "" {
					userProperties, err = sessionObj.GetUserProperties()
					if err != nil {
						log.Error(e.Wrapf(err, "[project_id: %d] error getting user properties from new user alert", sessionObj.ProjectID))
						return
					}
				}

				var visitedUrl *string
				for _, field := range sessionObj.Fields {
					if field.Type == "session" && field.Name == "visited-url" {
						visitedUrl = &field.Value
						break
					}
				}

				hookPayload := zapier.HookPayload{
					UserIdentifier: sessionObj.Identifier, UserObject: sessionObj.UserObject, UserProperties: userProperties, URL: visitedUrl,
				}
				if err := r.RH.Notify(session.ProjectID, fmt.Sprintf("SessionAlert_%d", sessionAlert.ID), hookPayload); err != nil {
					log.Error(e.Wrapf(err, "[project_id: %d] error sending new session alert to zapier", sessionObj.ProjectID))
				}

				sessionAlert.SendAlerts(r.DB, r.MailClient, &model.SendSlackAlertInput{Workspace: workspace, SessionSecureID: sessionObj.SecureID, UserIdentifier: sessionObj.Identifier, UserObject: sessionObj.UserObject, UserProperties: userProperties, URL: visitedUrl})
			}
		})
	}()

	return session, nil
}

func (r *Resolver) IdentifySessionImpl(_ context.Context, sessionID int, userIdentifier string, userObject interface{}) error {
	obj, ok := userObject.(map[string]interface{})
	if !ok {
		return e.New("[IdentifySession] error converting userObject interface type")
	}

	userProperties := map[string]string{}
	if userIdentifier != "" {
		userProperties["identifier"] = userIdentifier
	}

	// If userIdentifier is a valid email, save as an email field
	// (this will be overridden if `email` is passed to `H.identify`)
	_, err := mail.ParseAddress(userIdentifier)
	if err == nil {
		userProperties["email"] = userIdentifier
	}

	userObj := make(map[string]string)
	for k, v := range obj {
		if v != "" {
			userProperties[k] = fmt.Sprintf("%v", v)
			userObj[k] = fmt.Sprintf("%v", v)
		}
	}

	if err := r.AppendProperties(sessionID, userProperties, PropertyType.USER); err != nil {
		log.Error(e.Wrapf(err, "[IdentifySession] error adding set of identify properties to db: session: %d", sessionID))
	}

	session := &model.Session{}
	if err := r.DB.Where(&model.Session{Model: model.Model{ID: sessionID}}).First(&session).Error; err != nil {
		return e.Wrap(err, "[IdentifySession] error querying session by sessionID")
	}
	// set user properties to session in db
	if err := session.SetUserProperties(userObj); err != nil {
		return e.Wrapf(err, "[IdentifySession] [project_id: %d] error appending user properties to session object {id: %d}", session.ProjectID, sessionID)
	}

	// Check if there is a session created by this user.
	firstTime := &model.F
	if err := r.DB.Where(&model.Session{Identifier: userIdentifier, ProjectID: session.ProjectID}).Take(&model.Session{}).Error; err != nil {
		if e.Is(err, gorm.ErrRecordNotFound) {
			firstTime = &model.T
		} else {
			return e.Wrap(err, "[IdentifySession] error querying session with past identifier")
		}
	}

	session.FirstTime = firstTime
	if userIdentifier != "" {
		session.Identifier = userIdentifier
	}

	openSearchProperties := map[string]interface{}{
		"user_properties": session.UserProperties,
		"first_time":      session.FirstTime,
	}
	if session.Identifier != "" {
		openSearchProperties["identifier"] = session.Identifier
	}
	if err := r.OpenSearch.Update(opensearch.IndexSessions, sessionID, openSearchProperties); err != nil {
		return e.Wrap(err, "error updating session in opensearch")
	}

	if err := r.DB.Save(&session).Error; err != nil {
		return e.Wrap(err, "[IdentifySession] failed to update session")
	}

	log.WithFields(log.Fields{"session_id": session.ID, "project_id": session.ProjectID, "identifier": session.Identifier}).
		Infof("identified session: %s", session.Identifier)

	r.AlertWorkerPool.SubmitRecover(func() {
		// Sending New User Alert
		// if is not new user, return
		if session.FirstTime == nil || !*session.FirstTime {
			return
		}
		var sessionAlerts []*model.SessionAlert
		if err := r.DB.Model(&model.SessionAlert{}).Where(&model.SessionAlert{Alert: model.Alert{ProjectID: session.ProjectID, Disabled: &model.F}}).Where("type IS NULL OR type=?", model.AlertType.NEW_USER).Find(&sessionAlerts).Error; err != nil {
			log.Error(e.Wrapf(err, "[project_id: %d] error fetching new user alert", session.ProjectID))
			return
		}

		for _, sessionAlert := range sessionAlerts {
			// check if session was produced from an excluded environment
			excludedEnvironments, err := sessionAlert.GetExcludedEnvironments()
			if err != nil {
				log.Error(e.Wrapf(err, "[project_id: %d] error getting excluded environments from new user alert", session.ProjectID))
				return
			}
			isExcludedEnvironment := false
			for _, env := range excludedEnvironments {
				if env != nil && *env == session.Environment {
					isExcludedEnvironment = true
					break
				}
			}
			if isExcludedEnvironment {
				return
			}

			// get produced user properties from session
			userProperties, err := session.GetUserProperties()
			if err != nil {
				log.Error(e.Wrapf(err, "[project_id: %d] error getting user properties from new user alert", session.ProjectID))
				return
			}

			project := &model.Project{}
			if err := r.DB.Where(&model.Project{Model: model.Model{ID: session.ProjectID}}).First(&project).Error; err != nil {
				log.Error(e.Wrap(err, "error querying project"))
				return
			}

			workspace, err := r.getWorkspace(project.WorkspaceID)
			if err != nil {
				log.Error(e.Wrapf(err, "[project_id: %d] error querying workspace", session.ProjectID))
				return
			}

			hookPayload := zapier.HookPayload{
				UserIdentifier: session.Identifier, UserProperties: userProperties, UserObject: session.UserObject,
			}
			if err := r.RH.Notify(session.ProjectID, fmt.Sprintf("SessionAlert_%d", sessionAlert.ID), hookPayload); err != nil {
				log.Error(e.Wrapf(err, "[project_id: %d] error sending alert to zapier", session.ProjectID))
			}

			sessionAlert.SendAlerts(r.DB, r.MailClient, &model.SendSlackAlertInput{Workspace: workspace, SessionSecureID: session.SecureID, UserIdentifier: session.Identifier, UserProperties: userProperties, UserObject: session.UserObject})
		}
	})
	return nil
}

func (r *Resolver) AddTrackPropertiesImpl(_ context.Context, sessionID int, propertiesObject interface{}) error {
	obj, ok := propertiesObject.(map[string]interface{})
	if !ok {
		return e.New("error converting userObject interface type")
	}
	fields := map[string]string{}
	for k, v := range obj {
		fields[k] = fmt.Sprintf("%v", v)
		if fields[k] == "therewasonceahumblebumblebeeflyingthroughtheforestwhensuddenlyadropofwaterfullyencasedhimittookhimasecondtofigureoutthathesinaraindropsuddenlytheraindrophitthegroundasifhewasdivingintoapoolandheflewawaywithnofurtherissues" {
			return e.New("therewasonceahumblebumblebeeflyingthroughtheforestwhensuddenlyadropofwaterfullyencasedhimittookhimasecondtofigureoutthathesinaraindropsuddenlytheraindrophitthegroundasifhewasdivingintoapoolandheflewawaywithnofurtherissues")
		}
	}
	err := r.AppendProperties(sessionID, fields, PropertyType.TRACK)
	if err != nil {
		return e.Wrap(err, "error adding set of properties to db")
	}
	return nil
}

func (r *Resolver) AddSessionPropertiesImpl(_ context.Context, sessionID int, propertiesObject interface{}) error {
	obj, ok := propertiesObject.(map[string]interface{})
	if !ok {
		return e.New("error converting userObject interface type")
	}
	fields := map[string]string{}
	for k, v := range obj {
		fields[k] = fmt.Sprintf("%v", v)
	}
	err := r.AppendProperties(sessionID, fields, PropertyType.SESSION)
	if err != nil {
		return e.Wrap(err, "error adding set of properties to db")
	}
	return nil
}

func (r *Resolver) getWorkspace(workspaceID int) (*model.Workspace, error) {
	var workspace model.Workspace
	if err := r.DB.Where(&model.Workspace{Model: model.Model{ID: workspaceID}}).First(&workspace).Error; err != nil {
		return nil, e.Wrap(err, "error querying workspace")
	}
	return &workspace, nil
}

func (r *Resolver) isWithinBillingQuota(project *model.Project, workspace *model.Workspace, now time.Time) bool {
	if workspace.TrialEndDate != nil && workspace.TrialEndDate.After(now) {
		return true
	}
	if util.IsOnPrem() {
		return true
	}

	if project.FreeTier {
		sessionCount, err := pricing.GetProjectMeter(r.DB, project)
		if err != nil {
			log.Warn(fmt.Sprintf("error getting sessions meter for project %d", project.ID))
		}
		withinBillingQuota := int64(pricing.TypeToQuota(modelInputs.PlanTypeFree)) > sessionCount
		return withinBillingQuota
	}

	if workspace.AllowMeterOverage {
		return true
	}

	var (
		withinBillingQuota bool
		quota              int
	)
	if workspace.MonthlySessionLimit != nil && *workspace.MonthlySessionLimit > 0 {
		quota = *workspace.MonthlySessionLimit
	} else {
		stripePlan := modelInputs.PlanType(workspace.PlanTier)
		quota = pricing.TypeToQuota(stripePlan)
	}

	monthToDateSessionCount, err := pricing.GetWorkspaceMeter(r.DB, workspace.ID)
	if err != nil {
		log.Warn(fmt.Sprintf("error getting sessions meter for workspace %d", workspace.ID))
	}
	withinBillingQuota = int64(quota) > monthToDateSessionCount
	return withinBillingQuota
}

func (r *Resolver) sendErrorAlert(projectID int, sessionObj *model.Session, group *model.ErrorGroup, visitedUrl string) {
	r.AlertWorkerPool.SubmitRecover(func() {
		var errorAlerts []*model.ErrorAlert
		if err := r.DB.Model(&model.ErrorAlert{}).Where(&model.ErrorAlert{Alert: model.Alert{ProjectID: projectID, Disabled: &model.F}}).Find(&errorAlerts).Error; err != nil {
			log.Error(e.Wrap(err, "error fetching ErrorAlerts object"))
			return
		}

		for _, errorAlert := range errorAlerts {
			if errorAlert.CountThreshold < 1 {
				return
			}
			excludedEnvironments, err := errorAlert.GetExcludedEnvironments()
			if err != nil {
				log.Error(e.Wrap(err, "error getting excluded environments from ErrorAlert"))
				return
			}
			for _, env := range excludedEnvironments {
				if env != nil && *env == sessionObj.Environment {
					return
				}
			}
			if errorAlert.ThresholdWindow == nil {
				t := 30
				errorAlert.ThresholdWindow = &t
			}

			if errorAlert.RegexGroups != nil {
				groups, err := errorAlert.GetRegexGroups()
				if err != nil {
					log.Error(e.Wrap(err, "error getting regex groups from ErrorAlert"))
					continue
				}
				matched := false
				for _, g := range groups {
					if g == nil {
						continue
					}
					matched, err = regexp.MatchString(*g, group.Event)
					if err != nil {
						log.Warn(err)
					}
					if matched {
						break
					}
					if group.MappedStackTrace != nil {
						matched, err = regexp.MatchString(*g, *group.MappedStackTrace)
						if err != nil {
							log.Warn(err)
						}
					} else {
						matched, err = regexp.MatchString(*g, group.StackTrace)
						if err != nil {
							log.Warn(err)
						}
					}
					if matched {
						break
					}
				}
				if matched {
					log.Warn("error event matches regex group, skipping alert...")
					continue
				}
			}

			numErrors := int64(-1)
			if err := r.DB.Raw(`
				SELECT COUNT(*)
				FROM error_objects
				WHERE
					project_id=?
					AND error_group_id=?
					AND created_at > ?
			`, projectID, group.ID, time.Now().Add(time.Duration(-(*errorAlert.ThresholdWindow))*time.Minute)).Scan(&numErrors).Error; err != nil {
				log.Error(e.Wrapf(err, "error counting errors from past %d minutes", *errorAlert.ThresholdWindow))
				return
			}
			if numErrors+1 < int64(errorAlert.CountThreshold) {
				return
			}

			numAlerts := int64(-1)
			if err := r.DB.Raw(`
				SELECT COUNT(*)
				FROM alert_events
				WHERE
					project_id=?
					AND type=?
					AND (error_group_id IS NOT NULL
						AND error_group_id=?)
					AND alert_id=?
					AND created_at > NOW() - ? * (INTERVAL '1 SECOND')
			`, projectID, model.AlertType.ERROR, group.ID, errorAlert.ID, errorAlert.Frequency).Scan(&numAlerts).Error; err != nil {
				log.Error(e.Wrapf(err, "error counting alert events from past %d seconds", errorAlert.Frequency))
				return
			}
			if numAlerts > 0 {
				log.Warnf("num alerts > 0 for project_id=%d, error_group_id=%d", projectID, group.ID)
				return
			}

			var project model.Project
			if err := r.DB.Model(&model.Project{}).Where(&model.Project{Model: model.Model{ID: projectID}}).First(&project).Error; err != nil {
				log.Error(e.Wrap(err, "error querying project"))
				return
			}

			workspace, err := r.getWorkspace(project.WorkspaceID)
			if err != nil {
				log.Error(err)
			}

			hookPayload := zapier.HookPayload{
				UserIdentifier: sessionObj.Identifier, Group: group, URL: &visitedUrl, ErrorsCount: &numErrors, UserObject: sessionObj.UserObject,
			}

			log.Infof("sending error alert to zapier. id=ErrorAlert_%d", errorAlert.ID)
			if err := r.RH.Notify(sessionObj.ProjectID, fmt.Sprintf("ErrorAlert_%d", errorAlert.ID), hookPayload); err != nil {
				log.Error(e.Wrap(err, "error sending error alert to Zapier"))
			}

			errorAlert.SendAlerts(r.DB, r.MailClient, &model.SendSlackAlertInput{Workspace: workspace, SessionSecureID: sessionObj.SecureID, UserIdentifier: sessionObj.Identifier, Group: group, URL: &visitedUrl, ErrorsCount: &numErrors, UserObject: sessionObj.UserObject})
		}
	})
}
func (r *Resolver) SubmitMetricsMessage(ctx context.Context, metrics []*customModels.MetricInput) (int, error) {
	if len(metrics) == 0 {
		log.Errorf("got no metrics for pushmetrics: %+v", metrics)
		return -1, e.New("no metrics provided")
	}
	sessionMetrics := make(map[string][]*customModels.MetricInput)
	for _, m := range metrics {
		if _, ok := sessionMetrics[m.SessionSecureID]; !ok {
			sessionMetrics[m.SessionSecureID] = []*customModels.MetricInput{}
		}
		sessionMetrics[m.SessionSecureID] = append(sessionMetrics[m.SessionSecureID], m)
	}

	for secureID, metrics := range sessionMetrics {
		session := &model.Session{}
		if err := r.DB.Model(&session).Where(&model.Session{SecureID: secureID}).First(&session).Error; err != nil {
			log.Error(err)
			return -1, e.Wrapf(err, "no session found for push metrics: %s", secureID)
		}

		err := r.ProducerQueue.Submit(&kafka_queue.Message{
			Type: kafka_queue.PushMetrics,
			PushMetrics: &kafka_queue.PushMetricsArgs{
				SessionID: session.ID,
				ProjectID: session.ProjectID,
				Metrics:   metrics,
			}}, strconv.Itoa(session.ID))
		if err != nil {
			return -1, err
		}
	}

	return len(metrics), nil
}

func (r *Resolver) AddLegacyMetric(ctx context.Context, sessionID int, metricType customModels.MetricType, name string, value float64) (int, error) {
	session := &model.Session{}
	if err := r.DB.Model(&model.Session{}).Where("id = ?", sessionID).First(&session).Error; err != nil {
		return -1, e.Wrapf(err, "error querying device metric session")
	}
	return r.SubmitMetricsMessage(ctx, []*customModels.MetricInput{{
		SessionSecureID: session.SecureID,
		Name:            name,
		Value:           value,
		Type:            metricType,
		Timestamp:       time.Now(),
	}})
}

func (r *Resolver) addNewMetric(sessionID int, projectID int, m *customModels.MetricInput) {
	newMetric := &model.Metric{
		Name:      m.Name,
		Value:     m.Value,
		ProjectID: projectID,
		SessionID: sessionID,
		Type:      modelInputs.MetricType(m.Type),
		RequestID: m.RequestID,
	}

	if err := r.DB.Create(&newMetric).Error; err != nil {
		log.Error(err)
	}
}

func (r *Resolver) PushMetricsImpl(ctx context.Context, sessionID int, projectID int, metrics []*customModels.MetricInput) {
	for _, m := range metrics {
		if m.Type == customModels.MetricTypeBackend {
			r.addNewMetric(sessionID, projectID, m)
			continue
		}

		existingMetric := &model.Metric{
			Name:      m.Name,
			ProjectID: projectID,
			SessionID: sessionID,
			Type:      modelInputs.MetricType(m.Type),
			RequestID: m.RequestID,
		}
		tx := r.DB.Where(existingMetric).FirstOrCreate(&existingMetric)
		if err := tx.Error; err != nil {
			log.Error(err)
			return
		}
		// Update the existing record if it already exists
		existingMetric.Value = m.Value
		if err := r.DB.Save(&existingMetric).Error; err != nil {
			log.Error(err)
		}
	}
}

func (r *Resolver) ProcessBackendPayloadImpl(ctx context.Context, sessionSecureIds []string, errors []*customModels.BackendErrorObjectInput) {
	querySessionSpan, _ := tracer.StartSpanFromContext(ctx, "public-graph.processBackendPayload", tracer.ResourceName("db.querySessions"))
	querySessionSpan.SetTag("numberOfErrors", len(errors))
	querySessionSpan.SetTag("numberOfSessions", len(sessionSecureIds))

	// Query all sessions related to the current batch of error objects
	sessions := []*model.Session{}
	if err := r.DB.Model(&model.Session{}).Where("secure_id IN ?", sessionSecureIds).Scan(&sessions).Error; err != nil {
		retErr := e.Wrapf(err, "error reading from sessionSecureIds")
		querySessionSpan.Finish(tracer.WithError(retErr))
		log.Error(retErr)
		return
	}

	querySessionSpan.Finish()

	// Index sessions by secure_id
	sessionLookup := make(map[string]*model.Session)
	for _, session := range sessions {
		sessionLookup[session.SecureID] = session
	}

	// Filter out empty errors
	var filteredErrors []*customModels.BackendErrorObjectInput
	for _, errorObject := range errors {
		if errorObject.Event == "[{}]" {
			var objString string
			objBytes, err := json.Marshal(errorObject)
			if err != nil {
				log.Error(e.Wrap(err, "error marshalling error object when filtering"))
				objString = ""
			} else {
				objString = string(objBytes)
			}
			log.WithFields(log.Fields{
				"project_id":        sessionLookup[errorObject.SessionSecureID],
				"session_secure_id": errorObject.SessionSecureID,
				"error_object":      objString,
			}).Warn("caught empty error, continuing...")
		} else {
			filteredErrors = append(filteredErrors, errorObject)
		}
	}
	errors = filteredErrors

	if len(errors) == 0 {
		return
	}

	// Count the number of errors for each project
	errorsByProject := make(map[int]int64)
	for _, err := range errors {
		session := sessionLookup[err.SessionSecureID]
		if session == nil {
			continue
		}
		projectID := session.ProjectID
		errorsByProject[projectID] += 1
	}

	dailyErrorCountSpan, _ := tracer.StartSpanFromContext(ctx, "public-graph.processBackendPayload", tracer.ResourceName("db.updateDailyErrorCounts"))
	dailyErrorCountSpan.SetTag("numberOfErrors", len(errors))
	dailyErrorCountSpan.SetTag("numberOfProjects", len(errorsByProject))

	// For each project, increment daily error count by the current error count
	n := time.Now()
	currentDate := time.Date(n.UTC().Year(), n.UTC().Month(), n.UTC().Day(), 0, 0, 0, 0, time.UTC)

	dailyErrorCounts := make([]*model.DailyErrorCount, 0)
	for projectId, count := range errorsByProject {
		errorCount := model.DailyErrorCount{
			ProjectID: projectId,
			Date:      &currentDate,
			Count:     count,
			ErrorType: model.ErrorType.BACKEND,
		}
		dailyErrorCounts = append(dailyErrorCounts, &errorCount)
	}

	// Upsert error counts into daily_error_counts
	if err := r.DB.Table(model.DAILY_ERROR_COUNTS_TBL).Clauses(clause.OnConflict{
		OnConstraint: model.DAILY_ERROR_COUNTS_UNIQ,
		DoUpdates:    clause.Assignments(map[string]interface{}{"count": gorm.Expr("daily_error_counts.count + excluded.count")}),
	}).Create(&dailyErrorCounts).Error; err != nil {
		wrapped := e.Wrap(err, "error updating daily error count")
		dailyErrorCountSpan.Finish(tracer.WithError(wrapped))
		log.Error(wrapped)
		return
	}

	dailyErrorCountSpan.Finish()

	// put errors in db
	putErrorsToDBSpan, _ := tracer.StartSpanFromContext(ctx, "public-graph.processBackendPayload",
		tracer.ResourceName("db.errors"))
	groups := make(map[int]struct {
		Group      *model.ErrorGroup
		VisitedURL string
		SessionObj *model.Session
	})
	for _, v := range errors {
		traceBytes, err := json.Marshal(v.StackTrace)
		if err != nil {
			log.Errorf("Error marshaling trace: %v", v.StackTrace)
			continue
		}
		traceString := string(traceBytes)

		sessionObj := sessionLookup[v.SessionSecureID]
		if sessionObj == nil {
			continue
		}
		projectID := sessionObj.ProjectID

		errorToInsert := &model.ErrorObject{
			ProjectID:   projectID,
			SessionID:   sessionObj.ID,
			Environment: sessionObj.Environment,
			Event:       v.Event,
			Type:        model.ErrorType.BACKEND,
			URL:         v.URL,
			Source:      v.Source,
			OS:          sessionObj.OSName,
			Browser:     sessionObj.BrowserName,
			StackTrace:  &traceString,
			Timestamp:   v.Timestamp,
			Payload:     v.Payload,
			RequestID:   &v.RequestID,
		}

		//create error fields array
		metaFields := []*model.ErrorField{}
		metaFields = append(metaFields, &model.ErrorField{ProjectID: projectID, Name: "browser", Value: sessionObj.BrowserName})
		metaFields = append(metaFields, &model.ErrorField{ProjectID: projectID, Name: "os_name", Value: sessionObj.OSName})
		metaFields = append(metaFields, &model.ErrorField{ProjectID: projectID, Name: "visited_url", Value: errorToInsert.URL})
		metaFields = append(metaFields, &model.ErrorField{ProjectID: projectID, Name: "event", Value: errorToInsert.Event})
		group, err := r.HandleErrorAndGroup(errorToInsert, v.StackTrace, nil, metaFields, projectID)
		if err != nil {
			log.Errorf("Error updating error group: %v", errorToInsert)
			continue
		}

		groups[group.ID] = struct {
			Group      *model.ErrorGroup
			VisitedURL string
			SessionObj *model.Session
		}{Group: group, VisitedURL: errorToInsert.URL, SessionObj: sessionObj}
	}

	for _, data := range groups {
		r.sendErrorAlert(data.Group.ProjectID, data.SessionObj, data.Group, data.VisitedURL)
	}

	putErrorsToDBSpan.Finish()

	now := time.Now()
	if err := r.DB.Model(&model.Session{}).Where("secure_id IN ?", sessionSecureIds).Updates(&model.Session{PayloadUpdatedAt: &now}).Error; err != nil {
		log.Error(e.Wrap(err, "error updating session payload time"))
		return
	}
}

func (r *Resolver) ProcessPayload(ctx context.Context, sessionID int, events customModels.ReplayEventsInput, messages string, resources string, errors []*customModels.ErrorObjectInput, isBeacon bool, hasSessionUnloaded bool, highlightLogs *string) {
	querySessionSpan, _ := tracer.StartSpanFromContext(ctx, "public-graph.pushPayload", tracer.ResourceName("db.querySession"))
	querySessionSpan.SetTag("sessionID", sessionID)
	querySessionSpan.SetTag("messagesLength", len(messages))
	querySessionSpan.SetTag("resourcesLength", len(resources))
	querySessionSpan.SetTag("numberOfErrors", len(errors))
	querySessionSpan.SetTag("numberOfEvents", len(events.Events))
	if highlightLogs != nil {
		logsArray := strings.Split(*highlightLogs, "\n")
		for _, clientLog := range logsArray {
			if clientLog != "" {
				log.Warnf("[Client]%s", clientLog)
			}
		}
	}
	sessionObj := &model.Session{}
	if err := r.DB.Where(&model.Session{Model: model.Model{ID: sessionID}}).First(&sessionObj).Error; err != nil {
		retErr := e.Wrapf(err, "error reading from session %v", sessionID)
		querySessionSpan.Finish(tracer.WithError(retErr))
		log.Error(retErr)
		return
	}
	querySessionSpan.SetTag("project_id", sessionObj.ProjectID)
	querySessionSpan.Finish()

	// If the session is processing or processed, set ResumedAfterProcessedTime and continue
	if (sessionObj.Lock.Valid && !sessionObj.Lock.Time.IsZero()) || (sessionObj.Processed != nil && *sessionObj.Processed) {
		if sessionObj.ResumedAfterProcessedTime == nil {
			now := time.Now()
			if err := r.DB.Model(&model.Session{Model: model.Model{ID: sessionID}}).Update("ResumedAfterProcessedTime", &now).Error; err != nil {
				log.Error(e.Wrap(err, "error updating session ResumedAfterProcessedTime"))
			}
		}
	}

	var g errgroup.Group

	projectID := sessionObj.ProjectID
	hasBeacon := sessionObj.BeaconTime != nil
	g.Go(func() error {
		parseEventsSpan, _ := tracer.StartSpanFromContext(ctx, "public-graph.pushPayload",
			tracer.ResourceName("go.parseEvents"), tracer.Tag("project_id", projectID))
		if hasBeacon {
			r.DB.Table("events_objects_partitioned").Where(&model.EventsObject{SessionID: sessionID, IsBeacon: true}).Delete(&model.EventsObject{})
		}
		if evs := events.Events; len(evs) > 0 {
			// TODO: this isn't very performant, as marshaling the whole event obj to a string is expensive;
			// should fix at some point.
			eventBytes, err := json.Marshal(events)
			if err != nil {
				return e.Wrap(err, "error marshaling events from schema interfaces")
			}
			parsedEvents, err := parse.EventsFromString(string(eventBytes))
			if err != nil {
				return e.Wrap(err, "error parsing events from schema interfaces")
			}

			var lastUserInteractionTimestamp time.Time
			for _, event := range parsedEvents.Events {
				if event.Type == parse.FullSnapshot {
					// If we see a snapshot event, attempt to inject CORS stylesheets.
					d, err := parse.InjectStylesheets(event.Data)
					if err != nil {
						log.Error(e.Wrap(err, "Error unmarshalling full snapshot"))
						continue
					}
					event.Data = d
				} else if event.Type == parse.IncrementalSnapshot {
					mouseInteractionEventData, err := parse.UnmarshallMouseInteractionEvent(event.Data)
					if err != nil {
						log.Error(e.Wrap(err, "Error unmarshalling incremental event"))
						continue
					}
					if _, ok := map[parse.EventSource]bool{
						parse.MouseMove: true, parse.MouseInteraction: true, parse.Scroll: true,
						parse.Input: true, parse.TouchMove: true, parse.Drag: true,
					}[*mouseInteractionEventData.Source]; !ok {
						continue
					}
					lastUserInteractionTimestamp = event.Timestamp.Round(time.Millisecond)
				}
			}
			// Re-format as a string to write to the db.
			b, err := json.Marshal(parsedEvents)
			if err != nil {
				return e.Wrap(err, "error marshaling events from schema interfaces")
			}
			obj := &model.EventsObject{SessionID: sessionID, Events: string(b), IsBeacon: isBeacon}
			if err := r.DB.Table("events_objects_partitioned").Create(obj).Error; err != nil {
				return e.Wrap(err, "error creating events object")
			}
			if !lastUserInteractionTimestamp.IsZero() {
				if err := r.DB.Model(&sessionObj).Update("LastUserInteractionTime", lastUserInteractionTimestamp).Error; err != nil {
					return e.Wrap(err, "error updating LastUserInteractionTime")
				}
			}
		}
		parseEventsSpan.Finish()
		return nil
	})

	// unmarshal messages
	g.Go(func() error {
		unmarshalMessagesSpan, _ := tracer.StartSpanFromContext(ctx, "public-graph.pushPayload",
			tracer.ResourceName("go.unmarshal.messages"), tracer.Tag("project_id", projectID))
		if hasBeacon {
			r.DB.Where(&model.MessagesObject{SessionID: sessionID, IsBeacon: true}).Delete(&model.MessagesObject{})
		}
		messagesParsed := make(map[string][]interface{})
		if err := json.Unmarshal([]byte(messages), &messagesParsed); err != nil {
			return e.Wrap(err, "error decoding message data")
		}
		if len(messagesParsed["messages"]) > 0 {
			obj := &model.MessagesObject{SessionID: sessionID, Messages: messages, IsBeacon: isBeacon}
			if err := r.DB.Create(obj).Error; err != nil {
				return e.Wrap(err, "error creating messages object")
			}
		}
		unmarshalMessagesSpan.Finish()
		return nil
	})

	// unmarshal resources
	g.Go(func() error {
		unmarshalResourcesSpan, _ := tracer.StartSpanFromContext(ctx, "public-graph.pushPayload",
			tracer.ResourceName("go.unmarshal.resources"), tracer.Tag("project_id", projectID))
		if hasBeacon {
			r.DB.Where(&model.ResourcesObject{SessionID: sessionID, IsBeacon: true}).Delete(&model.ResourcesObject{})
		}
		resourcesParsed := make(map[string][]interface{})
		if err := json.Unmarshal([]byte(resources), &resourcesParsed); err != nil {
			return e.Wrap(err, "error decoding resource data")
		}
		if len(resourcesParsed["resources"]) > 0 {
			obj := &model.ResourcesObject{SessionID: sessionID, Resources: resources, IsBeacon: isBeacon}
			if err := r.DB.Create(obj).Error; err != nil {
				return e.Wrap(err, "error creating resources object")
			}
		}
		unmarshalResourcesSpan.Finish()
		return nil
	})

	// process errors
	g.Go(func() error {
		if hasBeacon {
			r.DB.Where(&model.ErrorObject{SessionID: sessionID, IsBeacon: true}).Delete(&model.ErrorObject{})
		}
		// filter out empty errors
		var filteredErrors []*customModels.ErrorObjectInput
		for _, errorObject := range errors {
			if errorObject.Event == "[{}]" {
				var objString string
				objBytes, err := json.Marshal(errorObject)
				if err != nil {
					log.Error(e.Wrap(err, "error marshalling error object when filtering"))
					objString = ""
				} else {
					objString = string(objBytes)
				}
				log.WithFields(log.Fields{
					"project_id":   projectID,
					"session_id":   sessionID,
					"error_object": objString,
				}).Warn("caught empty error, continuing...")
			} else {
				filteredErrors = append(filteredErrors, errorObject)
			}
		}
		errors = filteredErrors

		// increment daily error table
		if len(errors) > 0 {
			n := time.Now()
			currentDate := time.Date(n.UTC().Year(), n.UTC().Month(), n.UTC().Day(), 0, 0, 0, 0, time.UTC)
			dailyErrorCount := model.DailyErrorCount{
				ProjectID: projectID,
				Date:      &currentDate,
				Count:     int64(len(errors)),
				ErrorType: model.ErrorType.FRONTEND,
			}

			// Upsert error counts into daily_error_counts
			if err := r.DB.Table(model.DAILY_ERROR_COUNTS_TBL).Clauses(clause.OnConflict{
				OnConstraint: model.DAILY_ERROR_COUNTS_UNIQ,
				DoUpdates:    clause.Assignments(map[string]interface{}{"count": gorm.Expr("daily_error_counts.count + excluded.count")}),
			}).Create(&dailyErrorCount).Error; err != nil {
				return e.Wrap(err, "error getting or creating daily error count")
			}
		}

		// put errors in db
		putErrorsToDBSpan, _ := tracer.StartSpanFromContext(ctx, "public-graph.pushPayload",
			tracer.ResourceName("db.errors"), tracer.Tag("project_id", projectID))
		groups := make(map[int]struct {
			Group      *model.ErrorGroup
			VisitedURL string
			SessionObj *model.Session
		})
		for _, v := range errors {
			traceBytes, err := json.Marshal(v.StackTrace)
			if err != nil {
				log.Errorf("Error marshaling trace: %v", v.StackTrace)
				continue
			}
			traceString := string(traceBytes)

			errorToInsert := &model.ErrorObject{
				ProjectID:    projectID,
				SessionID:    sessionID,
				Environment:  sessionObj.Environment,
				Event:        v.Event,
				Type:         v.Type,
				URL:          v.URL,
				Source:       v.Source,
				LineNumber:   v.LineNumber,
				ColumnNumber: v.ColumnNumber,
				OS:           sessionObj.OSName,
				Browser:      sessionObj.BrowserName,
				StackTrace:   &traceString,
				Timestamp:    v.Timestamp,
				Payload:      v.Payload,
				RequestID:    nil,
				IsBeacon:     isBeacon,
			}

			//create error fields array
			metaFields := []*model.ErrorField{}
			metaFields = append(metaFields, &model.ErrorField{ProjectID: projectID, Name: "browser", Value: sessionObj.BrowserName})
			metaFields = append(metaFields, &model.ErrorField{ProjectID: projectID, Name: "os_name", Value: sessionObj.OSName})
			metaFields = append(metaFields, &model.ErrorField{ProjectID: projectID, Name: "visited_url", Value: errorToInsert.URL})
			metaFields = append(metaFields, &model.ErrorField{ProjectID: projectID, Name: "event", Value: errorToInsert.Event})
			group, err := r.HandleErrorAndGroup(errorToInsert, "", v.StackTrace, metaFields, projectID)
			if err != nil {
				log.Errorf("Error updating error group: %v", errorToInsert)
				continue
			}

			groups[group.ID] = struct {
				Group      *model.ErrorGroup
				VisitedURL string
				SessionObj *model.Session
			}{Group: group, VisitedURL: errorToInsert.URL, SessionObj: sessionObj}
		}

		for _, data := range groups {
			r.sendErrorAlert(data.Group.ProjectID, data.SessionObj, data.Group, data.VisitedURL)
		}

		putErrorsToDBSpan.Finish()
		return nil
	})

	if err := g.Wait(); err != nil {
		log.Error(err)
		return
	}

	now := time.Now()
	var beaconTime *time.Time = nil
	if isBeacon {
		beaconTime = &now
	}

	sessionHasErrors := len(errors) > 0
	// We care about if the session in it's entirety has errors or not.
	// `ProcessPayload` is run on chunks of a session so we need to check if we've seen any errors
	// in previous chunks.
	if sessionObj != nil && sessionObj.HasErrors != nil {
		if *sessionObj.HasErrors {
			sessionHasErrors = true
		}
	}

	fieldsToUpdate := model.Session{
		PayloadUpdatedAt: &now, BeaconTime: beaconTime, HasUnloaded: hasSessionUnloaded, Processed: &model.F, ObjectStorageEnabled: &model.F, Chunked: &model.F, Excluded: &model.F,
	}

	// We only want to update the `HasErrors` field if the session has errors.
	if sessionHasErrors {
		fieldsToUpdate.HasErrors = &model.T

		if err := r.DB.Model(&model.Session{Model: model.Model{ID: sessionID}}).
			Select("PayloadUpdatedAt", "BeaconTime", "HasUnloaded", "Processed", "ObjectStorageEnabled", "Excluded", "HasErrors").
			Updates(&fieldsToUpdate).Error; err != nil {
			log.Error(e.Wrap(err, "error updating session payload time and beacon time with errors"))
			return
		}
	} else {
		if err := r.DB.Model(&model.Session{Model: model.Model{ID: sessionID}}).
			Select("PayloadUpdatedAt", "BeaconTime", "HasUnloaded", "Processed", "ObjectStorageEnabled", "Excluded").
			Updates(&fieldsToUpdate).Error; err != nil {
			log.Error(e.Wrap(err, "error updating session payload time and beacon time"))
			return
		}
	}

	// If the session was previously marked as processed, clear this
	// in OpenSearch so that it's treated as a live session again.
	if sessionObj.Processed != nil && *sessionObj.Processed {
		if err := r.OpenSearch.Update(opensearch.IndexSessions, sessionObj.ID, map[string]interface{}{
			"processed":  false,
			"Excluded":   false,
			"has_errors": sessionHasErrors,
		}); err != nil {
			log.Error(e.Wrap(err, "error updating session in opensearch"))
			return
		}
	}

	if sessionHasErrors {
		if err := r.OpenSearch.Update(opensearch.IndexSessions, sessionObj.ID, map[string]interface{}{
			"has_errors": true,
		}); err != nil {
			log.Error(e.Wrap(err, "error setting has_errors on session in opensearch"))
			return
		}
	}
}<|MERGE_RESOLUTION|>--- conflicted
+++ resolved
@@ -13,7 +13,6 @@
 	"strings"
 	"time"
 
-<<<<<<< HEAD
 	"github.com/highlight-run/go-resthooks"
 	kafka_queue "github.com/highlight-run/highlight/backend/kafka-queue"
 	"github.com/highlight-run/highlight/backend/zapier"
@@ -28,9 +27,6 @@
 	"gopkg.in/DataDog/dd-trace-go.v1/ddtrace/tracer"
 	"gorm.io/gorm"
 	"gorm.io/gorm/clause"
-=======
-	kafka_queue "github.com/highlight-run/highlight/backend/kafka-queue"
->>>>>>> 23d50124
 
 	"github.com/highlight-run/highlight/backend/errors"
 	parse "github.com/highlight-run/highlight/backend/event-parse"
@@ -42,16 +38,6 @@
 	customModels "github.com/highlight-run/highlight/backend/public-graph/graph/model"
 	model2 "github.com/highlight-run/highlight/backend/public-graph/graph/model"
 	"github.com/highlight-run/highlight/backend/util"
-	"github.com/highlight-run/workerpool"
-	"github.com/mssola/user_agent"
-	"github.com/openlyinc/pointy"
-	e "github.com/pkg/errors"
-	"github.com/sendgrid/sendgrid-go"
-	log "github.com/sirupsen/logrus"
-	"golang.org/x/sync/errgroup"
-	"gopkg.in/DataDog/dd-trace-go.v1/ddtrace/tracer"
-	"gorm.io/gorm"
-	"gorm.io/gorm/clause"
 )
 
 // This file will not be regenerated automatically.
@@ -60,7 +46,6 @@
 // It serves as dependency injection for your app, add any dependencies you require here.
 
 type Resolver struct {
-<<<<<<< HEAD
 	PushPayloadWorkerPool *workerpool.WorkerPool
 	AlertWorkerPool       *workerpool.WorkerPool
 	DB                    *gorm.DB
@@ -69,14 +54,6 @@
 	StorageClient         *storage.StorageClient
 	OpenSearch            *opensearch.Client
 	RH                    *resthooks.Resthook
-=======
-	AlertWorkerPool *workerpool.WorkerPool
-	DB              *gorm.DB
-	ProducerQueue   *kafka_queue.Queue
-	MailClient      *sendgrid.Client
-	StorageClient   *storage.StorageClient
-	OpenSearch      *opensearch.Client
->>>>>>> 23d50124
 }
 
 type Location struct {
