package graph

import (
	"context"
	"encoding/json"
	"errors"
	"fmt"
	"io/ioutil"
	"net/http"
	"net/url"
	"path"
	"strconv"
	"strings"
	"time"

	"github.com/go-sourcemap/sourcemap"
	"github.com/highlight-run/workerpool"
	"github.com/mssola/user_agent"
	e "github.com/pkg/errors"
	log "github.com/sirupsen/logrus"
	"golang.org/x/sync/errgroup"
	"gopkg.in/DataDog/dd-trace-go.v1/ddtrace/tracer"
	"gorm.io/gorm"
	"gorm.io/gorm/clause"

	parse "github.com/highlight-run/highlight/backend/event-parse"
	"github.com/highlight-run/highlight/backend/model"
	storage "github.com/highlight-run/highlight/backend/object-storage"
	"github.com/highlight-run/highlight/backend/pricing"
	modelInputs "github.com/highlight-run/highlight/backend/private-graph/graph/model"
	customModels "github.com/highlight-run/highlight/backend/public-graph/graph/model"
	model2 "github.com/highlight-run/highlight/backend/public-graph/graph/model"
	"github.com/highlight-run/highlight/backend/util"
)

// This file will not be regenerated automatically.
//
//
// It serves as dependency injection for your app, add any dependencies you require here.

type Resolver struct {
	PushPayloadWorkerPool *workerpool.WorkerPool
	AlertWorkerPool       *workerpool.WorkerPool
	DB                    *gorm.DB
	StorageClient         *storage.StorageClient
}

type Location struct {
	City      string      `json:"city"`
	Postal    string      `json:"postal"`
	Latitude  interface{} `json:"latitude"`
	Longitude interface{} `json:"longitude"`
	State     string      `json:"state"`
}

type DeviceDetails struct {
	IsBot          bool   `json:"is_bot"`
	OSName         string `json:"os_name"`
	OSVersion      string `json:"os_version"`
	BrowserName    string `json:"browser_name"`
	BrowserVersion string `json:"browser_version"`
}

type Property string

var PropertyType = struct {
	USER    Property
	SESSION Property
	TRACK   Property
}{
	USER:    "user",
	SESSION: "session",
	TRACK:   "track",
}

type ErrorMetaData struct {
	Timestamp   time.Time `json:"timestamp"`
	ErrorID     int       `json:"error_id"`
	SessionID   int       `json:"session_id"`
	Browser     string    `json:"browser"`
	OS          string    `json:"os"`
	VisitedURL  string    `json:"visited_url"`
	Identifier  string    `json:"identifier"`
	Fingerprint int       `json:"fingerprint"`
}

type FieldData struct {
	Name  string
	Value string
}

//Change to AppendProperties(sessionId,properties,type)
func (r *Resolver) AppendProperties(sessionID int, properties map[string]string, propType Property) error {
	session := &model.Session{}
	res := r.DB.Where(&model.Session{Model: model.Model{ID: sessionID}}).First(&session)
	if err := res.Error; err != nil {
		return e.Wrapf(err, "error getting session(id=%d) in append properties(type=%s)", sessionID, propType)
	}

	modelFields := []*model.Field{}
	for k, fv := range properties {
		modelFields = append(modelFields, &model.Field{ProjectID: session.ProjectID, Name: k, Value: fv, Type: string(propType)})
	}

	err := r.AppendFields(modelFields, session)
	if err != nil {
		return e.Wrap(err, "error appending fields")
	}

	return nil
}

func (r *Resolver) AppendFields(fields []*model.Field, session *model.Session) error {
	fieldsToAppend := []*model.Field{}
	var newFieldGroup []FieldData
	exists := false
	if session.FieldGroup != nil {
		if err := json.Unmarshal([]byte(*session.FieldGroup), &newFieldGroup); err != nil {
			return e.Wrap(err, "error decoding session field group")
		}
	}
	for _, f := range fields {
		field := &model.Field{}
		res := r.DB.Where(f).First(&field)
		// If the field doesn't exist, we create it.
		if err := res.Error; err != nil || errors.Is(err, gorm.ErrRecordNotFound) {
			if err := r.DB.Create(f).Error; err != nil {
				return e.Wrap(err, "error creating field")
			}
			fieldsToAppend = append(fieldsToAppend, f)
			newFieldGroup = append(newFieldGroup, FieldData{
				Name:  f.Name,
				Value: f.Value,
			})
		} else {
			exists = false
			for _, existing := range newFieldGroup {
				if field.Name == existing.Name && field.Value == existing.Value {
					exists = true
				}
			}
			fieldsToAppend = append(fieldsToAppend, field)
			if !exists {
				newFieldGroup = append(newFieldGroup, FieldData{
					Name:  field.Name,
					Value: field.Value,
				})
			}
		}
	}
	fieldBytes, err := json.Marshal(newFieldGroup)
	if err != nil {
		return e.Wrap(err, "Error marshalling session field group")
	}
	fieldString := string(fieldBytes)

	if err := r.DB.Model(session).Updates(&model.Session{FieldGroup: &fieldString}).Error; errors.Is(err, gorm.ErrRecordNotFound) || err != nil {
		return e.Wrap(err, "Error updating session field group")
	}
	// We append to this session in the join table regardless.
	if err := r.DB.Model(session).Association("Fields").Append(fieldsToAppend); err != nil {
		return e.Wrap(err, "error updating fields")
	}
	return nil
}

func (r *Resolver) getIncrementedEnvironmentCount(errorGroup *model.ErrorGroup, errorObj *model.ErrorObject) string {
	environmentsMap := make(map[string]int)
	if errorGroup.Environments != "" {
		err := json.Unmarshal([]byte(errorGroup.Environments), &environmentsMap)
		if err != nil {
			log.Error(e.Wrap(err, "error unmarshalling environments from error group into map"))
		}
	}
	if len(errorObj.Environment) > 0 {
		if _, ok := environmentsMap[strings.ToLower(errorObj.Environment)]; ok {
			environmentsMap[strings.ToLower(errorObj.Environment)]++
		} else {
			environmentsMap[strings.ToLower(errorObj.Environment)] = 1
		}
	}
	environmentsBytes, err := json.Marshal(environmentsMap)
	if err != nil {
		log.Error(e.Wrap(err, "error marshalling environment map into json"))
	}
	environmentsString := string(environmentsBytes)

	return environmentsString
}

func (r *Resolver) getMappedStackTraceString(stackTrace []*model2.StackFrameInput, projectID int, errorGroup *model.ErrorGroup, errorObj *model.ErrorObject) (*string, error) {
	var newMappedStackTraceString *string
	mappedStackTrace, err := r.EnhanceStackTrace(stackTrace, projectID, errorObj.SessionID)
	if err != nil {
		log.Error(e.Wrapf(err, "error group: %+v error object: %+v", errorGroup, errorObj))
	} else {
		mappedStackTraceBytes, err := json.Marshal(mappedStackTrace)
		if err != nil {
			return nil, e.Wrap(err, "error marshalling mapped stack trace")
		}
		mappedStackTraceString := string(mappedStackTraceBytes)
		newMappedStackTraceString = &mappedStackTraceString
	}
	return newMappedStackTraceString, nil
}

// TODO: NOP for now - implement by trying to parse individual stack frames
// and stringifying the result
func (r *Resolver) normalizeStackTraceString(stackTraceString string) string {
	return stackTraceString
}

// Matches the ErrorObject with an existing ErrorGroup, or creates a new one if the group does not exist
// The input can include the stack trace as a string or []*StackFrameInput
// If stackTrace is non-nil, it will be marshalled into a string and saved with the ErrorObject
func (r *Resolver) HandleErrorAndGroup(errorObj *model.ErrorObject, stackTraceString string, stackTrace []*model2.StackFrameInput, fields []*model.ErrorField, projectID int) (*model.ErrorGroup, error) {
	// If there was no stackTraceString passed in, marshal it as a JSON string from stackTrace
	if stackTraceString == "" {
		frames := stackTrace
		if len(frames) > 0 && frames[0] != nil && frames[0].Source != nil && strings.Contains(*frames[0].Source, "https://static.highlight.run/index.js") {
			errorObj.ProjectID = 1
		}
		firstFrameBytes, err := json.Marshal(frames)
		if err != nil {
			return nil, e.Wrap(err, "Error marshalling first frame")
		}

		stackTraceString = string(firstFrameBytes)
	} else {
		// If stackTraceString was passed in, try to normalize it
		stackTraceString = r.normalizeStackTraceString(stackTraceString)
	}

	errorGroup := &model.ErrorGroup{}

	// Query the DB for errors w/ 1) the same events string and 2) the same trace string.
	// If it doesn't exist, we create a new error group.
	if err := r.DB.Where(&model.ErrorGroup{
		ProjectID: errorObj.ProjectID,
		Event:     errorObj.Event,
		Type:      errorObj.Type,
	}).First(&errorGroup).Error; err != nil {
		newErrorGroup := &model.ErrorGroup{
			ProjectID:  errorObj.ProjectID,
			Event:      errorObj.Event,
			StackTrace: stackTraceString,
			Type:       errorObj.Type,
			State:      modelInputs.ErrorStateOpen.String(),
		}
		if err := r.DB.Create(newErrorGroup).Error; err != nil {
			return nil, e.Wrap(err, "Error creating new error group")
		}
		errorGroup = newErrorGroup
	}
	errorObj.ErrorGroupID = errorGroup.ID
	if err := r.DB.Create(errorObj).Error; err != nil {
		return nil, e.Wrap(err, "Error performing error insert for error")
	}

	// If stackTrace is non-nil, do the source mapping; else, MappedStackTrace will not be set on the ErrorObject
	newFrameString := stackTraceString
	var newMappedStackTraceString *string
	if stackTrace != nil {
		mappedStackTraceString, err := r.getMappedStackTraceString(stackTrace, projectID, errorGroup, errorObj)
		if err != nil {
			return nil, e.Wrap(err, "Error mapping stack trace string")
		}
		newMappedStackTraceString = mappedStackTraceString
	}

	environmentsString := r.getIncrementedEnvironmentCount(errorGroup, errorObj)

	if err := r.DB.Model(errorGroup).Updates(&model.ErrorGroup{StackTrace: newFrameString, MappedStackTrace: newMappedStackTraceString, Environments: environmentsString}).Error; err != nil {
		return nil, e.Wrap(err, "Error updating error group metadata log or environments")
	}

	err := r.AppendErrorFields(fields, errorGroup)
	if err != nil {
		return nil, e.Wrap(err, "error appending error fields")
	}

	return errorGroup, nil
}

func (r *Resolver) AppendErrorFields(fields []*model.ErrorField, errorGroup *model.ErrorGroup) error {
	fieldsToAppend := []*model.ErrorField{}
	var newFieldGroup []FieldData
	exists := false
	if errorGroup.FieldGroup != nil {
		if err := json.Unmarshal([]byte(*errorGroup.FieldGroup), &newFieldGroup); err != nil {
			return e.Wrap(err, "error decoding error group field group data")
		}
	}
	for _, f := range fields {
		field := &model.ErrorField{}
		res := r.DB.Where(f).First(&field)
		// If the field doesn't exist, we create it.
		if err := res.Error; err != nil || errors.Is(err, gorm.ErrRecordNotFound) {
			if err := r.DB.Create(f).Error; err != nil {
				return e.Wrap(err, "error creating error field")
			}
			fieldsToAppend = append(fieldsToAppend, f)
			newFieldGroup = append(newFieldGroup, FieldData{
				Name:  f.Name,
				Value: f.Value,
			})
		} else {
			exists = false
			for _, existing := range newFieldGroup {
				if field.Name == existing.Name && field.Value == existing.Value {
					exists = true
				}
			}
			fieldsToAppend = append(fieldsToAppend, field)
			if !exists {
				newFieldGroup = append(newFieldGroup, FieldData{
					Name:  field.Name,
					Value: field.Value,
				})
			}
		}
	}
	fieldBytes, err := json.Marshal(newFieldGroup)
	if err != nil {
		return e.Wrap(err, "Error marshalling error group field group")
	}
	fieldString := string(fieldBytes)

	if err := r.DB.Model(errorGroup).Updates(&model.ErrorGroup{FieldGroup: &fieldString}).Error; err != nil {
		return e.Wrap(err, "Error updating error group field group")
	}
	// We append to this session in the join table regardless.
	if err := r.DB.Model(errorGroup).Association("Fields").Append(fieldsToAppend); err != nil {
		return e.Wrap(err, "error updating error fields")
	}
	return nil
}

func GetLocationFromIP(ip string) (location *Location, err error) {
	url := fmt.Sprintf("http://geolocation-db.com/json/%s", ip)
	method := "GET"

	client := &http.Client{}
	req, err := http.NewRequest(method, url, nil)
	if err != nil {
		return nil, err
	}

	res, err := client.Do(req)
	if err != nil {
		return nil, err
	}

	defer res.Body.Close()

	body, err := ioutil.ReadAll(res.Body)
	if err != nil {
		return nil, err
	}

	err = json.Unmarshal(body, &location)
	if err != nil {
		return nil, err
	}

	// long and lat should be float
	switch location.Longitude.(type) {
	case float64:
	default:
		location.Longitude = float64(0)
	}
	switch location.Latitude.(type) {
	case float64:
	default:
		location.Latitude = float64(0)
	}

	return location, nil
}

func GetDeviceDetails(userAgentString string) (deviceDetails DeviceDetails) {
	userAgent := user_agent.New(userAgentString)
	deviceDetails.IsBot = userAgent.Bot()
	deviceDetails.OSName = userAgent.OSInfo().Name
	deviceDetails.OSVersion = userAgent.OSInfo().Version
	deviceDetails.BrowserName, deviceDetails.BrowserVersion = userAgent.Browser()
	return deviceDetails
}

func InitializeSessionImplementation(r *mutationResolver, ctx context.Context, projectVerboseID string, enableStrictPrivacy bool, enableRecordingNetworkContents bool, clientVersion string, firstloadVersion string, clientConfig string, environment string, appVersion *string, fingerprint string) (*model.Session, error) {
	projectID := model.FromVerboseID(projectVerboseID)
	project := &model.Project{}
	if err := r.DB.Where(&model.Project{Model: model.Model{ID: projectID}}).First(&project).Error; err != nil {
		return nil, e.Wrap(err, "project doesn't exist")
	}

	// Get the user's ip, get geolocation data
	location := &Location{
		City:      "",
		Postal:    "",
		Latitude:  0.0,
		Longitude: 0.0,
		State:     "",
	}
	ip, ok := ctx.Value(model.ContextKeys.IP).(string)
	if ok {
		fetchedLocation, err := GetLocationFromIP(ip)
		if err != nil || fetchedLocation == nil {
			log.Errorf("error getting user's location: %v", err)
		} else {
			location = fetchedLocation
		}
	}

	// Parse the user-agent string
	var deviceDetails DeviceDetails
	if userAgentString, ok := ctx.Value(model.ContextKeys.UserAgent).(string); ok {
		deviceDetails = GetDeviceDetails(userAgentString)
	}

	// Get the language from the request header
	acceptLanguageString := ctx.Value(model.ContextKeys.AcceptLanguage).(string)
	n := time.Now()
	var fingerprintInt int = 0
	if val, err := strconv.Atoi(fingerprint); err == nil {
		fingerprintInt = val
	}

	// determine if session is within billing quota
	withinBillingQuota := r.isProjectWithinBillingQuota(project, n)

	session := &model.Session{
		Fingerprint:                    fingerprintInt,
		ProjectID:                      projectID,
		City:                           location.City,
		State:                          location.State,
		Postal:                         location.Postal,
		Latitude:                       location.Latitude.(float64),
		Longitude:                      location.Longitude.(float64),
		OSName:                         deviceDetails.OSName,
		OSVersion:                      deviceDetails.OSVersion,
		BrowserName:                    deviceDetails.BrowserName,
		BrowserVersion:                 deviceDetails.BrowserVersion,
		Language:                       acceptLanguageString,
		WithinBillingQuota:             &withinBillingQuota,
		Processed:                      &model.F,
		Viewed:                         &model.F,
		PayloadUpdatedAt:               &n,
		EnableStrictPrivacy:            &enableStrictPrivacy,
		EnableRecordingNetworkContents: &enableRecordingNetworkContents,
		FirstloadVersion:               firstloadVersion,
		ClientVersion:                  clientVersion,
		ClientConfig:                   &clientConfig,
		Environment:                    environment,
		AppVersion:                     appVersion,
	}

	if err := r.DB.Create(session).Error; err != nil {
		return nil, e.Wrap(err, "error creating session")
	}

	log.WithFields(log.Fields{"session_id": session.ID, "project_id": session.ProjectID, "identifier": session.Identifier}).
		Infof("initialized session: %s", session.Identifier)

	sessionProperties := map[string]string{
		"os_name":         deviceDetails.OSName,
		"os_version":      deviceDetails.OSVersion,
		"browser_name":    deviceDetails.BrowserName,
		"browser_version": deviceDetails.BrowserVersion,
		"environment":     environment,
		"device_id":       strconv.Itoa(session.Fingerprint),
	}
	if err := r.AppendProperties(session.ID, sessionProperties, PropertyType.SESSION); err != nil {
		log.Error(e.Wrap(err, "error adding set of properties to db"))
	}

	return session, nil
}

type fetcher interface {
	fetchFile(string) ([]byte, error)
}

func init() {
	if util.IsDevEnv() {
		fetch = DiskFetcher{}
	} else {
		fetch = NetworkFetcher{}
	}
}

var fetch fetcher

type DiskFetcher struct{}

func (n DiskFetcher) fetchFile(href string) ([]byte, error) {
	inputBytes, err := ioutil.ReadFile(href)
	if err != nil {
		return nil, e.Wrap(err, "error fetching file from disk")
	}
	return inputBytes, nil
}

type NetworkFetcher struct{}

func (n NetworkFetcher) fetchFile(href string) ([]byte, error) {
	// check if source is a URL
	_, err := url.ParseRequestURI(href)
	if err != nil {
		return nil, err
	}
	// get minified file
	res, err := http.Get(href)
	if err != nil {
		return nil, e.Wrap(err, "error getting source file")
	}
	defer res.Body.Close()
	if res.StatusCode != http.StatusOK {
		return nil, e.New("status code not OK")
	}

	// unpack file into slice
	bodyBytes, err := ioutil.ReadAll(res.Body)
	if err != nil {
		return nil, e.Wrap(err, "error reading response body")
	}

	return bodyBytes, nil
}

/*
* EnhanceStackTrace makes no DB changes
* It loops through the stack trace, for each :
* fetches the sourcemap from remote
* maps the error info into slice
 */
func (r *Resolver) EnhanceStackTrace(input []*model2.StackFrameInput, projectId, sessionId int) ([]modelInputs.ErrorTrace, error) {
	if input == nil {
		return nil, e.New("stack trace input cannot be nil")
	}
	var mappedStackTrace []modelInputs.ErrorTrace
	for _, stackFrame := range input {
		if stackFrame == nil || (stackFrame.FileName == nil || len(*stackFrame.FileName) < 1 || stackFrame.LineNumber == nil || stackFrame.ColumnNumber == nil) {
			continue
		}
		mappedStackFrame, err := r.processStackFrame(projectId, sessionId, *stackFrame)
		if err != nil {
			if !util.IsDevOrTestEnv() {
				log.Error(err)
			}
			mappedStackFrame = &modelInputs.ErrorTrace{
				FileName:     stackFrame.FileName,
				LineNumber:   stackFrame.LineNumber,
				FunctionName: stackFrame.FunctionName,
				ColumnNumber: stackFrame.ColumnNumber,
				Error:        util.MakeStringPointer(err.Error()),
			}
		}
		if mappedStackFrame != nil {
			mappedStackTrace = append(mappedStackTrace, *mappedStackFrame)
		}
	}
	if len(mappedStackTrace) > 1 && (mappedStackTrace[0].FunctionName == nil || *mappedStackTrace[0].FunctionName == "") {
		mappedStackTrace[0].FunctionName = mappedStackTrace[1].FunctionName
	}
	return mappedStackTrace, nil
}

func (r *Resolver) processStackFrame(projectId, sessionId int, stackTrace model2.StackFrameInput) (*modelInputs.ErrorTrace, error) {
	stackTraceFileURL := *stackTrace.FileName
	stackTraceLineNumber := *stackTrace.LineNumber
	stackTraceColumnNumber := *stackTrace.ColumnNumber

	// get file name index from URL
	stackFileNameIndex := strings.Index(stackTraceFileURL, path.Base(stackTraceFileURL))
	if stackFileNameIndex == -1 {
		err := e.Errorf("source path doesn't contain file name: %v", stackTraceFileURL)
		return nil, err
	}

	// get path from url
	u, err := url.Parse(stackTraceFileURL)
	if err != nil {
		err := e.Wrapf(err, "error parsing url: %v", stackTraceFileURL)
		return nil, err
	}
	stackTraceFilePath := u.Path
	if len(stackTraceFilePath) > 0 && stackTraceFilePath[0:1] == "/" {
		stackTraceFilePath = stackTraceFilePath[1:]
	}

	// get version from session
	var version *string
	if err := r.DB.Model(&model.Session{}).Where(&model.Session{Model: model.Model{ID: sessionId}}).Select("app_version").Scan(&version).Error; err != nil {
		if !errors.Is(err, gorm.ErrRecordNotFound) {
			return nil, e.Wrap(err, "error getting app version from session")
		}
	}

	// try to get file from s3
	minifiedFileBytes, err := r.StorageClient.ReadSourceMapFileFromS3(projectId, version, stackTraceFilePath)
	if err != nil {
		// if not in s3, get from url and put in s3
		minifiedFileBytes, err = fetch.fetchFile(stackTraceFileURL)
		if err != nil {
			// fallback if we can't get the source file at all
			err := e.Wrapf(err, "error fetching file: %v", stackTraceFileURL)
			return nil, err
		}
		_, err = r.StorageClient.PushSourceMapFileToS3(projectId, version, stackTraceFilePath, minifiedFileBytes)
		if err != nil {
			log.Error(e.Wrapf(err, "error pushing file to s3: %v", stackTraceFilePath))
		}
	}
	if len(minifiedFileBytes) > 5000000 {
		err := e.Errorf("minified source file over 5mb: %v, size: %v", stackTraceFileURL, len(minifiedFileBytes))
		return nil, err
	}
	bodyString := string(minifiedFileBytes)
	bodyLines := strings.Split(strings.ReplaceAll(bodyString, "\rn", "\n"), "\n")
	if len(bodyLines) < 1 {
		err := e.Errorf("body lines empty: %v", stackTraceFilePath)
		return nil, err
	}
	lastLine := bodyLines[len(bodyLines)-1]

	// extract sourceMappingURL file name from slice
	var sourceMapFileName string
	sourceMapIndex := strings.LastIndex(lastLine, "sourceMappingURL=")
	if sourceMapIndex == -1 {
		err := e.Errorf("file does not contain source map url: %v", stackTraceFileURL)
		return nil, err
	}
	sourceMapFileName = lastLine[sourceMapIndex+len("sourceMappingURL="):]

	// construct sourcemap url from searched file
	sourceMapURL := (stackTraceFileURL)[:stackFileNameIndex] + sourceMapFileName
	// get path from url
	u2, err := url.Parse(sourceMapURL)
	if err != nil {
		err := e.Wrapf(err, "error parsing url: %v", sourceMapURL)
		return nil, err
	}
	sourceMapFilePath := u2.Path
	if sourceMapFilePath[0:1] == "/" {
		sourceMapFilePath = sourceMapFilePath[1:]
	}

	// fetch source map file
	// try to get file from s3
	sourceMapFileBytes, err := r.StorageClient.ReadSourceMapFileFromS3(projectId, version, sourceMapFilePath)
	if err != nil {
		// if not in s3, get from url and put in s3
		sourceMapFileBytes, err = fetch.fetchFile(sourceMapURL)
		if err != nil {
			// fallback if we can't get the source file at all
			err := e.Wrapf(err, "error fetching source map file: %v", sourceMapURL)
			return nil, err
		}
		_, err = r.StorageClient.PushSourceMapFileToS3(projectId, version, sourceMapFilePath, sourceMapFileBytes)
		if err != nil {
			log.Error(e.Wrapf(err, "error pushing file to s3: %v", sourceMapFileName))
		}
	}
	smap, err := sourcemap.Parse(sourceMapURL, sourceMapFileBytes)
	if err != nil {
		err := e.Wrapf(err, "error parsing source map file -> %v", sourceMapURL)
		return nil, err
	}

	sourceFileName, fn, line, col, ok := smap.Source(stackTraceLineNumber, stackTraceColumnNumber)
	if !ok {
		err := e.Errorf("error extracting true error info from source map: %v", sourceMapURL)
		return nil, err
	}
	mappedStackFrame := &modelInputs.ErrorTrace{
		FileName:     &sourceFileName,
		LineNumber:   &line,
		FunctionName: &fn,
		ColumnNumber: &col,
	}
	return mappedStackFrame, nil
}

func (r *Resolver) getWorkspace(workspaceID int) (*model.Workspace, error) {
	var workspace model.Workspace
	if err := r.DB.Where(&model.Workspace{Model: model.Model{ID: workspaceID}}).First(&workspace).Error; err != nil {
		return nil, e.Wrap(err, "error querying workspace")
	}
	return &workspace, nil
}

func (r *Resolver) isProjectWithinBillingQuota(project *model.Project, now time.Time) bool {
	if project.TrialEndDate != nil && project.TrialEndDate.After(now) {
		return true
	}
	if util.IsOnPrem() {
		return true
	}
	var (
		withinBillingQuota bool
		quota              int
	)
	if project.MonthlySessionLimit != nil && *project.MonthlySessionLimit > 0 {
		quota = *project.MonthlySessionLimit
	} else {
		stripePriceID := ""
		if project.StripePriceID != nil {
			stripePriceID = *project.StripePriceID
		}
		stripePlan := pricing.FromPriceID(stripePriceID)
		quota = pricing.TypeToQuota(stripePlan)
	}

	var monthToDateSessionCount int64
	if err := r.DB.
		Model(&model.DailySessionCount{}).
		Where(&model.DailySessionCount{ProjectID: project.ID}).
		Where("date > ?", time.Date(now.Year(), now.Month(), 1, 0, 0, 0, 0, time.UTC)).
		Select("SUM(count) as monthToDateSessionCount").
		Scan(&monthToDateSessionCount).Error; err != nil {
		// The record doesn't exist for new projects since the record gets created in the worker.
		monthToDateSessionCount = 0
		log.Warn(fmt.Sprintf("Couldn't find DailySessionCount for %d", project.ID))
	}
	withinBillingQuota = int64(quota) > monthToDateSessionCount
	return withinBillingQuota
}

func (r *Resolver) sendErrorAlert(projectID int, sessionObj *model.Session, group *model.ErrorGroup, errorToInsert *model.ErrorObject) {
	r.AlertWorkerPool.Submit(func() {
		var errorAlert model.ErrorAlert
		if err := r.DB.Model(&model.ErrorAlert{}).Where(&model.ErrorAlert{Alert: model.Alert{ProjectID: projectID}}).First(&errorAlert).Error; err != nil {
			log.Error(e.Wrap(err, "error fetching ErrorAlert object"))
			return
		}
		if errorAlert.CountThreshold < 1 {
			return
		}
		excludedEnvironments, err := errorAlert.GetExcludedEnvironments()
		if err != nil {
			log.Error(e.Wrap(err, "error getting excluded environments from ErrorAlert"))
			return
		}
		for _, env := range excludedEnvironments {
			if env != nil && *env == sessionObj.Environment {
				return
			}
		}
		numErrors := int64(-1)
		if errorAlert.ThresholdWindow == nil {
			t := 30
			errorAlert.ThresholdWindow = &t
		}
		if err := r.DB.Model(&model.ErrorObject{}).Where(&model.ErrorObject{ProjectID: projectID, ErrorGroupID: group.ID}).Find("created_at > ?", time.Now().Add(time.Duration(-(*errorAlert.ThresholdWindow))*time.Minute)).Count(&numErrors).Error; err != nil {
			log.Error(e.Wrapf(err, "error counting errors from past %d minutes", *errorAlert.ThresholdWindow))
			return
		}
		if numErrors+1 < int64(errorAlert.CountThreshold) {
			return
		}
		var project model.Project
		if err := r.DB.Model(&model.Project{}).Where(&model.Project{Model: model.Model{ID: projectID}}).First(&project).Error; err != nil {
			log.Error(e.Wrap(err, "error querying project"))
			return
		}

		workspace, err := r.getWorkspace(project.WorkspaceID)
		if err != nil {
			log.Error(err)
		}

		err = errorAlert.SendSlackAlert(&model.SendSlackAlertInput{Workspace: workspace, SessionSecureID: sessionObj.SecureID, UserIdentifier: sessionObj.Identifier, Group: group, URL: &errorToInsert.URL, ErrorsCount: &numErrors})
		if err != nil {
			log.Error(e.Wrap(err, "error sending slack error message"))
			return
		}
	})
}

func (r *Resolver) processBackendPayload(ctx context.Context, errors []*customModels.BackendErrorObjectInput) {
	// Get a list of unique session ids to query
	sessionIdSet := make(map[string]bool)
	for _, errInput := range errors {
		sessionIdSet[errInput.SessionID] = true
	}
	sessionIds := make([]string, 0, len(sessionIdSet))
	for sId := range sessionIdSet {
		sessionIds = append(sessionIds, sId)
	}

	querySessionSpan, _ := tracer.StartSpanFromContext(ctx, "public-graph.processBackendPayload", tracer.ResourceName("db.querySessions"))
	querySessionSpan.SetTag("numberOfErrors", len(errors))
	querySessionSpan.SetTag("numberOfSessions", len(sessionIds))

	// Query all sessions related to the current batch of error objects
	sessions := []*model.Session{}
	if err := r.DB.Model(&model.Session{}).Where("id IN ?", sessionIds).Scan(&sessions).Error; err != nil {
		retErr := e.Wrapf(err, "error reading from sessionIds")
		querySessionSpan.Finish(tracer.WithError(retErr))
		log.Error(retErr)
		return
	}

	querySessionSpan.Finish()

	// Index sessions by id
	sessionLookup := make(map[string]*model.Session)
	for _, session := range sessions {
		sessionLookup[strconv.Itoa(session.ID)] = session
	}

	// Filter out empty errors
	var filteredErrors []*customModels.BackendErrorObjectInput
	for _, errorObject := range errors {
		if errorObject.Event == "[{}]" {
			var objString string
			objBytes, err := json.Marshal(errorObject)
			if err != nil {
				log.Error(e.Wrap(err, "error marshalling error object when filtering"))
				objString = ""
			} else {
				objString = string(objBytes)
			}
			log.WithFields(log.Fields{
				"project_id":   sessionLookup[errorObject.SessionID],
				"session_id":   errorObject.SessionID,
				"error_object": objString,
			}).Warn("caught empty error, continuing...")
		} else {
			filteredErrors = append(filteredErrors, errorObject)
		}
	}
	errors = filteredErrors

	if len(errors) == 0 {
		return
	}

	// Count the number of errors for each project
	errorsByProject := make(map[int]int64)
	for _, err := range errors {
		projectID := sessionLookup[err.SessionID].ProjectID
		errorsByProject[projectID] += 1
	}

	dailyErrorCountSpan, _ := tracer.StartSpanFromContext(ctx, "public-graph.processBackendPayload", tracer.ResourceName("db.updateDailyErrorCounts"))
	dailyErrorCountSpan.SetTag("numberOfErrors", len(errors))
	dailyErrorCountSpan.SetTag("numberOfProjects", len(errorsByProject))

	// For each project, increment daily error count by the current error count
	n := time.Now()
	currentDate := time.Date(n.UTC().Year(), n.UTC().Month(), n.UTC().Day(), 0, 0, 0, 0, time.UTC)

	dailyErrorCounts := make([]*model.DailyErrorCount, 0)
	for projectId, count := range errorsByProject {
		errorCount := model.DailyErrorCount{
			ProjectID: projectId,
			Date:      &currentDate,
			Count:     count,
			ErrorType: model.ErrorType.BACKEND,
		}
		dailyErrorCounts = append(dailyErrorCounts, &errorCount)
	}

	// Upsert error counts into daily_error_counts
	if err := r.DB.Table(model.DAILY_ERROR_COUNTS_TBL).Clauses(clause.OnConflict{
		OnConstraint: model.DAILY_ERROR_COUNTS_UNIQ,
		DoUpdates:    clause.Assignments(map[string]interface{}{"count": gorm.Expr("daily_error_counts.count + excluded.count")}),
	}).Create(&dailyErrorCounts).Error; err != nil {
		wrapped := e.Wrap(err, "error updating daily error count")
		dailyErrorCountSpan.Finish(tracer.WithError(wrapped))
		log.Error(wrapped)
		return
	}

	dailyErrorCountSpan.Finish()

	// put errors in db
	putErrorsToDBSpan, _ := tracer.StartSpanFromContext(ctx, "public-graph.processBackendPayload",
		tracer.ResourceName("db.errors"))
	for _, v := range errors {
		traceBytes, err := json.Marshal(v.StackTrace)
		if err != nil {
			log.Errorf("Error marshaling trace: %v", v.StackTrace)
			continue
		}
		traceString := string(traceBytes)

		sessionObj := sessionLookup[v.SessionID]
		projectID := sessionObj.ProjectID

		errorToInsert := &model.ErrorObject{
			ProjectID:   projectID,
			SessionID:   sessionObj.ID,
			Environment: sessionObj.Environment,
			Event:       v.Event,
			Type:        v.Type,
			URL:         v.URL,
			Source:      v.Source,
			OS:          sessionObj.OSName,
			Browser:     sessionObj.BrowserName,
			StackTrace:  &traceString,
			Timestamp:   v.Timestamp,
			Payload:     v.Payload,
			RequestID:   &v.RequestID,
			ErrorType:   model.ErrorType.BACKEND,
		}

		//create error fields array
		metaFields := []*model.ErrorField{}
		metaFields = append(metaFields, &model.ErrorField{ProjectID: projectID, Name: "browser", Value: sessionObj.BrowserName})
		metaFields = append(metaFields, &model.ErrorField{ProjectID: projectID, Name: "os_name", Value: sessionObj.OSName})
		metaFields = append(metaFields, &model.ErrorField{ProjectID: projectID, Name: "visited_url", Value: errorToInsert.URL})
		metaFields = append(metaFields, &model.ErrorField{ProjectID: projectID, Name: "event", Value: errorToInsert.Event})
		group, err := r.HandleErrorAndGroup(errorToInsert, v.StackTrace, nil, metaFields, projectID)
		if err != nil {
			log.Errorf("Error updating error group: %v", errorToInsert)
			continue
		}

		r.sendErrorAlert(projectID, sessionObj, group, errorToInsert)
	}

	putErrorsToDBSpan.Finish()

	now := time.Now()
	if err := r.DB.Model(&model.Session{}).Where("id IN ?", sessionIds).Updates(&model.Session{PayloadUpdatedAt: &now}).Error; err != nil {
		log.Error(e.Wrap(err, "error updating session payload time"))
		return
	}
}

func (r *Resolver) processPayload(ctx context.Context, sessionID int, events customModels.ReplayEventsInput, messages string, resources string, errors []*customModels.ErrorObjectInput) {
	querySessionSpan, _ := tracer.StartSpanFromContext(ctx, "public-graph.pushPayload", tracer.ResourceName("db.querySession"))
	querySessionSpan.SetTag("sessionID", sessionID)
	querySessionSpan.SetTag("messagesLength", len(messages))
	querySessionSpan.SetTag("resourcesLength", len(resources))
	querySessionSpan.SetTag("numberOfErrors", len(errors))
	querySessionSpan.SetTag("numberOfEvents", len(events.Events))
	sessionObj := &model.Session{}
	if err := r.DB.Where(&model.Session{Model: model.Model{ID: sessionID}}).First(&sessionObj).Error; err != nil {
		retErr := e.Wrapf(err, "error reading from session %v", sessionID)
		querySessionSpan.Finish(tracer.WithError(retErr))
		log.Error(retErr)
		return
	}
	querySessionSpan.SetTag("project_id", sessionObj.ProjectID)
	querySessionSpan.Finish()

	var g errgroup.Group

	projectID := sessionObj.ProjectID
	g.Go(func() error {
		parseEventsSpan, _ := tracer.StartSpanFromContext(ctx, "public-graph.pushPayload",
			tracer.ResourceName("go.parseEvents"), tracer.Tag("project_id", projectID))
		if evs := events.Events; len(evs) > 0 {
			// TODO: this isn't very performant, as marshaling the whole event obj to a string is expensive;
			// should fix at some point.
			eventBytes, err := json.Marshal(events)
			if err != nil {
				return e.Wrap(err, "error marshaling events from schema interfaces")
			}
			parsedEvents, err := parse.EventsFromString(string(eventBytes))
			if err != nil {
				return e.Wrap(err, "error parsing events from schema interfaces")
			}

			// If we see a snapshot event, attempt to inject CORS stylesheets.
			for _, e := range parsedEvents.Events {
				if e.Type == parse.FullSnapshot {
					d, err := parse.InjectStylesheets(e.Data)
					if err != nil {
						continue
					}
					e.Data = d
				}
			}

			// Re-format as a string to write to the db.
			b, err := json.Marshal(parsedEvents)
			if err != nil {
				return e.Wrap(err, "error marshaling events from schema interfaces")
			}
			obj := &model.EventsObject{SessionID: sessionID, Events: string(b)}
			if err := r.DB.Create(obj).Error; err != nil {
				return e.Wrap(err, "error creating events object")
			}
		}
		parseEventsSpan.Finish()
		return nil
	})

	// unmarshal messages
	g.Go(func() error {
		unmarshalMessagesSpan, _ := tracer.StartSpanFromContext(ctx, "public-graph.pushPayload",
			tracer.ResourceName("go.unmarshal.messages"), tracer.Tag("project_id", projectID))
		messagesParsed := make(map[string][]interface{})
		if err := json.Unmarshal([]byte(messages), &messagesParsed); err != nil {
			return fmt.Errorf("error decoding message data: %w", err)
		}
		if len(messagesParsed["messages"]) > 0 {
			obj := &model.MessagesObject{SessionID: sessionID, Messages: messages}
			if err := r.DB.Create(obj).Error; err != nil {
				return e.Wrap(err, "error creating messages object")
			}
		}
		unmarshalMessagesSpan.Finish()
		return nil
	})

	// unmarshal resources
	g.Go(func() error {
		unmarshalResourcesSpan, _ := tracer.StartSpanFromContext(ctx, "public-graph.pushPayload",
			tracer.ResourceName("go.unmarshal.resources"), tracer.Tag("project_id", projectID))
		resourcesParsed := make(map[string][]interface{})
		if err := json.Unmarshal([]byte(resources), &resourcesParsed); err != nil {
			return fmt.Errorf("error decoding resource data: %w", err)
		}
		if len(resourcesParsed["resources"]) > 0 {
			obj := &model.ResourcesObject{SessionID: sessionID, Resources: resources}
			if err := r.DB.Create(obj).Error; err != nil {
				return e.Wrap(err, "error creating resources object")
			}
		}
		unmarshalResourcesSpan.Finish()
		return nil
	})

	// process errors
	g.Go(func() error {
		// filter out empty errors
		var filteredErrors []*customModels.ErrorObjectInput
		for _, errorObject := range errors {
			if errorObject.Event == "[{}]" {
				var objString string
				objBytes, err := json.Marshal(errorObject)
				if err != nil {
					log.Error(e.Wrap(err, "error marshalling error object when filtering"))
					objString = ""
				} else {
					objString = string(objBytes)
				}
				log.WithFields(log.Fields{
					"project_id":   projectID,
					"session_id":   sessionID,
					"error_object": objString,
				}).Warn("caught empty error, continuing...")
			} else {
				filteredErrors = append(filteredErrors, errorObject)
			}
		}
		errors = filteredErrors

		// increment daily error table
		if len(errors) > 0 {
			n := time.Now()
			currentDate := time.Date(n.UTC().Year(), n.UTC().Month(), n.UTC().Day(), 0, 0, 0, 0, time.UTC)
			dailyErrorCount := model.DailyErrorCount{
				ProjectID: projectID,
				Date:      &currentDate,
				Count:     int64(len(errors)),
				ErrorType: model.ErrorType.FRONTEND,
			}

			// Upsert error counts into daily_error_counts
			if err := r.DB.Table(model.DAILY_ERROR_COUNTS_TBL).Clauses(clause.OnConflict{
				OnConstraint: model.DAILY_ERROR_COUNTS_UNIQ,
				DoUpdates:    clause.Assignments(map[string]interface{}{"count": gorm.Expr("daily_error_counts.count + excluded.count")}),
			}).Create(&dailyErrorCount).Error; err != nil {
				return e.Wrap(err, "error getting or creating daily error count")
			}
		}

		// put errors in db
		putErrorsToDBSpan, _ := tracer.StartSpanFromContext(ctx, "public-graph.pushPayload",
			tracer.ResourceName("db.errors"), tracer.Tag("project_id", projectID))
		for _, v := range errors {
			traceBytes, err := json.Marshal(v.StackTrace)
			if err != nil {
				log.Errorf("Error marshaling trace: %v", v.StackTrace)
				continue
			}
			traceString := string(traceBytes)

			errorToInsert := &model.ErrorObject{
				ProjectID:    projectID,
				SessionID:    sessionID,
				Environment:  sessionObj.Environment,
				Event:        v.Event,
				Type:         v.Type,
				URL:          v.URL,
				Source:       v.Source,
				LineNumber:   v.LineNumber,
				ColumnNumber: v.ColumnNumber,
				OS:           sessionObj.OSName,
				Browser:      sessionObj.BrowserName,
				StackTrace:   &traceString,
				Timestamp:    v.Timestamp,
				Payload:      v.Payload,
				RequestID:    nil,
				ErrorType:    model.ErrorType.FRONTEND,
			}

			//create error fields array
			metaFields := []*model.ErrorField{}
			metaFields = append(metaFields, &model.ErrorField{ProjectID: projectID, Name: "browser", Value: sessionObj.BrowserName})
			metaFields = append(metaFields, &model.ErrorField{ProjectID: projectID, Name: "os_name", Value: sessionObj.OSName})
			metaFields = append(metaFields, &model.ErrorField{ProjectID: projectID, Name: "visited_url", Value: errorToInsert.URL})
			metaFields = append(metaFields, &model.ErrorField{ProjectID: projectID, Name: "event", Value: errorToInsert.Event})
			group, err := r.HandleErrorAndGroup(errorToInsert, "", v.StackTrace, metaFields, projectID)
			if err != nil {
				log.Errorf("Error updating error group: %v", errorToInsert)
				continue
			}

<<<<<<< HEAD
			r.sendErrorAlert(projectID, sessionObj, group, errorToInsert)
=======
			// Get ErrorAlert object and send respective alert
			r := r
			sessionObj := sessionObj
			r.AlertWorkerPool.Submit(func() {
				var errorAlerts []*model.ErrorAlert
				if err := r.DB.Model(&model.ErrorAlert{}).Where(&model.ErrorAlert{Alert: model.Alert{ProjectID: projectID}}).Find(&errorAlerts).Error; err != nil {
					log.Error(e.Wrap(err, "error fetching ErrorAlerts object"))
					return
				}

				for _, errorAlert := range errorAlerts {
					if errorAlert.CountThreshold < 1 {
						return
					}
					excludedEnvironments, err := errorAlert.GetExcludedEnvironments()
					if err != nil {
						log.Error(e.Wrap(err, "error getting excluded environments from ErrorAlert"))
						return
					}
					for _, env := range excludedEnvironments {
						if env != nil && *env == sessionObj.Environment {
							return
						}
					}
					numErrors := int64(-1)
					if errorAlert.ThresholdWindow == nil {
						t := 30
						errorAlert.ThresholdWindow = &t
					}
					if err := r.DB.Model(&model.ErrorObject{}).Where(&model.ErrorObject{ProjectID: projectID, ErrorGroupID: group.ID}).Where("created_at > ?", time.Now().Add(time.Duration(-(*errorAlert.ThresholdWindow))*time.Minute)).Count(&numErrors).Error; err != nil {
						log.Error(e.Wrapf(err, "error counting errors from past %d minutes", *errorAlert.ThresholdWindow))
						return
					}
					if numErrors+1 < int64(errorAlert.CountThreshold) {
						return
					}
					var project model.Project
					if err := r.DB.Model(&model.Project{}).Where(&model.Project{Model: model.Model{ID: projectID}}).First(&project).Error; err != nil {
						log.Error(e.Wrap(err, "error querying project"))
						return
					}

					workspace, err := r.getWorkspace(project.WorkspaceID)
					if err != nil {
						log.Error(err)
					}

					err = errorAlert.SendSlackAlert(&model.SendSlackAlertInput{Workspace: workspace, SessionSecureID: sessionObj.SecureID, UserIdentifier: sessionObj.Identifier, Group: group, URL: &errorToInsert.URL, ErrorsCount: &numErrors})
					if err != nil {
						log.Error(e.Wrap(err, "error sending slack error message"))
						return
					}

				}

			})
>>>>>>> 3358f035
		}

		putErrorsToDBSpan.Finish()
		return nil
	})

	if err := g.Wait(); err != nil {
		log.Error(err)
		return
	}

	now := time.Now()
	if err := r.DB.Model(&model.Session{Model: model.Model{ID: sessionID}}).Updates(&model.Session{PayloadUpdatedAt: &now}).Error; err != nil {
		log.Error(e.Wrap(err, "error updating session payload time"))
		return
	}
}<|MERGE_RESOLUTION|>--- conflicted
+++ resolved
@@ -729,51 +729,54 @@
 
 func (r *Resolver) sendErrorAlert(projectID int, sessionObj *model.Session, group *model.ErrorGroup, errorToInsert *model.ErrorObject) {
 	r.AlertWorkerPool.Submit(func() {
-		var errorAlert model.ErrorAlert
-		if err := r.DB.Model(&model.ErrorAlert{}).Where(&model.ErrorAlert{Alert: model.Alert{ProjectID: projectID}}).First(&errorAlert).Error; err != nil {
-			log.Error(e.Wrap(err, "error fetching ErrorAlert object"))
+		var errorAlerts []*model.ErrorAlert
+		if err := r.DB.Model(&model.ErrorAlert{}).Where(&model.ErrorAlert{Alert: model.Alert{ProjectID: projectID}}).Find(&errorAlerts).Error; err != nil {
+			log.Error(e.Wrap(err, "error fetching ErrorAlerts object"))
 			return
 		}
-		if errorAlert.CountThreshold < 1 {
-			return
-		}
-		excludedEnvironments, err := errorAlert.GetExcludedEnvironments()
-		if err != nil {
-			log.Error(e.Wrap(err, "error getting excluded environments from ErrorAlert"))
-			return
-		}
-		for _, env := range excludedEnvironments {
-			if env != nil && *env == sessionObj.Environment {
+
+		for _, errorAlert := range errorAlerts {
+			if errorAlert.CountThreshold < 1 {
 				return
 			}
-		}
-		numErrors := int64(-1)
-		if errorAlert.ThresholdWindow == nil {
-			t := 30
-			errorAlert.ThresholdWindow = &t
-		}
-		if err := r.DB.Model(&model.ErrorObject{}).Where(&model.ErrorObject{ProjectID: projectID, ErrorGroupID: group.ID}).Find("created_at > ?", time.Now().Add(time.Duration(-(*errorAlert.ThresholdWindow))*time.Minute)).Count(&numErrors).Error; err != nil {
-			log.Error(e.Wrapf(err, "error counting errors from past %d minutes", *errorAlert.ThresholdWindow))
-			return
-		}
-		if numErrors+1 < int64(errorAlert.CountThreshold) {
-			return
-		}
-		var project model.Project
-		if err := r.DB.Model(&model.Project{}).Where(&model.Project{Model: model.Model{ID: projectID}}).First(&project).Error; err != nil {
-			log.Error(e.Wrap(err, "error querying project"))
-			return
-		}
-
-		workspace, err := r.getWorkspace(project.WorkspaceID)
-		if err != nil {
-			log.Error(err)
-		}
-
-		err = errorAlert.SendSlackAlert(&model.SendSlackAlertInput{Workspace: workspace, SessionSecureID: sessionObj.SecureID, UserIdentifier: sessionObj.Identifier, Group: group, URL: &errorToInsert.URL, ErrorsCount: &numErrors})
-		if err != nil {
-			log.Error(e.Wrap(err, "error sending slack error message"))
-			return
+			excludedEnvironments, err := errorAlert.GetExcludedEnvironments()
+			if err != nil {
+				log.Error(e.Wrap(err, "error getting excluded environments from ErrorAlert"))
+				return
+			}
+			for _, env := range excludedEnvironments {
+				if env != nil && *env == sessionObj.Environment {
+					return
+				}
+			}
+			numErrors := int64(-1)
+			if errorAlert.ThresholdWindow == nil {
+				t := 30
+				errorAlert.ThresholdWindow = &t
+			}
+			if err := r.DB.Model(&model.ErrorObject{}).Where(&model.ErrorObject{ProjectID: projectID, ErrorGroupID: group.ID}).Find("created_at > ?", time.Now().Add(time.Duration(-(*errorAlert.ThresholdWindow))*time.Minute)).Count(&numErrors).Error; err != nil {
+				log.Error(e.Wrapf(err, "error counting errors from past %d minutes", *errorAlert.ThresholdWindow))
+				return
+			}
+			if numErrors+1 < int64(errorAlert.CountThreshold) {
+				return
+			}
+			var project model.Project
+			if err := r.DB.Model(&model.Project{}).Where(&model.Project{Model: model.Model{ID: projectID}}).First(&project).Error; err != nil {
+				log.Error(e.Wrap(err, "error querying project"))
+				return
+			}
+
+			workspace, err := r.getWorkspace(project.WorkspaceID)
+			if err != nil {
+				log.Error(err)
+			}
+
+			err = errorAlert.SendSlackAlert(&model.SendSlackAlertInput{Workspace: workspace, SessionSecureID: sessionObj.SecureID, UserIdentifier: sessionObj.Identifier, Group: group, URL: &errorToInsert.URL, ErrorsCount: &numErrors})
+			if err != nil {
+				log.Error(e.Wrap(err, "error sending slack error message"))
+				return
+			}
 		}
 	})
 }
@@ -1114,66 +1117,7 @@
 				continue
 			}
 
-<<<<<<< HEAD
 			r.sendErrorAlert(projectID, sessionObj, group, errorToInsert)
-=======
-			// Get ErrorAlert object and send respective alert
-			r := r
-			sessionObj := sessionObj
-			r.AlertWorkerPool.Submit(func() {
-				var errorAlerts []*model.ErrorAlert
-				if err := r.DB.Model(&model.ErrorAlert{}).Where(&model.ErrorAlert{Alert: model.Alert{ProjectID: projectID}}).Find(&errorAlerts).Error; err != nil {
-					log.Error(e.Wrap(err, "error fetching ErrorAlerts object"))
-					return
-				}
-
-				for _, errorAlert := range errorAlerts {
-					if errorAlert.CountThreshold < 1 {
-						return
-					}
-					excludedEnvironments, err := errorAlert.GetExcludedEnvironments()
-					if err != nil {
-						log.Error(e.Wrap(err, "error getting excluded environments from ErrorAlert"))
-						return
-					}
-					for _, env := range excludedEnvironments {
-						if env != nil && *env == sessionObj.Environment {
-							return
-						}
-					}
-					numErrors := int64(-1)
-					if errorAlert.ThresholdWindow == nil {
-						t := 30
-						errorAlert.ThresholdWindow = &t
-					}
-					if err := r.DB.Model(&model.ErrorObject{}).Where(&model.ErrorObject{ProjectID: projectID, ErrorGroupID: group.ID}).Where("created_at > ?", time.Now().Add(time.Duration(-(*errorAlert.ThresholdWindow))*time.Minute)).Count(&numErrors).Error; err != nil {
-						log.Error(e.Wrapf(err, "error counting errors from past %d minutes", *errorAlert.ThresholdWindow))
-						return
-					}
-					if numErrors+1 < int64(errorAlert.CountThreshold) {
-						return
-					}
-					var project model.Project
-					if err := r.DB.Model(&model.Project{}).Where(&model.Project{Model: model.Model{ID: projectID}}).First(&project).Error; err != nil {
-						log.Error(e.Wrap(err, "error querying project"))
-						return
-					}
-
-					workspace, err := r.getWorkspace(project.WorkspaceID)
-					if err != nil {
-						log.Error(err)
-					}
-
-					err = errorAlert.SendSlackAlert(&model.SendSlackAlertInput{Workspace: workspace, SessionSecureID: sessionObj.SecureID, UserIdentifier: sessionObj.Identifier, Group: group, URL: &errorToInsert.URL, ErrorsCount: &numErrors})
-					if err != nil {
-						log.Error(e.Wrap(err, "error sending slack error message"))
-						return
-					}
-
-				}
-
-			})
->>>>>>> 3358f035
 		}
 
 		putErrorsToDBSpan.Finish()
