package graph

import (
	"context"
	"encoding/json"
	"os"
	"reflect"
	"strconv"
	"testing"
	"time"

	"github.com/go-test/deep"
	"github.com/highlight-run/highlight/backend/timeseries"
	"github.com/highlight-run/workerpool"
	"github.com/stretchr/testify/assert"

	e "github.com/pkg/errors"
	log "github.com/sirupsen/logrus"
	_ "gorm.io/driver/postgres"
	"gorm.io/gorm"

	"github.com/highlight-run/highlight/backend/model"
	privateModel "github.com/highlight-run/highlight/backend/private-graph/graph/model"
	publicModelInput "github.com/highlight-run/highlight/backend/public-graph/graph/model"
	"github.com/highlight-run/highlight/backend/util"
)

var DB *gorm.DB

// Gets run once; M.run() calls the tests in this file.
func TestMain(m *testing.M) {
	dbName := "highlight_testing_db"
	testLogger := log.WithContext(context.TODO()).WithFields(log.Fields{"DB_HOST": os.Getenv("PSQL_HOST"), "DB_NAME": dbName})
	var err error
	DB, err = util.CreateAndMigrateTestDB("highlight_testing_db")
	if err != nil {
		testLogger.Error(e.Wrap(err, "error creating testdb"))
	}
	code := m.Run()
	os.Exit(code)
}

func TestProcessBackendPayloadImpl(t *testing.T) {
	trpcTraceStr := "[{\"columnNumber\":11,\"lineNumber\":80,\"fileName\":\"/workspace/src/trpc/instance.ts\",\"source\":\"    at /workspace/src/trpc/instance.ts:80:11\",\"lineContent\":\"    throw new TRPCError({\\n\",\"linesBefore\":\"        organizationId,\\n        supabaseAccessToken,\\n      },\\n    });\\n  } catch (error) {\\n\",\"linesAfter\":\"      code: \\\"UNAUTHORIZED\\\",\\n    });\\n  }\\n});\\n\\n\"},{\"columnNumber\":38,\"lineNumber\":421,\"fileName\":\"/workspace/node_modules/@trpc/server/dist/index.js\",\"functionName\":\"callRecursive\",\"source\":\"    at callRecursive (/workspace/node_modules/@trpc/server/dist/index.js:421:38)\",\"lineContent\":\"                const result = await middleware({\\n\",\"linesBefore\":\"            ctx: opts.ctx\\n        })=\u003e{\\n            try {\\n                // eslint-disable-next-line @typescript-eslint/no-non-null-assertion\\n                const middleware = _def.middlewares[callOpts.index];\\n\",\"linesAfter\":\"                    ctx: callOpts.ctx,\\n                    type: opts.type,\\n                    path: opts.path,\\n                    rawInput: opts.rawInput,\\n                    meta: _def.meta,\\n\"},{\"columnNumber\":30,\"lineNumber\":449,\"fileName\":\"/workspace/node_modules/@trpc/server/dist/index.js\",\"functionName\":\"resolve\",\"source\":\"    at resolve (/workspace/node_modules/@trpc/server/dist/index.js:449:30)\",\"lineContent\":\"        const result = await callRecursive();\\n\",\"linesBefore\":\"                    marker: middlewareMarker\\n                };\\n            }\\n        };\\n        // there's always at least one \\\"next\\\" since we wrap this.resolver in a middleware\\n\",\"linesAfter\":\"        if (!result) {\\n            throw new TRPCError.TRPCError({\\n                code: 'INTERNAL_SERVER_ERROR',\\n                message: 'No result from middlewares - did you forget to `return next()`?'\\n            });\\n\"},{\"columnNumber\":12,\"lineNumber\":228,\"fileName\":\"/workspace/node_modules/@trpc/server/dist/config-7b65d7da.js\",\"functionName\":\"Object.callProcedure\",\"source\":\"    at Object.callProcedure (/workspace/node_modules/@trpc/server/dist/config-7b65d7da.js:228:12)\",\"lineContent\":\"    return procedure(opts);\\n\",\"linesBefore\":\"            code: 'NOT_FOUND',\\n            message: `No \\\"${type}\\\"-procedure on path \\\"${path}\\\"`\\n        });\\n    }\\n    const procedure = opts.procedures[path];\\n\",\"linesAfter\":\"}\\n\\n/**\\n * The default check to see if we're in a server\\n */ const isServerDefault = typeof window === 'undefined' || 'Deno' in window || globalThis.process?.env?.NODE_ENV === 'test' || !!globalThis.process?.env?.JEST_WORKER_ID;\\n\"},{\"columnNumber\":45,\"lineNumber\":125,\"fileName\":\"/workspace/node_modules/@trpc/server/dist/resolveHTTPResponse-83d9b5ff.js\",\"source\":\"    at /workspace/node_modules/@trpc/server/dist/resolveHTTPResponse-83d9b5ff.js:125:45\",\"lineContent\":\"                const output = await config.callProcedure({\\n\",\"linesBefore\":\"        };\\n        const inputs = getInputs();\\n        const rawResults = await Promise.all(paths.map(async (path, index)=\u003e{\\n            const input = inputs[index];\\n            try {\\n\",\"linesAfter\":\"                    procedures: router._def.procedures,\\n                    path,\\n                    rawInput: input,\\n                    ctx,\\n                    type\\n\"},{\"columnNumber\":52,\"lineNumber\":122,\"fileName\":\"/workspace/node_modules/@trpc/server/dist/resolveHTTPResponse-83d9b5ff.js\",\"functionName\":\"Object.resolveHTTPResponse\",\"source\":\"    at Object.resolveHTTPResponse (/workspace/node_modules/@trpc/server/dist/resolveHTTPResponse-83d9b5ff.js:122:52)\",\"lineContent\":\"        const rawResults = await Promise.all(paths.map(async (path, index)=\u003e{\\n\",\"linesBefore\":\"                input[k] = value;\\n            }\\n            return input;\\n        };\\n        const inputs = getInputs();\\n\",\"linesAfter\":\"            const input = inputs[index];\\n            try {\\n                const output = await config.callProcedure({\\n                    procedures: router._def.procedures,\\n                    path,\\n\"},{\"columnNumber\":5,\"lineNumber\":96,\"fileName\":\"node:internal/process/task_queues\",\"functionName\":\"processTicksAndRejections\",\"source\":\"    at processTicksAndRejections (node:internal/process/task_queues:96:5)\"},{\"columnNumber\":20,\"lineNumber\":53,\"fileName\":\"/workspace/node_modules/@trpc/server/dist/nodeHTTPRequestHandler-e6a535cb.js\",\"functionName\":\"Object.nodeHTTPRequestHandler\",\"source\":\"    at Object.nodeHTTPRequestHandler (/workspace/node_modules/@trpc/server/dist/nodeHTTPRequestHandler-e6a535cb.js:53:20)\",\"lineContent\":\"    const result = await resolveHTTPResponse.resolveHTTPResponse({\\n\",\"linesBefore\":\"        method: opts.req.method,\\n        headers: opts.req.headers,\\n        query,\\n        body: bodyResult.ok ? bodyResult.data : undefined\\n    };\\n\",\"linesAfter\":\"        batching: opts.batching,\\n        responseMeta: opts.responseMeta,\\n        path,\\n        createContext,\\n        router,\\n\"}]"
	util.RunTestWithDBWipe(t, "trpc test", DB, func(t *testing.T) {
		r := &Resolver{AlertWorkerPool: workerpool.New(1), DB: DB, TDB: timeseries.New(context.TODO())}
		r.ProcessBackendPayloadImpl(context.Background(), nil, nil, []*publicModelInput.BackendErrorObjectInput{{
			SessionSecureID: nil,
			RequestID:       nil,
			TraceID:         nil,
			SpanID:          nil,
			Event:           "dummy event",
			Type:            "",
			URL:             "",
			Source:          "",
			StackTrace:      trpcTraceStr,
			Timestamp:       time.Time{},
			Payload:         nil,
		}})
		var result *model.ErrorObject
		r.DB.Model(&model.ErrorObject{}).Where(&model.ErrorObject{Event: "dummy event"}).First(&result)
		if *result.StackTrace != trpcTraceStr {
			t.Fatal("stacktrace changed after processing")
		}
	})
}

func TestHandleErrorAndGroup(t *testing.T) {
	// construct table of sub-tests to run
	longTraceStr := `[{"functionName":"is","args":null,"fileName":null,"lineNumber":null,"columnNumber":null,"isEval":null,"isNative":null,"source":null},{"functionName":"longer","args":null,"fileName":null,"lineNumber":null,"columnNumber":null,"isEval":null,"isNative":null,"source":null},{"functionName":"trace","args":null,"fileName":null,"lineNumber":null,"columnNumber":null,"isEval":null,"isNative":null,"source":null}]`
	shortTraceStr := `[{"functionName":"a","args":null,"fileName":null,"lineNumber":null,"columnNumber":null,"isEval":null,"isNative":null,"source":null},{"functionName":"short","args":null,"fileName":null,"lineNumber":null,"columnNumber":null,"isEval":null,"isNative":null,"source":null}]`
	tests := map[string]struct {
		errorsToInsert      []model.ErrorObject
		expectedErrorGroups []model.ErrorGroup
	}{
		"test two errors with same environment but different case": {
			errorsToInsert: []model.ErrorObject{
				{
					Event:       "error",
					ProjectID:   1,
					Environment: "dev",
					Model:       model.Model{CreatedAt: time.Date(2000, 8, 1, 0, 0, 0, 0, time.UTC), ID: 1},
					StackTrace:  &shortTraceStr,
				},
				{
					Event:       "error",
					ProjectID:   1,
					Environment: "dEv",
					Model:       model.Model{CreatedAt: time.Date(2000, 8, 1, 0, 0, 0, 0, time.UTC), ID: 2},
					StackTrace:  &shortTraceStr,
				},
			},
			expectedErrorGroups: []model.ErrorGroup{
				{
					Event:        "error",
					ProjectID:    1,
					State:        model.ErrorGroupStates.OPEN,
					Environments: `{"dev":2}`,
				},
			},
		},
		"test two errors with different environment": {
			errorsToInsert: []model.ErrorObject{
				{
					Event:       "error",
					ProjectID:   1,
					Environment: "dev",
					Model:       model.Model{CreatedAt: time.Date(2000, 8, 1, 0, 0, 0, 0, time.UTC), ID: 1},
					StackTrace:  &shortTraceStr,
				},
				{
					Event:       "error",
					ProjectID:   1,
					Environment: "prod",
					Model:       model.Model{CreatedAt: time.Date(2000, 8, 1, 0, 0, 0, 0, time.UTC), ID: 2},
					StackTrace:  &shortTraceStr,
				},
			},
			expectedErrorGroups: []model.ErrorGroup{
				{
					Event:        "error",
					ProjectID:    1,
					State:        model.ErrorGroupStates.OPEN,
					Environments: `{"dev":1,"prod":1}`,
				},
			},
		},
		"two errors, one with empty environment": {
			errorsToInsert: []model.ErrorObject{
				{
					ProjectID:   1,
					Environment: "dev",
					Model:       model.Model{CreatedAt: time.Date(2000, 8, 1, 0, 0, 0, 0, time.UTC), ID: 1},
					Event:       "error",
					StackTrace:  &shortTraceStr,
				},
				{
					Event:      "error",
					ProjectID:  1,
					Model:      model.Model{CreatedAt: time.Date(2000, 8, 1, 0, 0, 0, 0, time.UTC), ID: 2},
					StackTrace: &shortTraceStr,
				},
			},
			expectedErrorGroups: []model.ErrorGroup{
				{
					Event:        "error",
					ProjectID:    1,
					State:        model.ErrorGroupStates.OPEN,
					Environments: `{"dev":1}`,
				},
			},
		},
		"test longer error stack first": {
			errorsToInsert: []model.ErrorObject{
				{
					Event:      "error",
					ProjectID:  1,
					Model:      model.Model{CreatedAt: time.Date(2000, 8, 1, 0, 0, 0, 0, time.UTC), ID: 1},
					StackTrace: &longTraceStr,
				},
				{
					Event:      "error",
					ProjectID:  1,
					Model:      model.Model{CreatedAt: time.Date(2000, 8, 1, 0, 0, 0, 0, time.UTC), ID: 2},
					StackTrace: &shortTraceStr,
				},
			},
			expectedErrorGroups: []model.ErrorGroup{
				{
					Event:        "error",
					ProjectID:    1,
					StackTrace:   shortTraceStr,
					State:        model.ErrorGroupStates.OPEN,
					Environments: `{}`,
				},
			},
		},
		"test shorter error stack first": {
			errorsToInsert: []model.ErrorObject{
				{
					Event:      "error",
					ProjectID:  1,
					Model:      model.Model{CreatedAt: time.Date(2000, 8, 1, 0, 0, 0, 0, time.UTC), ID: 1},
					StackTrace: &shortTraceStr,
				},
				{
					Event:      "error",
					ProjectID:  1,
					Model:      model.Model{CreatedAt: time.Date(2000, 8, 1, 0, 0, 0, 0, time.UTC), ID: 2},
					StackTrace: &longTraceStr,
				},
			},
			expectedErrorGroups: []model.ErrorGroup{
				{
					Event:        "error",
					ProjectID:    1,
					StackTrace:   longTraceStr,
					Environments: `{}`,
					State:        model.ErrorGroupStates.OPEN,
				},
			},
		},
	}
	//run tests
	for name, tc := range tests {
		util.RunTestWithDBWipe(t, name, DB, func(t *testing.T) {
			r := &Resolver{DB: DB}
			receivedErrorGroups := make(map[string]model.ErrorGroup)
			for _, errorObj := range tc.errorsToInsert {
				var frames []*publicModelInput.StackFrameInput
				if errorObj.StackTrace != nil && *errorObj.StackTrace != "" {
					if err := json.Unmarshal([]byte(*errorObj.StackTrace), &frames); err != nil {
						t.Fatal(e.Wrap(err, "error unmarshalling error stack trace frames"))
					}
				}
<<<<<<< HEAD
				errorGroup, err := r.HandleErrorAndGroup(context.TODO(), &errorObj, "", frames, nil, 1, nil)
=======

				_, structuredStackTrace, err := r.getMappedStackTraceString(context.Background(), frames, 1, &errorObj)
				if err != nil {
					t.Fatal(e.Wrap(err, "error making mapped stacktrace"))
				}

				errorGroup, err := r.HandleErrorAndGroup(context.TODO(), &errorObj, structuredStackTrace, nil, 1)
>>>>>>> 9efb66fd
				if err != nil {
					t.Fatal(e.Wrap(err, "error handling error and group"))
				}
				if errorGroup != nil {
					id := strconv.Itoa(errorGroup.ID)
					receivedErrorGroups[id] = *errorGroup
				}
			}
			var i int
			for _, errorGroup := range receivedErrorGroups {
				isEqual, diff, err := areErrorGroupsEqual(&errorGroup, &tc.expectedErrorGroups[i])
				if err != nil {
					t.Fatal(e.Wrap(err, "error comparing two error groups"))
				}
				if !isEqual {
					t.Fatalf("received error group not equal to expected error group. diff: %+v", diff)
				}
				i++
			}
		})
	}
}

func TestMatchErrorsWithSameTracesDifferentBodies(t *testing.T) {
	stacktrace := `[{"fileName":"/Users/ericthomas/code/highlight/backend/private-graph/graph/schema.resolvers.go","lineNumber":6517,"functionName":"Admin","columnNumber":null,"error":"github.com/highlight-run/highlight/backend/private-graph/graph.(*queryResolver).Admin","sourceMappingErrorMetadata":null,"lineContent":null,"linesBefore":null,"linesAfter":null},{"fileName":"/Users/ericthomas/code/highlight/backend/private-graph/graph/resolver.go","lineNumber":216,"functionName":"getCurrentAdmin","columnNumber":null,"error":"github.com/highlight-run/highlight/backend/private-graph/graph.(*queryResolver).Admin","sourceMappingErrorMetadata":null,"lineContent":null,"linesBefore":null,"linesAfter":null},{"fileName":"/Users/ericthomas/code/highlight/backend/private-graph/graph/schema.resolvers.go","lineNumber":6609,"functionName":"AdminRoleByProject","columnNumber":null,"error":"github.com/highlight-run/highlight/backend/private-graph/graph.(*queryResolver).Admin","sourceMappingErrorMetadata":null,"lineContent":null,"linesBefore":null,"linesAfter":null},{"fileName":"/Users/ericthomas/code/highlight/backend/private-graph/graph/generated/generated.go","lineNumber":44838,"functionName":"func2","columnNumber":null,"error":"github.com/highlight-run/highlight/backend/private-graph/graph.(*queryResolver).Admin","sourceMappingErrorMetadata":null,"lineContent":null,"linesBefore":null,"linesAfter":null},{"fileName":"/Users/ericthomas/go-workspace/pkg/mod/github.com/99designs/gqlgen@v0.17.24/graphql/executor/extensions.go","lineNumber":72,"functionName":"func4","columnNumber":null,"error":"github.com/highlight-run/highlight/backend/private-graph/graph.(*queryResolver).Admin","sourceMappingErrorMetadata":null,"lineContent":null,"linesBefore":null,"linesAfter":null},{"fileName":"/Users/ericthomas/go-workspace/pkg/mod/github.com/99designs/gqlgen@v0.17.24/graphql/executor/extensions.go","lineNumber":110,"functionName":"1","columnNumber":null,"error":"github.com/highlight-run/highlight/backend/private-graph/graph.(*queryResolver).Admin","sourceMappingErrorMetadata":null,"lineContent":null,"linesBefore":null,"linesAfter":null},{"fileName":"/Users/ericthomas/code/highlight/sdk/highlight-go/tracer.go","lineNumber":59,"functionName":"InterceptField","columnNumber":null,"error":"github.com/highlight-run/highlight/backend/private-graph/graph.(*queryResolver).Admin","sourceMappingErrorMetadata":null,"lineContent":null,"linesBefore":null,"linesAfter":null},{"fileName":"/Users/ericthomas/go-workspace/pkg/mod/github.com/99designs/gqlgen@v0.17.24/graphql/executor/extensions.go","lineNumber":109,"functionName":"func8","columnNumber":null,"error":"github.com/highlight-run/highlight/backend/private-graph/graph.(*queryResolver).Admin","sourceMappingErrorMetadata":null,"lineContent":null,"linesBefore":null,"linesAfter":null},{"fileName":"/Users/ericthomas/go-workspace/pkg/mod/github.com/99designs/gqlgen@v0.17.24/graphql/executor/extensions.go","lineNumber":110,"functionName":"1","columnNumber":null,"error":"github.com/highlight-run/highlight/backend/private-graph/graph.(*queryResolver).Admin","sourceMappingErrorMetadata":null,"lineContent":null,"linesBefore":null,"linesAfter":null},{"fileName":"/Users/ericthomas/code/highlight/backend/util/tracer.go","lineNumber":45,"functionName":"InterceptField","columnNumber":null,"error":"github.com/highlight-run/highlight/backend/private-graph/graph.(*queryResolver).Admin","sourceMappingErrorMetadata":null,"lineContent":null,"linesBefore":null,"linesAfter":null},{"fileName":"/Users/ericthomas/go-workspace/pkg/mod/github.com/99designs/gqlgen@v0.17.24/graphql/executor/extensions.go","lineNumber":109,"functionName":"func8","columnNumber":null,"error":"github.com/highlight-run/highlight/backend/private-graph/graph.(*queryResolver).Admin","sourceMappingErrorMetadata":null,"lineContent":null,"linesBefore":null,"linesAfter":null},{"fileName":"/Users/ericthomas/code/highlight/backend/private-graph/graph/generated/generated.go","lineNumber":44836,"functionName":"_Query_admin_role_by_project","columnNumber":null,"error":"github.com/highlight-run/highlight/backend/private-graph/graph.(*queryResolver).Admin","sourceMappingErrorMetadata":null,"lineContent":null,"linesBefore":null,"linesAfter":null},{"fileName":"/Users/ericthomas/code/highlight/backend/private-graph/graph/generated/generated.go","lineNumber":66748,"functionName":"func316","columnNumber":null,"error":"github.com/highlight-run/highlight/backend/private-graph/graph.(*queryResolver).Admin","sourceMappingErrorMetadata":null,"lineContent":null,"linesBefore":null,"linesAfter":null},{"fileName":"/Users/ericthomas/go-workspace/pkg/mod/github.com/99designs/gqlgen@v0.17.24/graphql/executor/extensions.go","lineNumber":69,"functionName":"func3","columnNumber":null,"error":"github.com/highlight-run/highlight/backend/private-graph/graph.(*queryResolver).Admin","sourceMappingErrorMetadata":null,"lineContent":null,"linesBefore":null,"linesAfter":null},{"fileName":"/Users/ericthomas/code/highlight/backend/private-graph/graph/generated/generated.go","lineNumber":66753,"functionName":"func317","columnNumber":null,"error":"github.com/highlight-run/highlight/backend/private-graph/graph.(*queryResolver).Admin","sourceMappingErrorMetadata":null,"lineContent":null,"linesBefore":null,"linesAfter":null}]`

	var structuredStackTrace []*privateModel.ErrorTrace
	err := json.Unmarshal([]byte(stacktrace), &structuredStackTrace)
	if err != nil {
		t.Fatal("failed to generate structured stacktrace")
	}

	util.RunTestWithDBWipe(t, "error matching", DB, func(t *testing.T) {
		r := &Resolver{AlertWorkerPool: workerpool.New(1), DB: DB, TDB: timeseries.New(context.TODO())}

		errorObject := model.ErrorObject{
			Event:      "error 1",
			ProjectID:  1,
			StackTrace: &stacktrace,
		}

		errorGroup1, err := r.HandleErrorAndGroup(context.TODO(), &errorObject, structuredStackTrace, nil, 1)
		assert.NoError(t, err)

		errorObject = model.ErrorObject{
			Event:      "error 2",
			ProjectID:  1,
			StackTrace: &stacktrace,
		}

		errorGroup2, err := r.HandleErrorAndGroup(context.TODO(), &errorObject, structuredStackTrace, nil, 1)
		assert.NoError(t, err)

		assert.Equal(t, errorGroup1.ID, errorGroup2.ID, "should return the same error group id")
	})
}

func TestResolver_isExcludedError(t *testing.T) {
	assert.False(t, isExcludedError(context.Background(), []string{}, "", 1))
	assert.True(t, isExcludedError(context.Background(), []string{}, "[{}]", 2))
	assert.True(t, isExcludedError(context.Background(), []string{".*a+.*"}, "foo bar baz", 3))
	assert.False(t, isExcludedError(context.Background(), []string{"("}, "foo bar baz", 4))
}

// areErrorGroupsEqual compares two error objects while ignoring the Model and SecureID field
// a and b MUST be pointers, otherwise this won't work
func areErrorGroupsEqual(a *model.ErrorGroup, b *model.ErrorGroup) (bool, []string, error) {
	if reflect.TypeOf(a) != reflect.TypeOf(b) {
		return false, nil, e.New("interfaces to compare aren't the same time")
	}

	aReflection := reflect.ValueOf(a)
	// Check if the passed interface is a pointer
	if aReflection.Type().Kind() != reflect.Ptr {
		return false, nil, e.New("`a` is not a pointer")
	}
	// 'dereference' with Elem() and get the field by name
	aModelField := aReflection.Elem().FieldByName("Model")
	aSecureIDField := aReflection.Elem().FieldByName("SecureID")
	aStackTraceField := aReflection.Elem().FieldByName("StackTrace")

	bReflection := reflect.ValueOf(b)
	// Check if the passed interface is a pointer
	if bReflection.Type().Kind() != reflect.Ptr {
		return false, nil, e.New("`b` is not a pointer")
	}
	// 'dereference' with Elem() and get the field by name
	bModelField := bReflection.Elem().FieldByName("Model")
	bSecureIDField := bReflection.Elem().FieldByName("SecureID")
	bStackTraceField := bReflection.Elem().FieldByName("StackTrace")

	if aModelField.IsValid() && bModelField.IsValid() {
		// override Model on b with a's model
		bModelField.Set(aModelField)
	} else if aModelField.IsValid() || bModelField.IsValid() {
		// return error if one has a model and the other doesn't
		return false, nil, e.New("one interface has a model and the other doesn't")
	}

	if aSecureIDField.IsValid() && bSecureIDField.IsValid() {
		// override SecureID on b with a's SecureID
		bSecureIDField.Set(aSecureIDField)
	} else if aSecureIDField.IsValid() || bSecureIDField.IsValid() {
		// return error if one has a SecureID and the other doesn't
		return false, nil, e.New("one interface has a SecureID and the other doesn't")
	}

	if aStackTraceField.IsValid() && bStackTraceField.IsValid() {
		// override StackTrace on b with a's StackTrace
		bStackTraceField.Set(aStackTraceField)
	} else if aStackTraceField.IsValid() || bStackTraceField.IsValid() {
		// return error if one has a StackTrace and the other doesn't
		return false, nil, e.New("one interface has a StackTrace and the other doesn't")
	}

	// get diff
	diff := deep.Equal(aReflection.Interface(), bReflection.Interface())
	isEqual := len(diff) == 0

	return isEqual, diff, nil
}<|MERGE_RESOLUTION|>--- conflicted
+++ resolved
@@ -213,17 +213,13 @@
 						t.Fatal(e.Wrap(err, "error unmarshalling error stack trace frames"))
 					}
 				}
-<<<<<<< HEAD
-				errorGroup, err := r.HandleErrorAndGroup(context.TODO(), &errorObj, "", frames, nil, 1, nil)
-=======
 
 				_, structuredStackTrace, err := r.getMappedStackTraceString(context.Background(), frames, 1, &errorObj)
 				if err != nil {
 					t.Fatal(e.Wrap(err, "error making mapped stacktrace"))
 				}
 
-				errorGroup, err := r.HandleErrorAndGroup(context.TODO(), &errorObj, structuredStackTrace, nil, 1)
->>>>>>> 9efb66fd
+				errorGroup, err := r.HandleErrorAndGroup(context.TODO(), &errorObj, structuredStackTrace, nil, 1, nil)
 				if err != nil {
 					t.Fatal(e.Wrap(err, "error handling error and group"))
 				}
