package graph

import (
	"encoding/json"
	"os"
	"strconv"
	"testing"
	"time"

	"github.com/go-test/deep"
	e "github.com/pkg/errors"
	log "github.com/sirupsen/logrus"
	_ "gorm.io/driver/postgres"
	"gorm.io/gorm"

	"github.com/highlight-run/highlight/backend/model"
	storage "github.com/highlight-run/highlight/backend/object-storage"
	modelInput "github.com/highlight-run/highlight/backend/private-graph/graph/model"
	publicModelInput "github.com/highlight-run/highlight/backend/public-graph/graph/model"
	"github.com/highlight-run/highlight/backend/util"
)

var DB *gorm.DB

// Gets run once; M.run() calls the tests in this file.
func TestMain(m *testing.M) {
	dbName := "highlight_testing_db"
	testLogger := log.WithFields(log.Fields{"DB_HOST": os.Getenv("PSQL_HOST"), "DB_NAME": dbName})
	var err error
	DB, err = util.CreateAndMigrateTestDB("highlight_testing_db")
	if err != nil {
		testLogger.Error(e.Wrap(err, "error creating testdb"))
	}
	code := m.Run()
	os.Exit(code)
}

func TestHandleErrorAndGroup(t *testing.T) {
	// construct table of sub-tests to run
	nullStr := "null"
	longTraceStr := `[{"functionName":"is","args":null,"fileName":null,"lineNumber":null,"columnNumber":null,"isEval":null,"isNative":null,"source":null},{"functionName":"longer","args":null,"fileName":null,"lineNumber":null,"columnNumber":null,"isEval":null,"isNative":null,"source":null},{"functionName":"trace","args":null,"fileName":null,"lineNumber":null,"columnNumber":null,"isEval":null,"isNative":null,"source":null}]`
	shortTraceStr := `[{"functionName":"a","args":null,"fileName":null,"lineNumber":null,"columnNumber":null,"isEval":null,"isNative":null,"source":null},{"functionName":"short","args":null,"fileName":null,"lineNumber":null,"columnNumber":null,"isEval":null,"isNative":null,"source":null}]`
	tests := map[string]struct {
		errorsToInsert      []model.ErrorObject
		expectedErrorGroups []model.ErrorGroup
	}{
		"test two errors with same environment but different case": {
			errorsToInsert: []model.ErrorObject{
				{
					ProjectID:   1,
					Environment: "dev",
					Model:       model.Model{CreatedAt: time.Date(2000, 8, 1, 0, 0, 0, 0, time.UTC), ID: 1},
				},
				{
					ProjectID:   1,
					Environment: "dEv",
					Model:       model.Model{CreatedAt: time.Date(2000, 8, 1, 0, 0, 0, 0, time.UTC), ID: 2},
				},
			},
			expectedErrorGroups: []model.ErrorGroup{
				{
<<<<<<< HEAD
					OrganizationID: 1,
					StackTrace:     nullStr,
					State:          model.ErrorGroupStates.OPEN,
					FieldGroup:     &nullStr,
					Environments:   `{"dev":2}`,
=======
					ProjectID:    1,
					StackTrace:   nullStr,
					State:        model.ErrorGroupStates.OPEN,
					MetadataLog:  &metaDataStr,
					FieldGroup:   &nullStr,
					Environments: `{"dev":2}`,
>>>>>>> 89b59a7f
				},
			},
		},
		"test two errors with different environment": {
			errorsToInsert: []model.ErrorObject{
				{
					ProjectID:   1,
					Environment: "dev",
					Model:       model.Model{CreatedAt: time.Date(2000, 8, 1, 0, 0, 0, 0, time.UTC), ID: 1},
				},
				{
					ProjectID:   1,
					Environment: "prod",
					Model:       model.Model{CreatedAt: time.Date(2000, 8, 1, 0, 0, 0, 0, time.UTC), ID: 2},
				},
			},
			expectedErrorGroups: []model.ErrorGroup{
				{
<<<<<<< HEAD
					OrganizationID: 1,
					StackTrace:     nullStr,
					State:          model.ErrorGroupStates.OPEN,
					FieldGroup:     &nullStr,
					Environments:   `{"dev":1,"prod":1}`,
=======
					ProjectID:    1,
					StackTrace:   nullStr,
					State:        model.ErrorGroupStates.OPEN,
					MetadataLog:  &metaDataStr,
					FieldGroup:   &nullStr,
					Environments: `{"dev":1,"prod":1}`,
>>>>>>> 89b59a7f
				},
			},
		},
		"two errors, one with empty environment": {
			errorsToInsert: []model.ErrorObject{
				{
					ProjectID:   1,
					Environment: "dev",
					Model:       model.Model{CreatedAt: time.Date(2000, 8, 1, 0, 0, 0, 0, time.UTC), ID: 1},
				},
				{
					ProjectID: 1,
					Model:     model.Model{CreatedAt: time.Date(2000, 8, 1, 0, 0, 0, 0, time.UTC), ID: 2},
				},
			},
			expectedErrorGroups: []model.ErrorGroup{
				{
<<<<<<< HEAD
					OrganizationID: 1,
					StackTrace:     nullStr,
					State:          model.ErrorGroupStates.OPEN,
					FieldGroup:     &nullStr,
					Environments:   `{"dev":1}`,
=======
					ProjectID:    1,
					StackTrace:   nullStr,
					State:        model.ErrorGroupStates.OPEN,
					MetadataLog:  &metaDataStr,
					FieldGroup:   &nullStr,
					Environments: `{"dev":1}`,
>>>>>>> 89b59a7f
				},
			},
		},
		"test longer error stack first": {
			errorsToInsert: []model.ErrorObject{
				{
					ProjectID:  1,
					Model:      model.Model{CreatedAt: time.Date(2000, 8, 1, 0, 0, 0, 0, time.UTC), ID: 1},
					StackTrace: &longTraceStr,
				},
				{
					ProjectID:  1,
					Model:      model.Model{CreatedAt: time.Date(2000, 8, 1, 0, 0, 0, 0, time.UTC), ID: 2},
					StackTrace: &shortTraceStr,
				},
			},
			expectedErrorGroups: []model.ErrorGroup{
				{
					ProjectID:        1,
					StackTrace:       shortTraceStr,
					State:            model.ErrorGroupStates.OPEN,
					FieldGroup:       &nullStr,
					Environments:     `{}`,
					MappedStackTrace: util.MakeStringPointer("null"),
				},
			},
		},
		"test shorter error stack first": {
			errorsToInsert: []model.ErrorObject{
				{
					ProjectID:  1,
					Model:      model.Model{CreatedAt: time.Date(2000, 8, 1, 0, 0, 0, 0, time.UTC), ID: 1},
					StackTrace: &shortTraceStr,
				},
				{
					ProjectID:  1,
					Model:      model.Model{CreatedAt: time.Date(2000, 8, 1, 0, 0, 0, 0, time.UTC), ID: 2},
					StackTrace: &longTraceStr,
				},
			},
			expectedErrorGroups: []model.ErrorGroup{
				{
					ProjectID:        1,
					StackTrace:       longTraceStr,
					FieldGroup:       &nullStr,
					Environments:     `{}`,
					State:            model.ErrorGroupStates.OPEN,
					MappedStackTrace: util.MakeStringPointer("null"),
				},
			},
		},
	}
	// run tests
	for name, tc := range tests {
		util.RunTestWithDBWipe(t, name, DB, func(t *testing.T) {
			r := &Resolver{DB: DB}
			receivedErrorGroups := make(map[string]model.ErrorGroup)
			for _, errorObj := range tc.errorsToInsert {
				var frames []*publicModelInput.StackFrameInput
				if errorObj.StackTrace != nil {
					if err := json.Unmarshal([]byte(*errorObj.StackTrace), &frames); err != nil {
						t.Fatal(e.Wrap(err, "error unmarshalling error stack trace frames"))
					}
				}
				errorGroup, err := r.HandleErrorAndGroup(&errorObj, &publicModelInput.ErrorObjectInput{StackTrace: frames}, nil, 1)
				if err != nil {
					t.Fatal(e.Wrap(err, "error handling error and group"))
				}
				if errorGroup != nil {
					id := strconv.Itoa(errorGroup.ID)
					receivedErrorGroups[id] = *errorGroup
				}
			}
			var i int
			for _, errorGroup := range receivedErrorGroups {
				isEqual, diff, err := model.AreModelsWeaklyEqual(&errorGroup, &tc.expectedErrorGroups[i])
				if err != nil {
					t.Fatal(e.Wrap(err, "error comparing two error groups"))
				}
				if !isEqual {
					t.Fatalf("received error group not equal to expected error group. diff: %+v", diff)
				}
				i++
			}
		})
	}
}

func TestEnhanceStackTrace(t *testing.T) {
	// construct table of sub-tests to run
	tests := map[string]struct {
		stackFrameInput     []*publicModelInput.StackFrameInput
		expectedErrorObject model.ErrorObject
		expectedStackTrace  []modelInput.ErrorTrace
		fetcher             fetcher
		err                 error
	}{
		"test source mapping with proper stack trace": {
			stackFrameInput: []*publicModelInput.StackFrameInput{
				{
					FileName:     util.MakeStringPointer("./test-files/lodash.min.js"),
					LineNumber:   util.MakeIntPointer(1),
					ColumnNumber: util.MakeIntPointer(813),
				},
				{
					FileName:     util.MakeStringPointer("./test-files/lodash.min.js"),
					LineNumber:   util.MakeIntPointer(1),
					ColumnNumber: util.MakeIntPointer(799),
				},
			},
			expectedStackTrace: []modelInput.ErrorTrace{
				{
					FileName:     util.MakeStringPointer("lodash.js"),
					LineNumber:   util.MakeIntPointer(634),
					ColumnNumber: util.MakeIntPointer(4),
					FunctionName: util.MakeStringPointer("arrayIncludesWith"),
				},
				{
					FileName:     util.MakeStringPointer("lodash.js"),
					LineNumber:   util.MakeIntPointer(633),
					ColumnNumber: util.MakeIntPointer(11),
					FunctionName: util.MakeStringPointer("arrayIncludesWith"),
				},
			},
			fetcher: DiskFetcher{},
			err:     e.New(""),
		},
		"test source mapping with proper stack trace with network fetcher": {
			stackFrameInput: []*publicModelInput.StackFrameInput{
				{
					FileName:     util.MakeStringPointer("https://cdnjs.cloudflare.com/ajax/libs/lodash.js/4.17.4/lodash.min.js"),
					LineNumber:   util.MakeIntPointer(1),
					ColumnNumber: util.MakeIntPointer(813),
				},
				{
					FileName:     util.MakeStringPointer("https://cdnjs.cloudflare.com/ajax/libs/lodash.js/4.17.4/lodash.min.js"),
					LineNumber:   util.MakeIntPointer(1),
					ColumnNumber: util.MakeIntPointer(799),
				},
			},
			expectedStackTrace: []modelInput.ErrorTrace{
				{
					FileName:     util.MakeStringPointer("https://cdnjs.cloudflare.com/ajax/libs/lodash.js/4.17.4/lodash.js"),
					LineNumber:   util.MakeIntPointer(634),
					ColumnNumber: util.MakeIntPointer(4),
					FunctionName: util.MakeStringPointer("arrayIncludesWith"),
				},
				{
					FileName:     util.MakeStringPointer("https://cdnjs.cloudflare.com/ajax/libs/lodash.js/4.17.4/lodash.js"),
					LineNumber:   util.MakeIntPointer(633),
					ColumnNumber: util.MakeIntPointer(11),
					FunctionName: util.MakeStringPointer("arrayIncludesWith"),
				},
			},
			fetcher: NetworkFetcher{},
			err:     e.New(""),
		},
		"test source mapping invalid trace:no related source map": {
			stackFrameInput: []*publicModelInput.StackFrameInput{
				{
					FileName:     util.MakeStringPointer("./test-files/lodash.js"),
					LineNumber:   util.MakeIntPointer(0),
					ColumnNumber: util.MakeIntPointer(0),
				},
			},
			expectedStackTrace: []modelInput.ErrorTrace{
				{
					FileName:     util.MakeStringPointer("./test-files/lodash.js"),
					LineNumber:   util.MakeIntPointer(0),
					ColumnNumber: util.MakeIntPointer(0),
					Error:        util.MakeStringPointer("file does not contain source map url: ./test-files/lodash.js"),
				},
			},
			fetcher: DiskFetcher{},
			err:     e.New(""),
		},
		"test source mapping invalid trace:file doesn't exist": {
			stackFrameInput: []*publicModelInput.StackFrameInput{
				{
					FileName:     util.MakeStringPointer("https://cdnjs.cloudflare.com/ajax/libs/lodash.js"),
					LineNumber:   util.MakeIntPointer(0),
					ColumnNumber: util.MakeIntPointer(0),
				},
			},
			expectedStackTrace: []modelInput.ErrorTrace{
				{
					FileName:     util.MakeStringPointer("https://cdnjs.cloudflare.com/ajax/libs/lodash.js"),
					LineNumber:   util.MakeIntPointer(0),
					ColumnNumber: util.MakeIntPointer(0),
					Error:        util.MakeStringPointer("error fetching file: https://cdnjs.cloudflare.com/ajax/libs/lodash.js: status code not OK"),
				},
			},
			fetcher: NetworkFetcher{},
			err:     e.New(""),
		},
		"test source mapping invalid trace:filename is not a url": {
			stackFrameInput: []*publicModelInput.StackFrameInput{
				{
					FileName:     util.MakeStringPointer("/file/local/domain.js"),
					LineNumber:   util.MakeIntPointer(0),
					ColumnNumber: util.MakeIntPointer(0),
				},
			},
			expectedStackTrace: []modelInput.ErrorTrace{
				{
					FileName:     util.MakeStringPointer("/file/local/domain.js"),
					LineNumber:   util.MakeIntPointer(0),
					ColumnNumber: util.MakeIntPointer(0),
					Error:        util.MakeStringPointer(`error fetching file: /file/local/domain.js: error getting source file: Get "/file/local/domain.js": unsupported protocol scheme ""`),
				},
			},
			fetcher: NetworkFetcher{},
			err:     e.New(""),
		},
		"test source mapping invalid trace:trace is nil": {
			stackFrameInput:    nil,
			expectedStackTrace: nil,
			fetcher:            DiskFetcher{},
			err:                e.New("stack trace input cannot be nil"),
		},
		"test source mapping invalid trace:empty stack frame doesn't update error object": {
			stackFrameInput:    []*publicModelInput.StackFrameInput{},
			expectedStackTrace: nil,
			fetcher:            DiskFetcher{},
			err:                e.New(""),
		},
		"test tsx mapping": {
			stackFrameInput: []*publicModelInput.StackFrameInput{
				{
					FileName:     util.MakeStringPointer("./test-files/main.8344d167.chunk.js"),
					LineNumber:   util.MakeIntPointer(1),
					ColumnNumber: util.MakeIntPointer(422367),
				},
			},
			expectedStackTrace: []modelInput.ErrorTrace{
				{
					FileName:     util.MakeStringPointer("pages/Buttons/Buttons.tsx"),
					LineNumber:   util.MakeIntPointer(13),
					ColumnNumber: util.MakeIntPointer(30),
					FunctionName: util.MakeStringPointer(""),
				},
			},
			fetcher: DiskFetcher{},
			err:     e.New(""),
		},
	}

	storageClient, err := storage.NewStorageClient()
	if err != nil {
		t.Fatalf("error creating storage client: %v", err)
	}
	r := Resolver{
		DB:            DB,
		StorageClient: storageClient,
	}

	// run tests
	for name, tc := range tests {
		util.RunTestWithDBWipe(t, name, DB, func(t *testing.T) {
			fetch = tc.fetcher
			mappedStackTrace, err := r.EnhanceStackTrace(tc.stackFrameInput, 1, 1)
			if err != nil {
				if err.Error() == tc.err.Error() {
					return
				}
				t.Error(e.Wrap(err, "error setting source map elements"))
			}
			diff := deep.Equal(&mappedStackTrace, &tc.expectedStackTrace)
			if len(diff) > 0 {
				t.Error(e.Errorf("publicModelInput. not equal: %+v", diff))
			}
		})
	}
}<|MERGE_RESOLUTION|>--- conflicted
+++ resolved
@@ -59,20 +59,11 @@
 			},
 			expectedErrorGroups: []model.ErrorGroup{
 				{
-<<<<<<< HEAD
-					OrganizationID: 1,
-					StackTrace:     nullStr,
-					State:          model.ErrorGroupStates.OPEN,
-					FieldGroup:     &nullStr,
-					Environments:   `{"dev":2}`,
-=======
 					ProjectID:    1,
 					StackTrace:   nullStr,
 					State:        model.ErrorGroupStates.OPEN,
-					MetadataLog:  &metaDataStr,
 					FieldGroup:   &nullStr,
 					Environments: `{"dev":2}`,
->>>>>>> 89b59a7f
 				},
 			},
 		},
@@ -91,20 +82,11 @@
 			},
 			expectedErrorGroups: []model.ErrorGroup{
 				{
-<<<<<<< HEAD
-					OrganizationID: 1,
-					StackTrace:     nullStr,
-					State:          model.ErrorGroupStates.OPEN,
-					FieldGroup:     &nullStr,
-					Environments:   `{"dev":1,"prod":1}`,
-=======
 					ProjectID:    1,
 					StackTrace:   nullStr,
 					State:        model.ErrorGroupStates.OPEN,
-					MetadataLog:  &metaDataStr,
 					FieldGroup:   &nullStr,
 					Environments: `{"dev":1,"prod":1}`,
->>>>>>> 89b59a7f
 				},
 			},
 		},
@@ -122,20 +104,11 @@
 			},
 			expectedErrorGroups: []model.ErrorGroup{
 				{
-<<<<<<< HEAD
-					OrganizationID: 1,
-					StackTrace:     nullStr,
-					State:          model.ErrorGroupStates.OPEN,
-					FieldGroup:     &nullStr,
-					Environments:   `{"dev":1}`,
-=======
 					ProjectID:    1,
 					StackTrace:   nullStr,
 					State:        model.ErrorGroupStates.OPEN,
-					MetadataLog:  &metaDataStr,
 					FieldGroup:   &nullStr,
 					Environments: `{"dev":1}`,
->>>>>>> 89b59a7f
 				},
 			},
 		},
