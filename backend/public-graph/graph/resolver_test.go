package graph

import (
	"encoding/json"
	"os"
	"strconv"
	"testing"
	"time"

	e "github.com/pkg/errors"
	log "github.com/sirupsen/logrus"
	_ "gorm.io/driver/postgres"
	"gorm.io/gorm"

	"github.com/highlight-run/highlight/backend/model"
	"github.com/highlight-run/highlight/backend/util"
)

var DB *gorm.DB

// Gets run once; M.run() calls the tests in this file.
func TestMain(m *testing.M) {
	dbName := "highlight_testing_db"
	testLogger := log.WithFields(log.Fields{"DB_HOST": os.Getenv("PSQL_HOST"), "DB_NAME": dbName})
	var err error
	DB, err = util.CreateAndMigrateTestDB("highlight_testing_db")
	if err != nil {
		testLogger.Error(e.Wrap(err, "error creating testdb"))
	}
	code := m.Run()
	os.Exit(code)
}

func TestHandleErrorAndGroup(t *testing.T) {
	// construct table of sub-tests to run
	nullStr := "null"
	metaDataStr := `[{"timestamp":"2000-08-01T00:00:00Z","error_id":1,"session_id":0,"browser":"","os":"","visited_url":""},{"timestamp":"2000-08-01T00:00:00Z","error_id":2,"session_id":0,"browser":"","os":"","visited_url":""}]`
	longTraceStr := `[{"this":"is"},{"a":"longer"},{"stack":"trace"}]`
	shortTraceStr := `[{"this":"a"},{"short":"stack"}]`
	tests := map[string]struct {
		errorsToInsert      []model.ErrorObject
		expectedErrorGroups []model.ErrorGroup
	}{
		"test two errors with same environment but different case": {
			errorsToInsert: []model.ErrorObject{
				{
					OrganizationID: 1,
					Environment:    "dev",
					Model:          model.Model{CreatedAt: time.Date(2000, 8, 1, 0, 0, 0, 0, time.UTC), ID: 1},
				},
				{
					OrganizationID: 1,
					Environment:    "dEv",
					Model:          model.Model{CreatedAt: time.Date(2000, 8, 1, 0, 0, 0, 0, time.UTC), ID: 2},
				},
			},
			expectedErrorGroups: []model.ErrorGroup{
				{
					OrganizationID: 1,
					Trace:          nullStr,
					Resolved:       &model.F,
					MetadataLog:    &metaDataStr,
					FieldGroup:     &nullStr,
					Environments:   `{"dev":2}`,
				},
			},
		},
		"test two errors with different environment": {
			errorsToInsert: []model.ErrorObject{
				{
					OrganizationID: 1,
					Environment:    "dev",
					Model:          model.Model{CreatedAt: time.Date(2000, 8, 1, 0, 0, 0, 0, time.UTC), ID: 1},
				},
				{
					OrganizationID: 1,
					Environment:    "prod",
					Model:          model.Model{CreatedAt: time.Date(2000, 8, 1, 0, 0, 0, 0, time.UTC), ID: 2},
				},
			},
			expectedErrorGroups: []model.ErrorGroup{
				{
					OrganizationID: 1,
					Trace:          nullStr,
					Resolved:       &model.F,
					MetadataLog:    &metaDataStr,
					FieldGroup:     &nullStr,
					Environments:   `{"dev":1,"prod":1}`,
				},
			},
		},
<<<<<<< HEAD
		"test longer error stack first": {
			errorsToInsert: []model.ErrorObject{
				{
					OrganizationID: 1,
					Model:          model.Model{CreatedAt: time.Date(2000, 8, 1, 0, 0, 0, 0, time.UTC), ID: 1},
					Trace:          &longTraceStr,
=======
		"two errors, one with empty environment": {
			errorsToInsert: []model.ErrorObject{
				{
					OrganizationID: 1,
					Environment:    "dev",
					Model:          model.Model{CreatedAt: time.Date(2000, 8, 1, 0, 0, 0, 0, time.UTC), ID: 1},
>>>>>>> cc3927c2
				},
				{
					OrganizationID: 1,
					Model:          model.Model{CreatedAt: time.Date(2000, 8, 1, 0, 0, 0, 0, time.UTC), ID: 2},
<<<<<<< HEAD
					Trace:          &shortTraceStr,
=======
>>>>>>> cc3927c2
				},
			},
			expectedErrorGroups: []model.ErrorGroup{
				{
					OrganizationID: 1,
<<<<<<< HEAD
					Trace:          longTraceStr,
					Resolved:       &model.F,
					MetadataLog:    &metaDataStr,
					FieldGroup:     &nullStr,
					Environments:   `{"":2}`,
				},
			},
		},
		"test shorter error stack first": {
			errorsToInsert: []model.ErrorObject{
				{
					OrganizationID: 1,
					Model:          model.Model{CreatedAt: time.Date(2000, 8, 1, 0, 0, 0, 0, time.UTC), ID: 1},
					Trace:          &shortTraceStr,
				},
				{
					OrganizationID: 1,
					Model:          model.Model{CreatedAt: time.Date(2000, 8, 1, 0, 0, 0, 0, time.UTC), ID: 2},
					Trace:          &longTraceStr,
				},
			},
			expectedErrorGroups: []model.ErrorGroup{
				{
					OrganizationID: 1,
					Trace:          longTraceStr,
					Resolved:       &model.F,
					MetadataLog:    &metaDataStr,
					FieldGroup:     &nullStr,
					Environments:   `{"":2}`,
=======
					Trace:          nullStr,
					Resolved:       &model.F,
					MetadataLog:    &metaDataStr,
					FieldGroup:     &nullStr,
					Environments:   `{"dev":1}`,
>>>>>>> cc3927c2
				},
			},
		},
	}
	// run tests
	for name, tc := range tests {
		t.Run(name, func(t *testing.T) {
			defer func(db *gorm.DB) {
				err := util.ClearTablesInDB(db)
				if err != nil {
					t.Fatal(e.Wrap(err, "error clearing database"))
				}
			}(DB)
			// test logic
			r := &Resolver{DB: DB}
			receivedErrorGroups := make(map[string]model.ErrorGroup)
			for _, errorObj := range tc.errorsToInsert {
				var frames []interface{}
				if errorObj.Trace != nil {
					if err := json.Unmarshal([]byte(*errorObj.Trace), &frames); err != nil {
						t.Fatal(e.Wrap(err, "error unmarshalling error stack trace frames"))
					}
				}
				errorGroup, err := r.HandleErrorAndGroup(&errorObj, frames, nil)
				if err != nil {
					t.Fatal(e.Wrap(err, "error handling error and group"))
				}
				if errorGroup != nil {
					id := strconv.Itoa(errorGroup.ID)
					receivedErrorGroups[id] = *errorGroup
				}
			}
			var i int
			for _, errorGroup := range receivedErrorGroups {
				isEqual, diff, err := model.AreModelsWeaklyEqual(&errorGroup, &tc.expectedErrorGroups[i])
				if err != nil {
					t.Fatal(e.Wrap(err, "error comparing two error groups"))
				}
				if !isEqual {
					t.Fatalf("received error group not equal to expected error group. diff: %+v", diff)
				}
				i++
			}
		})
	}
}<|MERGE_RESOLUTION|>--- conflicted
+++ resolved
@@ -89,35 +89,45 @@
 				},
 			},
 		},
-<<<<<<< HEAD
+		"two errors, one with empty environment": {
+			errorsToInsert: []model.ErrorObject{
+				{
+					OrganizationID: 1,
+					Environment:    "dev",
+					Model:          model.Model{CreatedAt: time.Date(2000, 8, 1, 0, 0, 0, 0, time.UTC), ID: 1},
+				},
+				{
+					OrganizationID: 1,
+					Model:          model.Model{CreatedAt: time.Date(2000, 8, 1, 0, 0, 0, 0, time.UTC), ID: 2},
+				},
+			},
+			expectedErrorGroups: []model.ErrorGroup{
+				{
+					OrganizationID: 1,
+					Trace:          nullStr,
+					Resolved:       &model.F,
+					MetadataLog:    &metaDataStr,
+					FieldGroup:     &nullStr,
+					Environments:   `{"dev":1}`,
+				},
+			},
+		},
 		"test longer error stack first": {
 			errorsToInsert: []model.ErrorObject{
 				{
 					OrganizationID: 1,
 					Model:          model.Model{CreatedAt: time.Date(2000, 8, 1, 0, 0, 0, 0, time.UTC), ID: 1},
 					Trace:          &longTraceStr,
-=======
-		"two errors, one with empty environment": {
-			errorsToInsert: []model.ErrorObject{
-				{
-					OrganizationID: 1,
-					Environment:    "dev",
-					Model:          model.Model{CreatedAt: time.Date(2000, 8, 1, 0, 0, 0, 0, time.UTC), ID: 1},
->>>>>>> cc3927c2
-				},
-				{
-					OrganizationID: 1,
-					Model:          model.Model{CreatedAt: time.Date(2000, 8, 1, 0, 0, 0, 0, time.UTC), ID: 2},
-<<<<<<< HEAD
+				},
+				{
+					OrganizationID: 1,
+					Model:          model.Model{CreatedAt: time.Date(2000, 8, 1, 0, 0, 0, 0, time.UTC), ID: 2},
 					Trace:          &shortTraceStr,
-=======
->>>>>>> cc3927c2
-				},
-			},
-			expectedErrorGroups: []model.ErrorGroup{
-				{
-					OrganizationID: 1,
-<<<<<<< HEAD
+				},
+			},
+			expectedErrorGroups: []model.ErrorGroup{
+				{
+					OrganizationID: 1,
 					Trace:          longTraceStr,
 					Resolved:       &model.F,
 					MetadataLog:    &metaDataStr,
@@ -147,13 +157,6 @@
 					MetadataLog:    &metaDataStr,
 					FieldGroup:     &nullStr,
 					Environments:   `{"":2}`,
-=======
-					Trace:          nullStr,
-					Resolved:       &model.F,
-					MetadataLog:    &metaDataStr,
-					FieldGroup:     &nullStr,
-					Environments:   `{"dev":1}`,
->>>>>>> cc3927c2
 				},
 			},
 		},
