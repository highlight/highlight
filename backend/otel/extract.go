--- conflicted
+++ resolved
@@ -22,16 +22,6 @@
 
 // Extracted fields
 type extractedFields struct {
-<<<<<<< HEAD
-	projectID    string
-	projectIDInt int
-	sessionID    string
-	requestID    string
-	source       modelInputs.LogSource
-	serviceName  string
-	events       []map[string]any
-	links        []map[string]any
-=======
 	projectID      string
 	projectIDInt   int
 	sessionID      string
@@ -49,7 +39,9 @@
 
 	metricEventName  string
 	metricEventValue string // up to the consumer to parse this into an expected format
->>>>>>> 518a9da7
+
+	events []map[string]any
+	links  []map[string]any
 
 	// This represents the merged result of resource, span...log attributes
 	// _after_ we extract fields out. In other words, if `serviceName` is extracted, it won't be included
