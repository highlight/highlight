--- conflicted
+++ resolved
@@ -5,17 +5,11 @@
 	"compress/gzip"
 	"context"
 	"encoding/json"
-<<<<<<< HEAD
-	"fmt"
-	"io"
-	"net/http"
-	"strconv"
-=======
-	highlightChi "github.com/highlight/highlight/sdk/highlight-go/middleware/chi"
 	"io"
 	"net/http"
 	"time"
->>>>>>> db555976
+
+	highlightChi "github.com/highlight/highlight/sdk/highlight-go/middleware/chi"
 
 	"github.com/go-chi/chi"
 	"github.com/google/uuid"
@@ -92,8 +86,6 @@
 	)
 }
 
-<<<<<<< HEAD
-=======
 func getBackendError(ctx context.Context, ts time.Time, projectID, sessionID, requestID, traceID, spanID string, logCursor *string, source, excMessage string, resourceAttributes, spanAttributes, eventAttributes map[string]any) (bool, *model.BackendErrorObjectInput) {
 	excType := cast(eventAttributes[string(semconv.ExceptionTypeKey)], source)
 	errorUrl := cast(eventAttributes[highlight.ErrorURLAttribute], source)
@@ -130,7 +122,6 @@
 	}
 }
 
->>>>>>> db555976
 func (o *Handler) HandleTrace(w http.ResponseWriter, r *http.Request) {
 	ctx := r.Context()
 	body, err := io.ReadAll(r.Body)
@@ -172,11 +163,6 @@
 		var projectID, sessionID, requestID, source string
 		resource := spans.At(i).Resource()
 		resourceAttributes := resource.Attributes().AsRaw()
-<<<<<<< HEAD
-		hostName := cast(resource.Attributes().AsRaw()[string(semconv.HostNameKey)], "")
-		serviceName := cast(resource.Attributes().AsRaw()[string(semconv.ServiceNameKey)], "")
-=======
->>>>>>> db555976
 		setHighlightAttributes(resourceAttributes, &projectID, &sessionID, &requestID, &source)
 		scopeScans := spans.At(i).ScopeSpans()
 		for j := 0; j < scopeScans.Len(); j++ {
@@ -196,74 +182,6 @@
 						excMessage := cast(eventAttributes[string(semconv.ExceptionMessageKey)], "")
 						ts := event.Timestamp().AsTime()
 
-<<<<<<< HEAD
-						logCursor := func() *string {
-							projectIDInt, err := projectToInt(projectID)
-							if err != nil {
-								log.WithContext(ctx).WithField("ProjectVerboseID", projectID).WithField("ExcMessage", excMessage).Errorf("otel span error got invalid project id")
-								return nil
-							}
-							logRow := clickhouse.NewLogRow(clickhouse.LogRowPrimaryAttrs{
-								Timestamp:       ts,
-								ProjectId:       uint32(projectIDInt),
-								TraceId:         traceID,
-								SpanId:          spanID,
-								SecureSessionId: sessionID,
-							},
-								clickhouse.WithLogAttributes(resourceAttributes, eventAttributes),
-								clickhouse.WithSeverityText("ERROR"),
-							)
-							logRow.ServiceName = serviceName
-							logRow.Body = excMessage
-							if projectID != "" {
-								if _, ok := projectLogs[projectID]; !ok {
-									projectLogs[projectID] = []*clickhouse.LogRow{}
-								}
-								projectLogs[projectID] = append(projectLogs[projectID], logRow)
-							} else {
-								data, _ := req.MarshalJSON()
-								log.WithContext(ctx).WithField("LogEvent", event).WithField("LogRow", *logRow).WithField("RequestJSON", string(data)).Errorf("otel span log got no project")
-							}
-							return pointy.String(logRow.Cursor())
-						}()
-
-						func() {
-							excType := cast(eventAttributes[string(semconv.ExceptionTypeKey)], source)
-							errorUrl := cast(eventAttributes[highlight.ErrorURLAttribute], "")
-							stackTrace := cast(eventAttributes[string(semconv.ExceptionStacktraceKey)], "")
-							if excType == "" && excMessage == "" {
-								log.WithContext(ctx).WithField("Span", span).WithField("EventAttributes", eventAttributes).Error("otel received exception with no type and no message")
-								return
-							} else if stackTrace == "" || stackTrace == "null" {
-								log.WithContext(ctx).WithField("Span", span).WithField("EventAttributes", eventAttributes).Warn("otel received exception with no stacktrace")
-								stackTrace = ""
-							}
-							stackTrace = formatStructureStackTrace(ctx, stackTrace)
-							err := &model.BackendErrorObjectInput{
-								SessionSecureID: &sessionID,
-								RequestID:       &requestID,
-								TraceID:         pointy.String(traceID),
-								SpanID:          pointy.String(spanID),
-								LogCursor:       logCursor,
-								Event:           excMessage,
-								Type:            excType,
-								Source:          hostName,
-								StackTrace:      stackTrace,
-								Timestamp:       ts,
-								Payload:         pointy.String(string(tagsBytes)),
-								URL:             errorUrl,
-							}
-							if sessionID != "" {
-								if _, ok := traceErrors[sessionID]; !ok {
-									traceErrors[sessionID] = []*model.BackendErrorObjectInput{}
-								}
-								traceErrors[sessionID] = append(traceErrors[sessionID], err)
-							} else if projectID != "" {
-								if _, ok := projectErrors[projectID]; !ok {
-									projectErrors[projectID] = []*model.BackendErrorObjectInput{}
-								}
-								projectErrors[projectID] = append(projectErrors[projectID], err)
-=======
 						var logCursor *string
 						logRow := getLogRow(ctx, ts, "ERROR", projectID, sessionID, traceID, spanID, excMessage, resourceAttributes, spanAttributes, eventAttributes, source)
 						projectLogs[projectID] = append(projectLogs[projectID], logRow)
@@ -275,7 +193,6 @@
 						} else {
 							if isProjectError {
 								projectErrors[projectID] = append(projectErrors[projectID], backendError)
->>>>>>> db555976
 							} else {
 								traceErrors[sessionID] = append(traceErrors[sessionID], backendError)
 							}
@@ -290,43 +207,12 @@
 							log.WithContext(ctx).WithField("Span", span).WithField("EventAttributes", eventAttributes).Warn("otel received log with no message")
 							continue
 						}
-<<<<<<< HEAD
-						projectIDInt, err := projectToInt(projectID)
-						if err != nil {
-							log.WithContext(ctx).WithField("ProjectVerboseID", projectID).WithField("LogMessage", logMessage).Errorf("otel span log got invalid project id")
-							continue
-						}
-						logRow := clickhouse.NewLogRow(clickhouse.LogRowPrimaryAttrs{
-							Timestamp:       event.Timestamp().AsTime(),
-							TraceId:         cast(requestID, span.TraceID().String()),
-							SpanId:          span.SpanID().String(),
-							ProjectId:       uint32(projectIDInt),
-							SecureSessionId: sessionID,
-						},
-							clickhouse.WithLogAttributes(resourceAttributes, eventAttributes),
-							clickhouse.WithSeverityText(logSev),
-						)
-
-						logRow.ServiceName = serviceName
-						logRow.Body = logMessage
-						if projectID != "" {
-							if _, ok := projectLogs[projectID]; !ok {
-								projectLogs[projectID] = []*clickhouse.LogRow{}
-							}
-							projectLogs[projectID] = append(projectLogs[projectID], logRow)
-						} else {
-							data, _ := req.MarshalJSON()
-							log.WithContext(ctx).WithField("LogEvent", event).WithField("LogRow", *logRow).WithField("RequestJSON", string(data)).Errorf("otel span log got no project")
-							continue
-						}
-=======
 
 						logRow := getLogRow(
 							ctx, ts, logSev, projectID, sessionID, traceID, spanID,
 							logMessage, resourceAttributes, spanAttributes, eventAttributes, source,
 						)
 						projectLogs[projectID] = append(projectLogs[projectID], logRow)
->>>>>>> db555976
 					}
 				}
 			}
@@ -475,11 +361,7 @@
 					ProjectId:       uint32(projectIDInt),
 					SecureSessionId: sessionID,
 				},
-<<<<<<< HEAD
-					clickhouse.WithLogAttributes(resourceAttributes, logAttributes),
-=======
 					clickhouse.WithLogAttributes(ctx, resourceAttributes, scopeAttributes, logAttributes, false),
->>>>>>> db555976
 					clickhouse.WithSeverityText(logRecord.SeverityText()),
 				)
 
