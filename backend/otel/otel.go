package otel

import (
	"bytes"
	"compress/gzip"
	"context"
	"encoding/json"
	"io"
	"net/http"
	"time"

	"github.com/samber/lo"

	highlightChi "github.com/highlight/highlight/sdk/highlight-go/middleware/chi"

	"github.com/go-chi/chi"
	"github.com/highlight-run/highlight/backend/clickhouse"
	kafkaqueue "github.com/highlight-run/highlight/backend/kafka-queue"
	"github.com/highlight-run/highlight/backend/public-graph/graph"
	"github.com/highlight-run/highlight/backend/public-graph/graph/model"
	"github.com/highlight-run/highlight/backend/stacktraces"
	"github.com/highlight/highlight/sdk/highlight-go"
	"github.com/openlyinc/pointy"
	e "github.com/pkg/errors"
	log "github.com/sirupsen/logrus"
	"go.opentelemetry.io/collector/pdata/plog/plogotlp"
	"go.opentelemetry.io/collector/pdata/ptrace/ptraceotlp"
	semconv "go.opentelemetry.io/otel/semconv/v1.17.0"
)

type Handler struct {
	resolver *graph.Resolver
}

func lg(ctx context.Context, fields extractedFields) *log.Entry {
	return log.WithContext(ctx).
		WithField("project_id", fields.projectID).
		WithField("session_id", fields.sessionID).
		WithField("request_id", fields.requestID).
		WithField("source", fields.source).
		WithField("attrs", fields.attrs)
}

func cast[T string | int64 | float64](v interface{}, fallback T) T {
	c, ok := v.(T)
	if !ok {
		return fallback
	}
	return c
}

func getBackendError(ctx context.Context, ts time.Time, fields extractedFields, traceID, spanID string, logCursor *string) (bool, *model.BackendErrorObjectInput) {
	if fields.exceptionType == "" && fields.exceptionMessage == "" {
		lg(ctx, fields).Error("otel received exception with no type and no message")
		return false, nil
	} else if fields.exceptionStackTrace == "" || fields.exceptionStackTrace == "null" {
		lg(ctx, fields).Warn("otel received exception with no stacktrace")
		fields.exceptionStackTrace = ""
	}
	fields.exceptionStackTrace = stacktraces.FormatStructureStackTrace(ctx, fields.exceptionStackTrace)
	payloadBytes, _ := json.Marshal(fields.attrs)
	err := &model.BackendErrorObjectInput{
		SessionSecureID: &fields.sessionID,
		RequestID:       &fields.requestID,
		TraceID:         pointy.String(traceID),
		SpanID:          pointy.String(spanID),
		LogCursor:       logCursor,
		Event:           fields.exceptionMessage,
		Type:            fields.exceptionType,
		Source:          fields.source.String(),
		StackTrace:      fields.exceptionStackTrace,
		Timestamp:       ts,
		Payload:         pointy.String(string(payloadBytes)),
		URL:             fields.errorUrl,
		Service: &model.ServiceInput{
			Name:    fields.serviceName,
			Version: fields.serviceVersion,
		},
	}
	if fields.sessionID != "" {
		return false, err
	} else if fields.projectID != "" {
		return true, err
	} else {
		return false, nil
	}
}

func getMetric(ctx context.Context, ts time.Time, fields extractedFields, traceID, spanID string) (*model.MetricInput, error) {
	if fields.metricEventName == "" {
		return nil, e.New("otel received metric with no name")
	}
	return &model.MetricInput{
		SessionSecureID: fields.sessionID,
		Group:           pointy.String(fields.requestID),
		Name:            fields.metricEventName,
		Value:           fields.metricEventValue,
		Category:        pointy.String(fields.source.String()),
		Timestamp:       ts,
		Tags: lo.Map(lo.Entries(fields.attrs), func(t lo.Entry[string, string], i int) *model.MetricTag {
			return &model.MetricTag{
				Name:  t.Key,
				Value: t.Value,
			}
		}),
	}, nil
}

func (o *Handler) HandleTrace(w http.ResponseWriter, r *http.Request) {
	ctx := r.Context()
	body, err := io.ReadAll(r.Body)
	if err != nil {
		log.WithContext(ctx).WithError(err).Error("invalid trace logBody")
		http.Error(w, err.Error(), http.StatusBadRequest)
		return
	}

	gz, err := gzip.NewReader(bytes.NewReader(body))
	if err != nil {
		log.WithContext(ctx).WithError(err).Error("invalid gzip format for trace")
		http.Error(w, err.Error(), http.StatusBadRequest)
		return
	}

	output, err := io.ReadAll(gz)
	if err != nil {
		log.WithContext(ctx).WithError(err).Error("invalid gzip stream for trace")
		http.Error(w, err.Error(), http.StatusBadRequest)
		return
	}

	req := ptraceotlp.NewExportRequest()
	err = req.UnmarshalProto(output)
	if err != nil {
		log.WithContext(ctx).WithError(err).Error("invalid trace protobuf")
		http.Error(w, err.Error(), http.StatusBadRequest)
		return
	}

	var projectErrors = make(map[string][]*model.BackendErrorObjectInput)
	var traceErrors = make(map[string][]*model.BackendErrorObjectInput)

	var projectLogs = make(map[string][]*clickhouse.LogRow)
	var projectSpans = make(map[int][]*clickhouse.TraceRow)

	var traceMetrics = make(map[string][]*model.MetricInput)

	spans := req.Traces().ResourceSpans()
	for i := 0; i < spans.Len(); i++ {
		resource := spans.At(i).Resource()
		scopeScans := spans.At(i).ScopeSpans()
		for j := 0; j < scopeScans.Len(); j++ {
			spans := scopeScans.At(j).Spans()
			for k := 0; k < spans.Len(); k++ {
				span := spans.At(k)
				events := span.Events()

				fields, err := extractFields(ctx, extractFieldsParams{
					span: &span,
				})
				if err != nil {
					lg(ctx, fields).WithError(err).Error("failed to extract fields from span")
				}

				traceRow := clickhouse.NewTraceRow(span.StartTimestamp().AsTime(), fields.projectIDInt).
					WithSecureSessionId(fields.sessionID).
					WithTraceId(span.TraceID().String()).
					WithSpanId(span.SpanID().String()).
					WithParentSpanId(span.ParentSpanID().String()).
					WithTraceState(span.TraceState().AsRaw()).
					WithSpanName(span.Name()).
					WithSpanKind(span.Kind().String()).
					WithDuration(span.StartTimestamp().AsTime(), span.EndTimestamp().AsTime()).
					WithServiceName(fields.serviceName).
					WithServiceVersion(fields.serviceVersion).
					WithStatusCode(span.Status().Code().String()).
					WithStatusMessage(span.Status().Message()).
					WithTraceAttributes(fields.attrs).
					WithEvents(fields.events).
					WithLinks(fields.links)

				projectSpans[fields.projectIDInt] = append(projectSpans[fields.projectIDInt], traceRow)

				for l := 0; l < events.Len(); l++ {
					event := events.At(l)

					fields, err := extractFields(ctx, extractFieldsParams{
						resource: &resource,
						span:     &span,
						event:    &event,
					})
					if err != nil {
						lg(ctx, fields).WithError(err).Error("failed to extract fields")
					}

					traceID := cast(fields.requestID, span.TraceID().String())
					spanID := span.SpanID().String()
					if event.Name() == semconv.ExceptionEventName {
						var logCursor *string

						logRow := clickhouse.NewLogRow(
							fields.timestamp, uint32(fields.projectIDInt),
							clickhouse.WithTraceID(traceID),
							clickhouse.WithSpanID(spanID),
							clickhouse.WithSecureSessionID(fields.sessionID),
							clickhouse.WithBody(ctx, fields.exceptionMessage),
							clickhouse.WithLogAttributes(fields.attrs),
							clickhouse.WithServiceName(fields.serviceName),
							clickhouse.WithServiceVersion(fields.serviceVersion),
							clickhouse.WithSeverityText("ERROR"),
							clickhouse.WithSource(fields.source),
						)

						projectLogs[fields.projectID] = append(projectLogs[fields.projectID], logRow)
						logCursor = pointy.String(logRow.Cursor())

						isProjectError, backendError := getBackendError(ctx, fields.timestamp, fields, traceID, spanID, logCursor)
						if backendError == nil {
							lg(ctx, fields).Error("otel span error got no session and no project")
						} else {
							if isProjectError {
								projectErrors[fields.projectID] = append(projectErrors[fields.projectID], backendError)
							} else {
								traceErrors[fields.sessionID] = append(traceErrors[fields.sessionID], backendError)
							}
						}
					} else if event.Name() == highlight.LogEvent {
						if fields.logMessage == "" {
							lg(ctx, fields).Warn("otel received log with no message")
							continue
						}

						if fields.logSeverity == "" {
							fields.logSeverity = "unknown"
						}

						logRow := clickhouse.NewLogRow(
							fields.timestamp, uint32(fields.projectIDInt),
							clickhouse.WithTraceID(traceID),
							clickhouse.WithSpanID(spanID),
							clickhouse.WithSecureSessionID(fields.sessionID),
							clickhouse.WithBody(ctx, fields.logMessage),
							clickhouse.WithLogAttributes(fields.attrs),
							clickhouse.WithServiceName(fields.serviceName),
							clickhouse.WithServiceVersion(fields.serviceVersion),
							clickhouse.WithSeverityText(fields.logSeverity),
							clickhouse.WithSource(fields.source),
						)

						projectLogs[fields.projectID] = append(projectLogs[fields.projectID], logRow)
					} else if event.Name() == highlight.MetricEvent {
						metric, err := getMetric(ctx, fields.timestamp, fields, traceID, spanID)
						if err != nil {
							lg(ctx, fields).WithError(err).Error("failed to create metric")
							continue
						}

						traceMetrics[fields.sessionID] = append(traceMetrics[fields.sessionID], metric)
					} else {
						lg(ctx, fields).Warnf("otel received unknown event %s", event.Name())
					}
				}
			}
		}
	}

	for sessionID, errors := range traceErrors {
		err = o.resolver.ProducerQueue.Submit(ctx, sessionID, &kafkaqueue.Message{
			Type: kafkaqueue.PushBackendPayload,
			PushBackendPayload: &kafkaqueue.PushBackendPayloadArgs{
				SessionSecureID: &sessionID,
				Errors:          errors,
			}})
		if err != nil {
			log.WithContext(ctx).WithError(err).Error("failed to submit otel session errors to public worker queue")
			w.WriteHeader(http.StatusServiceUnavailable)
			return
		}
	}

	for projectID, errors := range projectErrors {
		err = o.resolver.ProducerQueue.Submit(ctx, "", &kafkaqueue.Message{
			Type: kafkaqueue.PushBackendPayload,
			PushBackendPayload: &kafkaqueue.PushBackendPayloadArgs{
				ProjectVerboseID: &projectID,
				Errors:           errors,
			}})
		if err != nil {
			log.WithContext(ctx).WithError(err).Error("failed to submit otel project errors to public worker queue")
			w.WriteHeader(http.StatusServiceUnavailable)
			return
		}
	}

	for sessionID, metrics := range traceMetrics {
		err = o.resolver.ProducerQueue.Submit(ctx, sessionID, &kafkaqueue.Message{
			Type: kafkaqueue.PushMetrics,
			PushMetrics: &kafkaqueue.PushMetricsArgs{
				SessionSecureID: sessionID,
				Metrics:         metrics,
			}})
		if err != nil {
			log.WithContext(ctx).WithError(err).Error("failed to submit otel project metrics to public worker queue")
			w.WriteHeader(http.StatusServiceUnavailable)
			return
		}
	}

	if err := o.submitProjectSpans(ctx, projectSpans); err != nil {
		log.WithContext(ctx).WithError(err).Error("failed to submit otel project spans")
		w.WriteHeader(http.StatusServiceUnavailable)
		return
	}

	if err := o.submitProjectLogs(ctx, projectLogs); err != nil {
		log.WithContext(ctx).WithError(err).Error("failed to submit otel project logs")
		w.WriteHeader(http.StatusServiceUnavailable)
		return
	}

	w.WriteHeader(http.StatusOK)
}

func (o *Handler) HandleLog(w http.ResponseWriter, r *http.Request) {
	ctx := r.Context()
	body, err := io.ReadAll(r.Body)
	if err != nil {
		log.WithContext(ctx).WithError(err).Error("invalid log logBody")
		http.Error(w, err.Error(), http.StatusBadRequest)
		return
	}

	gz, err := gzip.NewReader(bytes.NewReader(body))
	if err != nil {
		log.WithContext(ctx).WithError(err).Error("invalid gzip format for log")
		http.Error(w, err.Error(), http.StatusBadRequest)
		return
	}

	output, err := io.ReadAll(gz)
	if err != nil {
		log.WithContext(ctx).WithError(err).Error("invalid gzip stream for log")
		http.Error(w, err.Error(), http.StatusBadRequest)
		return
	}

	req := plogotlp.NewExportRequest()
	err = req.UnmarshalProto(output)
	if err != nil {
		log.WithContext(ctx).WithError(err).Error("invalid log protobuf")
		http.Error(w, err.Error(), http.StatusBadRequest)
		return
	}

	var projectLogs = make(map[string][]*clickhouse.LogRow)

	resourceLogs := req.Logs().ResourceLogs()
	for i := 0; i < resourceLogs.Len(); i++ {
		resource := resourceLogs.At(i).Resource()
		scopeLogs := resourceLogs.At(i).ScopeLogs()
		for j := 0; j < scopeLogs.Len(); j++ {
			scopeLogs := scopeLogs.At(j)
			logRecords := scopeLogs.LogRecords()
			for k := 0; k < logRecords.Len(); k++ {
				logRecord := logRecords.At(k)

				fields, err := extractFields(ctx, extractFieldsParams{
					resource:  &resource,
					logRecord: &logRecord,
				})
				if err != nil {
					lg(ctx, fields).WithError(err).Error("failed to extract highlight fields")
				}

				logRow := clickhouse.NewLogRow(
					fields.timestamp, uint32(fields.projectIDInt),
					clickhouse.WithTraceID(logRecord.TraceID().String()),
					clickhouse.WithSpanID(logRecord.SpanID().String()),
					clickhouse.WithSecureSessionID(fields.sessionID),
					clickhouse.WithBody(ctx, fields.logBody),
					clickhouse.WithLogAttributes(fields.attrs),
					clickhouse.WithServiceName(fields.serviceName),
					clickhouse.WithServiceVersion(fields.serviceVersion),
					clickhouse.WithSeverityText(fields.logSeverity),
					clickhouse.WithSource(fields.source),
				)

				if fields.projectID != "" {
					if _, ok := projectLogs[fields.projectID]; !ok {
						projectLogs[fields.projectID] = []*clickhouse.LogRow{}
					}
					projectLogs[fields.projectID] = append(projectLogs[fields.projectID], logRow)
				} else {
					lg(ctx, fields).Errorf("otel log got no project")
					continue
				}
			}
		}
	}

	if err := o.submitProjectLogs(ctx, projectLogs); err != nil {
		log.WithContext(ctx).WithError(err).Error("failed to submit otel project logs")
		w.WriteHeader(http.StatusServiceUnavailable)
		return
	}

	w.WriteHeader(http.StatusOK)
}

func (o *Handler) submitProjectLogs(ctx context.Context, projectLogs map[string][]*clickhouse.LogRow) error {
	for _, logRows := range projectLogs {
		var messages []*kafkaqueue.Message
		for _, logRow := range logRows {
			messages = append(messages, &kafkaqueue.Message{
				Type: kafkaqueue.PushLogs,
				PushLogs: &kafkaqueue.PushLogsArgs{
					LogRow: logRow,
				}})
		}
		err := o.resolver.BatchedQueue.Submit(ctx, "", messages...)
		if err != nil {
			return e.Wrap(err, "failed to submit otel project logs to public worker queue")
		}
	}
	return nil
}

func (o *Handler) submitProjectSpans(ctx context.Context, projectTraceRows map[int][]*clickhouse.TraceRow) error {
	for projectID, traceRows := range projectTraceRows {
		// Only enable for Highlight's main project
		if projectID != 1 {
			continue
		}

		for _, traceRow := range traceRows {
			err := o.resolver.TracesQueue.Submit(ctx, &kafkaqueue.Message{
				Type: kafkaqueue.PushTraces,
				PushTraces: &kafkaqueue.PushTracesArgs{
					Trace: traceRow,
				},
			}, "")

<<<<<<< HEAD
			if err != nil {
				return e.Wrap(err, "failed to submit otel project traces to public worker queue")
			}
=======
		err := o.resolver.TracesQueue.Submit(ctx, "", &kafkaqueue.Message{
			Type: kafkaqueue.PushTraces,
			PushTraces: &kafkaqueue.PushTracesArgs{
				TraceRows: traceRows,
			},
		})

		if err != nil {
			return e.Wrap(err, "failed to submit otel project traces to public worker queue")
>>>>>>> 6f6b3cfd
		}
	}

	return nil
}

func (o *Handler) Listen(r *chi.Mux) {
	r.Route("/otel/v1", func(r chi.Router) {
		r.Use(highlightChi.Middleware)
		r.HandleFunc("/traces", o.HandleTrace)
		r.HandleFunc("/logs", o.HandleLog)
	})
}

func New(resolver *graph.Resolver) *Handler {
	return &Handler{
		resolver: resolver,
	}
}<|MERGE_RESOLUTION|>--- conflicted
+++ resolved
@@ -440,21 +440,9 @@
 				},
 			}, "")
 
-<<<<<<< HEAD
 			if err != nil {
 				return e.Wrap(err, "failed to submit otel project traces to public worker queue")
 			}
-=======
-		err := o.resolver.TracesQueue.Submit(ctx, "", &kafkaqueue.Message{
-			Type: kafkaqueue.PushTraces,
-			PushTraces: &kafkaqueue.PushTracesArgs{
-				TraceRows: traceRows,
-			},
-		})
-
-		if err != nil {
-			return e.Wrap(err, "failed to submit otel project traces to public worker queue")
->>>>>>> 6f6b3cfd
 		}
 	}
 
