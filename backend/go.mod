module github.com/highlight-run/highlight/backend

go 1.19

replace github.com/opensearch-project/opensearch-go => github.com/highlight-run/opensearch-go v1.0.1

replace github.com/emicklei/go-restful => github.com/emicklei/go-restful/v3 v3.8.0

replace github.com/satori/go.uuid => github.com/gofrs/uuid v4.2.0+incompatible

replace golang.org/x/crypto => golang.org/x/crypto v0.1.0

replace gopkg.in/yaml.v3 => gopkg.in/yaml.v3 v3.0.1

replace github.com/labstack/echo => github.com/labstack/echo/v4 v4.2.0

replace github.com/tidwall/gjson => github.com/tidwall/gjson v1.14.3

replace golang.org/x/net => golang.org/x/net v0.1.0

replace github.com/tidwall/match => github.com/tidwall/match v1.1.1

replace golang.org/x/text => golang.org/x/text v0.4.0

replace github.com/dgrijalva/jwt-go => github.com/dgrijalva/jwt-go/v4 v4.0.0-preview1

replace nhooyr.io/websocket => nhooyr.io/websocket v1.8.7

replace github.com/miekg/dns => github.com/miekg/dns v1.1.25

replace github.com/gin-gonic/gin => github.com/gin-gonic/gin v1.7.7

require (
	firebase.google.com/go v3.13.0+incompatible
	github.com/99designs/gqlgen v0.17.24
	github.com/DataDog/datadog-go v4.8.2+incompatible
	github.com/DmitriyVTitov/size v1.1.0
	github.com/PaesslerAG/jsonpath v0.1.1
	github.com/andybalholm/brotli v1.0.4
	github.com/aws/aws-sdk-go-v2 v1.16.15
	github.com/aws/aws-sdk-go-v2/config v1.8.3
	github.com/aws/aws-sdk-go-v2/feature/cloudfront/sign v1.3.5
	github.com/aws/aws-sdk-go-v2/service/s3 v1.16.1
	github.com/aws/smithy-go v1.13.3
	github.com/clearbit/clearbit-go v1.0.1
	github.com/dchest/uniuri v0.0.0-20200228104902-7aecb25e1fe5
	github.com/go-chi/chi v4.1.2+incompatible
	github.com/go-oauth2/oauth2/v4 v4.5.1
	github.com/go-oauth2/redis/v4 v4.1.1
	github.com/go-sourcemap/sourcemap v2.1.3+incompatible
	github.com/go-test/deep v1.0.4
	github.com/golang-jwt/jwt v3.2.2+incompatible
	github.com/golang-jwt/jwt/v4 v4.4.3
	github.com/golang/snappy v0.0.4
	github.com/google/uuid v1.3.0
	github.com/gorilla/websocket v1.5.0
	github.com/goware/emailproviders v0.0.0-20200728124719-451ef785cf29
	github.com/highlight-run/workerpool v1.3.0
	github.com/highlight/highlight/sdk/highlight-go v0.8.2
	github.com/influxdata/influxdb-client-go/v2 v2.9.1
	github.com/jackc/pgconn v1.10.1
	github.com/kylelemons/godebug v1.1.0
	github.com/lib/pq v1.10.4
	github.com/lukasbob/srcset v0.0.0-20190730101422-86b742e617f3
	github.com/mitchellh/mapstructure v1.5.0
	github.com/mssola/user_agent v0.5.3
	github.com/openlyinc/pointy v1.1.2
	github.com/opensearch-project/opensearch-go v1.0.0
	github.com/pkg/errors v0.9.1
	github.com/rs/cors v1.7.0
	github.com/rs/xid v1.4.0
	github.com/rs/zerolog v1.28.0
	github.com/samber/lo v1.13.0
	github.com/segmentio/kafka-go v0.4.38
	github.com/sendgrid/sendgrid-go v3.7.0+incompatible
	github.com/shirou/gopsutil v3.21.11+incompatible
	github.com/sirupsen/logrus v1.9.0
	github.com/slack-go/slack v0.10.3
	github.com/speps/go-hashids v2.0.0+incompatible
	github.com/stripe/stripe-go/v72 v72.73.1
	github.com/urfave/cli/v2 v2.8.1
	github.com/vektah/gqlparser/v2 v2.5.1
	go.opentelemetry.io/collector/pdata v0.66.0
	golang.org/x/oauth2 v0.3.0
	golang.org/x/sync v0.1.0
	golang.org/x/text v0.6.0
	google.golang.org/api v0.103.0
	gopkg.in/DataDog/dd-trace-go.v1 v1.43.1
	gorm.io/driver/postgres v1.0.8
	gorm.io/gorm v1.21.9
)

require (
	cloud.google.com/go/compute v1.13.0 // indirect
	cloud.google.com/go/compute/metadata v0.2.1 // indirect
	cloud.google.com/go/iam v0.8.0 // indirect
	cloud.google.com/go/longrunning v0.3.0 // indirect
	github.com/ClickHouse/ch-go v0.51.0 // indirect
	github.com/DataDog/datadog-agent/pkg/obfuscate v0.0.0-20211129110424-6491aa3bf583 // indirect
	github.com/DataDog/datadog-go/v5 v5.0.2 // indirect
	github.com/PaesslerAG/gval v1.2.0 // indirect
	github.com/VividCortex/ewma v1.1.1 // indirect
	github.com/aws/aws-sdk-go-v2/internal/configsources v1.1.22 // indirect
	github.com/aws/aws-sdk-go-v2/internal/endpoints/v2 v2.4.16 // indirect
	github.com/cenkalti/backoff/v4 v4.2.0 // indirect
	github.com/cespare/xxhash/v2 v2.1.2 // indirect
	github.com/davecgh/go-spew v1.1.1 // indirect
	github.com/deepmap/oapi-codegen v1.8.2 // indirect
	github.com/dgraph-io/ristretto v0.1.0 // indirect
	github.com/dgryski/go-rendezvous v0.0.0-20200823014737-9f7001d12a5f // indirect
	github.com/dustin/go-humanize v1.0.0 // indirect
	github.com/fatih/color v1.10.0 // indirect
	github.com/go-chi/chi/v5 v5.0.7 // indirect
	github.com/go-faster/city v1.0.1 // indirect
	github.com/go-faster/errors v0.6.1 // indirect
<<<<<<< HEAD
	github.com/go-ole/go-ole v1.2.6 // indirect
=======
	github.com/go-logr/logr v1.2.3 // indirect
	github.com/go-logr/stdr v1.2.2 // indirect
>>>>>>> 5b7a8472
	github.com/gogo/protobuf v1.3.2 // indirect
	github.com/golang/glog v1.0.0 // indirect
	github.com/googleapis/enterprise-certificate-proxy v0.2.0 // indirect
	github.com/grpc-ecosystem/grpc-gateway/v2 v2.15.0 // indirect
	github.com/hashicorp/errwrap v1.1.0 // indirect
	github.com/hashicorp/go-multierror v1.1.1 // indirect
	github.com/hasura/go-graphql-client v0.8.1 // indirect
	github.com/influxdata/line-protocol v0.0.0-20200327222509-2487e7298839 // indirect
	github.com/josharian/intern v1.0.0 // indirect
	github.com/json-iterator/go v1.1.12 // indirect
	github.com/mailru/easyjson v0.7.7 // indirect
	github.com/marconi/go-resthooks v0.0.0-20190225103922-ad217f832acb // indirect
	github.com/mattn/go-colorable v0.1.13 // indirect
	github.com/mattn/go-isatty v0.0.16 // indirect
	github.com/mattn/go-runewidth v0.0.12 // indirect
	github.com/modern-go/concurrent v0.0.0-20180306012644-bacd9c7ef1dd // indirect
	github.com/modern-go/reflect2 v1.0.2 // indirect
	github.com/paulmach/orb v0.8.0 // indirect
	github.com/pmezard/go-difflib v1.0.0 // indirect
	github.com/rivo/uniseg v0.2.0 // indirect
	github.com/segmentio/asm v1.2.0 // indirect
	github.com/shopspring/decimal v1.3.1 // indirect
	github.com/tdewolff/test v1.0.7 // indirect
	github.com/tidwall/btree v1.1.0 // indirect
	github.com/tidwall/buntdb v1.2.0 // indirect
	github.com/tidwall/gjson v1.14.3 // indirect
	github.com/tidwall/grect v0.1.4 // indirect
	github.com/tidwall/match v1.1.1 // indirect
	github.com/tidwall/pretty v1.2.0 // indirect
	github.com/tidwall/rtred v0.1.2 // indirect
	github.com/tidwall/tinyqueue v0.1.1 // indirect
	github.com/xrash/smetrics v0.0.0-20201216005158-039620a65673 // indirect
	github.com/yusufpapurcu/wmi v1.2.2 // indirect
	go.opentelemetry.io/otel v1.12.0 // indirect
	go.opentelemetry.io/otel/exporters/otlp/internal/retry v1.12.0 // indirect
	go.opentelemetry.io/otel/exporters/otlp/otlptrace v1.12.0 // indirect
	go.opentelemetry.io/otel/exporters/otlp/otlptrace/otlptracehttp v1.12.0 // indirect
	go.opentelemetry.io/otel/sdk v1.12.0 // indirect
	go.opentelemetry.io/otel/trace v1.12.0 // indirect
	go.opentelemetry.io/proto/otlp v0.19.0 // indirect
	go.uber.org/atomic v1.10.0 // indirect
	go.uber.org/multierr v1.9.0 // indirect
	go4.org/intern v0.0.0-20211027215823-ae77deb06f29 // indirect
	go4.org/unsafe/assume-no-moving-gc v0.0.0-20220617031537-928513b29760 // indirect
	gopkg.in/yaml.v3 v3.0.1 // indirect
	inet.af/netaddr v0.0.0-20220617031823-097006376321 // indirect
	nhooyr.io/websocket v1.8.7 // indirect
)

require (
	cloud.google.com/go v0.105.0 // indirect
	cloud.google.com/go/firestore v1.9.0 // indirect
	cloud.google.com/go/storage v1.27.0 // indirect
	github.com/ClickHouse/clickhouse-go/v2 v2.5.1
	github.com/DataDog/gostackparse v0.5.0 // indirect
	github.com/DataDog/sketches-go v1.2.1 // indirect
	github.com/Microsoft/go-winio v0.5.2 // indirect
	github.com/ReneKroon/ttlcache v1.7.0
	github.com/agnivade/levenshtein v1.1.1 // indirect
	github.com/aws/aws-lambda-go v1.34.1
	github.com/aws/aws-sdk-go-v2/credentials v1.4.3 // indirect
	github.com/aws/aws-sdk-go-v2/feature/ec2/imds v1.6.0 // indirect
	github.com/aws/aws-sdk-go-v2/internal/ini v1.2.4 // indirect
	github.com/aws/aws-sdk-go-v2/service/internal/accept-encoding v1.3.0 // indirect
	github.com/aws/aws-sdk-go-v2/service/internal/presigned-url v1.3.2 // indirect
	github.com/aws/aws-sdk-go-v2/service/internal/s3shared v1.7.2 // indirect
	github.com/aws/aws-sdk-go-v2/service/sfn v1.14.0
	github.com/aws/aws-sdk-go-v2/service/sso v1.4.2 // indirect
	github.com/aws/aws-sdk-go-v2/service/sts v1.7.2 // indirect
	github.com/bwmarrin/discordgo v0.26.1
	github.com/cheggaaa/pb/v3 v3.1.0
	github.com/cpuguy83/go-md2man/v2 v2.0.1 // indirect
	github.com/dghubble/sling v1.1.0 // indirect
	github.com/gammazero/deque v0.1.0 // indirect
	github.com/go-chi/httplog v0.2.5
	github.com/go-redis/redis/v8 v8.11.5
	github.com/golang-migrate/migrate/v4 v4.15.2
	github.com/golang/groupcache v0.0.0-20210331224755-41bb18bfe9da // indirect
	github.com/golang/protobuf v1.5.2 // indirect
	github.com/google/go-cmp v0.5.9 // indirect
	github.com/google/go-querystring v1.1.0 // indirect
	github.com/google/pprof v0.0.0-20210720184732-4bb14d4b1be1 // indirect
	github.com/googleapis/gax-go/v2 v2.7.0 // indirect
	github.com/hashicorp/golang-lru v0.5.4 // indirect
	github.com/highlight-run/go-resthooks v0.0.0-20220523054100-bf95aa850a20
	github.com/jackc/chunkreader/v2 v2.0.1 // indirect
	github.com/jackc/pgerrcode v0.0.0-20220416144525-469b46aa5efa
	github.com/jackc/pgio v1.0.0 // indirect
	github.com/jackc/pgpassfile v1.0.0 // indirect
	github.com/jackc/pgproto3/v2 v2.2.0 // indirect
	github.com/jackc/pgservicefile v0.0.0-20200714003250-2b9c44734f2b // indirect
	github.com/jackc/pgtype v1.9.0 // indirect
	github.com/jackc/pgx/v4 v4.14.0 // indirect
	github.com/jinzhu/inflection v1.0.0 // indirect
	github.com/jinzhu/now v1.1.3 // indirect
	github.com/klauspost/compress v1.15.15 // indirect
	github.com/leonelquinteros/hubspot v0.1.0
	github.com/philhofer/fwd v1.1.1 // indirect
	github.com/pierrec/lz4/v4 v4.1.17 // indirect
	github.com/russross/blackfriday/v2 v2.1.0 // indirect
	github.com/sendgrid/rest v2.6.2+incompatible // indirect
	github.com/stretchr/testify v1.8.1
	github.com/tdewolff/parse v2.3.4+incompatible
	github.com/tinylib/msgp v1.1.2 // indirect
	github.com/xdg/scram v1.0.5 // indirect
	github.com/xdg/stringprep v1.0.3 // indirect
	go.opencensus.io v0.24.0 // indirect
	golang.org/x/crypto v0.0.0-20220622213112-05595931fe9d // indirect
	golang.org/x/exp v0.0.0-20220303212507-bbda1eaf7a17 // indirect
	golang.org/x/net v0.5.0 // indirect
	golang.org/x/sys v0.4.0 // indirect
	golang.org/x/time v0.1.0 // indirect
	golang.org/x/xerrors v0.0.0-20220907171357-04be3eba64a2 // indirect
	google.golang.org/appengine v1.6.7 // indirect
	google.golang.org/genproto v0.0.0-20230202175211-008b39050e57 // indirect
	google.golang.org/grpc v1.52.3 // indirect
	google.golang.org/protobuf v1.28.1 // indirect
	gopkg.in/yaml.v2 v2.4.0 // indirect
)<|MERGE_RESOLUTION|>--- conflicted
+++ resolved
@@ -113,12 +113,9 @@
 	github.com/go-chi/chi/v5 v5.0.7 // indirect
 	github.com/go-faster/city v1.0.1 // indirect
 	github.com/go-faster/errors v0.6.1 // indirect
-<<<<<<< HEAD
 	github.com/go-ole/go-ole v1.2.6 // indirect
-=======
 	github.com/go-logr/logr v1.2.3 // indirect
 	github.com/go-logr/stdr v1.2.2 // indirect
->>>>>>> 5b7a8472
 	github.com/gogo/protobuf v1.3.2 // indirect
 	github.com/golang/glog v1.0.0 // indirect
 	github.com/googleapis/enterprise-certificate-proxy v0.2.0 // indirect
