--- conflicted
+++ resolved
@@ -53,11 +53,9 @@
 	gorm.io/gorm v1.21.9
 )
 
-<<<<<<< HEAD
 require github.com/marconi/go-resthooks v0.0.0-20190225103922-ad217f832acb // indirect
-=======
+
 require github.com/mattn/go-isatty v0.0.14 // indirect
->>>>>>> 23d50124
 
 require (
 	cloud.google.com/go v0.65.0 // indirect
