module github.com/highlight-run/highlight/backend

go 1.21

toolchain go1.21.3

replace golang.org/x/crypto => golang.org/x/crypto v0.1.0

replace gopkg.in/yaml.v3 => gopkg.in/yaml.v3 v3.0.1

replace github.com/tidwall/gjson => github.com/tidwall/gjson v1.14.3

replace golang.org/x/net => golang.org/x/net v0.1.0

replace github.com/tidwall/match => github.com/tidwall/match v1.1.1

replace golang.org/x/text => golang.org/x/text v0.8.0

replace nhooyr.io/websocket => nhooyr.io/websocket v1.8.7

replace github.com/highlight/highlight/sdk/highlight-go => ../sdk/highlight-go

require (
	firebase.google.com/go v3.13.0+incompatible
	github.com/99designs/gqlgen v0.17.24
	github.com/DmitriyVTitov/size v1.1.0
	github.com/PaesslerAG/jsonpath v0.1.1
	github.com/andybalholm/brotli v1.0.6
	github.com/antlr4-go/antlr/v4 v4.13.0
	github.com/aws/aws-sdk-go-v2 v1.16.15
	github.com/aws/aws-sdk-go-v2/config v1.8.3
	github.com/aws/aws-sdk-go-v2/feature/cloudfront/sign v1.3.5
	github.com/aws/aws-sdk-go-v2/service/s3 v1.16.1
	github.com/aws/smithy-go v1.13.5
	github.com/bradleyfalzon/ghinstallation/v2 v2.3.0
	github.com/clearbit/clearbit-go v1.0.1
	github.com/dchest/uniuri v0.0.0-20200228104902-7aecb25e1fe5
	github.com/disintegration/imaging v1.6.2
	github.com/go-chi/chi v4.1.2+incompatible
	github.com/go-oauth2/oauth2/v4 v4.5.2
	github.com/go-redis/cache/v9 v9.0.0
	github.com/go-redsync/redsync/v4 v4.8.1
	github.com/go-sourcemap/sourcemap v2.1.3+incompatible
	github.com/go-test/deep v1.1.0
	github.com/gofiber/fiber/v2 v2.51.0
	github.com/golang-jwt/jwt v3.2.2+incompatible
	github.com/golang-jwt/jwt/v4 v4.5.0
	github.com/golang/snappy v0.0.4
	github.com/google/go-github/v50 v50.2.0
	github.com/google/uuid v1.4.0
	github.com/gorilla/websocket v1.5.0
	github.com/hashicorp/go-retryablehttp v0.7.5
	github.com/highlight-run/workerpool v1.3.0
	github.com/highlight/go-oauth2-redis/v4 v4.1.4
	github.com/highlight/highlight/sdk/highlight-go v0.9.13
	github.com/huandu/go-assert v1.1.5
	github.com/influxdata/go-syslog/v3 v3.0.0
	github.com/jackc/pgconn v1.10.1
	github.com/kylelemons/godebug v1.1.0
	github.com/lib/pq v1.10.4
	github.com/lukasbob/srcset v0.0.0-20190730101422-86b742e617f3
	github.com/mitchellh/mapstructure v1.5.0
	github.com/mssola/user_agent v0.5.3
	github.com/openlyinc/pointy v1.1.2
	github.com/pkg/errors v0.9.1
	github.com/redis/go-redis/v9 v9.3.0
	github.com/rs/cors v1.7.0
	github.com/rs/xid v1.4.0
	github.com/samber/lo v1.39.0
	github.com/sashabaranov/go-openai v1.14.1
	github.com/segmentio/kafka-go v0.4.42
	github.com/sendgrid/sendgrid-go v3.7.0+incompatible
	github.com/shirou/gopsutil v3.21.11+incompatible
	github.com/sirupsen/logrus v1.9.3
	github.com/slack-go/slack v0.10.3
	github.com/speps/go-hashids v2.0.0+incompatible
	github.com/stripe/stripe-go/v76 v76.7.0
	github.com/urfave/cli/v2 v2.25.5
	github.com/vektah/gqlparser/v2 v2.5.1
	go.opentelemetry.io/collector/pdata v0.66.0
	go.opentelemetry.io/otel v1.21.0
	go.opentelemetry.io/otel/trace v1.21.0
	golang.org/x/oauth2 v0.13.0
	golang.org/x/sync v0.4.0
	golang.org/x/text v0.14.0
	google.golang.org/api v0.149.0
	gorm.io/driver/postgres v1.0.8
	gorm.io/gorm v1.21.9
)

require (
	cloud.google.com/go/compute v1.23.3 // indirect
	cloud.google.com/go/compute/metadata v0.2.3 // indirect
	cloud.google.com/go/iam v1.1.5 // indirect
	cloud.google.com/go/longrunning v0.5.4 // indirect
	github.com/ClickHouse/ch-go v0.58.2 // indirect
	github.com/PaesslerAG/gval v1.2.0 // indirect
	github.com/ProtonMail/go-crypto v0.0.0-20230217124315-7d5c6f04bbb8 // indirect
	github.com/aws/aws-sdk-go-v2/internal/configsources v1.1.22 // indirect
	github.com/aws/aws-sdk-go-v2/internal/endpoints/v2 v2.4.16 // indirect
	github.com/cenkalti/backoff/v4 v4.2.1 // indirect
	github.com/cespare/xxhash/v2 v2.2.0 // indirect
	github.com/cloudflare/circl v1.3.3 // indirect
	github.com/davecgh/go-spew v1.1.2-0.20180830191138-d8f796af33cc // indirect
	github.com/dgryski/go-rendezvous v0.0.0-20200823014737-9f7001d12a5f // indirect
	github.com/fatih/color v1.15.0 // indirect
	github.com/go-chi/chi/v5 v5.0.10 // indirect
	github.com/go-faster/city v1.0.1 // indirect
	github.com/go-faster/errors v0.6.1 // indirect
	github.com/go-logr/logr v1.3.0 // indirect
	github.com/go-logr/stdr v1.2.2 // indirect
	github.com/go-ole/go-ole v1.2.6 // indirect
	github.com/gogo/protobuf v1.3.2 // indirect
	github.com/google/s2a-go v0.1.7 // indirect
	github.com/googleapis/enterprise-certificate-proxy v0.3.2 // indirect
	github.com/grpc-ecosystem/grpc-gateway/v2 v2.18.1 // indirect
	github.com/hashicorp/errwrap v1.1.0 // indirect
	github.com/hashicorp/go-cleanhttp v0.5.2 // indirect
	github.com/hashicorp/go-hclog v1.5.0 // indirect
	github.com/hashicorp/go-multierror v1.1.1 // indirect
	github.com/hashicorp/golang-lru v0.5.4 // indirect
	github.com/huandu/xstrings v1.3.2 // indirect
	github.com/imdario/mergo v0.3.12 // indirect
	github.com/json-iterator/go v1.1.12 // indirect
	github.com/marconi/go-resthooks v0.0.0-20190225103922-ad217f832acb // indirect
	github.com/mattn/go-colorable v0.1.13 // indirect
	github.com/mattn/go-isatty v0.0.20 // indirect
	github.com/modern-go/concurrent v0.0.0-20180306012644-bacd9c7ef1dd // indirect
	github.com/modern-go/reflect2 v1.0.2 // indirect
	github.com/paulmach/orb v0.10.0 // indirect
	github.com/pmezard/go-difflib v1.0.1-0.20181226105442-5d4384ee4fb2 // indirect
	github.com/rs/zerolog v1.28.0 // indirect
	github.com/segmentio/asm v1.2.0 // indirect
	github.com/shopspring/decimal v1.3.1 // indirect
	github.com/tdewolff/test v1.0.7 // indirect
	github.com/tidwall/btree v1.1.0 // indirect
	github.com/tidwall/buntdb v1.2.0 // indirect
	github.com/tidwall/gjson v1.14.3 // indirect
	github.com/tidwall/grect v0.1.4 // indirect
	github.com/tidwall/match v1.1.1 // indirect
	github.com/tidwall/pretty v1.2.0 // indirect
	github.com/tidwall/rtred v0.1.2 // indirect
	github.com/tidwall/tinyqueue v0.1.1 // indirect
	github.com/valyala/bytebufferpool v1.0.0 // indirect
	github.com/vmihailenco/go-tinylfu v0.2.2 // indirect
	github.com/vmihailenco/msgpack/v5 v5.3.4 // indirect
	github.com/vmihailenco/tagparser/v2 v2.0.0 // indirect
	github.com/xdg-go/pbkdf2 v1.0.0 // indirect
	github.com/xdg-go/scram v1.1.2 // indirect
	github.com/xdg-go/stringprep v1.0.4 // indirect
	github.com/xrash/smetrics v0.0.0-20201216005158-039620a65673 // indirect
	github.com/yusufpapurcu/wmi v1.2.3 // indirect
	go.opentelemetry.io/otel/exporters/otlp/otlptrace v1.21.0 // indirect
	go.opentelemetry.io/otel/exporters/otlp/otlptrace/otlptracehttp v1.21.0 // indirect
	go.opentelemetry.io/otel/metric v1.21.0 // indirect
	go.opentelemetry.io/otel/sdk v1.21.0 // indirect
	go.opentelemetry.io/proto/otlp v1.0.0 // indirect
	go.uber.org/atomic v1.11.0 // indirect
	go.uber.org/goleak v1.3.0 // indirect
	go.uber.org/multierr v1.11.0 // indirect
	golang.org/x/image v0.13.0 // indirect
	golang.org/x/tools v0.9.1 // indirect
	google.golang.org/genproto/googleapis/api v0.0.0-20231127180814-3a041ad873d4 // indirect
	google.golang.org/genproto/googleapis/rpc v0.0.0-20231127180814-3a041ad873d4 // indirect
	gopkg.in/yaml.v3 v3.0.1 // indirect
)

require (
	cloud.google.com/go v0.110.10 // indirect
	cloud.google.com/go/firestore v1.14.0 // indirect
	cloud.google.com/go/storage v1.33.0 // indirect
	github.com/ClickHouse/clickhouse-go/v2 v2.16.0
	github.com/ReneKroon/ttlcache v1.7.0
	github.com/agnivade/levenshtein v1.1.1 // indirect
	github.com/aws/aws-lambda-go v1.34.1
	github.com/aws/aws-sdk-go-v2/credentials v1.4.3 // indirect
	github.com/aws/aws-sdk-go-v2/feature/ec2/imds v1.6.0 // indirect
	github.com/aws/aws-sdk-go-v2/internal/ini v1.2.4 // indirect
	github.com/aws/aws-sdk-go-v2/service/internal/accept-encoding v1.3.0 // indirect
	github.com/aws/aws-sdk-go-v2/service/internal/presigned-url v1.3.2 // indirect
	github.com/aws/aws-sdk-go-v2/service/internal/s3shared v1.7.2 // indirect
	github.com/aws/aws-sdk-go-v2/service/sfn v1.14.0
	github.com/aws/aws-sdk-go-v2/service/sso v1.4.2 // indirect
	github.com/aws/aws-sdk-go-v2/service/sts v1.7.2 // indirect
	github.com/bwmarrin/discordgo v0.26.1
	github.com/cpuguy83/go-md2man/v2 v2.0.2 // indirect
	github.com/dghubble/sling v1.1.0 // indirect
	github.com/gammazero/deque v0.1.0 // indirect
	github.com/go-chi/httplog v0.2.5
	github.com/go-redis/redis/v8 v8.11.5 // indirect
	github.com/golang-migrate/migrate/v4 v4.15.2
	github.com/golang/groupcache v0.0.0-20210331224755-41bb18bfe9da // indirect
	github.com/golang/protobuf v1.5.3 // indirect
	github.com/google/go-querystring v1.1.0 // indirect
	github.com/googleapis/gax-go/v2 v2.12.0 // indirect
	github.com/highlight-run/go-resthooks v0.0.0-20220523054100-bf95aa850a20
	github.com/huandu/go-sqlbuilder v1.20.0
	github.com/jackc/chunkreader/v2 v2.0.1 // indirect
	github.com/jackc/pgerrcode v0.0.0-20220416144525-469b46aa5efa
	github.com/jackc/pgio v1.0.0 // indirect
	github.com/jackc/pgpassfile v1.0.0 // indirect
	github.com/jackc/pgproto3/v2 v2.2.0 // indirect
	github.com/jackc/pgservicefile v0.0.0-20200714003250-2b9c44734f2b // indirect
	github.com/jackc/pgtype v1.9.0 // indirect
	github.com/jackc/pgx/v4 v4.14.0 // indirect
	github.com/jinzhu/inflection v1.0.0 // indirect
	github.com/jinzhu/now v1.1.5 // indirect
	github.com/klauspost/compress v1.17.4 // indirect
	github.com/nqd/flat v0.2.0
	github.com/pierrec/lz4/v4 v4.1.18 // indirect
	github.com/russross/blackfriday/v2 v2.1.0 // indirect
	github.com/sendgrid/rest v2.6.2+incompatible // indirect
	github.com/stretchr/testify v1.8.4
	github.com/tdewolff/parse v2.3.4+incompatible
	go.opencensus.io v0.24.0 // indirect
<<<<<<< HEAD
	golang.org/x/crypto v0.16.0 // indirect
	golang.org/x/exp v0.0.0-20230515195305-f3d0a9c9a5cc
=======
	golang.org/x/crypto v0.17.0 // indirect
	golang.org/x/exp v0.0.0-20230510235704-dd950f8aeaea
>>>>>>> d117da74
	golang.org/x/net v0.19.0 // indirect
	golang.org/x/sys v0.15.0 // indirect
	golang.org/x/time v0.3.0 // indirect
	golang.org/x/xerrors v0.0.0-20220907171357-04be3eba64a2 // indirect
	google.golang.org/appengine v1.6.7 // indirect
	google.golang.org/genproto v0.0.0-20231127180814-3a041ad873d4 // indirect
	google.golang.org/grpc v1.59.0 // indirect
	google.golang.org/protobuf v1.31.0 // indirect
)<|MERGE_RESOLUTION|>--- conflicted
+++ resolved
@@ -213,13 +213,8 @@
 	github.com/stretchr/testify v1.8.4
 	github.com/tdewolff/parse v2.3.4+incompatible
 	go.opencensus.io v0.24.0 // indirect
-<<<<<<< HEAD
-	golang.org/x/crypto v0.16.0 // indirect
+	golang.org/x/crypto v0.17.0 // indirect
 	golang.org/x/exp v0.0.0-20230515195305-f3d0a9c9a5cc
-=======
-	golang.org/x/crypto v0.17.0 // indirect
-	golang.org/x/exp v0.0.0-20230510235704-dd950f8aeaea
->>>>>>> d117da74
 	golang.org/x/net v0.19.0 // indirect
 	golang.org/x/sys v0.15.0 // indirect
 	golang.org/x/time v0.3.0 // indirect
