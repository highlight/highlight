node_modules
tmp
**/.DS_Store
dist
esm
out
build


apollo.config.js
.yalc
yalc.lock

**/*.pem
**/*.test
**/.swp
**/build
**/coverage.out
**/output.txt
**/.nvmrc

backend/backend

<<<<<<< HEAD
=======
# Editor Artifacts
**/.idea
.vscode/*.log
>>>>>>> 02d41de2
<|MERGE_RESOLUTION|>--- conflicted
+++ resolved
@@ -21,9 +21,6 @@
 
 backend/backend
 
-<<<<<<< HEAD
-=======
 # Editor Artifacts
 **/.idea
-.vscode/*.log
->>>>>>> 02d41de2
+.vscode/*.log