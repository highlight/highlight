--- conflicted
+++ resolved
@@ -21,14 +21,12 @@
               with:
                   gofmt-path: './backend'
                   gofmt-flags: '-l -d'
-<<<<<<< HEAD
             - name: Run linter
               uses: golangci/golangci-lint-action@v2
               with:
                   args: --config ./.golangci.yml
                   working-directory: backend
                   only-new-issues: true
-=======
             - name: Build binary
               run: cd backend && go build .
     test:
@@ -45,7 +43,7 @@
               --health-interval 10s
               --health-timeout 5s
               --health-retries 5
-            ports:           
+            ports:
               - 5432:5432
         env:
           PSQL_HOST: "localhost"
@@ -58,6 +56,5 @@
               uses: actions/checkout@v2
             - name: Setup Go
               uses: actions/setup-go@v2
->>>>>>> 75680876
             - name: Run tests
               run: cd backend && go test ./... -v
