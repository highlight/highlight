name: Deploy to AWS
on:
    push:
        branches:
            - 'master'
        paths:
            - 'backend/**'
            - 'deploy/**'
            - '.github/workflows/deploy.yml'
jobs:
    migrate-database:
        runs-on: ubuntu-latest
        steps:
            - name: Checkout
              uses: actions/checkout@v3
            - name: Setup Go
              uses: actions/setup-go@v3
              with:
                  go-version-file: 'backend/go.mod'
            - name: Install Doppler CLI
              uses: dopplerhq/cli-action@v1
            - name: Migrate database
              run: |
                  cd backend/
                  make migrate
              env:
                  DOPPLER_TOKEN: ${{ secrets.DOPPLER_TOKEN }}
    deploy-session-delete-lambdas:
        needs: migrate-database
        runs-on: ubuntu-latest
        steps:
            - name: Checkout
              uses: actions/checkout@v3
            - name: Setup Go
              uses: actions/setup-go@v3
              with:
                  go-version-file: 'backend/go.mod'
            - name: Install Doppler CLI
              uses: dopplerhq/cli-action@v1
            - name: Build and zip
              run: |
                  cd backend/
                  go build ./lambda-functions/deleteSessions/getSessionIdsByQuery
                  zip getSessionIdsByQuery.zip getSessionIdsByQuery
                  go build ./lambda-functions/deleteSessions/deleteSessionBatchFromPostgres
                  zip deleteSessionBatchFromPostgres.zip deleteSessionBatchFromPostgres
                  go build ./lambda-functions/deleteSessions/deleteSessionBatchFromOpenSearch
                  zip deleteSessionBatchFromOpenSearch.zip deleteSessionBatchFromOpenSearch
                  go build ./lambda-functions/deleteSessions/deleteSessionBatchFromS3
                  zip deleteSessionBatchFromS3.zip deleteSessionBatchFromS3
                  go build ./lambda-functions/deleteSessions/sendEmail
                  zip sendEmail.zip sendEmail
            - name: Configure AWS credentials
              uses: aws-actions/configure-aws-credentials@v1
              with:
                  aws-access-key-id: ${{ secrets.AWS_ACCESS_KEY_ID }}
                  aws-secret-access-key: ${{ secrets.AWS_SECRET_ACCESS_KEY }}
                  aws-region: us-east-2
            - name: Update Lambda secrets
              env:
                  DOPPLER_TOKEN: ${{ secrets.DOPPLER_PROD_AWS_LAMBDAS_SECRET }}
              run: |
                  aws lambda update-function-configuration --function-name getSessionIdsByQuery \
                    --environment "$(doppler secrets download --no-file | jq '{Variables: .}')"
                  aws lambda update-function-configuration --function-name deleteSessionBatchFromPostgres \
                    --environment "$(doppler secrets download --no-file | jq '{Variables: .}')"
                  aws lambda update-function-configuration --function-name deleteSessionBatchFromOpenSearch \
                    --environment "$(doppler secrets download --no-file | jq '{Variables: .}')"
                  aws lambda update-function-configuration --function-name deleteSessionBatchFromS3 \
                    --environment "$(doppler secrets download --no-file | jq '{Variables: .}')"
                  aws lambda update-function-configuration --function-name sendEmail \
                    --environment "$(doppler secrets download --no-file | jq '{Variables: .}')"
            - name: Deploy getSessionIdsByQuery
              uses: appleboy/lambda-action@master
              with:
                  aws_access_key_id: ${{ secrets.AWS_ACCESS_KEY_ID }}
                  aws_secret_access_key: ${{ secrets.AWS_SECRET_ACCESS_KEY }}
                  aws_region: us-east-2
                  function_name: getSessionIdsByQuery
                  zip_file: backend/getSessionIdsByQuery.zip
            - name: Deploy deleteSessionBatchFromPostgres
              uses: appleboy/lambda-action@master
              with:
                  aws_access_key_id: ${{ secrets.AWS_ACCESS_KEY_ID }}
                  aws_secret_access_key: ${{ secrets.AWS_SECRET_ACCESS_KEY }}
                  aws_region: us-east-2
                  function_name: deleteSessionBatchFromPostgres
                  zip_file: backend/deleteSessionBatchFromPostgres.zip
            - name: Deploy deleteSessionBatchFromOpenSearch
              uses: appleboy/lambda-action@master
              with:
                  aws_access_key_id: ${{ secrets.AWS_ACCESS_KEY_ID }}
                  aws_secret_access_key: ${{ secrets.AWS_SECRET_ACCESS_KEY }}
                  aws_region: us-east-2
                  function_name: deleteSessionBatchFromOpenSearch
                  zip_file: backend/deleteSessionBatchFromOpenSearch.zip
            - name: Deploy deleteSessionBatchFromS3
              uses: appleboy/lambda-action@master
              with:
                  aws_access_key_id: ${{ secrets.AWS_ACCESS_KEY_ID }}
                  aws_secret_access_key: ${{ secrets.AWS_SECRET_ACCESS_KEY }}
                  aws_region: us-east-2
                  function_name: deleteSessionBatchFromS3
                  zip_file: backend/deleteSessionBatchFromS3.zip
            - name: Deploy sendEmail
              uses: appleboy/lambda-action@master
              with:
                  aws_access_key_id: ${{ secrets.AWS_ACCESS_KEY_ID }}
                  aws_secret_access_key: ${{ secrets.AWS_SECRET_ACCESS_KEY }}
                  aws_region: us-east-2
                  function_name: sendEmail
                  zip_file: backend/sendEmail.zip
    deploy-digest-lambdas:
        needs: migrate-database
        runs-on: ubuntu-latest
        steps:
            - name: Checkout
              uses: actions/checkout@v3
            - name: Setup Go
              uses: actions/setup-go@v3
              with:
                  go-version-file: 'backend/go.mod'
            - name: Install Doppler CLI
              uses: dopplerhq/cli-action@v1
            - name: Build and zip
              run: |
                  cd backend/
                  go build ./lambda-functions/digests/getProjectIds
                  zip getProjectIds.zip getProjectIds
                  go build ./lambda-functions/digests/getDigestData
                  zip getDigestData.zip getDigestData
                  go build ./lambda-functions/digests/sendDigestEmails
                  zip sendDigestEmails.zip sendDigestEmails
            - name: Configure AWS credentials
              uses: aws-actions/configure-aws-credentials@v1
              with:
                  aws-access-key-id: ${{ secrets.AWS_ACCESS_KEY_ID }}
                  aws-secret-access-key: ${{ secrets.AWS_SECRET_ACCESS_KEY }}
                  aws-region: us-east-2
            - name: Update Lambda secrets
              env:
                  DOPPLER_TOKEN: ${{ secrets.DOPPLER_PROD_AWS_LAMBDAS_SECRET }}
              run: |
                  aws lambda update-function-configuration --function-name getProjectIds \
                    --environment "$(doppler secrets download --no-file | jq '{Variables: .}')"
                  aws lambda update-function-configuration --function-name getDigestData \
                    --environment "$(doppler secrets download --no-file | jq '{Variables: .}')"
                  aws lambda update-function-configuration --function-name sendDigestEmails \
                    --environment "$(doppler secrets download --no-file | jq '{Variables: .}')"
            - name: Deploy getProjectIds
              uses: appleboy/lambda-action@master
              with:
                  aws_access_key_id: ${{ secrets.AWS_ACCESS_KEY_ID }}
                  aws_secret_access_key: ${{ secrets.AWS_SECRET_ACCESS_KEY }}
                  aws_region: us-east-2
                  function_name: getProjectIds
                  zip_file: backend/getProjectIds.zip
            - name: Deploy getDigestData
              uses: appleboy/lambda-action@master
              with:
                  aws_access_key_id: ${{ secrets.AWS_ACCESS_KEY_ID }}
                  aws_secret_access_key: ${{ secrets.AWS_SECRET_ACCESS_KEY }}
                  aws_region: us-east-2
                  function_name: getDigestData
                  zip_file: backend/getDigestData.zip
            - name: Deploy sendDigestEmails
              uses: appleboy/lambda-action@master
              with:
                  aws_access_key_id: ${{ secrets.AWS_ACCESS_KEY_ID }}
                  aws_secret_access_key: ${{ secrets.AWS_SECRET_ACCESS_KEY }}
                  aws_region: us-east-2
                  function_name: sendDigestEmails
                  zip_file: backend/sendDigestEmails.zip
    deploy_backend:
        needs: migrate-database
        runs-on: ubuntu-latest
        steps:
            - name: Check out the repo
              uses: actions/checkout@v2
            - name: Configure AWS credentials
              uses: aws-actions/configure-aws-credentials@v1
              with:
                  aws-access-key-id: ${{ secrets.AWS_ACCESS_KEY_ID }}
                  aws-secret-access-key: ${{ secrets.AWS_SECRET_ACCESS_KEY }}
                  aws-region: us-east-2
            - name: Login to Amazon ECR
              id: login-ecr
              uses: aws-actions/amazon-ecr-login@v1
            - name: Build, tag, and push arm64 image to Amazon ECR
              env:
                  ECR_REGISTRY: ${{ steps.login-ecr.outputs.registry }}
                  ECR_REPOSITORY: highlight-production-ecr-repo
                  IMAGE_TAG: ${{ github.sha }}
              run: |
<<<<<<< HEAD
                  docker build -t $ECR_REGISTRY/$ECR_REPOSITORY:$IMAGE_TAG -f deploy/Dockerfile.prod.arm64 .
=======
                  docker build -t $ECR_REGISTRY/$ECR_REPOSITORY:$IMAGE_TAG.arm64 -f deploy/Dockerfile.prod.arm64 .
>>>>>>> f31ee3ee
                  docker push $ECR_REGISTRY/$ECR_REPOSITORY:$IMAGE_TAG.arm64
            - name: Build, tag, and push image to Amazon ECR
              env:
                  ECR_REGISTRY: ${{ steps.login-ecr.outputs.registry }}
                  ECR_REPOSITORY: highlight-production-ecr-repo
                  IMAGE_TAG: ${{ github.sha }}
              run: |
                  docker build -t $ECR_REGISTRY/$ECR_REPOSITORY:$IMAGE_TAG -f deploy/Dockerfile.prod .
                  docker push $ECR_REGISTRY/$ECR_REPOSITORY:$IMAGE_TAG
            # Edit and deploy private-graph
            - name: Replace image label for private-graph task
              id: image-private-graph
              uses: aws-actions/amazon-ecs-render-task-definition@v1
              with:
                  task-definition: deploy/private-graph-task.json
                  container-name: highlight-backend
                  image: ${{ steps.login-ecr.outputs.registry }}/highlight-production-ecr-repo:${{ github.sha }}
            - name: Deploy to Amazon ECS private-graph service
              uses: aws-actions/amazon-ecs-deploy-task-definition@v1
              with:
                  task-definition: ${{ steps.image-private-graph.outputs.task-definition }}
                  service: private-graph-service
                  cluster: highlight-production-cluster
            # Edit and deploy public-graph
            - name: Replace image label for public-graph task
              id: image-public-graph
              uses: aws-actions/amazon-ecs-render-task-definition@v1
              with:
                  task-definition: deploy/public-graph-task.json
                  container-name: highlight-backend
                  image: ${{ steps.login-ecr.outputs.registry }}/highlight-production-ecr-repo:${{ github.sha }}
            - name: Deploy to Amazon ECS public-graph service
              uses: aws-actions/amazon-ecs-deploy-task-definition@v1
              with:
                  task-definition: ${{ steps.image-public-graph.outputs.task-definition }}
                  service: public-graph-service
                  cluster: highlight-production-cluster
            # Edit and deploy worker
            - name: Replace image label for worker task
              id: image-worker
              uses: aws-actions/amazon-ecs-render-task-definition@v1
              with:
                  task-definition: deploy/worker-task.json
                  container-name: highlight-backend
                  image: ${{ steps.login-ecr.outputs.registry }}/highlight-production-ecr-repo:${{ github.sha }}.arm64
            - name: Deploy to Amazon ECS worker service
              uses: aws-actions/amazon-ecs-deploy-task-definition@v1
              with:
                  task-definition: ${{ steps.image-worker.outputs.task-definition }}
                  service: worker-service-v2
                  cluster: highlight-production-cluster
            # Edit and deploy metric monitors
            - name: Replace image label for metric monitors task
              id: image-metric-monitor
              uses: aws-actions/amazon-ecs-render-task-definition@v1
              with:
                  task-definition: deploy/metric-monitor-task.json
                  container-name: highlight-backend
                  image: ${{ steps.login-ecr.outputs.registry }}/highlight-production-ecr-repo:${{ github.sha }}
            - name: Deploy to Amazon ECS metric monitor service
              uses: aws-actions/amazon-ecs-deploy-task-definition@v1
              with:
                  task-definition: ${{ steps.image-metric-monitor.outputs.task-definition }}
                  service: metric-monitor
                  cluster: highlight-production-cluster
            # Edit and deploy public worker
            - name: Replace image label for public worker service
              id: image-public-worker
              uses: aws-actions/amazon-ecs-render-task-definition@v1
              with:
                  task-definition: deploy/public-worker-service.json
                  container-name: highlight-backend
                  image: ${{ steps.login-ecr.outputs.registry }}/highlight-production-ecr-repo:${{ github.sha }}
            - name: Deploy to Amazon ECS public worker service
              uses: aws-actions/amazon-ecs-deploy-task-definition@v1
              with:
                  task-definition: ${{ steps.image-public-worker.outputs.task-definition }}
                  service: public-worker-service
                  cluster: highlight-production-cluster<|MERGE_RESOLUTION|>--- conflicted
+++ resolved
@@ -192,11 +192,7 @@
                   ECR_REPOSITORY: highlight-production-ecr-repo
                   IMAGE_TAG: ${{ github.sha }}
               run: |
-<<<<<<< HEAD
-                  docker build -t $ECR_REGISTRY/$ECR_REPOSITORY:$IMAGE_TAG -f deploy/Dockerfile.prod.arm64 .
-=======
                   docker build -t $ECR_REGISTRY/$ECR_REPOSITORY:$IMAGE_TAG.arm64 -f deploy/Dockerfile.prod.arm64 .
->>>>>>> f31ee3ee
                   docker push $ECR_REGISTRY/$ECR_REPOSITORY:$IMAGE_TAG.arm64
             - name: Build, tag, and push image to Amazon ECR
               env:
