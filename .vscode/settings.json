{
	"sourcegraph.defaultBranch": "main",
	"editor.formatOnSave": true,
	"editor.defaultFormatter": "dbaeumer.vscode-eslint",
	"editor.codeActionsOnSave": {
		"source.fixAll.eslint": true,
		"source.fixAll.stylelint": true
	},
	"go.formatTool": "gofmt",
	"go.useLanguageServer": true,
	"go.autocompleteUnimportedPackages": true,
	"go.lintTool": "golangci-lint",
	"go.lintFlags": [
		"--fast"
	],
	"typescript.preferences.importModuleSpecifier": "non-relative",
	"[go]": {
		"editor.defaultFormatter": "golang.go"
	},
	"go.testEnvVars": {
		"CLICKHOUSE_ADDRESS": "localhost:9000",
		"CLICKHOUSE_DATABASE": "default",
		"CLICKHOUSE_TEST_DATABASE": "test",
		"CLICKHOUSE_USERNAME": "default",
		"CLICKHOUSE_PASSWORD": "",
		"LOG_LEVEL": "debug",
		"PSQL_HOST": "localhost",
		"PSQL_PORT": "5432",
		"PSQL_USER": "postgres",
		"PSQL_PASSWORD": "postgres",
		"ENVIRONMENT": "test"
	},
	"css.validate": false,
	"less.validate": false,
	"scss.validate": false,
	"stylelint.enable": true,
	"stylelint.validate": [
		"css",
		"less",
		"postcss",
		"scss"
	],
	"[graphql]": {
		"editor.defaultFormatter": "esbenp.prettier-vscode"
	},
	"[json]": {
		"editor.defaultFormatter": "esbenp.prettier-vscode",
		"editor.quickSuggestions": {
			"strings": true
		},
		"editor.suggest.insertMode": "replace",
		"gitlens.codeLens.scopes": [
			"document"
		]
	},
	"[less]": {
		"editor.defaultFormatter": "esbenp.prettier-vscode"
	},
	"[scss]": {
		"editor.defaultFormatter": "esbenp.prettier-vscode"
	},
	"editor.hover.enabled": true,
	"editor.colorDecorators": true,
	"[typescriptreact]": {
		"editor.defaultFormatter": "esbenp.prettier-vscode"
	},
	"openInGitHub.defaultBranch": "main",
	"openInGitHub.defaultRemote": "origin",
	"openInGithub.maxBuffer": 512000,
	"openInGitHub.excludeCurrentRevision": false,
	"liveshare.allowGuestDebugControl": true,
	"liveshare.allowGuestTaskControl": true,
	"files.exclude": {
		"**/.turbo/*": true,
		"**/.next/*": true,
		"**/*.chunk.js": true,
		"**/*.js.map": true,
		"**/*.min.js": true,
		"backend/errors/test-files/*": true,
		"backend/private-graph/graph/generated/*": true,
		"backend/public-graph/graph/generated/*": true,
		"backend/go.sum": true,
		"backend/event-parse/sample-events/*.json": true,
		"frontend/build/assets/*": true,
		"**/*.scss.d.ts": true,
		"backend/payload/*": true,
		"**/yarn-error.log": true
	},
	"cSpell.words": [
		"autoinject",
		"Autoinjected",
		"Blocklist",
		"interactable"
	],
	"[yaml]": {
		"editor.defaultFormatter": "esbenp.prettier-vscode"
	},
	"[sql]": {
		"editor.defaultFormatter": "mtxr.sqltools"
	},
	"[shellscript]": {
		"editor.defaultFormatter": "foxundermoon.shell-format"
	},
	"[markdown]": {
		"editor.defaultFormatter": "esbenp.prettier-vscode"
	},
	"editor.wordWrapColumn": 120,
	"editor.wordWrap": "wordWrapColumn",
	"[css]": {
		"editor.defaultFormatter": "vscode.css-language-features"
	},
	"typescript.preferences.autoImportFileExcludePatterns": [
		"**/packages/ui"
	],
	"typescript.tsdk": "node_modules/typescript/lib",
	"[typescript]": {
		"editor.defaultFormatter": "esbenp.prettier-vscode"
	},
<<<<<<< HEAD
	"[jsonc]": {
		"editor.defaultFormatter": "esbenp.prettier-vscode"
=======
	"workbench.colorCustomizations": {
		"activityBar.background": "#301e79",
		"titleBar.activeBackground": "#0d0225",
		"titleBar.activeForeground": "#bea8f1"
>>>>>>> d5fd32e6
	}
}<|MERGE_RESOLUTION|>--- conflicted
+++ resolved
@@ -116,14 +116,12 @@
 	"[typescript]": {
 		"editor.defaultFormatter": "esbenp.prettier-vscode"
 	},
-<<<<<<< HEAD
 	"[jsonc]": {
 		"editor.defaultFormatter": "esbenp.prettier-vscode"
-=======
+  },
 	"workbench.colorCustomizations": {
 		"activityBar.background": "#301e79",
 		"titleBar.activeBackground": "#0d0225",
 		"titleBar.activeForeground": "#bea8f1"
->>>>>>> d5fd32e6
 	}
 }