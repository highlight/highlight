--- conflicted
+++ resolved
@@ -55,13 +55,8 @@
 
 public class HighlightConfig
 {
-<<<<<<< HEAD
-    // Replace with the highlight endpoint. For highlight.io cloud, use https://otel.highlight.io:4318
+    // For highlight.io cloud, use https://otel.highlight.io:4318
     public static readonly String OtlpEndpoint = "https://localhost:4318";
-=======
-    // For highlight.io cloud, use https://otel.highlight.io:4318
-    public static readonly String OtlpEndpoint = "http://localhost:4318";
->>>>>>> f0067800
 
     // Replace with your project ID and service name.
     public static readonly String ProjectId = "1";
@@ -112,13 +107,13 @@
         activity.SetTag("http.server_name", httpRequest.HttpContext.Request.Host.Host);
         activity.SetTag("http.url", httpRequest.Path);
         activity.SetTag("http.user_agent", httpRequest.Headers["User-Agent"]);
-        
+
         for (var i = 0; i < httpRequest.Headers.Count; i++)
         {
             var header = httpRequest.Headers.ElementAt(i);
             activity.SetTag($"http.request.header.{header.Key}", header.Value);
         }
-        
+
         var headerValues = httpRequest.Headers[HighlightHeader];
         if (headerValues.Count < 1) return;
         var headerValue = headerValues[0];
@@ -137,7 +132,7 @@
     {
         activity.SetTag("http.status_code", httpResponse.StatusCode);
         activity.SetTag("http.response_content_length", httpResponse.ContentLength);
-        
+
         for (var i = 0; i < httpResponse.Headers.Count; i++)
         {
             var header = httpResponse.Headers.ElementAt(i);
