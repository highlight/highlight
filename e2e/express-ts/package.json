--- conflicted
+++ resolved
@@ -16,17 +16,13 @@
 	"dependencies": {
 		"@highlight-run/apollo": "workspace:*",
 		"@highlight-run/node": "workspace:*",
-<<<<<<< HEAD
+		"@highlight-run/pino": "workspace:*",
 		"dotenv": "^16.3.1",
 		"express": "^4.18.2",
 		"graphql": "^16.8.1",
+		"pino": "^8.16.2",
+		"pino-pretty": "^10.2.3",
 		"ts-node": "^10.9.1"
-=======
-		"@highlight-run/pino": "workspace:*",
-		"express": "^4.18.2",
-		"pino": "^8.16.2",
-		"pino-pretty": "^10.2.3"
->>>>>>> 011b1e1f
 	},
 	"devDependencies": {
 		"typescript": "^5.3.2"
