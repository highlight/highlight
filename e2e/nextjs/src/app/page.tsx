--- conflicted
+++ resolved
@@ -1,10 +1,7 @@
 import { ErrorButtons } from '@/app/components/error-buttons'
 import { FetchTests } from '@/app/components/fetch-tests'
-<<<<<<< HEAD
 import { HighlightIdentify } from '@/app/components/highlight-identify'
-=======
 import { HighlightButtons } from './components/highlight-buttons'
->>>>>>> 478c7825
 import Image from 'next/image'
 import Link from 'next/link'
 import { PathButtons } from '@/app/components/path-buttons'
