--- conflicted
+++ resolved
@@ -31,13 +31,11 @@
     <DocsCard title="Sentry" href="https://highlight.io/compare/highlight-vs-sentry">
         {"Learn more about how we compare to Sentry."}
     </DocsCard>
-<<<<<<< HEAD
     <DocsCard title="Mouseflow" href="https://highlight.io/compare/highlight-vs-mouseflow">
         {"Learn more about how we compare to Mouseflow."}
-=======
+    </DocsCard>
     <DocsCard title="Site24x7" href="https://highlight.io/compare/highlight-vs-site24x7">
         {"Learn more about how we compare to Site24x7."}
->>>>>>> 5ff1e8d6
     </DocsCard>
 </DocsCardGroup>
 
