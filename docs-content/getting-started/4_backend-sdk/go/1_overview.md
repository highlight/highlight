--- conflicted
+++ resolved
@@ -6,11 +6,7 @@
 updatedAt: 2022-04-01T19:52:59.000Z
 ---
 
-<<<<<<< HEAD
-<MissingFrameworkCopy>
-=======
 <MissingFrameworkCopy/>
->>>>>>> 903dd36e
 
 <DocsCardGroup>
     <DocsCard title="Go Chi" href="../go/chi">
