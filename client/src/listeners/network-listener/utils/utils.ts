import { SessionData } from 'index';
import { RequestResponsePair } from './models';

export const HIGHLIGHT_REQUEST_HEADER = 'X-Highlight-Request'

<<<<<<< HEAD
=======
const normalizeUrl = (url: string) => {
    // Remove trailing forward slashes
    return url.replace(/\/+$/, "");
}

>>>>>>> e479ef54
export const matchPerformanceTimingsWithRequestResponsePair = (
    performanceTimings: any[],
    requestResponsePairs: RequestResponsePair[],
    type: 'xmlhttprequest' | 'fetch'
) => {
    // Request response pairs are sorted by end time; sort performance timings the same way
    performanceTimings.sort((a, b) => a.responseEnd - b.responseEnd);

    const groupedPerformanceTimings: {[type: string]: {[url: string]: any[]}} = performanceTimings.reduce(
        (previous, performanceTiming) => {
            const url = normalizeUrl(performanceTiming.name);
            if (performanceTiming.initiatorType === type) {
                previous[type][url] = [
                    ...(previous[type][url] || []),
                    performanceTiming
                ];
            } else {
                previous.others[url] = [
                    ...(previous.others[url] || []),
                    performanceTiming
                ];
            }
            return previous;
        },
        { xmlhttprequest: {}, others: {}, fetch: {} }
    );

    let groupedRequestResponsePairs: { [url: string]: RequestResponsePair[] } = {};
    groupedRequestResponsePairs = requestResponsePairs.reduce(
        (previous, requestResponsePair) => {
            const url = normalizeUrl(requestResponsePair.request.url);
            previous[url] = [
                ...(previous[url] || []),
                requestResponsePair
            ];
            return previous;
        },
        groupedRequestResponsePairs,
    );

    for (let url in groupedPerformanceTimings[type]) {
        const performanceTimingsForUrl = groupedPerformanceTimings[type][url];
        const requestResponsePairsForUrl = groupedRequestResponsePairs[url];
        if (!requestResponsePairsForUrl) {
            continue;
        }
        /**
         * We offset the starting because performanceTimings starts recording
         * immediately and requestResponsePairs only start recording when Highlight
         * is loaded. Because of this requestResponsePairs will not always have the
         * first few requests made when a page loads.
         */
        const offset =
            Math.max(performanceTimingsForUrl.length -
            requestResponsePairsForUrl.length, 0);
        for (
            let i = offset;
            i < performanceTimingsForUrl.length;
            i++
        ) {
            if (performanceTimingsForUrl[i]) {
                performanceTimingsForUrl[
                    i
                ].requestResponsePair = requestResponsePairsForUrl[i - offset];
            }
        }
    }

    performanceTimings = [];
    for (let type in groupedPerformanceTimings) {
        for (let url in groupedPerformanceTimings[type]) {
            performanceTimings = performanceTimings.concat(groupedPerformanceTimings[type][url]);
        }
    }

    return performanceTimings
        .sort((a, b) => a.fetchStart - b.fetchStart)
        .map((performanceTiming) => {
            performanceTiming.toJSON = function () {
                return {
                    initiatorType: this.initiatorType,
                    startTime: this.startTime,
                    responseEnd: this.responseEnd,
                    name: this.name,
                    transferSize: this.transferSize,
                    encodedBodySize: this.encodedBodySize,
                    requestResponsePairs: this.requestResponsePair,
                };
            };
            return performanceTiming;
        });
};

/**
 * Returns true if the name is a Highlight network resource.
 * This is used to filter out Highlight requests/responses from showing up on end application's network resources.
 */
const isHighlightNetworkResourceFilter = (
    name: string,
    backendUrl: string
) =>
    name
        .toLocaleLowerCase()
        .includes(process.env.PUBLIC_GRAPH_URI ?? 'highlight.run') ||
    name.toLocaleLowerCase().includes('highlight.run') ||
    name.toLocaleLowerCase().includes(backendUrl);

export const shouldNetworkRequestBeRecorded = (url: string, highlightBackendUrl: string, tracingOrigins: string[]) => {
    return !isHighlightNetworkResourceFilter(url, highlightBackendUrl)
        || shouldNetworkRequestBeTraced(url, tracingOrigins);
}

export const shouldNetworkRequestBeTraced = (
    url: string,
    tracingOrigins: string[],
) => {
    let result = false;
    tracingOrigins.forEach((origin) => {
        if (url.includes(origin)) { // TODO: regex support
            result = true;
        }
    });
    return result;
}

function makeId(length: number) {
    var result           = '';
    var characters       = 'ABCDEFGHIJKLMNOPQRSTUVWXYZabcdefghijklmnopqrstuvwxyz0123456789';
    var charactersLength = characters.length;
    for ( var i = 0; i < length; i++ ) {
      result += characters.charAt(Math.floor(Math.random() * 
 charactersLength));
   }
   return result;
} 

export const createNetworkRequestId = () => {
    // Long enough to avoid collisions, not long enough to be unguessable
    return makeId(10);
}

export const getHighlightRequestHeader = (sessionData: SessionData, requestId: string) => {
    return sessionData.sessionSecureID + "/" + requestId
}<|MERGE_RESOLUTION|>--- conflicted
+++ resolved
@@ -3,14 +3,11 @@
 
 export const HIGHLIGHT_REQUEST_HEADER = 'X-Highlight-Request'
 
-<<<<<<< HEAD
-=======
 const normalizeUrl = (url: string) => {
     // Remove trailing forward slashes
     return url.replace(/\/+$/, "");
 }
 
->>>>>>> e479ef54
 export const matchPerformanceTimingsWithRequestResponsePair = (
     performanceTimings: any[],
     requestResponsePairs: RequestResponsePair[],
