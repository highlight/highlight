import { addCustomEvent, record } from 'rrweb';
import { detect } from 'detect-browser';
import {
  InMemoryCache,
  gql,
  ApolloClient,
  NormalizedCacheObject,
} from '@apollo/client/core';
import { eventWithTime } from 'rrweb/typings/types';
import { ConsoleListener } from './listeners/console-listener';
import { PathListener } from './listeners/path-listener';
import { AjaxListener } from './listeners/ajax-listener';

import {
  ConsoleMessage,
  NetworkResourceContent,
  NetworkResourceTiming,
} from '../../frontend/src/util/shared-types';

class Logger {
  debug: boolean;
  constructor(debug: boolean) {
    this.debug = debug;
  }
  log(...data: any[]) {
    if (this.debug) {
      console.log.apply(console, data);
    }
  }
}

export type HighlightClassOptions = {
  organizationID: number;
  debug?: boolean;
  backendUrl?: string;
};

export class Highlight {
  organizationID: number;
  client: ApolloClient<NormalizedCacheObject>;
  events: eventWithTime[];
  messages: ConsoleMessage[];
  networkContents: NetworkResourceContent[];
  sessionID: number;
  ready: boolean;
  logger: Logger;
  backendUrl: string;

  constructor(options: HighlightClassOptions) {
    // If debug is set to false, disable all console logs.
    this.ready = false;
<<<<<<< HEAD
    this.logger = new Logger(options?.debug ?? false);
    this.backendUrl =
      (options?.backendUrl
        ? options.backendUrl
        : process.env.BACKEND_URI || 'https://api.highlight.run') + '/client';
=======
    this.logger = new Logger(options.debug ?? false);
    const backend = options.backendUrl
      ? options.backendUrl
      : process.env.BACKEND_URI;
>>>>>>> 6adc44ee
    this.client = new ApolloClient({
      uri: this.backendUrl,
      cache: new InMemoryCache(),
      defaultOptions: {
        watchQuery: {
          fetchPolicy: 'no-cache',
          errorPolicy: 'ignore',
        },
        query: {
          fetchPolicy: 'no-cache',
          errorPolicy: 'all',
        },
      },
      credentials: 'include',
    });
    this.organizationID = options.organizationID;
    this.sessionID = 0;
    this.events = [];
    this.networkContents = [];
    this.messages = [];
  }

  async identify(user_identifier: string, user_object = {}) {
    await this.client.mutate({
      mutation: gql`
        mutation identifySession(
          $session_id: ID!
          $user_identifier: String!
          $user_object: Any
        ) {
          identifySession(
            session_id: $session_id
            user_identifier: $user_identifier
            user_object: $user_object
          )
        }
      `,
      variables: {
        session_id: this.sessionID,
        user_identifier: user_identifier,
        user_object: user_object,
      },
    });
    this.logger.log(
      `Identify (${user_identifier}) w/ obj: ${JSON.stringify(user_object)} @ ${
        process.env.BACKEND_URI
      }`
    );
  }

  async addProperties(properties_obj = {}) {
    await this.client.mutate({
      mutation: gql`
        mutation addProperties($session_id: ID!, $properties_object: Any) {
          addProperties(
            session_id: $session_id
            properties_object: $properties_object
          )
        }
      `,
      variables: {
        session_id: this.sessionID,
        properties_object: properties_obj,
      },
    });
    this.logger.log(
      `AddProperties to session (${this.sessionID}) w/ obj: ${JSON.stringify(
        properties_obj
      )} @ ${process.env.BACKEND_URI}`
    );
  }

  // TODO: (organization_id is only here because of old clients, we should figure out how to version stuff).
  async initialize(organization_id?: number) {
    if (organization_id) {
      this.organizationID = organization_id;
    }
    const browser = detect();
    let response = await fetch(`https://geolocation-db.com/json/`);
    let data = await response.json();
    let details = JSON.stringify({ ...data, browser });
    let gr = await this.client.mutate({
      mutation: gql`
        mutation initializeSession($organization_id: ID!, $details: String!) {
          initializeSession(
            organization_id: $organization_id
            details: $details
          ) {
            id
            user_id
            organization_id
            details
          }
        }
      `,
      variables: {
        organization_id: this.organizationID,
        details: details,
      },
    });
    this.sessionID = gr.data.initializeSession.id;
    this.logger.log(
      `Loaded Highlight
Remote: ${process.env.BACKEND_URI}
Org: ${this.organizationID}
Session Data: 
`,
      gr.data
    );
    setInterval(() => {
      this._save();
    }, 5 * 1000);
    const emit = (event: eventWithTime) => {
      this.events.push(event);
    };
    emit.bind(this);
    record({
      recordCanvas: true,
      emit,
    });

    // TODO: probably get rid of this.
    const highlightThis = this;
    var send = XMLHttpRequest.prototype.send;
    XMLHttpRequest.prototype.send = function (data) {
      setTimeout(() => {
        var obj: any;
        try {
          obj = JSON.parse(data?.toString() ?? '');
        } catch (e) {
          return;
        }
        if (obj.type === 'track') {
          const properties: { [key: string]: string } = {};
          properties['segment-event'] = obj.event;
          highlightThis.logger.log(
            `Adding (${JSON.stringify(properties)}) @ ${
              process.env.BACKEND_URI
            }, org: ${highlightThis.organizationID}`
          );
          addCustomEvent<string>(
            'Segment',
            JSON.stringify({
              event: obj.event,
              properties: obj.properties,
            })
          );
          highlightThis.addProperties(properties);
        }
      }, 100);
      send.call(this, data);
    };
    if (document.referrer) {
      addCustomEvent<string>('Referrer', document.referrer);
      highlightThis.addProperties({ referrer: document.referrer });
    }
    PathListener((url: string) => {
      addCustomEvent<string>('Navigate', url);
      highlightThis.addProperties({ 'visited-url': url });
    });
    AjaxListener((content: NetworkResourceContent) => {
      const url = content.request?.url;
      // size of content in megabytes.
      if (!url?.includes(this.backendUrl)) {
        highlightThis.networkContents.push(content);
      }
    });
    ConsoleListener((c: ConsoleMessage) => highlightThis.messages.push(c));
    this.ready = true;
  }

  // Reset the events array and push to a backend.
  async _save() {
    if (!this.sessionID) {
      return;
    }
    const resources: NetworkResourceTiming[] = performance
      .getEntriesByType('resource')
      .filter((r) => !r.name.includes(this.backendUrl))
      .map((r: any) => {
        return {
          ...r,
          absoluteStart: performance.timing.navigationStart + r.startTime,
        };
      });
    const resourcesString = JSON.stringify({ resources: resources });
    const messagesString = JSON.stringify({ messages: this.messages });
    const eventsString = JSON.stringify({ events: this.events });
    const resourceContentsString = JSON.stringify({
      resourceContents: this.networkContents,
    });
    this.logger.log(
      `Sending: ${this.events.length} events, ${this.messages.length} messages, ${resources.length} resources, ${this.networkContents.length} resources contents \nTo: ${process.env.BACKEND_URI}\nOrg: ${this.organizationID}`
    );
    this.events = [];
    this.messages = [];
    this.networkContents = [];
    performance.clearResourceTimings();
    await this.client.mutate({
      mutation: gql`
        mutation PushPayload(
          $session_id: ID!
          $events: String!
          $messages: String!
          $resources: String!
          $resourceContents: String!
        ) {
          pushPayload(
            session_id: $session_id
            events: $events
            messages: $messages
            resources: $resources
            resourceContents: $resourceContents
          )
        }
      `,
      variables: {
        session_id: this.sessionID,
        events: eventsString,
        messages: messagesString,
        resources: resourcesString,
        resourceContents: resourceContentsString,
      },
    });
  }
}

(window as any).Highlight = Highlight;

declare global {
  interface Console {
    defaultLog: any;
    defaultError: any;
    defaultWarn: any;
    defaultDebug: any;
  }
}<|MERGE_RESOLUTION|>--- conflicted
+++ resolved
@@ -44,25 +44,16 @@
   sessionID: number;
   ready: boolean;
   logger: Logger;
-  backendUrl: string;
 
   constructor(options: HighlightClassOptions) {
     // If debug is set to false, disable all console logs.
     this.ready = false;
-<<<<<<< HEAD
-    this.logger = new Logger(options?.debug ?? false);
-    this.backendUrl =
-      (options?.backendUrl
-        ? options.backendUrl
-        : process.env.BACKEND_URI || 'https://api.highlight.run') + '/client';
-=======
     this.logger = new Logger(options.debug ?? false);
     const backend = options.backendUrl
       ? options.backendUrl
       : process.env.BACKEND_URI;
->>>>>>> 6adc44ee
     this.client = new ApolloClient({
-      uri: this.backendUrl,
+      uri: backend,
       cache: new InMemoryCache(),
       defaultOptions: {
         watchQuery: {
