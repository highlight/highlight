import { addCustomEvent, record } from '@highlight-run/rrweb';
import {
    eventWithTime,
    listenerHandler,
} from '@highlight-run/rrweb/dist/types';
import { ConsoleListener } from './listeners/console-listener';
import { ErrorListener } from './listeners/error-listener';
import { PathListener } from './listeners/path-listener';
import { GraphQLClient } from 'graphql-request';
import {
    Sdk,
    getSdk,
    PushPayloadMutationVariables,
    PushPayloadDocument,
} from './graph/generated/operations';
import StackTrace from 'stacktrace-js';
<<<<<<< HEAD
import stringify from 'json-stringify-safe';
=======
import { print } from 'graphql';
>>>>>>> 89ca1077

import {
    ConsoleMessage,
    ErrorMessage,
    NetworkResourceContent,
} from '../../frontend/src/util/shared-types';
import { ViewportResizeListener } from './listeners/viewport-resize-listener';
import { SegmentIntegrationListener } from './listeners/segment-integration-listener';
import { ClickListener } from './listeners/click-listener/click-listener';
import { FocusListener } from './listeners/focus-listener/focus-listener';
import packageJson from '../package.json';

export const HighlightWarning = (context: string, msg: any) => {
    console.warn(`Highlight Warning: (${context}): `, { output: msg });
};
class Logger {
    debug: boolean | undefined;
    constructor(debug?: boolean) {
        this.debug = debug;
    }
    log(...data: any[]) {
        if (this.debug) {
            console.log.apply(console, data);
        }
    }
}

export type DebugOptions = {
    clientInteractions?: boolean;
    domRecording?: boolean;
};

export type HighlightClassOptions = {
    organizationID: number | string;
    debug?: boolean | DebugOptions;
    backendUrl?: string;
    disableNetworkRecording?: boolean;
    disableConsoleRecording?: boolean;
    enableSegmentIntegration?: boolean;
    enableStrictPrivacy?: boolean;
    firstloadVersion?: string;
};

/**
 * Subset of HighlightClassOptions that is stored with the session. These fields are stored for debugging purposes.
 */
type HighlightClassOptionsInternal = Omit<
    HighlightClassOptions,
    'firstloadVersion'
>;

type PropertyType = {
    type?: 'track' | 'session';
    source?: Source;
};

type Source = 'segment' | undefined;

type SessionData = {
    sessionID: number;
    sessionStartTime?: number;
    userIdentifier?: string;
    userObject?: Object;
};

/**
 * The amount of time between sending the client-side payload to Highlight backend client.
 * In milliseconds.
 */
const SEND_FREQUENCY = 1000 * 5;

/**
 * Maximum length of a session
 */
const MAX_SESSION_LENGTH = 4 * 60 * 60 * 1000;

export class Highlight {
    organizationID: string;
    graphqlSDK: Sdk;
    events: eventWithTime[];
    errors: ErrorMessage[];
    messages: ConsoleMessage[];
    networkContents: NetworkResourceContent[];
    sessionData: SessionData;
    ready: boolean;
    logger: Logger;
    disableNetworkRecording: boolean | undefined;
    disableConsoleRecording: boolean | undefined;
    enableSegmentIntegration: boolean | undefined;
    enableStrictPrivacy: boolean;
    debugOptions: DebugOptions;
    stopRecording: listenerHandler[];
    firstloadVersion: string;
    _optionsInternal: HighlightClassOptionsInternal;
    _backendUrl: string;

    constructor(options: HighlightClassOptions) {
        if (typeof options?.debug === 'boolean') {
            this.debugOptions = options.debug
                ? { clientInteractions: true }
                : {};
        } else {
            this.debugOptions = options?.debug ?? {};
        }
        this.ready = false;
        this.disableNetworkRecording = options.disableNetworkRecording;
        this.disableConsoleRecording = options.disableConsoleRecording;
        this.enableSegmentIntegration = options.enableSegmentIntegration;
        this.enableStrictPrivacy = options.enableStrictPrivacy || false;
        this.logger = new Logger(this.debugOptions.clientInteractions);
        this._backendUrl = options?.backendUrl
            ? options.backendUrl
            : (process.env.PUBLIC_GRAPH_URI as string);
        const client = new GraphQLClient(`${this._backendUrl}`, {
            headers: {},
        });
        this.graphqlSDK = getSdk(client);
        if (typeof options.organizationID === 'string') {
            this.organizationID = options.organizationID;
        } else if (typeof options.organizationID === 'number') {
            this.organizationID = options.organizationID.toString();
        } else {
            this.organizationID = '';
        }
        this.firstloadVersion = options.firstloadVersion || 'unknown';
        this.sessionData = {
            sessionID: 0,
            sessionStartTime: Date.now(),
        };
        // We only want to store a subset of the options for debugging purposes. Firstload version is stored as another field so we don't need to store it here.
        const { firstloadVersion: _, ...optionsInternal } = options;
        this._optionsInternal = optionsInternal;
        this.stopRecording = [];
        this.events = [];
        this.errors = [];
        this.networkContents = [];
        this.messages = [];
    }

    async identify(user_identifier: string, user_object = {}, source?: Source) {
        if (source === 'segment') {
            addCustomEvent(
                'Segment Identify',
                JSON.stringify({ user_identifier, ...user_object })
            );
        } else {
            addCustomEvent(
                'Identify',
                JSON.stringify({ user_identifier, ...user_object })
            );
        }
        this.sessionData.userIdentifier = user_identifier;
        this.sessionData.userObject = user_object;
        await this.graphqlSDK.identifySession({
            session_id: this.sessionData.sessionID.toString(),
            user_identifier: user_identifier,
            user_object: user_object,
        });
        const sourceString = source === 'segment' ? source : 'default';
        this.logger.log(
            `Identify (${user_identifier}, source: ${sourceString}) w/ obj: ${JSON.stringify(
                user_object
            )} @ ${process.env.PUBLIC_GRAPH_URI}`
        );
    }

    async pushCustomError(message: string) {
        const result = await StackTrace.get();
        const frames = result.slice(1);
        this.errors.push({
            event: message,
            type: 'custom',
            url: window.location.href,
            source: frames[0].fileName ?? '',
            lineNumber: frames[0].lineNumber ?? 0,
            columnNumber: frames[0].columnNumber ?? 0,
            trace: frames,
            timestamp: new Date().toISOString(),
        });
    }

    async addProperties(properties_obj = {}, typeArg?: PropertyType) {
        // Session properties are custom properties that the Highlight snippet adds (visited-url, referrer, etc.)
        if (typeArg?.type === 'session') {
            await this.graphqlSDK.addSessionProperties({
                session_id: this.sessionData.sessionID.toString(),
                properties_object: properties_obj,
            });
            this.logger.log(
                `AddSessionProperties to session (${
                    this.sessionData.sessionID
                }) w/ obj: ${JSON.stringify(properties_obj)} @ ${
                    process.env.PUBLIC_GRAPH_URI
                }`
            );
        }
        // Track properties are properties that users define; rn, either through segment or manually.
        else {
            if (typeArg?.source === 'segment') {
                addCustomEvent<string>(
                    'Segment Track',
                    JSON.stringify(properties_obj)
                );
            } else {
                addCustomEvent<string>('Track', JSON.stringify(properties_obj));
            }
            await this.graphqlSDK.addTrackProperties({
                session_id: this.sessionData.sessionID.toString(),
                properties_object: properties_obj,
            });
            const sourceString =
                typeArg?.source === 'segment' ? typeArg.source : 'default';
            this.logger.log(
                `AddTrackProperties to session (${
                    this.sessionData.sessionID
                }, source: ${sourceString}) w/ obj: ${JSON.stringify(
                    properties_obj
                )} @ ${process.env.PUBLIC_GRAPH_URI}`
            );
        }
    }
    // TODO: (organization_id is only here because of old clients, we should figure out how to version stuff).
    async initialize(organization_id?: number | string) {
        var org_id = '';
        if (typeof organization_id === 'number') {
            org_id = organization_id.toString();
        } else if (typeof organization_id === 'string') {
            org_id = organization_id;
        } else {
            org_id = '0';
        }
        try {
            if (organization_id) {
                this.organizationID = org_id;
            }
            let storedSessionData = JSON.parse(
                window.sessionStorage.getItem('sessionData') || '{}'
            );
            let reloaded = false;
            // To handle the 'Duplicate Tab' function, remove id from storage until page unload
            window.sessionStorage.removeItem('sessionData');
            if (storedSessionData && storedSessionData.sessionID) {
                this.sessionData = storedSessionData;
                reloaded = true;
            } else {
                const gr = await this.graphqlSDK.initializeSession({
                    organization_verbose_id: this.organizationID,
                    enable_strict_privacy: this.enableStrictPrivacy,
                    clientVersion: packageJson['version'],
                    firstloadVersion: this.firstloadVersion,
                    clientConfig: JSON.stringify(this._optionsInternal),
                });
                this.sessionData.sessionID = parseInt(
                    gr?.initializeSession?.id || '0'
                );
                const organization_id = gr?.initializeSession?.organization_id;
                this.logger.log(
                    `Loaded Highlight
  Remote: ${process.env.PUBLIC_GRAPH_URI}
  Org ID: ${organization_id}
  Verbose Org ID: ${this.organizationID}
  SessionID: ${this.sessionData.sessionID}
  Session Data:
  `,
                    gr.initializeSession
                );
                if (this.sessionData.userIdentifier) {
                    this.identify(
                        this.sessionData.userIdentifier,
                        this.sessionData.userObject
                    );
                }
            }
            setTimeout(() => {
                this._save();
            }, SEND_FREQUENCY);
            const emit = (event: eventWithTime) => {
                this.events.push(event);
            };
            emit.bind(this);
            const recordStop = record({
                ignoreClass: 'highlight-ignore',
                blockClass: 'highlight-block',
                emit,
                enableStrictPrivacy: this.enableStrictPrivacy,
            });
            if (recordStop) {
                this.stopRecording.push(recordStop);
            }
            addCustomEvent('Viewport', {
                height: window.innerHeight,
                width: window.innerWidth,
            });

            const highlightThis = this;
            if (this.enableSegmentIntegration) {
                this.stopRecording.push(
                    SegmentIntegrationListener((obj: any) => {
                        if (obj.type === 'track') {
                            const properties: { [key: string]: string } = {};
                            properties['segment-event'] = obj.event;
                            highlightThis.addProperties(properties, {
                                type: 'track',
                                source: 'segment',
                            });
                        } else if (obj.type === 'identify') {
                            highlightThis.identify(
                                obj.userId,
                                obj.traits,
                                'segment'
                            );
                        }
                    })
                );
            }

            if (document.referrer) {
                addCustomEvent<string>('Referrer', document.referrer);
                highlightThis.addProperties(
                    { referrer: document.referrer },
                    { type: 'session' }
                );
            }
            this.stopRecording.push(
                PathListener((url: string) => {
                    if (reloaded) {
                        addCustomEvent<string>('Reload', url);
                        reloaded = false;
                        highlightThis.addProperties(
                            { reload: true },
                            { type: 'session' }
                        );
                    } else {
                        addCustomEvent<string>('Navigate', url);
                    }
                    highlightThis.addProperties(
                        { 'visited-url': url },
                        { type: 'session' }
                    );
                })
            );
            if (!this.disableConsoleRecording) {
                this.stopRecording.push(
                    ConsoleListener((c: ConsoleMessage) => {
                        if (c.type == 'Error' && c.value && c.trace)
                            highlightThis.errors.push({
                                event: JSON.stringify(c.value),
                                type: 'console.error',
                                url: window.location.href,
                                source: c.trace[0].fileName
                                    ? c.trace[0].fileName
                                    : '',
                                lineNumber: c.trace[0].lineNumber
                                    ? c.trace[0].lineNumber
                                    : 0,
                                columnNumber: c.trace[0].columnNumber
                                    ? c.trace[0].columnNumber
                                    : 0,
                                trace: c.trace,
                                timestamp: new Date().toISOString(),
                            });
                        highlightThis.messages.push(c);
                    })
                );
            }
            this.stopRecording.push(
                ErrorListener((e: ErrorMessage) => highlightThis.errors.push(e))
            );
            this.stopRecording.push(
                ViewportResizeListener((viewport) => {
                    addCustomEvent('Viewport', viewport);
                })
            );
            this.stopRecording.push(
                ClickListener((clickTarget) => {
                    if (clickTarget) {
                        addCustomEvent('Click', clickTarget);
                    }
                })
            );
            this.stopRecording.push(
                FocusListener((focusTarget) => {
                    if (focusTarget) {
                        addCustomEvent('Focus', focusTarget);
                    }
                })
            );
            // Send the payload as the page closes. navigator.sendBeacon guarantees that a request will be made.
            window.addEventListener('beforeunload', () => {
                const payload = this._getPayload();
                let blob = new Blob(
                    [
                        JSON.stringify({
                            query: print(PushPayloadDocument),
                            variables: payload,
                        }),
                    ],
                    {
                        type: 'application/json',
                    }
                );
                navigator.sendBeacon(`${this._backendUrl}`, blob);
            });
            this.ready = true;
        } catch (e) {
            HighlightWarning('initializeSession', e);
        }
        window.addEventListener('beforeunload', () => {
            window.sessionStorage.setItem(
                'sessionData',
                JSON.stringify(this.sessionData)
            );
        });
    }
    // Reset the events array and push to a backend.
    async _save() {
        try {
            if (!this.sessionData.sessionID) {
                return;
            }
<<<<<<< HEAD
            var resources: Array<any> = [];
            if (!this.disableNetworkRecording) {
                // get all resources that don't include 'api.highlight.run'
                resources = performance
                    .getEntriesByType('resource')
                    .filter(
                        (r) =>
                            !r.name.includes(
                                process.env.PUBLIC_GRAPH_URI ??
                                    'https://api.highlight.run'
                            )
                    );
            }

            const resourcesString = stringify({ resources: resources });
            const messagesString = stringify({ messages: this.messages });
            this.logger.log(
                `Sending: ${this.events.length} events, ${this.messages.length} messages, ${resources.length} network resources, ${this.errors.length} errors \nTo: ${process.env.PUBLIC_GRAPH_URI}\nOrg: ${this.organizationID}\nSessionID: ${this.sessionData.sessionID}`
            );
            if (!this.disableNetworkRecording) {
                performance.clearResourceTimings();
            }
            await this.graphqlSDK.PushPayload({
                session_id: this.sessionData.sessionID.toString(),
                events: { events: this.events },
                messages: messagesString,
                resources: resourcesString,
                errors: this.errors,
            });
=======
            const payload = this._getPayload();
            await this.graphqlSDK.PushPayload(payload);
>>>>>>> 89ca1077
            this.events = [];
            this.errors = [];
            this.messages = [];
            this.networkContents = [];
            if (
                this.stopRecording &&
                this.sessionData.sessionStartTime &&
                Date.now() - this.sessionData.sessionStartTime >
                    MAX_SESSION_LENGTH
            ) {
                this.sessionData.sessionStartTime = Date.now();
                this.stopRecording.forEach((stop: listenerHandler) => stop());
                this.stopRecording = [];
                this.initialize(this.organizationID);
                return;
            }
        } catch (e) {
            HighlightWarning('_save', e);
        }
        setTimeout(() => {
            this._save();
        }, SEND_FREQUENCY);
    }

    _getPayload(): PushPayloadMutationVariables {
        var resources: Array<any> = [];
        if (!this.disableNetworkRecording) {
            // get all resources that don't include 'api.highlight.run'
            resources = performance
                .getEntriesByType('resource')
                .filter(
                    (r) =>
                        !r.name.includes(
                            process.env.PUBLIC_GRAPH_URI ??
                                'https://api.highlight.run'
                        )
                );
        }

        const resourcesString = JSON.stringify({ resources: resources });
        const messagesString = JSON.stringify({ messages: this.messages });
        this.logger.log(
            `Sending: ${this.events.length} events, ${this.messages.length} messages, ${resources.length} network resources, ${this.errors.length} errors \nTo: ${process.env.PUBLIC_GRAPH_URI}\nOrg: ${this.organizationID}\nSessionID: ${this.sessionData.sessionID}`
        );
        if (!this.disableNetworkRecording) {
            performance.clearResourceTimings();
        }

        return {
            session_id: this.sessionData.sessionID.toString(),
            events: { events: this.events },
            messages: messagesString,
            resources: resourcesString,
            errors: this.errors,
        };
    }
}

(window as any).Highlight = Highlight;

declare global {
    interface Console {
        defaultLog: any;
        defaultError: any;
        defaultWarn: any;
        defaultDebug: any;
    }
}<|MERGE_RESOLUTION|>--- conflicted
+++ resolved
@@ -14,11 +14,8 @@
     PushPayloadDocument,
 } from './graph/generated/operations';
 import StackTrace from 'stacktrace-js';
-<<<<<<< HEAD
 import stringify from 'json-stringify-safe';
-=======
 import { print } from 'graphql';
->>>>>>> 89ca1077
 
 import {
     ConsoleMessage,
@@ -439,40 +436,8 @@
             if (!this.sessionData.sessionID) {
                 return;
             }
-<<<<<<< HEAD
-            var resources: Array<any> = [];
-            if (!this.disableNetworkRecording) {
-                // get all resources that don't include 'api.highlight.run'
-                resources = performance
-                    .getEntriesByType('resource')
-                    .filter(
-                        (r) =>
-                            !r.name.includes(
-                                process.env.PUBLIC_GRAPH_URI ??
-                                    'https://api.highlight.run'
-                            )
-                    );
-            }
-
-            const resourcesString = stringify({ resources: resources });
-            const messagesString = stringify({ messages: this.messages });
-            this.logger.log(
-                `Sending: ${this.events.length} events, ${this.messages.length} messages, ${resources.length} network resources, ${this.errors.length} errors \nTo: ${process.env.PUBLIC_GRAPH_URI}\nOrg: ${this.organizationID}\nSessionID: ${this.sessionData.sessionID}`
-            );
-            if (!this.disableNetworkRecording) {
-                performance.clearResourceTimings();
-            }
-            await this.graphqlSDK.PushPayload({
-                session_id: this.sessionData.sessionID.toString(),
-                events: { events: this.events },
-                messages: messagesString,
-                resources: resourcesString,
-                errors: this.errors,
-            });
-=======
             const payload = this._getPayload();
             await this.graphqlSDK.PushPayload(payload);
->>>>>>> 89ca1077
             this.events = [];
             this.errors = [];
             this.messages = [];
@@ -512,8 +477,8 @@
                 );
         }
 
-        const resourcesString = JSON.stringify({ resources: resources });
-        const messagesString = JSON.stringify({ messages: this.messages });
+        const resourcesString = stringify({ resources: resources });
+        const messagesString = stringify({ messages: this.messages });
         this.logger.log(
             `Sending: ${this.events.length} events, ${this.messages.length} messages, ${resources.length} network resources, ${this.errors.length} errors \nTo: ${process.env.PUBLIC_GRAPH_URI}\nOrg: ${this.organizationID}\nSessionID: ${this.sessionData.sessionID}`
         );
