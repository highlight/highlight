{
    "name": "webpack-js-library",
    "version": "1.0.0",
    "description": "webpack setup for writing a javascript library and making it availabe as script or npm package",
    "main": "dist/index.js",
    "scripts": {
        "build": "webpack",
        "dev": "doppler run -- webpack serve --progress",
        "lint": "prettier --check --write 'src/**/*.{ts,tsx,scss}'",
        "gql": "graphql-codegen --config --watch codegen.yml",
        "test": "jest"
    },
    "repository": {
        "type": "git",
        "url": "git+https://github.com/vyasriday/webpack-js-library.git"
    },
    "keywords": [],
    "author": "",
    "license": "ISC",
    "bugs": {
        "url": "https://github.com/vyasriday/webpack-js-library/issues"
    },
    "homepage": "https://github.com/vyasriday/webpack-js-library#readme",
    "devDependencies": {
        "@babel/core": "^7.11.1",
        "@babel/preset-env": "^7.11.0",
        "@babel/preset-typescript": "^7.13.0",
        "@graphql-codegen/cli": "^1.20.1",
        "@graphql-codegen/import-types-preset": "^1.18.1",
        "@graphql-codegen/typescript": "^1.21.0",
        "@graphql-codegen/typescript-graphql-request": "^3.0.2",
        "@graphql-codegen/typescript-operations": "^1.17.14",
        "@graphql-codegen/typescript-react-apollo": "^2.2.1",
        "@types/clientjs": "^0.1.0",
        "@types/jest": "^26.0.20",
        "@types/json-stringify-safe": "^5.0.0",
        "@types/node": "^16.3.1",
        "babel-eslint": "^10.1.0",
        "babel-loader": "^8.0.6",
        "eslint": "^6.8.0",
        "jest": "^26.6.3",
        "prettier": "^2.2.1",
        "ts-loader": "^8.0.12",
        "typescript": "^4.1.3",
        "webpack": "^5.10.1",
        "webpack-cli": "^4.5.0",
        "webpack-dev-server": "^3.11.0",
        "webpack-merge": "^5.7.0"
    },
    "dependencies": {
        "@babel/plugin-transform-runtime": "^7.11.0",
        "@highlight-run/rrweb": "1.1.6",
        "clientjs": "^0.2.1",
        "error-stack-parser": "^2.0.6",
<<<<<<< HEAD
        "graphql": "^15.8.0",
        "graphql-request": "^3.4.0",
=======
        "graphql": "^15.4.0",
        "graphql-request": "^3.7.0",
>>>>>>> f32d7ba3
        "json-stringify-safe": "^5.0.1",
        "stacktrace-js": "^2.0.2"
    }
}<|MERGE_RESOLUTION|>--- conflicted
+++ resolved
@@ -52,13 +52,8 @@
         "@highlight-run/rrweb": "1.1.6",
         "clientjs": "^0.2.1",
         "error-stack-parser": "^2.0.6",
-<<<<<<< HEAD
         "graphql": "^15.8.0",
-        "graphql-request": "^3.4.0",
-=======
-        "graphql": "^15.4.0",
         "graphql-request": "^3.7.0",
->>>>>>> f32d7ba3
         "json-stringify-safe": "^5.0.1",
         "stacktrace-js": "^2.0.2"
     }
