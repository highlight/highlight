--- conflicted
+++ resolved
@@ -69,27 +69,6 @@
 
 ## Access Checklist
 
-<<<<<<< HEAD
-- [ ] Rippling
-- [ ] Google Workspace
-- [ ] Slack
-- [ ] Highlight
-- [ ] GitHub
-- [ ] Zoom
-- [ ] Loom
-- [ ] Figma
-- [ ] Doppler
-- [ ] Render
-- [ ] Datadog
-- [ ] Intercom
-- [ ] Notion (much of this outdated)
-- [ ] AWS
-- [ ] SendGrid
-
-## Learnings
-
-- `H.init` requires a `backendUrl` to send data to non-prod Highlight instances.
-=======
 - [x] Rippling
 - [x] Google Workspace
 - [x] Slack
@@ -105,4 +84,7 @@
 - [x] Notion (much of this outdated)
 - [x] AWS
 - [x] SendGrid
->>>>>>> 34693ef2
+
+## Learnings
+
+- `H.init` requires a `backendUrl` to send data to non-prod Highlight instances.