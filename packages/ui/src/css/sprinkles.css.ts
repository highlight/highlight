--- conflicted
+++ resolved
@@ -186,15 +186,6 @@
 	},
 })
 
-const responsiveProperties = defineProperties({
-	conditions: mediaQueries,
-	defaultCondition: 'mobile',
-	properties: {
-		flexDirection: ['row', 'column', 'column-reverse'],
-		gap: vars.space,
-	},
-})
-
 const colorProperties = defineProperties({
 	conditions: {
 		default: {},
@@ -226,12 +217,6 @@
 	},
 })
 
-<<<<<<< HEAD
-export const sprinkles = createSprinkles(
-	colorProperties,
-	responsiveProperties,
-	staticProperties,
-=======
 const responsiveProperties = defineProperties({
 	conditions: mediaQueries,
 	defaultCondition: 'mobile',
@@ -245,7 +230,6 @@
 	colorProperties,
 	staticProperties,
 	responsiveProperties,
->>>>>>> dd4d7d7c
 )
 
 export type Sprinkles = Parameters<typeof sprinkles>[0]