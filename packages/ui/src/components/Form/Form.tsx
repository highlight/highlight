--- conflicted
+++ resolved
@@ -50,16 +50,9 @@
 	)
 }
 
-<<<<<<< HEAD
-// eslint-disable-next-line @typescript-eslint/no-explicit-any
 type Props = AriaKitFormProps
 export const Form: FormComponent = ({ children, ...props }: Props) => {
 	return <AriaKitForm {...props}>{children}</AriaKitForm>
-=======
-type Props = React.PropsWithChildren<{ state: AriaKitFormState }>
-export const Form: FormComponent = ({ children, state }: Props) => {
-	return <AriaKitForm state={state}>{children}</AriaKitForm>
->>>>>>> e06956db
 }
 
 export const Error = ({ ...props }: AriaKitFormErrorProps) => {
