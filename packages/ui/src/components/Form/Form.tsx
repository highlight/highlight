--- conflicted
+++ resolved
@@ -5,11 +5,8 @@
 import { Badge } from '../Badge/Badge'
 import { Box } from '../Box/Box'
 import { Button, ButtonProps } from '../Button/Button'
-<<<<<<< HEAD
-import { Select as UISelect } from '../Select/Select'
-=======
 import { IconSolidCheveronDown, IconSolidCheveronUp } from '../icons'
->>>>>>> 8b7fc10f
+import { Select as UISelect, SelectProps } from '../Select/Select'
 import { Stack } from '../Stack/Stack'
 import { Text } from '../Text/Text'
 import * as styles from './styles.css'
@@ -232,7 +229,10 @@
 )
 
 type FormSelectProps = Ariakit.FormInputProps &
-	React.PropsWithChildren<HasLabel>
+	React.PropsWithChildren<HasLabel> &
+	Pick<SelectProps, 'options' | 'filterable'> & {
+		onChange?: SelectProps['onValueChange']
+	}
 
 export const Select = ({
 	children,
@@ -240,6 +240,9 @@
 	tag,
 	optional,
 	name,
+	options,
+	filterable,
+	onChange,
 	...props
 }: FormSelectProps) => {
 	const form = Ariakit.useFormContext()!
@@ -259,8 +262,16 @@
 				name={name}
 				render={
 					<UISelect
-						value={value}
-						setValue={(value) => form.setValue(name, value)}
+						defaultValue={value}
+						onValueChange={(value) => {
+							form.setValue(name, value)
+
+							if (onChange) {
+								onChange(value)
+							}
+						}}
+						options={options}
+						filterable={filterable}
 					/>
 				}
 				{...props}
