--- conflicted
+++ resolved
@@ -241,9 +241,6 @@
 	label = '',
 	tag,
 	optional,
-<<<<<<< HEAD
-	icon,
-=======
 	name,
 	options,
 	creatable,
@@ -257,7 +254,6 @@
 	onValueChange,
 	onCreate,
 	renderValue,
->>>>>>> 3a238203
 	...props
 }: FormSelectProps) => {
 	const form = Ariakit.useFormContext()!
@@ -265,14 +261,6 @@
 
 	return (
 		<Stack direction="column" gap="4">
-<<<<<<< HEAD
-			<NamedSection
-				label={label}
-				name={props.name}
-				tag={tag}
-				icon={icon}
-				optional={optional}
-=======
 			{label.trim() !== '' && (
 				<Label
 					label={label}
@@ -307,16 +295,9 @@
 					/>
 				}
 				{...props}
->>>>>>> 3a238203
 			>
-				<Ariakit.FormInput
-					render={<select />}
-					className={styles.select}
-					{...props}
-				>
-					{children}
-				</Ariakit.FormInput>
-			</NamedSection>
+				{children}
+			</Ariakit.FormInput>
 		</Stack>
 	)
 }
