--- conflicted
+++ resolved
@@ -84,14 +84,10 @@
 			width: 22,
 		}}
 	>
-<<<<<<< HEAD
-		<IconSolidInformationCircle size={14} color="#777777" />
-=======
-		<IconInformationCircle
+		<IconSolidInformationCircle
 			size={14}
 			color={vars.theme.static.content.weak}
 		/>
->>>>>>> 876386e1
 	</Box>
 )
 
@@ -108,14 +104,10 @@
 			width: 22,
 		}}
 	>
-<<<<<<< HEAD
-		<IconSolidExclamation size={14} color="#FF9457" />
-=======
-		<IconExclamationTriangle
+		<IconSolidExclamation
 			size={14}
 			color={vars.theme.static.content.sentiment.caution}
 		/>
->>>>>>> 876386e1
 	</Box>
 )
 
@@ -132,14 +124,10 @@
 			width: 22,
 		}}
 	>
-<<<<<<< HEAD
-		<IconSolidXCircle size={14} color="#777777" />
-=======
-		<IconXCircle
+		<IconSolidXCircle
 			size={14}
 			color={vars.theme.static.content.sentiment.bad}
 		/>
->>>>>>> 876386e1
 	</Box>
 )
 
