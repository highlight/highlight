--- conflicted
+++ resolved
@@ -33,17 +33,11 @@
 	return (
 		<Box
 			as={as}
-<<<<<<< HEAD
 			display={display}
 			color={color}
+			userSelect={userSelect}
 			textTransform={transform}
 			cssClass={styles.variants({ ...props })}
-=======
-			cssClass={[
-				styles.variants({ ...props }),
-				sprinkles({ color, userSelect, textTransform: transform }),
-			]}
->>>>>>> 04f14021
 		>
 			{content}
 		</Box>
