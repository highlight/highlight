--- conflicted
+++ resolved
@@ -13,21 +13,12 @@
 
 import { Box } from '../Box/Box'
 
-<<<<<<< HEAD
-import * as styles from './styles.css'
-
-=======
->>>>>>> 5cbf11d9
 type Props = {
 	children: React.ReactNode
 }
 
 const TableComponent: React.FC<Props> = ({ children }) => {
-<<<<<<< HEAD
-	return <Box cssClass={styles.table}>{children}</Box>
-=======
 	return <Box width="full">{children}</Box>
->>>>>>> 5cbf11d9
 }
 
 type TableWithComponents = React.FC<Props> & {
