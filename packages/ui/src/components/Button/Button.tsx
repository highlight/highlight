--- conflicted
+++ resolved
@@ -54,17 +54,11 @@
 				<Box
 					as="span"
 					display="inline-flex"
-<<<<<<< HEAD
-					className={styles.iconVariants({ size })}
-=======
 					className={styles.iconVariants({
 						size,
 						emphasis,
 						kind,
 					})}
-					height={size}
-					width={size}
->>>>>>> 0e02b60e
 				>
 					{iconLeft}
 				</Box>
@@ -78,17 +72,11 @@
 				<Box
 					as="span"
 					display="inline-flex"
-<<<<<<< HEAD
-					className={styles.iconVariants({ size })}
-=======
 					className={styles.iconVariants({
 						size,
 						emphasis,
 						kind,
 					})}
-					height={size}
-					width={size}
->>>>>>> 0e02b60e
 				>
 					{iconRight}
 				</Box>
