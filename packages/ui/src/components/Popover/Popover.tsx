<<<<<<< HEAD
import {
	Popover as AriakitPopover,
	PopoverDisclosure,
	PopoverOptions,
	PopoverState,
	PopoverStateProps,
	usePopoverState,
} from 'ariakit'
=======
import * as Ariakit from '@ariakit/react'
>>>>>>> 7fc33ebe
import React from 'react'
import { Button, ButtonProps as ButtonProps } from '../Button/Button'
import { Tag, Props as TagProps } from '../Tag/Tag'
import { Box, BoxProps } from '../Box/Box'

const PopoverContext = React.createContext<Ariakit.PopoverStore>(
	{} as Ariakit.PopoverStore,
)
export const usePopover = () => React.useContext(PopoverContext)

<<<<<<< HEAD
export type PopoverProps = React.PropsWithChildren<Partial<PopoverStateProps>>
=======
export type PopoverProps = React.PropsWithChildren<
	Partial<Ariakit.PopoverStoreProps> & {
		store?: Ariakit.PopoverStore
	}
>
>>>>>>> 7fc33ebe

type PopoverComponent = React.FC<PopoverProps> & {
	ButtonTrigger: typeof ButtonTrigger
	TagTrigger: typeof TagTrigger
	BoxTrigger: typeof BoxTrigger
	Content: typeof Content
	usePopoverStore: typeof Ariakit.usePopoverStore
}

export const Popover: PopoverComponent = ({
	children,
	...props
}: PopoverProps) => {
	const popoverStore =
		props.store ??
		Ariakit.usePopoverStore({
			placement: 'bottom',
			...props,
		})

	return (
		<PopoverContext.Provider value={popoverStore}>
			{children}
		</PopoverContext.Provider>
	)
}

// TODO: See if we can come up with a generic component that can accommodate an
// `as` prop that preserves types. Creating separate tag/button components as
// a workaround for now.
const ButtonTrigger: React.FC<React.PropsWithChildren<ButtonProps>> = ({
	children,
	...props
}) => {
	const popover = usePopover()

	return (
		<Ariakit.PopoverDisclosure store={popover} as={Button} {...props}>
			{children}
		</Ariakit.PopoverDisclosure>
	)
}

const TagTrigger: React.FC<React.PropsWithChildren<TagProps>> = ({
	children,
	...props
}) => {
	const popover = usePopover()

	return (
		<Ariakit.PopoverDisclosure store={popover} as={Tag} {...props}>
			{children}
		</Ariakit.PopoverDisclosure>
	)
}

const BoxTrigger: React.FC<React.PropsWithChildren<BoxProps>> = ({
	children,
	...props
}) => {
	const popover = usePopover()

	return (
		<Ariakit.PopoverDisclosure store={popover} as={Box} {...props}>
			{children}
		</Ariakit.PopoverDisclosure>
	)
}

const Content: React.FC<
<<<<<<< HEAD
	React.PropsWithChildren<Omit<PopoverOptions<'div'>, 'state'>> & {
		className?: string
	}
> = ({ children, className, ...props }) => {
	const popover = usePopover()

	return (
		<AriakitPopover state={popover} {...props} className={className}>
=======
	React.PropsWithChildren<Omit<Ariakit.PopoverOptions<'div'>, 'store'>>
> = ({ children, ...props }) => {
	const popover = usePopover()

	return (
		<Ariakit.Popover {...props} store={popover} gutter={4}>
			{/*
			There is a bug in v0.2.17 of Ariakit where you need to have this arrow
			rendered or else positioning of the popover breaks. We render it, but hide
			it by setting size={0}. This is an issue with anything using a popover
			coming from the floating-ui library.
			*/}
			<Ariakit.PopoverArrow size={0} />
>>>>>>> 7fc33ebe
			{children}
		</Ariakit.Popover>
	)
}

Popover.ButtonTrigger = ButtonTrigger
Popover.TagTrigger = TagTrigger
Popover.BoxTrigger = BoxTrigger
Popover.Content = Content
Popover.usePopoverStore = Ariakit.usePopoverStore<|MERGE_RESOLUTION|>--- conflicted
+++ resolved
@@ -1,15 +1,4 @@
-<<<<<<< HEAD
-import {
-	Popover as AriakitPopover,
-	PopoverDisclosure,
-	PopoverOptions,
-	PopoverState,
-	PopoverStateProps,
-	usePopoverState,
-} from 'ariakit'
-=======
 import * as Ariakit from '@ariakit/react'
->>>>>>> 7fc33ebe
 import React from 'react'
 import { Button, ButtonProps as ButtonProps } from '../Button/Button'
 import { Tag, Props as TagProps } from '../Tag/Tag'
@@ -20,15 +9,11 @@
 )
 export const usePopover = () => React.useContext(PopoverContext)
 
-<<<<<<< HEAD
-export type PopoverProps = React.PropsWithChildren<Partial<PopoverStateProps>>
-=======
 export type PopoverProps = React.PropsWithChildren<
 	Partial<Ariakit.PopoverStoreProps> & {
 		store?: Ariakit.PopoverStore
 	}
 >
->>>>>>> 7fc33ebe
 
 type PopoverComponent = React.FC<PopoverProps> & {
 	ButtonTrigger: typeof ButtonTrigger
@@ -99,22 +84,19 @@
 }
 
 const Content: React.FC<
-<<<<<<< HEAD
-	React.PropsWithChildren<Omit<PopoverOptions<'div'>, 'state'>> & {
+	React.PropsWithChildren<Omit<Ariakit.PopoverOptions<'div'>, 'store'>> & {
 		className?: string
 	}
 > = ({ children, className, ...props }) => {
 	const popover = usePopover()
 
 	return (
-		<AriakitPopover state={popover} {...props} className={className}>
-=======
-	React.PropsWithChildren<Omit<Ariakit.PopoverOptions<'div'>, 'store'>>
-> = ({ children, ...props }) => {
-	const popover = usePopover()
-
-	return (
-		<Ariakit.Popover {...props} store={popover} gutter={4}>
+		<Ariakit.Popover
+			{...props}
+			className={className}
+			store={popover}
+			gutter={4}
+		>
 			{/*
 			There is a bug in v0.2.17 of Ariakit where you need to have this arrow
 			rendered or else positioning of the popover breaks. We render it, but hide
@@ -122,7 +104,6 @@
 			coming from the floating-ui library.
 			*/}
 			<Ariakit.PopoverArrow size={0} />
->>>>>>> 7fc33ebe
 			{children}
 		</Ariakit.Popover>
 	)
