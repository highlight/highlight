{
    "name": "@highlight-run/node",
<<<<<<< HEAD
    "version": "1.0.12",
=======
    "version": "1.1.3",
>>>>>>> 625a3d1f
    "license": "MIT",
    "main": "dist/index.js",
    "module": "esm/index.js",
    "types": "dist/index.d.ts",
    "publishConfig": {
        "access": "public"
    },
    "scripts": {
        "build": "run-p build:cjs build:esm",
        "build:cjs": "tsc -p tsconfig.cjs.json",
        "build:dev": "run-s build",
        "build:es5": "yarn build:cjs # *** backwards compatibility - remove in v7 ***",
        "build:esm": "tsc -p tsconfig.esm.json",
        "lint": "prettier --check --write 'src/**/*.{ts,tsx,scss}'",
        "gql": "graphql-codegen --config --watch codegen.yml"
    },
    "dependencies": {
        "error-stack-parser": "^2.0.6",
        "graphql": "15",
        "graphql-request": "^3.7.0",
        "graphql-tag": "^2.12.6",
        "highlight.run": "^2.9.0",
        "lru-cache": "^7.3.1",
        "npm-run-all": "^4.1.5",
        "prettier": "^2.5.1",
        "typescript": "^4.5.5"
    },
    "devDependencies": {
        "@graphql-codegen/cli": "^2.3.0",
        "@graphql-codegen/import-types-preset": "^2.1.8",
        "@graphql-codegen/typescript": "^2.4.1",
        "@graphql-codegen/typescript-graphql-request": "^4.3.2",
        "@graphql-codegen/typescript-operations": "^2.2.1",
        "@types/lru-cache": "^5.1.1",
        "@types/node": "^17.0.13"
    }
}<|MERGE_RESOLUTION|>--- conflicted
+++ resolved
@@ -1,10 +1,6 @@
 {
     "name": "@highlight-run/node",
-<<<<<<< HEAD
-    "version": "1.0.12",
-=======
     "version": "1.1.3",
->>>>>>> 625a3d1f
     "license": "MIT",
     "main": "dist/index.js",
     "module": "esm/index.js",
