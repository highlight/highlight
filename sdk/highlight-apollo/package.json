{
	"name": "@highlight-run/apollo",
<<<<<<< HEAD
	"version": "3.3.0",
	"license": "MIT",
=======
	"version": "3.3.1",
	"license": "Apache-2.0",
>>>>>>> 23f8e0b0
	"main": "./dist/index.js",
	"module": "./dist/index.mjs",
	"types": "./dist/index.d.ts",
	"exports": {
		".": {
			"require": "./dist/index.js",
			"import": "./dist/index.mjs",
			"types": "./dist/index.d.ts"
		}
	},
	"scripts": {
		"typegen": "tsup src/index.ts --dts-only",
		"build": "tsup src/index.ts --format cjs,esm --dts"
	},
	"publishConfig": {
		"access": "public"
	},
	"dependencies": {
		"@apollo/server": "^4",
		"@highlight-run/node": "workspace:*",
		"apollo-server-plugin-base": "^3"
	},
	"devDependencies": {
		"tsup": "^6.6.3",
		"typescript": "^5.0.4"
	}
}<|MERGE_RESOLUTION|>--- conflicted
+++ resolved
@@ -1,12 +1,7 @@
 {
 	"name": "@highlight-run/apollo",
-<<<<<<< HEAD
-	"version": "3.3.0",
-	"license": "MIT",
-=======
 	"version": "3.3.1",
 	"license": "Apache-2.0",
->>>>>>> 23f8e0b0
 	"main": "./dist/index.js",
 	"module": "./dist/index.mjs",
 	"types": "./dist/index.d.ts",
