package fiber

import (
	"github.com/gofiber/fiber/v2"
	"github.com/highlight/highlight/sdk/highlight-go"
	"github.com/highlight/highlight/sdk/highlight-go/middleware"
	"go.opentelemetry.io/otel/attribute"
	semconv "go.opentelemetry.io/otel/semconv/v1.17.0"
	"strings"
)

// Middleware is a fiber compatible middleware
// use as follows:
//
// import highlightfiber "github.com/highlight/highlight/sdk/highlight-go/middleware/fiber"
// ...
// r.Use(highlightfiber.Middleware())

func Middleware() fiber.Handler {
	middleware.CheckStatus()
	return func(c *fiber.Ctx) error {
		ctx := c.Context()
		highlightReqDetails := c.Request().Header.Peek("X-Highlight-Request")
		ids := strings.Split(string(highlightReqDetails), "/")
		if len(ids) >= 2 {
			ctx.SetUserValue(highlight.ContextKeys.SessionSecureID, ids[0])
			ctx.SetUserValue(highlight.ContextKeys.RequestID, ids[1])
		}

<<<<<<< HEAD
		span, hCtx := highlight.StartTrace(ctx, c.OriginalURL())
=======
		span, hCtx := highlight.StartTrace(ctx, "highlight/fiber")
>>>>>>> db555976
		defer highlight.EndTrace(span)

		c.SetUserContext(hCtx)
		err := c.Next()

		highlight.MarkBackendSetup(hCtx)
		highlight.RecordSpanError(
			span, err,
			attribute.String(highlight.SourceAttribute, "GoFiberMiddleware"),
			attribute.String(string(semconv.HTTPURLKey), c.OriginalURL()),
			attribute.String(string(semconv.HTTPRouteKey), c.Path()),
			attribute.String(string(semconv.HTTPMethodKey), c.Method()),
			attribute.String(string(semconv.HTTPClientIPKey), c.IP()),
			attribute.Int(string(semconv.HTTPStatusCodeKey), c.Response().StatusCode()),
		)
		return err
	}
}<|MERGE_RESOLUTION|>--- conflicted
+++ resolved
@@ -1,12 +1,13 @@
 package fiber
 
 import (
+	"strings"
+
 	"github.com/gofiber/fiber/v2"
 	"github.com/highlight/highlight/sdk/highlight-go"
 	"github.com/highlight/highlight/sdk/highlight-go/middleware"
 	"go.opentelemetry.io/otel/attribute"
 	semconv "go.opentelemetry.io/otel/semconv/v1.17.0"
-	"strings"
 )
 
 // Middleware is a fiber compatible middleware
@@ -27,11 +28,7 @@
 			ctx.SetUserValue(highlight.ContextKeys.RequestID, ids[1])
 		}
 
-<<<<<<< HEAD
-		span, hCtx := highlight.StartTrace(ctx, c.OriginalURL())
-=======
 		span, hCtx := highlight.StartTrace(ctx, "highlight/fiber")
->>>>>>> db555976
 		defer highlight.EndTrace(span)
 
 		c.SetUserContext(hCtx)
