{
	"name": "@highlight-run/client",
	"private": true,
	"version": "0.0.0",
	"files": [
		"dist"
	],
	"main": "./dist/index.js",
	"types": "./dist/src/index.d.ts",
	"scripts": {
		"build": "yarn typegen && vite build",
		"build:watch": "yarn build --watch",
		"codegen": "graphql-codegen --config codegen.yml",
		"dev": "run-p dev:gql build:watch",
		"dev:gql": "graphql-codegen --config --watch codegen.yml",
		"enforce-size": "size-limit",
		"test": "vitest --run",
		"typegen": "tsc",
		"types:check": "yarn typegen"
	},
	"repository": {
		"type": "git",
		"url": "git+https://github.com/highlight-run/highlight.git"
	},
	"keywords": [],
	"author": "",
	"license": "Apache-2.0",
	"bugs": {
		"url": "https://github.com/highlight-run/highlight/issues"
	},
	"homepage": "https://github.com/highlight-run/highlight#readme",
	"devDependencies": {
		"@graphql-codegen/cli": "^5.0.0",
		"@graphql-codegen/typescript": "^4.0.1",
		"@graphql-codegen/typescript-graphql-request": "^6.0.1",
		"@graphql-codegen/typescript-operations": "^4.0.1",
		"@rrweb/types": "workspace:*",
		"@size-limit/file": "^8.1.0",
		"@types/json-stringify-safe": "^5.0.3",
		"@types/node": "^16.3.1",
		"npm-run-all": "^4.1.5",
		"prettier": "^3.1.0",
		"size-limit": "^8.1.0",
		"typescript": "^5.0.4",
		"vite": "^5.2.12",
		"vitest": "^1.6.0"
	},
	"dependencies": {
<<<<<<< HEAD
		"@opentelemetry/api": "^1.8.0",
		"@opentelemetry/context-zone": "^1.24.1",
		"@opentelemetry/exporter-trace-otlp-http": "^0.51.1",
		"@opentelemetry/instrumentation": "^0.51.1",
		"@opentelemetry/instrumentation-document-load": "^0.38.0",
		"@opentelemetry/instrumentation-fetch": "^0.51.1",
		"@opentelemetry/instrumentation-user-interaction": "^0.38.0",
		"@opentelemetry/instrumentation-xml-http-request": "^0.51.1",
		"@opentelemetry/otlp-exporter-base": "^0.49.1",
		"@opentelemetry/resources": "^1.24.1",
		"@opentelemetry/sdk-trace-web": "^1.24.1",
		"@opentelemetry/semantic-conventions": "^1.24.1",
=======
		"@rrweb/rrweb-plugin-sequential-id-record": "workspace:*",
>>>>>>> 4645e8ea
		"error-stack-parser": "2.0.6",
		"fflate": "^0.8.1",
		"graphql": "^16.8.1",
		"graphql-request": "^6.1.0",
		"graphql-tag": "^2.12.6",
		"json-stringify-safe": "^5.0.1",
		"rrweb": "workspace:*",
		"stacktrace-js": "2.0.2",
		"web-vitals": "^3.5.0"
	},
	"size-limit": [
		{
			"path": "dist/**.js",
			"limit": "300 kB",
			"brotli": true
		}
	]
}<|MERGE_RESOLUTION|>--- conflicted
+++ resolved
@@ -46,7 +46,6 @@
 		"vitest": "^1.6.0"
 	},
 	"dependencies": {
-<<<<<<< HEAD
 		"@opentelemetry/api": "^1.8.0",
 		"@opentelemetry/context-zone": "^1.24.1",
 		"@opentelemetry/exporter-trace-otlp-http": "^0.51.1",
@@ -59,9 +58,7 @@
 		"@opentelemetry/resources": "^1.24.1",
 		"@opentelemetry/sdk-trace-web": "^1.24.1",
 		"@opentelemetry/semantic-conventions": "^1.24.1",
-=======
 		"@rrweb/rrweb-plugin-sequential-id-record": "workspace:*",
->>>>>>> 4645e8ea
 		"error-stack-parser": "2.0.6",
 		"fflate": "^0.8.1",
 		"graphql": "^16.8.1",
