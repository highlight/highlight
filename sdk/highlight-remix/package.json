{
	"name": "@highlight-run/remix",
<<<<<<< HEAD
	"version": "2.0.69",
=======
	"version": "2.0.70",
>>>>>>> f97188cc
	"description": "Client for interfacing with Highlight in Remix",
	"packageManager": "yarn@4.0.2",
	"author": "",
	"license": "Apache-2.0",
	"files": [
		"dist",
		"client.d.ts",
		"report-dialog.d.ts",
		"server.d.ts"
	],
	"exports": {
		"./server": {
			"types": "./dist/server.d.ts",
			"import": "./dist/server.mjs",
			"require": "./dist/server.js"
		},
		"./client": {
			"types": "./dist/client.d.ts",
			"import": "./dist/client.mjs",
			"require": "./dist/client.js"
		},
		"./report-dialog": {
			"types": "./dist/report-dialog.d.ts",
			"import": "./dist/report-dialog.mjs",
			"require": "./dist/report-dialog.js"
		}
	},
	"scripts": {
		"typegen": "tsup --dts-only",
		"dev": "tsup --watch",
		"build": "tsup"
	},
	"peerDependencies": {
		"react": ">=18"
	},
	"dependencies": {
		"@highlight-run/node": "workspace:*",
		"@highlight-run/react": "workspace:*",
		"@opentelemetry/instrumentation": ">=0.53.0",
		"highlight.run": "workspace:*",
		"js-cookie": "^3.0.5"
	},
	"devDependencies": {
		"@remix-run/react": "^2.10.0",
		"tsup": "^7.1.0",
		"typescript": "^5.1.6"
	}
}<|MERGE_RESOLUTION|>--- conflicted
+++ resolved
@@ -1,10 +1,6 @@
 {
 	"name": "@highlight-run/remix",
-<<<<<<< HEAD
-	"version": "2.0.69",
-=======
 	"version": "2.0.70",
->>>>>>> f97188cc
 	"description": "Client for interfacing with Highlight in Remix",
 	"packageManager": "yarn@4.0.2",
 	"author": "",
