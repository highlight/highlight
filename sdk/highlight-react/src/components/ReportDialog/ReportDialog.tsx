--- conflicted
+++ resolved
@@ -1,7 +1,4 @@
 import React, { useMemo, useRef, useState } from 'react'
-
-import classnames from 'classnames'
-import styles from './styles.module.css'
 
 import classnames from 'classnames'
 import styles from './styles.module.css'
@@ -90,142 +87,6 @@
 
 	return (
 		<>
-<<<<<<< HEAD
-			<style>{`
-				@font-face {
-					font-display: swap;
-					font-family: 'Steradian';
-					font-style: normal;
-					font-weight: normal;
-					src: local('Steradian Regular'), local('SteradianRegular'),
-						url('https://app.highlight.run/font/SteradianRegular.woff2')
-							format('woff2');
-				}
-								
-				@font-face {
-					font-display: swap;
-					font-family: 'Steradian';
-					font-style: normal;
-					font-weight: bold;
-					src: local('Steradian Bold'), local('SteradianBold'),
-						url('https://app.highlight.run/font/SteradianBold.woff2')
-							format('woff2');
-				}
-			`}</style>
-			<main className={styles.container}>
-				<div className={styles.card}>
-					<div
-						className={classnames(styles.cardContents, {
-							[styles.cardContentsVisible]: !!sentReport,
-						})}
-					>
-						<h1 className={styles.title}>{successMessage}</h1>
-						<h4 className={styles.subtitle}>{successSubtitle}</h4>
-						<button
-							className={classnames(
-								styles.button,
-								styles.confirmationButton,
-							)}
-							onClick={onCloseHandler}
-						>
-							Close
-						</button>
-					</div>
-					<div
-						className={classnames(styles.cardContents, {
-							[styles.cardContentsVisible]: !sentReport,
-						})}
-					>
-						<div>
-							<h1 className={styles.title}>{title}</h1>
-							<h2 className={styles.subtitle}>
-								{subtitle} {subtitle2}
-							</h2>
-						</div>
-						<form className={styles.form} onSubmit={handleSubmit}>
-							<label>
-								{labelName}
-								<input
-									type="text"
-									value={name}
-									name="name"
-									autoFocus
-									onChange={(e) => {
-										setName(e.target.value)
-									}}
-								/>
-							</label>
-
-							<label>
-								{labelEmail}
-								<input
-									type="email"
-									value={email}
-									name="email"
-									onChange={(e) => {
-										setEmail(e.target.value)
-									}}
-								/>
-							</label>
-
-							<label>
-								{labelComments}
-								<textarea
-									value={verbatim}
-									placeholder={placeholderComments}
-									name="verbatim"
-									rows={3}
-									onChange={(e) => {
-										setVerbatim(e.target.value)
-									}}
-								></textarea>
-							</label>
-
-							<div className={styles.formFooter}>
-								<div className={styles.formActionsContainer}>
-									<button
-										type="submit"
-										className={classnames(styles.button, {
-											[styles.loadingButton]:
-												sendingReport,
-										})}
-									>
-										{labelSubmit}
-									</button>
-									<button
-										className={classnames(
-											styles.button,
-											styles.closeButton,
-										)}
-										onClick={onCloseHandler}
-										type="button"
-									>
-										{labelClose}
-									</button>
-								</div>
-								{!hideHighlightBranding && (
-									<div className={styles.ad}>
-										<p className={styles.logoContainer}>
-											Crash reports powered by:
-											{/*  eslint-disable-next-line react/jsx-no-target-blank */}
-											<a
-												href="https://highlight.run"
-												target="_blank"
-											>
-												<img
-													src="https://app.highlight.run/logo-24x130.png"
-													alt="Highlight"
-													height="25"
-													className={`logo`}
-												/>
-											</a>
-										</p>
-									</div>
-								)}
-							</div>
-						</form>
-					</div>
-=======
 			<style
 				dangerouslySetInnerHTML={{
 					__html: `
@@ -375,7 +236,6 @@
 							</form>
 						</div>
 					)}
->>>>>>> 34693ef2
 				</div>
 			</main>
 		</>
