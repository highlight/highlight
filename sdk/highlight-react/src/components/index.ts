--- conflicted
+++ resolved
@@ -1,9 +1,2 @@
-<<<<<<< HEAD
-// import './fonts.css'
-// import './styles.css'
-export * from './ErrorBoundary/ErrorBoundary'
-export * from './SampleBuggyButton/SampleBuggyButton'
-=======
 export * from './ErrorBoundary'
-export * from './SampleBuggyButton'
->>>>>>> 34693ef2
+export * from './SampleBuggyButton'