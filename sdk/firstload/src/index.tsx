--- conflicted
+++ resolved
@@ -150,11 +150,8 @@
 				sessionShortcut: options?.sessionShortcut,
 				sessionSecureID: sessionSecureID,
 				storageMode: options?.storageMode,
-<<<<<<< HEAD
+				sendMode: options?.sendMode,
 				enableFeatureToggles: options?.enableFeatureToggles,
-=======
-				sendMode: options?.sendMode,
->>>>>>> 66b94f3f
 			}
 			first_load_listeners = new FirstLoadListeners(client_options)
 			if (!options?.manualStart) {
