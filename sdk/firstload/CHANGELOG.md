# highlight.run

## 4.6.0

### Minor Changes

- fix workspace:\* dependencies

## 5.0.0

### Major Changes

- Pins highlight.run dynamic client version to the highlight.run package version.

### Upgrading from 4.x or older

- We've migrated our lazy-loaded bundled to be served from static.highlight.io instead of static.highlight.run. As a
  result, if you use custom, change references form static.highlight.run to static.highlight.io.
- There are no breaking API / package behavior changes with this release.

## 5.0.1

### Patch Changes

- Ensures that a tab reload that resumes a previous old session (older than 4 hours) starts a new session rather than
  adding a set of data for the previous one.

## 5.1.0

### Minor Changes

- Improves canvas recording efficiency.
- Improves accuracy of recorded iframes.
- Improves recording of scrolling with custom CSS.
- Improves recording of Shadow DOM elements.
- Smoothens replay mouse animation.

## 5.1.1

### Patch Changes

Ensures H.stop() stops recording and that visibility events do not restart recording.

- Simplify CSP requirements by proxying web-vitals script.

## 5.1.2

### Patch Changes

- Fix an issue that prevented recording from starting.

## 5.1.3

### Patch Changes

- Separate the client web worker to make content security policy more strict.

## 5.1.4

### Patch Changes

- Fix an issue with tab visibility switches breaking some recordings.

## 5.1.5

### Patch Changes

- Fix typescript definitions in published `highlight.run` npm package.

## 5.1.6

### Patch Changes

- Remove randomized URL param from Highlight client script to allow browser caching by client version.

## 5.1.7

### Patch Changes

- Ensure `<video>` and `<audio>` elements are obfuscated correctly in strict privacy mode or
  with `highlight-mask` / `highlight-block`.
- Fix a condition where `enableStrictPrivacy` with `highlight-mask` on a `<div>` would cause child elements to not be
  recorded.

## 5.1.8

### Patch Changes

- Resolves an issue with recording events that have listeners calling preventDefault().

## 5.2.0

### Minor Changes

- Adds support for cross-origin iframe recording.

## 5.2.1

### Patch Changes

- Adds a list of non-retryable errors to prevent the client from unnecessary retries

## 5.2.2

### Patch Changes

- Fixes issues in Shadow DOM recording that would omit sections of the DOM.

## 5.2.3

### Patch Changes

- Fixes Highlight integration
  with [Segment V2 (aka @segment/analytics-next)](https://www.npmjs.com/package/@segment/analytics-next).
- Changes iframe recording behavior for cross-origin iframes to ensure `src` is dropped as the `src` cannot be replayed.

## 5.3.3

### Minor Changes

- Fixes cross-origin iframe bugs.
- Add ability to opt out of client integrations.

### Patch Changes

- Updates rollup dependency.
- Defaults to inlining stylesheets.
- Replaces fingerprint with generated client id.
- Enables console and error recording on localhost.

## 5.4.0

### Minor Changes

- Adds `recordCrossOriginIframe` setting to opt-in enable cross-origin iframe recording.

## 5.4.1

### Patch Changes

- Ensure integrations are not initialized when `disabled: true`.

## 5.4.2

### Patch Changes

- Adds an opt-out `reportConsoleErrors` boolean setting to `H.init` that allows disabling reporting console logs as errors.
- Ensures `console.error(...)` calls are reported as part of highlight frontend sessions in all cases.

## 6.0.0

### Major Changes

- Switches `reportConsoleErrors` to be disabled by default. With the setting disabled, `console.error(...)` calls will only be reported as error logs.
- Adds a `disableSessionRecording` setting that allows using the javascript sdk for error/logs recording without capturing session replays.
- Updates rrweb dependency.

## 6.0.1

### Patch Changes

- Fixes `H.track` reporting to ensure events are recorded as part of the session timeline indicators.

## 6.0.2

### Patch Changes

- Fixes typescript definitions for `highlight.run` which referenced an internal unpublished package.

## 6.0.3

### Patch Changes

- Packages the web-vitals library as part of the highlight.io client bundle.

## 6.2.0

### Minor Changes

- Supports recording inlined `<video>` elements such as webcams or `src="blob://...`.
- Limits the size of network request bodies recorded to prevent replay-time crashes.

## 6.3.0

### Minor Changes

- Support the option to redact specific request/response body keys while recording all others.

## 6.4.0

### Minor Changes

- Moves bundling from rollup to vite.

## 6.4.1

### Patch Changes

- Switch to umd default output.

## 6.4.3

### Patch Changes

- Fixes to umd format

## 6.5.0

### Minor Changes

- Adds an `H.start({forceNew: true})` option that allows forcing the start of a new session recording.

## 6.5.1

### Patch Changes

- Turn off client sourcemaps as they cause issues with next.js frontends.


## 6.5.2

### Patch Changes

- Target ES6 for library build compatibility.

## 6.5.3

### Patch Changes

- The Highlight `window.fetch` proxy was only forwarding headers from `RequestInit`. It now forwards headers from `RequestInfo` as well.
- Target ES6 for library build compatability.

## 7.0.0

### Breaking Changes

- Removed the `feedbackWidget` option.

## 7.1.0

### Minor Changes

- Improves the experience of configuring cross-origin `<iframe>` recording.

## 7.1.1

### Patch Changes

- Extends the length of recorded sessions for a given project.

## 7.1.2

### Minor Changes

- Avoid initializing highlight fetch monkeypatch more than once.

## 7.2.0

### Minor Changes

- Capture unhandled promise exceptions in highlight errors.

## 7.3.0

### Minor Changes

- Update format of data sent in for WebSocket events

## 7.3.1

### Patch Changes

- Increase data transmission retry delays.

## 7.3.2

### Patch Changes

- Ensure compatibility with native `window.Highlight` [class](https://developer.mozilla.org/en-US/docs/Web/API/Highlight).

## 7.3.3

### Patch Changes

- Ensure `console.error` caught stack traces are not missing the top frame.

## 7.3.4

### Patch Changes

- Add easier testing of local `@highlight-run/client` and `highlight.run` scripts.
- Look for `window.HighlightIO` instead of `window.Highlight` when waiting for client script to load.

## 7.3.5

### Patch Changes

- Remove any properties that throw a `structuredClone` error in `addProperties` before calling `postMessage`

## 7.3.6

### Patch Changes

- Track identify metadata in the mixpanel integration as a tracked event.

## 7.3.7
Reserved for the Boeing 737

## 7.3.8

### Patch Changes

- Fix `window.Promise` monkeypatch to work in Next.js frontends.

## 7.3.9

### Patch Changes

- Fix recording of WebGL2 `<canvas>` elements that leverage `preserveDrawingBuffer: false`

<<<<<<< HEAD
## 7.4.0

### Patch Changes

- Link `node` and `require` imports to `index.cjs` rather than `index.cjs.js`
- Return `{ sessionSecureID }` from `H.init` for consumption by Remix SDK
- Persist `sessionSecureID` to `sessionStorage`
=======
## 7.3.10

### Patch Changes

- Fix error capture of `new Error()` objects.

## 7.3.11

### Patch Changes

- Improve `canvasInitialSnapshotDelay` logic for `<canvas>` recording to delay per-canvas.
>>>>>>> 0222f15b
<|MERGE_RESOLUTION|>--- conflicted
+++ resolved
@@ -318,24 +318,22 @@
 
 - Fix recording of WebGL2 `<canvas>` elements that leverage `preserveDrawingBuffer: false`
 
-<<<<<<< HEAD
+## 7.3.10
+
+### Patch Changes
+
+- Fix error capture of `new Error()` objects.
+
+## 7.3.11
+
+### Patch Changes
+
+- Improve `canvasInitialSnapshotDelay` logic for `<canvas>` recording to delay per-canvas.
+
 ## 7.4.0
 
-### Patch Changes
+### Minor Changes
 
 - Link `node` and `require` imports to `index.cjs` rather than `index.cjs.js`
 - Return `{ sessionSecureID }` from `H.init` for consumption by Remix SDK
-- Persist `sessionSecureID` to `sessionStorage`
-=======
-## 7.3.10
-
-### Patch Changes
-
-- Fix error capture of `new Error()` objects.
-
-## 7.3.11
-
-### Patch Changes
-
-- Improve `canvasInitialSnapshotDelay` logic for `<canvas>` recording to delay per-canvas.
->>>>>>> 0222f15b
+- Persist `sessionSecureID` to `sessionStorage`