# highlight.run

<<<<<<< HEAD
## 9.1.0

### Minor Changes

-   463e99106: add browser OTEL tracing
-   8fd0e8f92: add `startSpan` and `startManualSpan` methods
=======
## 9.0.5

### Patch Changes

-   e239b1a02: fix cross-origin iframe recording
>>>>>>> 36545ca0

## 9.0.4

### Patch Changes

-   0a245b208: default to jpeg canvas recording when webp not supported

## 9.0.3

### Patch Changes

-   50c74161e: add screen measurements to session viewport data

## 9.0.2

### Patch Changes

-   fd011e719: ensure getSessionURL correctly returns session url

## 9.0.1

### Patch Changes

-   2ced0e269: fix inlineImages video recording showing incorrect solution and breaking videos on load

## 9.0.0

### Major Changes

-   e7eb5f581: updates rrweb to 2.0.15 with LWC support

## 8.13.0

### Minor Changes

-   8905154ff: make browser sdk more robust to avoid broken sessions

## 8.12.4

### Patch Changes

-   2a90db809: improve dev reliability of browser fetch patch
-   2a90db809: record more attributes as part of captured frontend network requests

## 8.12.3

### Patch Changes

-   2ea916328: Fix duplicate network requests when performance.clearResourceTimings has been monkeypatched by external libraries
-   11fe2921b: export highlight state on sdk

## 8.12.2

### Patch Changes

-   8899ee039: report additional metadata on error boundary exceptions

## 8.12.1

### Patch Changes

-   926c3a1d7: fix rrweb merge conflict breaking canvas recording

## 8.12.0

### Minor Changes

-   b27a0bcd2: update rrweb version to 729361e

## 8.11.1

### Patch Changes

-   4ecafffe6: fix xhr monkeypatch breaking for URL objects

## 8.11.0

### Minor Changes

-   4574c8dfa: lazy load client bundle from node modules to avoid ad blockers

## 8.10.1

### Patch Changes

-   bd410081e: switch replay to using highlight backend for font cors proxying

## 8.10.0

### Minor Changes

-   112fa2ced: Fix bug with recording traces.

## 8.9.1

### Patch Changes

-   3528f2de7: support sonner by disabling promise monkeypatching

## 8.9.0

### Minor Changes

-   f45323273: Update websocket events to use absolute timestamps. Remove relative timestamps from all requests.

## 8.8.0

### Minor Changes

-   23a01e3d6: update rrweb to pr-1352

### Patch Changes

-   6a8151dc3: fix console log serialization

## 8.7.1

### Patch Changes

-   31486ce41: Deep stringify network request and response bodies

## 8.7.0

### Minor Changes

-   e2483b6c3: inline stylesheets by default

## 8.6.0

### Minor Changes

-   58ad9560f: support custom serialization for log attributes to display cleaner message bodies

### Patch Changes

-   ed3ff4752: filter network request recording for highlight.io traffic
-   9796ef086: report browser performance events as metrics

## 8.5.0

### Minor Changes

-   102710b30: Make improvements to `requestResponseSanitizer` method to pass function in a body converted to json instead of a string.

## 8.4.1

### Patch Changes

-   52b260556: fix innerText attribute change obfuscation

## 8.4.0

### Minor Changes

-   7a3e3d077: optimize data transfer from browser sdk by compressing uploads
    changes data export to https://pub.highlight.io which may require CSP setting changes

### Patch Changes

-   59952b854: update highlight.run client import for nodenext resolution
-   59952b854: fix promise patch for angular.js

## 8.3.2

### Patch Changes

-   a07cdf584: correctly record stack trace for async promise rejections
-   4493988b0: support sending structured attributes in browser console logs

## 8.3.1

### Patch Changes

-   85ea62d0c: Add environment to backend error types.

## 8.3.0

### Minor Changes

-   84110aca1: Update default privacy mode to obfuscate all inputs by default. Allow user to override ofuscation with data-hl-record attribute. Fix regex expressions for telephone numbers and addresses.

### Patch Changes

-   c1773fa66: ensure cross origin iframe recording works even if the iframe reloads

## 8.2.3

### Patch Changes

-   f966390c1: ensure compatibility for JS SDKs in ES and CJS environments

## 8.2.2

### Patch Changes

-   b6172b0da: support bypassing sessionStorage entirely with the storageMode option and provide a globalStorage fallback

## 8.2.1

### Patch Changes

-   7c20f8c44: revert "ensure highlight.run script tag is only added once (#7005)"

## 8.2.0

### Minor Changes

-   8142463b5: ensure highlight script tag is only inserted once to optimize for browser performance by reducing unused javascript in next.js environments

## 8.1.0

### Minor Changes

-   b03039b6b: Adds support for `requestResponseSanitizer` to allow users to modify data from the request/response headers and body, as well as prevent the entire request/response from being logged.

### Patch Changes

-   7b931c336: ensure canvas recording works with auto snapshotting by default if no samplingStrategy is set
-   be3f51f45: Adding .js file extensions to support NodeNext module resolution in TypeScript

## 8.0.1

### Patch Changes

-   e7fa17ac7: make H.init({forceNew: true}) reset the user identifier of the new session

## 8.0.0

### Major Changes

-   4f4e5aa4f: Switches privacy settings from `enableStrictPrivacy` to `privacySetting`, which will have a `'default'` mode that uses common regex expressions and input names to obfuscate personally identifiable information. Strict privacy mode is unchanged, and can be used by setting `privacySetting` to `'strict'`. No obfuscation can still be used by setting `privacySetting` to `'none'`.

## 7.6.0

### Minor Changes

-   e264f6a61: ignore non-actionable / internal errors in client-side error handling

## 4.6.0

### Minor Changes

-   fix workspace:\* dependencies

## 5.0.0

### Major Changes

-   Pins highlight.run dynamic client version to the highlight.run package version.

### Upgrading from 4.x or older

-   We've migrated our lazy-loaded bundled to be served from static.highlight.io instead of static.highlight.run. As a
    result, if you use custom, change references form static.highlight.run to static.highlight.io.
-   There are no breaking API / package behavior changes with this release.

## 5.0.1

### Patch Changes

-   Ensures that a tab reload that resumes a previous old session (older than 4 hours) starts a new session rather than
    adding a set of data for the previous one.

## 5.1.0

### Minor Changes

-   Improves canvas recording efficiency.
-   Improves accuracy of recorded iframes.
-   Improves recording of scrolling with custom CSS.
-   Improves recording of Shadow DOM elements.
-   Smoothens replay mouse animation.

## 5.1.1

### Patch Changes

Ensures H.stop() stops recording and that visibility events do not restart recording.

-   Simplify CSP requirements by proxying web-vitals script.

## 5.1.2

### Patch Changes

-   Fix an issue that prevented recording from starting.

## 5.1.3

### Patch Changes

-   Separate the client web worker to make content security policy more strict.

## 5.1.4

### Patch Changes

-   Fix an issue with tab visibility switches breaking some recordings.

## 5.1.5

### Patch Changes

-   Fix typescript definitions in published `highlight.run` npm package.

## 5.1.6

### Patch Changes

-   Remove randomized URL param from Highlight client script to allow browser caching by client version.

## 5.1.7

### Patch Changes

-   Ensure `<video>` and `<audio>` elements are obfuscated correctly in strict privacy mode or
    with `highlight-mask` / `highlight-block`.
-   Fix a condition where `enableStrictPrivacy` with `highlight-mask` on a `<div>` would cause child elements to not be
    recorded.

## 5.1.8

### Patch Changes

-   Resolves an issue with recording events that have listeners calling preventDefault().

## 5.2.0

### Minor Changes

-   Adds support for cross-origin iframe recording.

## 5.2.1

### Patch Changes

-   Adds a list of non-retryable errors to prevent the client from unnecessary retries

## 5.2.2

### Patch Changes

-   Fixes issues in Shadow DOM recording that would omit sections of the DOM.

## 5.2.3

### Patch Changes

-   Fixes Highlight integration
    with [Segment V2 (aka @segment/analytics-next)](https://www.npmjs.com/package/@segment/analytics-next).
-   Changes iframe recording behavior for cross-origin iframes to ensure `src` is dropped as the `src` cannot be replayed.

## 5.3.3

### Minor Changes

-   Fixes cross-origin iframe bugs.
-   Add ability to opt out of client integrations.

### Patch Changes

-   Updates rollup dependency.
-   Defaults to inlining stylesheets.
-   Replaces fingerprint with generated client id.
-   Enables console and error recording on localhost.

## 5.4.0

### Minor Changes

-   Adds `recordCrossOriginIframe` setting to opt-in enable cross-origin iframe recording.

## 5.4.1

### Patch Changes

-   Ensure integrations are not initialized when `disabled: true`.

## 5.4.2

### Patch Changes

-   Adds an opt-out `reportConsoleErrors` boolean setting to `H.init` that allows disabling reporting console logs as errors.
-   Ensures `console.error(...)` calls are reported as part of highlight frontend sessions in all cases.

## 6.0.0

### Major Changes

-   Switches `reportConsoleErrors` to be disabled by default. With the setting disabled, `console.error(...)` calls will only be reported as error logs.
-   Adds a `disableSessionRecording` setting that allows using the javascript sdk for error/logs recording without capturing session replays.
-   Updates rrweb dependency.

## 6.0.1

### Patch Changes

-   Fixes `H.track` reporting to ensure events are recorded as part of the session timeline indicators.

## 6.0.2

### Patch Changes

-   Fixes typescript definitions for `highlight.run` which referenced an internal unpublished package.

## 6.0.3

### Patch Changes

-   Packages the web-vitals library as part of the highlight.io client bundle.

## 6.2.0

### Minor Changes

-   Supports recording inlined `<video>` elements such as webcams or `src="blob://...`.
-   Limits the size of network request bodies recorded to prevent replay-time crashes.

## 6.3.0

### Minor Changes

-   Support the option to redact specific request/response body keys while recording all others.

## 6.4.0

### Minor Changes

-   Moves bundling from rollup to vite.

## 6.4.1

### Patch Changes

-   Switch to umd default output.

## 6.4.3

### Patch Changes

-   Fixes to umd format

## 6.5.0

### Minor Changes

-   Adds an `H.start({forceNew: true})` option that allows forcing the start of a new session recording.

## 6.5.1

### Patch Changes

-   Turn off client sourcemaps as they cause issues with next.js frontends.

## 6.5.2

### Patch Changes

-   Target ES6 for library build compatibility.

## 6.5.3

### Patch Changes

-   The Highlight `window.fetch` proxy was only forwarding headers from `RequestInit`. It now forwards headers from `RequestInfo` as well.
-   Target ES6 for library build compatability.

## 7.0.0

### Breaking Changes

-   Removed the `feedbackWidget` option.

## 7.1.0

### Minor Changes

-   Improves the experience of configuring cross-origin `<iframe>` recording.

## 7.1.1

### Patch Changes

-   Extends the length of recorded sessions for a given project.

## 7.1.2

### Minor Changes

-   Avoid initializing highlight fetch monkeypatch more than once.

## 7.2.0

### Minor Changes

-   Capture unhandled promise exceptions in highlight errors.

## 7.3.0

### Minor Changes

-   Update format of data sent in for WebSocket events

## 7.3.1

### Patch Changes

-   Increase data transmission retry delays.

## 7.3.2

### Patch Changes

-   Ensure compatibility with native `window.Highlight` [class](https://developer.mozilla.org/en-US/docs/Web/API/Highlight).

## 7.3.3

### Patch Changes

-   Ensure `console.error` caught stack traces are not missing the top frame.

## 7.3.4

### Patch Changes

-   Add easier testing of local `@highlight-run/client` and `highlight.run` scripts.
-   Look for `window.HighlightIO` instead of `window.Highlight` when waiting for client script to load.

## 7.3.5

### Patch Changes

-   Remove any properties that throw a `structuredClone` error in `addProperties` before calling `postMessage`

## 7.3.6

### Patch Changes

-   Track identify metadata in the mixpanel integration as a tracked event.

## 7.3.7

Reserved for the Boeing 737

## 7.3.8

### Patch Changes

-   Fix `window.Promise` monkeypatch to work in Next.js frontends.

## 7.3.9

### Patch Changes

-   Fix recording of WebGL2 `<canvas>` elements that leverage `preserveDrawingBuffer: false`

## 7.3.10

### Patch Changes

-   Fix error capture of `new Error()` objects.

## 7.3.11

### Patch Changes

-   Improve `canvasInitialSnapshotDelay` logic for `<canvas>` recording to delay per-canvas.

## 7.3.12

### Patch Changes

-   Update naming of exports for Remix compatability.

## 7.3.13

### Patch Changes

-   Fix export names for unpkg / jsdelivr.

## 7.4.0

### Minor Changes

-   Return `{ sessionSecureID }` from `H.init` for consumption by Remix SDK
-   Persist `sessionSecureID` to `sessionStorage`

## 7.4.1

### Patch Changes

-   Ensure compatibility with older browser XHR implementations.

## 7.4.2

### Patch Changes

-   Add support for a new `storageMode` setting to avoid using `window.localStorage`.

## 7.4.3

### Patch Changes

-   Support passing `recordCrossOriginIframe: false` in a cross-origin iframe to record a session for the iframe contents.

## 7.4.4

### Patch Changes

-   Ensure stacktraces from Promises are parsed correctly.

## 7.5.0

### Minor Changes

-   Added support to specify `serviceName`.

## 7.5.1

### Patch Changes

-   Remove canvas recording logging (not only enabled if the `debug` setting is provided).

## 7.5.2

### Patch Changes

-   Auto-inline CSS on 127.0.0.1 (a common alias for localhost).

## 7.5.3

### Patch Changes

-   Ensure `H.snapshot()` does not use `setTimeout` to avoid blocking the event loop.

## 7.5.4

### Patch Changes

-   Record network request payloads with absolute timestamps.

## 7.5.5

### Patch Changes

-   Ensure `H.start()` and `H.stop()` behavior is async-race-safe to avoid inconsistent behavior when `H.stop()` or `H.start()` is called before recording is started.<|MERGE_RESOLUTION|>--- conflicted
+++ resolved
@@ -1,19 +1,17 @@
 # highlight.run
 
-<<<<<<< HEAD
 ## 9.1.0
 
 ### Minor Changes
 
 -   463e99106: add browser OTEL tracing
 -   8fd0e8f92: add `startSpan` and `startManualSpan` methods
-=======
+
 ## 9.0.5
 
 ### Patch Changes
 
 -   e239b1a02: fix cross-origin iframe recording
->>>>>>> 36545ca0
 
 ## 9.0.4
 
