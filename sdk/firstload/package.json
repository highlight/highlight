{
	"name": "highlight.run",
<<<<<<< HEAD
	"version": "5.4.1",
=======
	"version": "5.4.2",
>>>>>>> db555976
	"scripts": {
		"build": "yarn typegen && rollup -c",
		"dev": "rollup -c -w",
		"enforce-size": "size-limit",
		"test": "vitest --run",
		"typegen": "tsc"
	},
	"main": "dist/index.js",
	"module": "dist/indexESM.js",
	"types": "dist/firstload/src/index.d.ts",
	"license": "MIT",
	"devDependencies": {
		"@rollup/plugin-commonjs": "^22.0.1",
		"@rollup/plugin-json": "^4.1.0",
		"@rollup/plugin-node-resolve": "^15.0.1",
		"@rollup/plugin-replace": "^4.0.0",
		"@size-limit/file": "^8.1.0",
		"@types/chrome": "^0.0.144",
		"esbuild": "^0.14.47",
		"rollup": "^2.79.1",
		"rollup-plugin-consts": "^1.1.0",
		"rollup-plugin-esbuild": "^4.9.1",
		"rollup-plugin-filesize": "^9.1.2",
		"rollup-plugin-web-worker-loader": "^1.6.1",
		"size-limit": "^8.1.0",
		"tslib": "^2.4.0",
		"typescript": "^4.0.3",
		"vitest": "^0.23.4"
	},
	"size-limit": [
		{
			"path": "dist/**.js",
			"limit": "32 kB",
			"brotli": true
		}
	]
}<|MERGE_RESOLUTION|>--- conflicted
+++ resolved
@@ -1,10 +1,6 @@
 {
 	"name": "highlight.run",
-<<<<<<< HEAD
-	"version": "5.4.1",
-=======
 	"version": "5.4.2",
->>>>>>> db555976
 	"scripts": {
 		"build": "yarn typegen && rollup -c",
 		"dev": "rollup -c -w",
