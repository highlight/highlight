{
	"name": "highlight.run",
<<<<<<< HEAD
	"version": "5.2.4",
=======
	"version": "5.2.5",
>>>>>>> 0f583f71
	"scripts": {
		"build": "yarn typegen && rollup -c",
		"dev": "rollup -c -w",
		"enforce-size": "size-limit",
		"test": "vitest",
		"typegen": "tsc"
	},
	"main": "dist/index.js",
	"module": "dist/indexESM.js",
	"types": "dist/firstload/src/index.d.ts",
	"license": "MIT",
	"devDependencies": {
		"@rollup/plugin-commonjs": "^22.0.1",
		"@rollup/plugin-json": "^4.1.0",
		"@rollup/plugin-node-resolve": "^15.0.1",
		"@rollup/plugin-replace": "^4.0.0",
		"@size-limit/file": "^8.1.0",
		"@types/chrome": "^0.0.144",
		"esbuild": "^0.14.47",
		"rollup": "^2.79.1",
		"rollup-plugin-consts": "^1.1.0",
		"rollup-plugin-esbuild": "^4.9.1",
		"rollup-plugin-filesize": "^9.1.2",
		"rollup-plugin-web-worker-loader": "^1.6.1",
		"size-limit": "^8.1.0",
		"tslib": "^2.4.0",
		"typescript": "^4.0.3",
		"vitest": "^0.23.4"
	},
	"size-limit": [
		{
			"path": "dist/**.js",
			"limit": "26 kB",
			"brotli": true
		}
	]
}<|MERGE_RESOLUTION|>--- conflicted
+++ resolved
@@ -1,10 +1,6 @@
 {
 	"name": "highlight.run",
-<<<<<<< HEAD
-	"version": "5.2.4",
-=======
-	"version": "5.2.5",
->>>>>>> 0f583f71
+	"version": "5.2.6",
 	"scripts": {
 		"build": "yarn typegen && rollup -c",
 		"dev": "rollup -c -w",
