--- conflicted
+++ resolved
@@ -1,10 +1,6 @@
 {
 	"name": "highlight.run",
-<<<<<<< HEAD
-	"version": "9.6.1",
-=======
 	"version": "9.7.1",
->>>>>>> 6c734cf3
 	"description": "Open source, fullstack monitoring. Capture frontend errors, record server side logs, and visualize what broke with session replay.",
 	"keywords": [
 		"highlight",
