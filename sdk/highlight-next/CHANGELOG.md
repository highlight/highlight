--- conflicted
+++ resolved
@@ -1,18 +1,18 @@
 # @highlight-run/next
 
-## 7.9.2
-
-### Patch Changes
-
-<<<<<<< HEAD
+## 7.9.3
+
 -   Updated dependencies [70cd598]
     -   highlight.run@9.13.0
     -   @highlight-run/node@3.12.0
     -   @highlight-run/react@14.0.0
-=======
+
+## 7.9.2
+
+### Patch Changes
+
 -   Updated dependencies [a290c43]
     -   @highlight-run/cloudflare@3.1.0
->>>>>>> b7553619
 
 ## 7.9.1
 
