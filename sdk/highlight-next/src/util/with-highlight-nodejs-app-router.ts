--- conflicted
+++ resolved
@@ -18,7 +18,6 @@
 	return (originalHandler: NextHandler) =>
 		async (request: NextRequest, context: NextContext) => {
 			try {
-<<<<<<< HEAD
 				if (!NodeH) {
 					const { secureSessionId, requestId } = parseHeaders(
 						request.headers,
@@ -32,8 +31,6 @@
 					NodeH = H.init({ ...options, attributes })
 				}
 
-=======
->>>>>>> bd5021a6
 				// Must await originalHandler to catch the error at this level
 				return await H.runWithHeaders(request.headers, async () => {
 					return new Promise((resolve, reject) => {
