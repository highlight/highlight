--- conflicted
+++ resolved
@@ -21,7 +21,6 @@
 	): ApiHandler<T, S> => {
 		H.init(options)
 		return async (req, res) => {
-<<<<<<< HEAD
 			if (!NodeH) {
 				const { secureSessionId, requestId } = parseHeaders(req.headers)
 				const attributes = {
@@ -33,8 +32,6 @@
 				NodeH = H.init({ ...options, attributes })
 			}
 
-=======
->>>>>>> bd5021a6
 			const { secureSessionId, requestId } = H.parseHeaders(req.headers)
 			const start = new Date()
 			try {
