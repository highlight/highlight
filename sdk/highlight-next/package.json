--- conflicted
+++ resolved
@@ -54,11 +54,7 @@
 		"hoistingLimits": "workspaces"
 	},
 	"peerDependencies": {
-<<<<<<< HEAD
-		"next": ">=12",
-=======
 		"next": ">=11",
->>>>>>> 54214694
 		"react": ">=17"
 	},
 	"dependencies": {
