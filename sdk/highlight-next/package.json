--- conflicted
+++ resolved
@@ -1,10 +1,6 @@
 {
 	"name": "@highlight-run/next",
-<<<<<<< HEAD
-	"version": "7.6.6",
-=======
 	"version": "7.6.7",
->>>>>>> f97188cc
 	"description": "Client for interfacing with Highlight in next.js",
 	"files": [
 		"dist",
