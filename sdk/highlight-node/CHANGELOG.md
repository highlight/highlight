# @highlight-run/node

## 1.3.0

### Minor Changes

-   fix workspace:\* dependencies

### Patch Changes

-   Updated dependencies
    -   highlight.run@4.6.0

## 2.0.0

### Major Changes

-   require project id for H.init
-   support for errors without associated sessions/requests

## 2.4.0

### Minor Changes

-   Adds ability to record `console` methods.

## 2.4.2

### Minor Changes

-   Removes dependence on `apollo` related packages to decrease bundle size and fix types checks.

## 2.4.3

### Minor Changes

-   Exposes internal `log` function for writing logs to highlight.

## 2.5.2

### Minor Changes

-   Ensures `flush` method will send opentelemetry spans to highlight.

## 3.0.0

### Major Changes

- Entirely replaces highlight graphql calls with opentelemetry.
- Removes dependency on graphql libraries.

## 3.1.0

### Minor Changes

- Adds a `Handlers.serverlessFunction` for use as a error wrapper in AWS Lambda.
- Adds a `H.stop()` method for shutting down the SDK and flushing unsent data.

## 3.1.2

### Minor Changes

- Removing `package.json` hoisting limits to repair missing dependencies.

## 3.1.8

### Minor Changes

- Add `serviceName` and `serviceVersion` as optional parameters to `NodeOptions`

## 3.1.9

### Patch Changes

- Updates opentelemetry dependencies to the next patch version.

## 3.1.10

### Patch Changes

- Ensures `console.log(...args)`-type arguments are serialized correctly.

## 3.2.0

### Minor Changes

- Add `metadata` option for `consumeError` and derivative functions.

## 3.3.0

### Minor Changes

-   Disables node fs instrumentation by default, can by enabled by passing `enableFsInstrumentation: true` to client option.

<<<<<<< HEAD
## 3.4.0

### Minor Changes

- Added `Highlight.waitForFlush` and `H.consumeAndFlush` to keep serverless functions alive while flushing
=======
## 3.3.1

### Minor Changes

-   Ensure console serialization works with `BigInteger` and other unserializeable types.

## 3.3.2

### Patch Changes

- Tune settings of opentelemetry SDK to reduce memory usage.
- Enable GZIP compression of exported data.
>>>>>>> 6481fd6c
<|MERGE_RESOLUTION|>--- conflicted
+++ resolved
@@ -92,13 +92,6 @@
 
 -   Disables node fs instrumentation by default, can by enabled by passing `enableFsInstrumentation: true` to client option.
 
-<<<<<<< HEAD
-## 3.4.0
-
-### Minor Changes
-
-- Added `Highlight.waitForFlush` and `H.consumeAndFlush` to keep serverless functions alive while flushing
-=======
 ## 3.3.1
 
 ### Minor Changes
@@ -111,4 +104,9 @@
 
 - Tune settings of opentelemetry SDK to reduce memory usage.
 - Enable GZIP compression of exported data.
->>>>>>> 6481fd6c
+
+## 3.4.0
+
+### Minor Changes
+
+- Added `Highlight.waitForFlush` and `H.consumeAndFlush` to keep serverless functions alive while flushing