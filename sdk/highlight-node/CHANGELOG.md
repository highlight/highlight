# @highlight-run/node

## 1.3.0

### Minor Changes

-   fix workspace:\* dependencies

### Patch Changes

-   Updated dependencies
    -   highlight.run@4.6.0

## 2.0.0

### Major Changes

-   require project id for H.init
-   support for errors without associated sessions/requests

## 2.4.0

### Minor Changes

-   Adds ability to record `console` methods.

## 2.4.2

### Minor Changes

-   Removes dependence on `apollo` related packages to decrease bundle size and fix types checks.

## 2.4.3

### Minor Changes

-   Exposes internal `log` function for writing logs to highlight.

## 2.5.2

### Minor Changes

-   Ensures `flush` method will send opentelemetry spans to highlight.

## 3.0.0

### Major Changes

- Entirely replaces highlight graphql calls with opentelemetry.
- Removes dependency on graphql libraries.

## 3.1.0

### Minor Changes

- Adds a `Handlers.serverlessFunction` for use as a error wrapper in AWS Lambda.
- Adds a `H.stop()` method for shutting down the SDK and flushing unsent data.

## 3.1.2

### Minor Changes

- Removing `package.json` hoisting limits to repair missing dependencies.

## 3.1.8

### Minor Changes

- Add `serviceName` and `serviceVersion` as optional parameters to `NodeOptions`

## 3.1.9

### Patch Changes

- Updates opentelemetry dependencies to the next patch version.

## 3.1.10

### Patch Changes

- Ensures `console.log(...args)`-type arguments are serialized correctly.

## 3.2.0

### Minor Changes

- Add `metadata` option for `consumeError` and derivative functions.

## 3.3.0

### Minor Changes

<<<<<<< HEAD
-   Disables node fs instrumentation by default, can by enabled by passing `enableFsInstrumentation: true` to client option.
=======
-   Disables node fs instrumentation by default, can by enabled by passing `enableFsInstrumentation: true` to client option.

## 3.3.1

### Minor Changes

-   Ensure console serialization works with `BigInteger` and other unserializeable types.
>>>>>>> 23f8e0b0
<|MERGE_RESOLUTION|>--- conflicted
+++ resolved
@@ -90,14 +90,10 @@
 
 ### Minor Changes
 
-<<<<<<< HEAD
--   Disables node fs instrumentation by default, can by enabled by passing `enableFsInstrumentation: true` to client option.
-=======
 -   Disables node fs instrumentation by default, can by enabled by passing `enableFsInstrumentation: true` to client option.
 
 ## 3.3.1
 
 ### Minor Changes
 
--   Ensure console serialization works with `BigInteger` and other unserializeable types.
->>>>>>> 23f8e0b0
+-   Ensure console serialization works with `BigInteger` and other unserializeable types.