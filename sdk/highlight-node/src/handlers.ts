--- conflicted
+++ resolved
@@ -33,15 +33,8 @@
 		H._debug('initialized H')
 	}
 	H.consumeEvent(secureSessionId)
-<<<<<<< HEAD
-	if (error instanceof Error) {
-		H.consumeError(error, secureSessionId, requestId)
-		H._debug('consumed error', error)
-	}
-=======
 	H.consumeError(error, secureSessionId, requestId)
 	H._debug('consumed error', error)
->>>>>>> db555976
 }
 
 /**
@@ -57,11 +50,7 @@
 	next: (error: MiddlewareError) => void,
 ) => void {
 	H._debug('setting up error handler')
-<<<<<<< HEAD
-	return async (
-=======
 	return (
->>>>>>> db555976
 		error: MiddlewareError,
 		req: http.IncomingMessage,
 		res: http.ServerResponse,
