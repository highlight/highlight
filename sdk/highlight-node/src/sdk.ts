--- conflicted
+++ resolved
@@ -159,19 +159,12 @@
 		}
 	},
 	parseHeaders: (headers): HighlightContext => {
-		return Highlight.parseHeaders(headers)
+		return highlight_obj.parseHeaders(headers)
 	},
 
 	runWithHeaders: (headers, cb) => {
-		return Highlight.runWithHeaders(headers, cb)
+		return highlight_obj.runWithHeaders(headers, cb)
 	},
-<<<<<<< HEAD
-
-=======
-	setHeaders: (headers) => {
-		return Highlight.setHeaders(headers)
-	},
->>>>>>> 011b1e1f
 	consumeAndFlush: async function (...args) {
 		try {
 			this.consumeError(...args)
