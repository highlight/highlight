--- conflicted
+++ resolved
@@ -27,15 +27,6 @@
 		tags?: { name: string; value: string }[],
 	) => void
 	flush: () => Promise<void>
-<<<<<<< HEAD
-	log: (message: any, level: string, ...optionalParams: any[]) => void
-	consumeAndFlush: (
-		error: Error,
-		secureSessionId?: string,
-		requestId?: string,
-		metadata?: Attributes,
-	) => Promise<void>
-=======
 	log: (
 		message: any,
 		level: string,
@@ -43,7 +34,12 @@
 		requestId?: string | undefined,
 		metadata?: Attributes,
 	) => void
->>>>>>> 66772b71
+	consumeAndFlush: (
+		error: Error,
+		secureSessionId?: string,
+		requestId?: string,
+		metadata?: Attributes,
+	) => Promise<void>
 	_debug: (...data: any[]) => void
 }
 
