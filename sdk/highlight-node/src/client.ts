import { BufferConfig, ReadableSpan, Span } from '@opentelemetry/sdk-trace-base'
import { BatchSpanProcessorBase } from '@opentelemetry/sdk-trace-base/build/src/export/BatchSpanProcessorBase'
import type {
	Attributes,
	BaggageEntry,
	Span as OtelSpan,
	SpanOptions,
<<<<<<< HEAD
	Context,
	BaggageEntry,
=======
	Tracer,
} from '@opentelemetry/api'
import {
	diag,
	DiagConsoleLogger,
	DiagLogLevel,
	propagation,
	trace,
>>>>>>> 2075c9dc
} from '@opentelemetry/api'
import { NodeSDK } from '@opentelemetry/sdk-node'
import { OTLPTraceExporter } from '@opentelemetry/exporter-trace-otlp-http'
import { CompressionAlgorithm } from '@opentelemetry/otlp-exporter-base'
import { getNodeAutoInstrumentations } from '@opentelemetry/auto-instrumentations-node'
import {
	SEMRESATTRS_DEPLOYMENT_ENVIRONMENT,
	SEMRESATTRS_SERVICE_NAME,
	SEMRESATTRS_SERVICE_VERSION,
} from '@opentelemetry/semantic-conventions'
import { processDetectorSync, Resource } from '@opentelemetry/resources'
import { registerInstrumentations } from '@opentelemetry/instrumentation'
import { W3CBaggagePropagator } from '@opentelemetry/core'
import type { IncomingHttpHeaders } from 'http'
import { clearInterval } from 'timers'
import type { HighlightContext, NodeOptions } from './types.js'
import { hookConsole } from './hooks.js'
import log from './log.js'
import { HIGHLIGHT_REQUEST_HEADER } from './sdk.js'

const OTLP_HTTP = 'https://otel.highlight.io:4318'
const FIVE_MINUTES = 1000 * 60 * 5

type TraceMapValue = {
	attributes: { 'highlight.session_id': string; 'highlight.trace_id': string }

	destroy: () => void
}

const instrumentations = getNodeAutoInstrumentations({
	'@opentelemetry/instrumentation-http': {
		enabled: false,
	},
	'@opentelemetry/instrumentation-pino': {
		logHook: (span, record, level) => {
			// @ts-ignore
			const attrs = span.attributes
			for (const [key, value] of Object.entries(attrs)) {
				record[key] = value
			}
		},
	},
})

/**
 * Baggage propagation does not appear to be patching Fetch at the moment,
 * but we hope it'll get fixed soon:
 * https://github.com/open-telemetry/opentelemetry-js-contrib/pull/1951
 *
 * Docs: https://github.com/open-telemetry/opentelemetry-js/blob/main/packages/opentelemetry-core/README.md
 */
propagation.setGlobalPropagator(new W3CBaggagePropagator())

registerInstrumentations({ instrumentations })

// @ts-ignore
class CustomSpanProcessor extends BatchSpanProcessorBase<BufferConfig> {
	private _listeners: Map<Symbol, () => void> = new Map()
	private traceAttributesMap = new Map<string, TraceMapValue>()
	private finishedSpanNames = new Set<string>()

	getTraceMetadata(span: ReadableSpan) {
		return this.traceAttributesMap.get(span.spanContext().traceId)
	}

	setTraceMetadata(span: OtelSpan, attributes: TraceMapValue['attributes']) {
		const { traceId } = span.spanContext()

		if (!this.traceAttributesMap.get(traceId)) {
			const timer = setTimeout(() => destroy(), FIVE_MINUTES)
			const destroy = () => {
				this.traceAttributesMap.delete(traceId)

				clearTimeout(timer)
			}

			return this.traceAttributesMap.set(traceId, { attributes, destroy })
		}
	}

	getFinishedSpanNames() {
		return this.finishedSpanNames
	}

	clearFinishedSpanNames() {
		return this.finishedSpanNames.clear()
	}

	onEnd(span: ReadableSpan) {
		const traceMetadata = this.getTraceMetadata(span)

		if (traceMetadata) {
			// @ts-ignore
			span.resource = span.resource.merge(
				new Resource(traceMetadata.attributes),
			)
		}

		if (!span.parentSpanId && traceMetadata) {
			traceMetadata.destroy()
		}

		this.finishedSpanNames.add(span.name)

		// @ts-ignore
		super.onEnd(span)
	}

	onShutdown(): void {}

	async forceFlush(): Promise<void> {
		// @ts-ignore
		const finishedSpansCount = this._finishedSpans.length

		if (finishedSpansCount > 0) {
			Array.from(this._listeners.values()).forEach((listener) =>
				listener(),
			)
		}

		await super.forceFlush()
	}

	registerListener(listener: () => void) {
		const id = Symbol()
		this._listeners.set(id, listener)

		return () => this._listeners.delete(id)
	}
}

const OTEL_TO_OPTIONS = {
	[SEMRESATTRS_SERVICE_NAME]: 'serviceName',
	[SEMRESATTRS_SERVICE_VERSION]: 'serviceVersion',
	[SEMRESATTRS_DEPLOYMENT_ENVIRONMENT]: 'environment',
} as const

export class Highlight {
	readonly FLUSH_TIMEOUT_MS = 30 * 1000
	_projectID: string
	_debug: boolean
	otel: NodeSDK
	private tracer: Tracer
	private processor: CustomSpanProcessor

	constructor(options: NodeOptions) {
		this._debug = !!options.debug
		this._projectID = options.projectID
		if (!this._projectID) {
			console.warn(
				'Highlight project id was not provided. Data will not be recorded.',
			)
		}

		if (this._debug) {
			diag.setLogger(new DiagConsoleLogger(), DiagLogLevel.DEBUG)
			options.disableConsoleRecording = true
			this._log('debug mode is enabled; console recording turned off')
		}

		if (!options.disableConsoleRecording) {
			hookConsole(options, (c) => {
				this.log(
					c.date,
					c.message,
					c.level,
					c.stack,
					'',
					'',
					c.attributes,
				)
			})
		}

		this.tracer = trace.getTracer('highlight-node')

		const config = {
			url: `${options.otlpEndpoint ?? OTLP_HTTP}/v1/traces`,
			compression:
				!process.env.NEXT_RUNTIME ||
				process.env.NEXT_RUNTIME === 'nodejs'
					? CompressionAlgorithm.GZIP
					: undefined,
			keepAlive: true,
			timeoutMillis: this.FLUSH_TIMEOUT_MS,
			httpAgentOptions: {
				timeout: this.FLUSH_TIMEOUT_MS,
				keepAlive: true,
			},
		}
		this._log('using otlp exporter settings', config)
		const exporter = new OTLPTraceExporter(config)

		this.processor = new CustomSpanProcessor(exporter, {
			scheduledDelayMillis: 1000,
			maxExportBatchSize: 128,
			maxQueueSize: 1024,
			exportTimeoutMillis: this.FLUSH_TIMEOUT_MS,
		})

		const attributes: Attributes = options.attributes || {}
		attributes['highlight.project_id'] = this._projectID

		for (const [otelAttr, option] of Object.entries(OTEL_TO_OPTIONS)) {
			if (options[option]) {
				attributes[otelAttr] = options[option]
			}
		}

		this.otel = new NodeSDK({
			autoDetectResources: true,
			resourceDetectors: [processDetectorSync],
			resource: new Resource(attributes),
			spanProcessor: this.processor,
			traceExporter: exporter,
			instrumentations,
		})
		this.otel.start()

		for (const event of [
			'beforeExit',
			'exit',
			'SIGABRT',
			'SIGTERM',
			'SIGINT',
		]) {
			process.on(event, async () => {
				await this.flush()
				process.exit()
			})
		}

		this._log(`Initialized SDK for project ${this._projectID}`)
	}

	get activeSpanProcessor(): CustomSpanProcessor {
		// @ts-ignore
		return trace.getTracerProvider()?._delegate.activeSpanProcessor
			._spanProcessors[0]
	}

	get finishedSpans(): Span[] {
		const processor = this.activeSpanProcessor
		// @ts-ignore
		return processor?._finishedSpans ?? []
	}

	async stop() {
		await this.flush()
		await this.otel.shutdown()
	}

	_log(...data: any[]) {
		if (this._debug) {
			log('client', ...data)
		}
	}

	recordMetric(
		secureSessionId: string,
		name: string,
		value: number,
		requestId?: string,
		tags?: { name: string; value: string }[],
	) {
		if (!this.tracer) return
		const span = this.tracer.startSpan('highlight-ctx')
		span.addEvent('metric', {
			['highlight.project_id']: this._projectID,
			['metric.name']: name,
			['metric.value']: value,
			...(secureSessionId
				? {
						['highlight.session_id']: secureSessionId,
				  }
				: {}),
			...(requestId
				? {
						['highlight.trace_id']: requestId,
				  }
				: {}),
		})
		for (const t of tags || []) {
			span.setAttribute(t.name, t.value)
		}
		span.end()
	}

	log(
		date: Date,
		msg: string,
		level: string,
		stack: object,
		secureSessionId?: string,
		requestId?: string,
		metadata?: Attributes,
	) {
		if (!this.tracer) return
		const span = this.tracer.startSpan('highlight-ctx')
		// log specific events from https://github.com/highlight/highlight/blob/19ea44c616c432ef977c73c888c6dfa7d6bc82f3/sdk/highlight-go/otel.go#L34-L36
		span.addEvent(
			'log',
			{
				...(metadata ?? {}),
				// pass stack so that error creation on our end can show a structured stacktrace for errors
				['exception.stacktrace']: JSON.stringify(stack),
				['highlight.project_id']: this._projectID,
				['log.severity']: level,
				['log.message']: msg,
				...(secureSessionId
					? {
							['highlight.session_id']: secureSessionId,
					  }
					: {}),
				...(requestId
					? {
							['highlight.trace_id']: requestId,
					  }
					: {}),
			},
			date,
		)
		span.end()
	}

	consumeCustomError(
		error: Error,
		secureSessionId: string | undefined,
		requestId: string | undefined,
		metadata?: Attributes,
	) {
		const span = this.tracer.startSpan('highlight-ctx')
		span.recordException(error)
		if (metadata != undefined) {
			span.setAttributes(metadata)
		}
		if (secureSessionId) {
			span.setAttribute('highlight.session_id', secureSessionId)
		}
		if (requestId) {
			span.setAttribute('highlight.trace_id', requestId)
		}
		if (error.cause && typeof error.cause === 'object') {
			span.setAttributes(
				Object.entries(error.cause)
					.map(([k, v]) => [`exception.cause.${k}`, v])
					.reduce((acc, [k, v]) => {
						acc[k] = JSON.stringify(v)
						return acc
					}, {} as Attributes),
			)
		} else if (error.cause) {
			span.setAttribute('exception.cause', error.cause.toString())
		}
		this._log('created error span', span)
		span.end()
	}

	async flush() {
		try {
			await this.processor.forceFlush()
		} catch (e) {
			this._log('failed to flush: ', e)
		}
	}

	async waitForFlush(expectedSpanNames: string[] = []) {
		return new Promise<string[]>(async (resolve) => {
			let resolved = false
			let finishedSpansCount = this.finishedSpans.length
			let waitingForFinishedSpans = finishedSpansCount > 0

			let intervalTimer = setInterval(async () => {
				finishedSpansCount = this.finishedSpans.length

				const canFinish =
					!expectedSpanNames.length ||
					expectedSpanNames.every((n) =>
						this.processor.getFinishedSpanNames().has(n),
					)

				if (finishedSpansCount) {
					waitingForFinishedSpans = true
				} else if (canFinish && waitingForFinishedSpans) {
					finish()

					this.processor.clearFinishedSpanNames()
				}
			}, 10)

			this.flush()

			let timer: ReturnType<typeof setTimeout>

			const finish = async () => {
				clearInterval(intervalTimer)
				clearTimeout(timer)
				unlisten()

				if (!resolved) {
					resolved = true

					resolve(Array.from(this.processor.getFinishedSpanNames()))
				}
			}

			if (!expectedSpanNames.length) {
				timer = setTimeout(finish, 2000)
			}

			const unlisten = this.processor.registerListener(finish)
		})
	}

	setAttributes(attributes: Attributes) {
		return this.otel.addResource(new Resource(attributes))
	}

	parseHeaders(headers: Headers | IncomingHttpHeaders): HighlightContext {
		return parseHeaders(headers)
	}

	async runWithHeaders<T>(
		headers: Headers | IncomingHttpHeaders,
		cb: () => T | Promise<T>,
	) {
		return this.tracer.startActiveSpan(
			'highlight-run-with-headers',
			async (span) => {
				const { secureSessionId, requestId } =
					this.parseHeaders(headers)

				if (secureSessionId && requestId) {
					this.processor.setTraceMetadata(span, {
						'highlight.session_id': secureSessionId,
						'highlight.trace_id': requestId,
					})

					propagation
						.getActiveBaggage()
						?.setEntry(HIGHLIGHT_REQUEST_HEADER, {
							value: `${secureSessionId}/${requestId}`,
						} as BaggageEntry)
				}

				try {
					return await cb()
				} catch (error) {
					if (error instanceof Error) {
						this.consumeCustomError(
							error,
							secureSessionId,
							requestId,
						)
					}

					throw error
				} finally {
					span.end()
					await this.waitForFlush()
				}
			},
		)
	}

	startActiveSpan(name: string, options: SpanOptions = {}, ctx?: Context) {
		return new Promise<OtelSpan>((resolve) => {
			if (ctx) {
				this.tracer.startActiveSpan(name, options, ctx, resolve)
			} else {
				this.tracer.startActiveSpan(name, options, resolve)
			}
		})
	}
}
function parseHeaders(
	headers: Headers | IncomingHttpHeaders,
): HighlightContext {
	const requestHeaders = extractIncomingHttpHeaders(headers)

	if (requestHeaders[HIGHLIGHT_REQUEST_HEADER]) {
		const [secureSessionId, requestId] =
			`${requestHeaders[HIGHLIGHT_REQUEST_HEADER]}`.split('/')
		return { secureSessionId, requestId }
	}
	return { secureSessionId: undefined, requestId: undefined }
}

function extractIncomingHttpHeaders(
	headers?: Headers | IncomingHttpHeaders,
): IncomingHttpHeaders {
	if (headers) {
		let requestHeaders: IncomingHttpHeaders = {}
		if (headers instanceof Headers) {
			headers.forEach((value, key) => (requestHeaders[key] = value))
		} else if (headers) {
			requestHeaders = headers
		}

		return requestHeaders
	} else {
		return { secureSessionId: undefined, requestId: undefined }
	}
}<|MERGE_RESOLUTION|>--- conflicted
+++ resolved
@@ -5,10 +5,7 @@
 	BaggageEntry,
 	Span as OtelSpan,
 	SpanOptions,
-<<<<<<< HEAD
 	Context,
-	BaggageEntry,
-=======
 	Tracer,
 } from '@opentelemetry/api'
 import {
@@ -17,7 +14,6 @@
 	DiagLogLevel,
 	propagation,
 	trace,
->>>>>>> 2075c9dc
 } from '@opentelemetry/api'
 import { NodeSDK } from '@opentelemetry/sdk-node'
 import { OTLPTraceExporter } from '@opentelemetry/exporter-trace-otlp-http'
