--- conflicted
+++ resolved
@@ -5,11 +5,8 @@
 	Tracer,
 	Span as OtelSpan,
 	SpanOptions,
-<<<<<<< HEAD
 	Context,
-=======
 	BaggageEntry,
->>>>>>> e4f5ec37
 } from '@opentelemetry/api'
 import { propagation, trace } from '@opentelemetry/api'
 import { NodeSDK } from '@opentelemetry/sdk-node'
