import 'antd/dist/antd.css';
import './index.scss';
import '@highlight-run/rrweb/dist/index.css';

import { ApolloProvider } from '@apollo/client';
import { DEMO_WORKSPACE_PROXY_APPLICATION_ID } from '@components/DemoWorkspaceButton/DemoWorkspaceButton';
import { ErrorBoundary } from '@highlight-run/react';
import { isOnPrem } from '@util/onPrem/onPremUtils';
import { H, HighlightOptions } from 'highlight.run';
import React, { useEffect, useState } from 'react';
import ReactDOM from 'react-dom';
import { SkeletonTheme } from 'react-loading-skeleton';
import { BrowserRouter as Router, Route, Switch } from 'react-router-dom';
import { QueryParamProvider } from 'use-query-params';

import packageJson from '../package.json';
import {
    AuthContextProvider,
    AuthRole,
    isAuthLoading,
    isHighlightAdmin,
    isLoggedIn,
} from './authentication/AuthContext';
import { ErrorState } from './components/ErrorState/ErrorState';
import { useGetAdminLazyQuery } from './graph/generated/hooks';
import LoginForm, { AuthAdminRouter } from './pages/Login/Login';
import * as serviceWorker from './serviceWorker';
import { auth } from './util/auth';
import { showHiringMessage } from './util/console/hiringMessage';
import { client } from './util/graph';

const dev = process.env.NODE_ENV === 'development' ? true : false;
const options: HighlightOptions = {
    debug: { clientInteractions: true, domRecording: true },
    manualStart: true,
    enableStrictPrivacy: Math.floor(Math.random() * 2) === 0,
    version: packageJson['version'],
    networkRecording: {
        enabled: true,
        recordHeadersAndBody: true,
    },
    integrations: {
        mixpanel: {
            projectToken: 'e70039b6a5b93e7c86b8afb02b6d2300',
        },
    },
};
const favicon = document.querySelector("link[rel~='icon']") as any;
if (dev) {
    options.scriptUrl = 'http://localhost:8080/dist/index.js';
    options.backendUrl = 'http://localhost:8082/public';

    options.integrations = undefined;

    const sampleEnvironmentNames = [
        'john',
        'jay',
        'anthony',
        'cameron',
        'boba',
    ];
    options.environment = `${
        sampleEnvironmentNames[
            Math.floor(Math.random() * sampleEnvironmentNames.length)
        ]
    }-localhost`;
    window.document.title = `⚙️ ${window.document.title}`;
    if (favicon) {
        favicon.href = `${process.env.PUBLIC_URL}/favicon-localhost.ico`;
    }
} else if (window.location.href.includes('onrender')) {
    if (favicon) {
        favicon.href = `${process.env.PUBLIC_URL}/favicon-pr.ico`;
    }
    window.document.title = `📸 ${window.document.title}`;
    options.environment = 'Pull Request Preview';
}
H.init(process.env.REACT_APP_FRONTEND_ORG ?? 1, options);
if (!isOnPrem) {
    H.start();

    window.Intercom('boot', {
        app_id: 'gm6369ty',
        alignment: 'right',
        hide_default_launcher: true,
    });
}

showHiringMessage();

const App = () => {
    return (
        <ErrorBoundary showDialog>
            <ApolloProvider client={client}>
                <QueryParamProvider>
                    <SkeletonTheme color={'#F5F5F5'} highlightColor={'#FCFCFC'}>
                        <AuthenticationRouter />
                    </SkeletonTheme>
                </QueryParamProvider>
            </ApolloProvider>
        </ErrorBoundary>
    );
};

const AuthenticationRouter = () => {
    const [
        getAdminQuery,
        { error: adminError, data: adminData },
    ] = useGetAdminLazyQuery();

    const [authRole, setAuthRole] = useState<AuthRole>(AuthRole.LOADING);

    useEffect(() => {
        const unsubscribeFirebase = auth.onAuthStateChanged(
            (user) => {
                if (user) {
                    getAdminQuery();
                } else {
                    setAuthRole(AuthRole.UNAUTHENTICATED);
                }
            },
            (error) => {
                H.consumeError(new Error(JSON.stringify(error)));
                setAuthRole(AuthRole.UNAUTHENTICATED);
            }
        );

        return () => {
            unsubscribeFirebase();
        };
    }, [getAdminQuery, adminData]);

    useEffect(() => {
        if (adminData) {
            if (adminData.admin?.email.includes('@highlight.run')) {
                setAuthRole(AuthRole.AUTHENTICATED_HIGHLIGHT);
            } else if (adminData.admin) {
                setAuthRole(AuthRole.AUTHENTICATED);
            }
            H.track('Authenticated');
        } else if (adminError) {
            setAuthRole(AuthRole.UNAUTHENTICATED);
        }
    }, [adminError, adminData]);

    if (adminError) {
        return (
            <ErrorState
                message={`
Seems like you we had issue with your login 😢.
Feel free to log out and try again, or otherwise,
get in contact with us!
`}
                errorString={JSON.stringify(adminError)}
            />
        );
    }

    return (
        <AuthContextProvider
            value={{
                role: authRole,
                admin: isLoggedIn(authRole)
                    ? adminData?.admin ?? undefined
                    : undefined,
                isAuthLoading: isAuthLoading(authRole),
                isLoggedIn: isLoggedIn(authRole),
                isHighlightAdmin: isHighlightAdmin(authRole),
            }}
        >
            <Router>
                <Switch>
                    <Route path="/:project_id(0)/*" exact>
                        {/* Allow guests to access this route without being asked to log in */}
                        <AuthAdminRouter />
                    </Route>
                    <Route
<<<<<<< HEAD
                        path="/:project_id(\d+)/sessions/:session_secure_id(\w+)"
=======
                        path={`/:project_id(${DEMO_WORKSPACE_PROXY_APPLICATION_ID})/*`}
                        exact
                    >
                        {/* Allow guests to access this route without being asked to log in */}
                        <AuthAdminRouter />
                    </Route>
                    <Route
                        path="/:project_id(\d+)/sessions/:session_id(\d+)"
>>>>>>> 10018817
                        exact
                    >
                        {/* Allow guests to access this route without being asked to log in */}
                        <AuthAdminRouter />
                    </Route>
                    <Route
                        path="/:organization_id(\d+)/errors/:error_secure_id(\d+)"
                        exact
                    >
                        {/* Allow guests to access this route without being asked to log in */}
                        <AuthAdminRouter />
                    </Route>
                    <Route path="/">
                        <LoginForm />
                    </Route>
                </Switch>
            </Router>
        </AuthContextProvider>
    );
};

ReactDOM.render(
    <React.StrictMode>
        <App />
    </React.StrictMode>,
    document.getElementById('root')
);

// If you want your app to work offline and load faster, you can change
// unregister() to register() below. Note this comes with some pitfalls.
// Learn more about service workers: https://bit.ly/CRA-PWA
serviceWorker.unregister();<|MERGE_RESOLUTION|>--- conflicted
+++ resolved
@@ -175,9 +175,6 @@
                         <AuthAdminRouter />
                     </Route>
                     <Route
-<<<<<<< HEAD
-                        path="/:project_id(\d+)/sessions/:session_secure_id(\w+)"
-=======
                         path={`/:project_id(${DEMO_WORKSPACE_PROXY_APPLICATION_ID})/*`}
                         exact
                     >
@@ -185,8 +182,7 @@
                         <AuthAdminRouter />
                     </Route>
                     <Route
-                        path="/:project_id(\d+)/sessions/:session_id(\d+)"
->>>>>>> 10018817
+                        path="/:project_id(\d+)/sessions/:session_secure_id(\d+)"
                         exact
                     >
                         {/* Allow guests to access this route without being asked to log in */}
