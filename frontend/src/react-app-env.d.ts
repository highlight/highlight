/// <reference types="react-scripts" />
interface Window {
    // eslint-disable-next-line @typescript-eslint/no-explicit-any
    analytics: any;
    // eslint-disable-next-line @typescript-eslint/no-explicit-any
    H: any;
    // eslint-disable-next-line @typescript-eslint/no-explicit-any
    Intercom: any;
<<<<<<< HEAD
    // eslint-disable-next-line @typescript-eslint/no-explicit-any
=======
>>>>>>> 06b8be05
    _highlightFirebaseConfig: any;
    _highlightFirebaseConfigString: any;
}<|MERGE_RESOLUTION|>--- conflicted
+++ resolved
@@ -6,10 +6,6 @@
     H: any;
     // eslint-disable-next-line @typescript-eslint/no-explicit-any
     Intercom: any;
-<<<<<<< HEAD
-    // eslint-disable-next-line @typescript-eslint/no-explicit-any
-=======
->>>>>>> 06b8be05
     _highlightFirebaseConfig: any;
     _highlightFirebaseConfigString: any;
 }