--- conflicted
+++ resolved
@@ -203,12 +203,6 @@
                                     applied_for_extension: true,
                                 },
                             });
-<<<<<<< HEAD
-                            // window.rudderanalytics.group(workspace_id, {
-                            //     applied_for_extension: true,
-                            // });
-=======
->>>>>>> f5ffa0a7
                         }}
                     >
                         Get Free Software! 🍭
