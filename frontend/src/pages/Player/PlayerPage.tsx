import 'rc-slider/assets/index.css';

import { EventType, Replayer } from '@highlight-run/rrweb';
import { eventWithTime } from '@highlight-run/rrweb/dist/types';
import classNames from 'classnames';
import _ from 'lodash';
import Lottie from 'lottie-react';
import React, {
    Suspense,
    useCallback,
    useEffect,
    useMemo,
    useRef,
    useState,
} from 'react';
import Skeleton, { SkeletonTheme } from 'react-loading-skeleton';
import useResizeAware from 'react-resize-aware';
import { useParams } from 'react-router-dom';
import AsyncSelect from 'react-select/async';
import { Virtuoso, VirtuosoHandle } from 'react-virtuoso';
import { BooleanParam, useQueryParam } from 'use-query-params';

import { useAuthContext } from '../../AuthContext';
import ButtonLink from '../../components/Button/ButtonLink/ButtonLink';
import ElevatedCard from '../../components/ElevatedCard/ElevatedCard';
import FullBleedCard from '../../components/FullBleedCard/FullBleedCard';
import Modal from '../../components/Modal/Modal';
import { useMarkSessionAsViewedMutation } from '../../graph/generated/hooks';
import WaitingAnimation from '../../lottie/waiting.json';
import { SessionSearchOption } from '../Sessions/SessionsFeedV2/components/SessionSearch/SessionSearch';
import NoActiveSessionCard from './components/NoActiveSessionCard/NoActiveSessionCard';
import PanelToggleButton from './components/PanelToggleButton/PanelToggleButton';
import { PlayerUIContextProvider } from './context/PlayerUIContext';
import { HighlightEvent } from './HighlightEvent';
import PlayerCommentCanvas, {
    Coordinates2D,
} from './PlayerCommentCanvas/PlayerCommentCanvas';
import { usePlayer } from './PlayerHook/PlayerHook';
import usePlayerConfiguration from './PlayerHook/utils/usePlayerConfiguration';
import styles from './PlayerPage.module.scss';
const PlayerPageProductTour = React.lazy(
    () => import('./PlayerPageProductTour/PlayerPageProductTour')
);
import {
    ReplayerContextProvider,
    ReplayerState,
    useReplayerContext,
} from './ReplayerContext';
import RightPlayerPanel from './RightPlayerPanel/RightPlayerPanel';
import SearchPanel from './SearchPanel/SearchPanel';
import SessionLevelBar from './SessionLevelBar/SessionLevelBar';
import { StreamElement } from './StreamElement/StreamElement';
import { NewCommentForm } from './Toolbar/NewCommentForm/NewCommentForm';
import { Toolbar } from './Toolbar/Toolbar';

const Player = () => {
    const { isLoggedIn } = useAuthContext();
    const { session_id, organization_id } = useParams<{
        session_id: string;
        organization_id: string;
    }>();
    const [resizeListener, sizes] = useResizeAware();

    const [searchBarRef, setSearchBarRef] = useState<
        AsyncSelect<SessionSearchOption, true> | undefined
    >(undefined);
    const player = usePlayer();
    const {
        state: replayerState,
        scale: replayerScale,
        setScale,
        replayer,
        time,
        canViewSession,
        isPlayerReady,
        session,
    } = player;
    const {
        setShowLeftPanel,
        showLeftPanel: showLeftPanelPreference,
        showRightPanel,
    } = usePlayerConfiguration();
    const playerWrapperRef = useRef<HTMLDivElement>(null);
    const newCommentModalRef = useRef<HTMLDivElement>(null);
    const [markSessionAsViewed] = useMarkSessionAsViewedMutation();
    const [commentModalPosition, setCommentModalPosition] = useState<
        Coordinates2D | undefined
    >(undefined);
    const [commentPosition, setCommentPosition] = useState<
        Coordinates2D | undefined
    >(undefined);

    useEffect(() => {
        if (session_id && isLoggedIn) {
            markSessionAsViewed({
                variables: { id: session_id, viewed: true },
            });
        }
    }, [session_id, isLoggedIn, markSessionAsViewed]);

    useEffect(() => {
        if (!session_id) {
            setShowLeftPanel(true);
        }
    }, [session_id, setShowLeftPanel]);

    // eslint-disable-next-line react-hooks/exhaustive-deps
    const resizePlayer = (replayer: Replayer): boolean => {
        const width = replayer?.wrapper?.getBoundingClientRect().width;
        const height = replayer?.wrapper?.getBoundingClientRect().height;
        const targetWidth = playerWrapperRef.current?.clientWidth;
        const targetHeight = playerWrapperRef.current?.clientHeight;
        if (!width || !targetWidth || !height || !targetHeight) {
            return false;
        }
        const widthScale = (targetWidth - 80) / width;
        const heightScale = (targetHeight - 80) / height;
        const scale = Math.min(heightScale, widthScale);

        if (scale <= 0) {
            return false;
        }

        // why translate -50 -50 -> https://medium.com/front-end-weekly/absolute-centering-in-css-ea3a9d0ad72e
        replayer?.wrapper?.setAttribute(
            'style',
            `transform: scale(${replayerScale * scale}) translate(-50%, -50%)`
        );

        setScale((s) => {
            return s * scale;
        });
        return true;
    };

    // This adjusts the dimensions (i.e. scale()) of the iframe when the page loads.
    useEffect(() => {
        const i = window.setInterval(() => {
            if (replayer && resizePlayer(replayer)) {
                clearInterval(i);
            }
        }, 200);
        return () => {
            i && clearInterval(i);
        };
    }, [resizePlayer, replayer]);

    // On any change to replayer, 'sizes', or 'showConsole', refresh the size of the player.
    useEffect(() => {
        replayer && resizePlayer(replayer);
        // eslint-disable-next-line react-hooks/exhaustive-deps
    }, [sizes, replayer]);

    const showLeftPanel = showLeftPanelPreference && canViewSession;

    return (
<<<<<<< HEAD
        <ReplayerContextProvider value={player}>
            {isPlayerReady && !isLoggedIn && (
                <>
                    <Suspense fallback={null}>
                        <PlayerPageProductTour />
                    </Suspense>
                </>
            )}
            <div
                className={classNames(styles.playerBody, {
                    [styles.withLeftPanel]: showLeftPanel,
                })}
            >
                {showLeftPanel && (
                    <div className={styles.playerLeftPanel}>
                        <SearchPanel />
                    </div>
                )}
                {!canViewSession && (
                    <FullBleedCard
                        title="Session quota reached 😔"
                        animation={<Lottie animationData={WaitingAnimation} />}
=======
        <PlayerUIContextProvider value={{ searchBarRef, setSearchBarRef }}>
            <ReplayerContextProvider value={player}>
                <div
                    className={classNames(styles.playerBody, {
                        [styles.withLeftPanel]: showLeftPanel,
                    })}
                >
                    <div
                        className={classNames(styles.playerLeftPanel, {
                            [styles.hidden]: !showLeftPanel,
                        })}
>>>>>>> 99c240f6
                    >
                        <SearchPanel visible={showLeftPanel} />
                        <PanelToggleButton
                            className={classNames(
                                styles.panelToggleButton,
                                styles.panelToggleButtonLeft,
                                {
                                    [styles.panelShown]: showLeftPanelPreference,
                                }
                            )}
                            direction="left"
                            isOpen={showLeftPanelPreference}
                            onClick={() => {
                                setShowLeftPanel(!showLeftPanelPreference);
                            }}
                        />
                    </div>
                    {!canViewSession && (
                        <FullBleedCard
                            title="Session quota reached 😔"
                            animation={
                                <Lottie animationData={WaitingAnimation} />
                            }
                        >
                            <p>
                                This session was recorded after you reached your
                                session quota. To view it, upgrade your plan.
                            </p>
                            <ButtonLink
                                to={`/${organization_id}/billing`}
                                trackingId="PlayerPageUpgradePlan"
                                className={styles.center}
                            >
                                Upgrade Plan
                            </ButtonLink>
                        </FullBleedCard>
                    )}
                    {(canViewSession && !!session) ||
                    replayerState !== ReplayerState.Empty ? (
                        <div className={styles.playerCenterPanel}>
                            <div className={styles.playerContainer}>
                                <div className={styles.rrwebPlayerSection}>
                                    <div className={styles.playerCenterColumn}>
                                        <SessionLevelBar />
                                        <div
                                            className={
                                                styles.rrwebPlayerWrapper
                                            }
                                            ref={playerWrapperRef}
                                        >
                                            {resizeListener}
                                            {replayerState ===
                                                ReplayerState.SessionRecordingStopped && (
                                                <div
                                                    className={
                                                        styles.manuallyStoppedMessageContainer
                                                    }
                                                    style={{
                                                        height: replayer?.wrapper.getBoundingClientRect()
                                                            .height,
                                                        width: replayer?.wrapper.getBoundingClientRect()
                                                            .width,
                                                    }}
                                                >
                                                    <ElevatedCard title="Session recording manually stopped">
                                                        <p>
                                                            <a
                                                                href="https://docs.highlight.run/reference#stop"
                                                                target="_blank"
                                                                rel="noreferrer"
                                                            >
                                                                <code>
                                                                    H.stop()
                                                                </code>
                                                            </a>{' '}
                                                            was called during
                                                            the session. Calling
                                                            this method stops
                                                            the session
                                                            recording. If you
                                                            expect the recording
                                                            to continue please
                                                            check where you are
                                                            calling{' '}
                                                            <a
                                                                href="https://docs.highlight.run/reference#stop"
                                                                target="_blank"
                                                                rel="noreferrer"
                                                            >
                                                                <code>
                                                                    H.stop()
                                                                </code>
                                                            </a>
                                                            .
                                                        </p>
                                                    </ElevatedCard>
                                                </div>
                                            )}
                                            {isPlayerReady && (
                                                <PlayerCommentCanvas
                                                    setModalPosition={
                                                        setCommentModalPosition
                                                    }
                                                    isReplayerReady={
                                                        isPlayerReady
                                                    }
                                                    modalPosition={
                                                        commentModalPosition
                                                    }
                                                    setCommentPosition={
                                                        setCommentPosition
                                                    }
                                                />
                                            )}
                                            <div
                                                style={{
                                                    visibility: isPlayerReady
                                                        ? 'visible'
                                                        : 'hidden',
                                                }}
                                                className={classNames(
                                                    styles.rrwebPlayerDiv,
                                                    'highlight-block'
                                                )}
                                                id="player"
                                            />
                                            {!isPlayerReady && (
                                                <PlayerSkeleton
                                                    showingLeftPanel={
                                                        showLeftPanel
                                                    }
                                                    showingRightPanel={
                                                        showRightPanel
                                                    }
                                                    width={
                                                        playerWrapperRef.current
                                                            ?.clientWidth
                                                    }
                                                />
                                            )}
                                        </div>
                                        <Toolbar />
                                    </div>

                                    <RightPlayerPanel />
                                </div>
                            </div>
                        </div>
                    ) : (
                        <NoActiveSessionCard />
                    )}
                    <Modal
                        visible={commentModalPosition !== undefined}
                        onCancel={() => {
                            setCommentModalPosition(undefined);
                        }}
                        destroyOnClose
                        minimal
                        width="324px"
                        style={{
                            left: `${commentModalPosition?.x}px`,
                            top: `${commentModalPosition?.y}px`,
                            margin: 0,
                        }}
                        mask={false}
                        modalRender={(node) => (
                            <div className={styles.commentModal}>{node}</div>
                        )}
                    >
                        <div ref={newCommentModalRef}>
                            <NewCommentForm
                                currentTime={Math.floor(time)}
                                onCloseHandler={() => {
                                    setCommentModalPosition(undefined);
                                }}
                                commentPosition={commentPosition}
                                parentRef={newCommentModalRef}
                            />
                        </div>
                    </Modal>
                </div>
            </ReplayerContextProvider>
        </PlayerUIContextProvider>
    );
};

export const EventStream = () => {
    const [debug] = useQueryParam('debug', BooleanParam);
    const { replayer, time, events, state } = useReplayerContext();
    const [currEvent, setCurrEvent] = useState('');
    const [
        isInteractingWithStreamEvents,
        setIsInteractingWithStreamEvents,
    ] = useState(false);
    const virtuoso = useRef<VirtuosoHandle>(null);

    useEffect(() => {
        if (!replayer) return;
        replayer.on('event-cast', (e: any) => {
            const event = e as HighlightEvent;
            if (usefulEvent(event) || debug) {
                setCurrEvent(event.identifier);
            }
        });
    }, [replayer, debug]);

    const usefulEvents = useMemo(
        () => (debug ? events : events.filter(usefulEvent)),
        [events, debug]
    );

    // eslint-disable-next-line react-hooks/exhaustive-deps
    const scrollFunction = useCallback(
        _.debounce(
            (
                currentEventId: string,
                usefulEventsList: HighlightEvent[],
                state
            ) => {
                if (virtuoso.current) {
                    if (state === ReplayerState.Playing) {
                        const matchingEventIndex = usefulEventsList.findIndex(
                            (event) => event.identifier === currentEventId
                        );

                        if (matchingEventIndex > -1) {
                            virtuoso.current.scrollToIndex({
                                index: matchingEventIndex,
                                align: 'center',
                                behavior: 'smooth',
                            });
                        }
                    }
                }
            },
            1000 / 60
        ),
        []
    );

    useEffect(() => {
        if (!isInteractingWithStreamEvents) {
            scrollFunction(currEvent, usefulEvents, state);
        }
    }, [
        currEvent,
        scrollFunction,
        usefulEvents,
        isInteractingWithStreamEvents,
        state,
    ]);

    return (
        <>
            <div id="wrapper" className={styles.eventStreamContainer}>
                {!events.length ? (
                    <div>
                        <Skeleton
                            count={20}
                            height={43}
                            width="301px"
                            style={{
                                marginTop: 16,
                                marginLeft: 24,
                                marginRight: 24,
                                borderRadius: 8,
                            }}
                        />
                    </div>
                ) : (
                    replayer && (
                        <Virtuoso
                            onMouseEnter={() => {
                                setIsInteractingWithStreamEvents(true);
                            }}
                            onMouseLeave={() => {
                                setIsInteractingWithStreamEvents(false);
                            }}
                            //     @ts-ignore
                            components={{ List: VirtuosoList }}
                            ref={virtuoso}
                            data={usefulEvents}
                            overscan={500}
                            itemContent={(index, event) => (
                                <StreamElement
                                    e={event}
                                    key={index}
                                    start={replayer.getMetaData().startTime}
                                    isCurrent={
                                        event.timestamp -
                                            replayer.getMetaData().startTime ===
                                            time ||
                                        event.identifier === currEvent
                                    }
                                    onGoToHandler={setCurrEvent}
                                />
                            )}
                        />
                    )
                )}
            </div>
        </>
    );
};

const PlayerSkeleton = ({
    width,
    showingLeftPanel,
    showingRightPanel,
}: {
    width: number | undefined;
    showingLeftPanel: boolean;
    showingRightPanel: boolean;
}) => {
    const { showDevTools } = usePlayerConfiguration();
    let adjustedWidth = width ?? 80;

    if (showingLeftPanel) {
        adjustedWidth -= 475;
    }
    if (showingRightPanel) {
        adjustedWidth -= 350;
    }
    adjustedWidth = Math.min(Math.max(300, adjustedWidth), 600);

    return (
        <SkeletonTheme
            color={'var(--text-primary-inverted)'}
            highlightColor={'#f5f5f5'}
        >
            <Skeleton
                height={!showDevTools ? adjustedWidth * 0.8 : '200px'}
                width={adjustedWidth}
                duration={1}
            />
        </SkeletonTheme>
    );
};

// used in filter() type methods to fetch events we want
const usefulEvent = (e: eventWithTime): boolean => {
    if (e.type === EventType.Custom) {
        return !!e.data.tag;
    }
    // If its not an 'incrementalSnapshot', discard.
    if ((e as eventWithTime).type !== EventType.IncrementalSnapshot)
        return false;

    return false;
};

export default Player;

const VirtuosoList = React.forwardRef((props, ref) => {
    // @ts-ignore
    return <div {...props} ref={ref} className={styles.virtualList} />;
});<|MERGE_RESOLUTION|>--- conflicted
+++ resolved
@@ -154,32 +154,15 @@
     const showLeftPanel = showLeftPanelPreference && canViewSession;
 
     return (
-<<<<<<< HEAD
-        <ReplayerContextProvider value={player}>
-            {isPlayerReady && !isLoggedIn && (
-                <>
-                    <Suspense fallback={null}>
-                        <PlayerPageProductTour />
-                    </Suspense>
-                </>
-            )}
-            <div
-                className={classNames(styles.playerBody, {
-                    [styles.withLeftPanel]: showLeftPanel,
-                })}
-            >
-                {showLeftPanel && (
-                    <div className={styles.playerLeftPanel}>
-                        <SearchPanel />
-                    </div>
-                )}
-                {!canViewSession && (
-                    <FullBleedCard
-                        title="Session quota reached 😔"
-                        animation={<Lottie animationData={WaitingAnimation} />}
-=======
         <PlayerUIContextProvider value={{ searchBarRef, setSearchBarRef }}>
             <ReplayerContextProvider value={player}>
+                {isPlayerReady && !isLoggedIn && (
+                    <>
+                        <Suspense fallback={null}>
+                            <PlayerPageProductTour />
+                        </Suspense>
+                    </>
+                )}
                 <div
                     className={classNames(styles.playerBody, {
                         [styles.withLeftPanel]: showLeftPanel,
@@ -189,7 +172,6 @@
                         className={classNames(styles.playerLeftPanel, {
                             [styles.hidden]: !showLeftPanel,
                         })}
->>>>>>> 99c240f6
                     >
                         <SearchPanel visible={showLeftPanel} />
                         <PanelToggleButton
