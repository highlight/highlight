--- conflicted
+++ resolved
@@ -105,19 +105,7 @@
     >(undefined);
 
     useEffect(() => {
-<<<<<<< HEAD
-        if (session_secure_id && isLoggedIn) {
-            markSessionAsViewed({
-                variables: { secure_id: session_secure_id, viewed: true },
-            });
-        }
-    }, [session_secure_id, isLoggedIn, markSessionAsViewed]);
-
-    useEffect(() => {
         if (!session_secure_id) {
-=======
-        if (!session_id) {
->>>>>>> 10018817
             setShowLeftPanel(true);
         }
     }, [session_secure_id, setShowLeftPanel]);
