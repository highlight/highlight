import 'rc-slider/assets/index.css';

import { useAuthContext } from '@authentication/AuthContext';
import ButtonLink from '@components/Button/ButtonLink/ButtonLink';
import {
    DEMO_WORKSPACE_APPLICATION_ID,
    DEMO_WORKSPACE_PROXY_APPLICATION_ID,
} from '@components/DemoWorkspaceButton/DemoWorkspaceButton';
import ElevatedCard from '@components/ElevatedCard/ElevatedCard';
import { ErrorState } from '@components/ErrorState/ErrorState';
import FullBleedCard from '@components/FullBleedCard/FullBleedCard';
import Modal from '@components/Modal/Modal';
<<<<<<< HEAD
import { EventType, Replayer } from '@highlight-run/rrweb';
import { eventWithTime } from '@highlight-run/rrweb/dist/types';
=======
import { useMarkSessionAsViewedMutation } from '@graph/hooks';
import { Replayer } from '@highlight-run/rrweb';
>>>>>>> a2b37fca
import NoActiveSessionCard from '@pages/Player/components/NoActiveSessionCard/NoActiveSessionCard';
import PanelToggleButton from '@pages/Player/components/PanelToggleButton/PanelToggleButton';
import { PlayerUIContextProvider } from '@pages/Player/context/PlayerUIContext';
import PlayerCommentCanvas, {
    Coordinates2D,
} from '@pages/Player/PlayerCommentCanvas/PlayerCommentCanvas';
import {
    SessionViewability,
    usePlayer,
} from '@pages/Player/PlayerHook/PlayerHook';
import usePlayerConfiguration from '@pages/Player/PlayerHook/utils/usePlayerConfiguration';
import PlayerPageProductTour from '@pages/Player/PlayerPageProductTour/PlayerPageProductTour';
import {
    ReplayerContextProvider,
    ReplayerState,
} from '@pages/Player/ReplayerContext';
import RightPlayerPanel from '@pages/Player/RightPlayerPanel/RightPlayerPanel';
import SearchPanel from '@pages/Player/SearchPanel/SearchPanel';
import SessionLevelBar from '@pages/Player/SessionLevelBar/SessionLevelBar';
import { NewCommentForm } from '@pages/Player/Toolbar/NewCommentForm/NewCommentForm';
import { Toolbar } from '@pages/Player/Toolbar/Toolbar';
import { usePlayerFullscreen } from '@pages/Player/utils/PlayerHooks';
import { IntegrationCard } from '@pages/Sessions/IntegrationCard/IntegrationCard';
import { SessionSearchOption } from '@pages/Sessions/SessionsFeedV2/components/SessionSearch/SessionSearch';
import { isOnPrem } from '@util/onPrem/onPremUtils';
import { useParams } from '@util/react-router/useParams';
import classNames from 'classnames';
import Lottie from 'lottie-react';
import React, { Suspense, useEffect, useRef, useState } from 'react';
import Skeleton, { SkeletonTheme } from 'react-loading-skeleton';
import useResizeAware from 'react-resize-aware';
import AsyncSelect from 'react-select/async';

import WaitingAnimation from '../../lottie/waiting.json';
import styles from './PlayerPage.module.scss';

interface Props {
    integrated: boolean;
}

const Player = ({ integrated }: Props) => {
    const { isLoggedIn } = useAuthContext();
    const { session_id, project_id } = useParams<{
        session_id: string;
        project_id: string;
    }>();
    const projectIdRemapped =
        project_id === DEMO_WORKSPACE_APPLICATION_ID
            ? DEMO_WORKSPACE_PROXY_APPLICATION_ID
            : project_id;
    const [resizeListener, sizes] = useResizeAware();

    const [searchBarRef, setSearchBarRef] = useState<
        AsyncSelect<SessionSearchOption, true> | undefined
    >(undefined);
    const player = usePlayer();
    const {
        state: replayerState,
        scale: replayerScale,
        setScale,
        replayer,
        time,
        sessionViewability,
        isPlayerReady,
        session,
    } = player;
    const {
        setShowLeftPanel,
        showLeftPanel: showLeftPanelPreference,
        showRightPanel,
    } = usePlayerConfiguration();
    const playerWrapperRef = useRef<HTMLDivElement>(null);
    const {
        isPlayerFullscreen,
        setIsPlayerFullscreen,
        playerCenterPanelRef,
    } = usePlayerFullscreen();
    const [detailedPanel, setDetailedPanel] = useState<
        | {
              title: string | React.ReactNode;
              content: React.ReactNode;
              id: string;
          }
        | undefined
    >(undefined);
    const newCommentModalRef = useRef<HTMLDivElement>(null);
    const [commentModalPosition, setCommentModalPosition] = useState<
        Coordinates2D | undefined
    >(undefined);
    const [commentPosition, setCommentPosition] = useState<
        Coordinates2D | undefined
    >(undefined);

    useEffect(() => {
        if (!session_id) {
            setShowLeftPanel(true);
        }
    }, [session_id, setShowLeftPanel]);

    // eslint-disable-next-line react-hooks/exhaustive-deps
    const resizePlayer = (replayer: Replayer): boolean => {
        const width = replayer?.wrapper?.getBoundingClientRect().width;
        const height = replayer?.wrapper?.getBoundingClientRect().height;
        const targetWidth = playerWrapperRef.current?.clientWidth;
        const targetHeight = playerWrapperRef.current?.clientHeight;
        if (!width || !targetWidth || !height || !targetHeight) {
            return false;
        }
        const widthScale = (targetWidth - 80) / width;
        const heightScale = (targetHeight - 80) / height;
        const scale = Math.min(heightScale, widthScale);

        if (scale <= 0) {
            return false;
        }

        // why translate -50 -50 -> https://medium.com/front-end-weekly/absolute-centering-in-css-ea3a9d0ad72e
        replayer?.wrapper?.setAttribute(
            'style',
            `transform: scale(${replayerScale * scale}) translate(-50%, -50%)`
        );

        setScale((s) => {
            return s * scale;
        });
        return true;
    };

    // This adjusts the dimensions (i.e. scale()) of the iframe when the page loads.
    useEffect(() => {
        const i = window.setInterval(() => {
            if (replayer && resizePlayer(replayer)) {
                clearInterval(i);
            }
        }, 200);
        return () => {
            i && clearInterval(i);
        };
    }, [resizePlayer, replayer]);

    // On any change to replayer, 'sizes', or 'showConsole', refresh the size of the player.
    useEffect(() => {
        replayer && resizePlayer(replayer);
        // eslint-disable-next-line react-hooks/exhaustive-deps
    }, [sizes, replayer]);

    const showLeftPanel =
        showLeftPanelPreference &&
        sessionViewability !== SessionViewability.OVER_BILLING_QUOTA;

    return (
        <PlayerUIContextProvider
            value={{
                searchBarRef,
                setSearchBarRef,
                isPlayerFullscreen,
                setIsPlayerFullscreen,
                playerCenterPanelRef,
                detailedPanel,
                setDetailedPanel,
            }}
        >
            <ReplayerContextProvider value={player}>
                {!integrated && <IntegrationCard />}
                {isPlayerReady && !isLoggedIn && (
                    <>
                        <Suspense fallback={null}>
                            <PlayerPageProductTour />
                        </Suspense>
                    </>
                )}
                <div
                    className={classNames(
                        styles.playerBody,
                        styles.gridBackground,
                        {
                            [styles.withLeftPanel]: showLeftPanel,
                        }
                    )}
                >
                    <div
                        className={classNames(styles.playerLeftPanel, {
                            [styles.hidden]: !showLeftPanel,
                        })}
                    >
                        <SearchPanel visible={showLeftPanel} />
                        <PanelToggleButton
                            className={classNames(
                                styles.panelToggleButton,
                                styles.panelToggleButtonLeft,
                                {
                                    [styles.panelShown]: showLeftPanelPreference,
                                }
                            )}
                            direction="left"
                            isOpen={showLeftPanelPreference}
                            onClick={() => {
                                setShowLeftPanel(!showLeftPanelPreference);
                            }}
                        />
                    </div>
                    {sessionViewability ===
                        SessionViewability.OVER_BILLING_QUOTA && (
                        <FullBleedCard
                            title="Session quota reached 😔"
                            animation={
                                <Lottie animationData={WaitingAnimation} />
                            }
                        >
                            <p>
                                This session was recorded after you reached your
                                session quota. To view it, upgrade your plan.
                            </p>
                            <ButtonLink
                                to={`/${projectIdRemapped}/billing`}
                                trackingId="PlayerPageUpgradePlan"
                                className={styles.center}
                            >
                                Upgrade Plan
                            </ButtonLink>
                        </FullBleedCard>
                    )}
                    {sessionViewability === SessionViewability.ERROR ? (
                        <ErrorState message="This session does not exist or has not been made public." />
                    ) : sessionViewability ===
                      SessionViewability.EMPTY_SESSION ? (
                        <ElevatedCard
                            className={styles.emptySessionCard}
                            title="Session isn't ready to view yet 😔"
                            animation={
                                <Lottie animationData={WaitingAnimation} />
                            }
                        >
                            <p>
                                We need more time to process this session.{' '}
                                {!isOnPrem ? (
                                    <>
                                        If this looks like a bug, shoot us a
                                        message on{' '}
                                        <span
                                            className={styles.intercomLink}
                                            onClick={() => {
                                                window.Intercom(
                                                    'showNewMessage',
                                                    `I'm seeing an empty session. This is the session ID: "${session_id}"`
                                                );
                                            }}
                                        >
                                            Intercom
                                        </span>
                                        .
                                    </>
                                ) : (
                                    <>
                                        If this looks like a bug, please reach
                                        out to us!
                                    </>
                                )}
                            </p>
                        </ElevatedCard>
                    ) : (sessionViewability === SessionViewability.VIEWABLE &&
                          !!session) ||
                      replayerState !== ReplayerState.Empty ||
                      (replayerState === ReplayerState.Empty &&
                          !!session_id &&
                          sessionViewability !== SessionViewability.ERROR) ? (
                        <div
                            id="playerCenterPanel"
                            className={classNames(styles.playerCenterPanel, {
                                [styles.gridBackground]: isPlayerFullscreen,
                            })}
                            ref={playerCenterPanelRef}
                        >
                            <div className={styles.playerContainer}>
                                <div className={styles.rrwebPlayerSection}>
                                    <div className={styles.playerCenterColumn}>
                                        {!isPlayerFullscreen && (
                                            <SessionLevelBar />
                                        )}
                                        <div
                                            className={
                                                styles.rrwebPlayerWrapper
                                            }
                                            ref={playerWrapperRef}
                                        >
                                            {resizeListener}
                                            {replayerState ===
                                                ReplayerState.SessionRecordingStopped && (
                                                <div
                                                    className={
                                                        styles.manuallyStoppedMessageContainer
                                                    }
                                                    style={{
                                                        height: replayer?.wrapper.getBoundingClientRect()
                                                            .height,
                                                        width: replayer?.wrapper.getBoundingClientRect()
                                                            .width,
                                                    }}
                                                >
                                                    <ElevatedCard title="Session recording manually stopped">
                                                        <p>
                                                            <a
                                                                href="https://docs.highlight.run/api/hstop"
                                                                target="_blank"
                                                                rel="noreferrer"
                                                            >
                                                                <code>
                                                                    H.stop()
                                                                </code>
                                                            </a>{' '}
                                                            was called during
                                                            the session. Calling
                                                            this method stops
                                                            the session
                                                            recording. If you
                                                            expect the recording
                                                            to continue please
                                                            check where you are
                                                            calling{' '}
                                                            <a
                                                                href="https://docs.highlight.run/api/hstop"
                                                                target="_blank"
                                                                rel="noreferrer"
                                                            >
                                                                <code>
                                                                    H.stop()
                                                                </code>
                                                            </a>
                                                            .
                                                        </p>
                                                    </ElevatedCard>
                                                </div>
                                            )}
                                            {isPlayerReady && (
                                                <PlayerCommentCanvas
                                                    setModalPosition={
                                                        setCommentModalPosition
                                                    }
                                                    isReplayerReady={
                                                        isPlayerReady
                                                    }
                                                    modalPosition={
                                                        commentModalPosition
                                                    }
                                                    setCommentPosition={
                                                        setCommentPosition
                                                    }
                                                />
                                            )}
                                            <div
                                                style={{
                                                    visibility: isPlayerReady
                                                        ? 'visible'
                                                        : 'hidden',
                                                }}
                                                className={classNames(
                                                    styles.rrwebPlayerDiv,
                                                    'highlight-block'
                                                )}
                                                id="player"
                                            />
                                            {!isPlayerReady && (
                                                <PlayerSkeleton
                                                    showingLeftPanel={
                                                        showLeftPanel
                                                    }
                                                    showingRightPanel={
                                                        showRightPanel
                                                    }
                                                    width={
                                                        playerWrapperRef.current
                                                            ?.clientWidth
                                                    }
                                                />
                                            )}
                                        </div>
                                        <Toolbar />
                                    </div>

                                    {!isPlayerFullscreen && (
                                        <RightPlayerPanel />
                                    )}
                                </div>
                            </div>
                        </div>
                    ) : (
                        <NoActiveSessionCard />
                    )}
                    <Modal
                        visible={commentModalPosition !== undefined}
                        onCancel={() => {
                            setCommentModalPosition(undefined);
                        }}
                        // Sets the Modal's mount node as the player center panel.
                        // The default is document.body
                        // We override here to be able to show the comments when the player is in fullscreen
                        // Without this, the new comment modal would be below the fullscreen view.
                        getContainer={() => {
                            const playerCenterPanel = document.getElementById(
                                'playerCenterPanel'
                            );

                            if (playerCenterPanel) {
                                return playerCenterPanel;
                            }

                            return document.body;
                        }}
                        destroyOnClose
                        minimal
                        width="324px"
                        style={{
                            left: `${commentModalPosition?.x}px`,
                            top: `${commentModalPosition?.y}px`,
                            margin: 0,
                        }}
                        mask={false}
                        modalRender={(node) => (
                            <div className={styles.commentModal}>{node}</div>
                        )}
                    >
                        <div ref={newCommentModalRef}>
                            <NewCommentForm
                                currentTime={Math.floor(time)}
                                onCloseHandler={() => {
                                    setCommentModalPosition(undefined);
                                }}
                                commentPosition={commentPosition}
                                parentRef={newCommentModalRef}
                            />
                        </div>
                    </Modal>
                </div>
            </ReplayerContextProvider>
        </PlayerUIContextProvider>
    );
};

const PlayerSkeleton = ({
    width,
    showingLeftPanel,
    showingRightPanel,
}: {
    width: number | undefined;
    showingLeftPanel: boolean;
    showingRightPanel: boolean;
}) => {
    const { showDevTools } = usePlayerConfiguration();
    let adjustedWidth = width ?? 80;

    if (showingLeftPanel) {
        adjustedWidth -= 475;
    }
    if (showingRightPanel) {
        adjustedWidth -= 350;
    }
    adjustedWidth = Math.min(Math.max(300, adjustedWidth), 600);

    return (
        <SkeletonTheme
            color={'var(--text-primary-inverted)'}
            highlightColor={'#f5f5f5'}
        >
            <Skeleton
                height={!showDevTools ? adjustedWidth * 0.8 : '200px'}
                width={adjustedWidth}
                duration={1}
            />
        </SkeletonTheme>
    );
};

export default Player;<|MERGE_RESOLUTION|>--- conflicted
+++ resolved
@@ -10,13 +10,7 @@
 import { ErrorState } from '@components/ErrorState/ErrorState';
 import FullBleedCard from '@components/FullBleedCard/FullBleedCard';
 import Modal from '@components/Modal/Modal';
-<<<<<<< HEAD
-import { EventType, Replayer } from '@highlight-run/rrweb';
-import { eventWithTime } from '@highlight-run/rrweb/dist/types';
-=======
-import { useMarkSessionAsViewedMutation } from '@graph/hooks';
 import { Replayer } from '@highlight-run/rrweb';
->>>>>>> a2b37fca
 import NoActiveSessionCard from '@pages/Player/components/NoActiveSessionCard/NoActiveSessionCard';
 import PanelToggleButton from '@pages/Player/components/PanelToggleButton/PanelToggleButton';
 import { PlayerUIContextProvider } from '@pages/Player/context/PlayerUIContext';
@@ -281,8 +275,7 @@
                           !!session) ||
                       replayerState !== ReplayerState.Empty ||
                       (replayerState === ReplayerState.Empty &&
-                          !!session_id &&
-                          sessionViewability !== SessionViewability.ERROR) ? (
+                          !!session_id) ? (
                         <div
                             id="playerCenterPanel"
                             className={classNames(styles.playerCenterPanel, {
