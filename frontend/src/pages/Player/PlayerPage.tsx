--- conflicted
+++ resolved
@@ -108,29 +108,6 @@
 		Coordinates2D | undefined
 	>(undefined)
 
-<<<<<<< HEAD
-	const [rightPanelView, setRightPanelView] = useState<RightPanelView>(
-		RightPanelView.Session,
-	)
-
-	const [activeEvent, setActiveEvent] = useState<HighlightEvent | undefined>(
-		undefined,
-	)
-
-	const [activeError, setActiveError] = useState<ErrorObject | undefined>(
-		undefined,
-	)
-
-	const [activeNetworkResource, setActiveNetworkResource] = useState<
-		NetworkResource | undefined
-	>(undefined)
-
-	const [selectedRightPanelTab, setSelectedRightPanelTab] = useLocalStorage<
-		'Events' | 'Threads' | 'Metadata'
-	>('tabs-PlayerRightPanel-active-tab', 'Events')
-
-=======
->>>>>>> 16001f61
 	useEffect(() => {
 		if (!session_secure_id) {
 			setShowLeftPanel(true)
