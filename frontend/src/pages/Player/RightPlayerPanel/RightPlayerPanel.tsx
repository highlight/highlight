--- conflicted
+++ resolved
@@ -42,15 +42,6 @@
 		}
 	}, [setSelectedRightPanelTab, setShowRightPanel])
 
-<<<<<<< HEAD
-	useEffect(() => {
-		if (sessionSecureId) {
-			setRightPanelView(RightPanelView.Session)
-		}
-	}, [sessionSecureId, setRightPanelView])
-
-=======
->>>>>>> 16001f61
 	const content = useMemo(() => {
 		if (!session) return <LoadingBox />
 
