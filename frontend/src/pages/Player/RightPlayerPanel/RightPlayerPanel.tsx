import classNames from 'classnames';
import React from 'react';

import Tabs from '../../../components/Tabs/Tabs';
import PanelToggleButton from '../components/PanelToggleButton/PanelToggleButton';
import { MetadataBox } from '../MetadataBox/MetadataBox';
import MetadataPanel from '../MetadataPanel/MetadataPanel';
import usePlayerConfiguration from '../PlayerHook/utils/usePlayerConfiguration';
import { EventStream } from '../PlayerPage';
<<<<<<< HEAD
import { PlayerPageProductTourSelectors } from '../PlayerPageProductTour/PlayerPageProductTour';
=======
import playerPageStyles from '../PlayerPage.module.scss';
>>>>>>> 99c240f6
import { useReplayerContext } from '../ReplayerContext';
import SessionFullCommentList from '../SessionFullCommentList/SessionFullCommentList';
import styles from './RightPlayerPanel.module.scss';

const RightPlayerPanel = () => {
    const {
        showRightPanel: showRightPanelPreference,
        setShowRightPanel,
    } = usePlayerConfiguration();
    const { canViewSession } = useReplayerContext();

    const showRightPanel = showRightPanelPreference && canViewSession;

    return (
<<<<<<< HEAD
        <div className={styles.playerRightPanelContainer}>
            <div className={styles.playerRightPanelCollapsible}>
                <MetadataBox />
                <Tabs
                    tabsHtmlId={`${PlayerPageProductTourSelectors.PlayerRightPanel}`}
                    centered
                    id="PlayerRightPanel"
                    noPadding
                    tabs={[
                        {
                            title: 'Events',
                            panelContent: <EventStream />,
                        },
                        {
                            title: 'Comments',
                            panelContent: (
                                <div className={styles.tabContentContainer}>
                                    <CommentStream />
                                </div>
                            ),
                        },
=======
        <>
            <div
                className={classNames(styles.playerRightPanelContainer, {
                    [styles.hidden]: !showRightPanel,
                })}
            >
                <PanelToggleButton
                    className={classNames(
                        playerPageStyles.panelToggleButton,
                        playerPageStyles.panelToggleButtonRight,
>>>>>>> 99c240f6
                        {
                            [playerPageStyles.panelShown]: showRightPanel,
                        }
                    )}
                    direction="right"
                    isOpen={showRightPanel}
                    onClick={() => {
                        setShowRightPanel(!showRightPanel);
                    }}
                />
                <div className={styles.playerRightPanelCollapsible}>
                    <MetadataBox />
                    {showRightPanel && (
                        <Tabs
                            centered
                            id="PlayerRightPanel"
                            noPadding
                            className={styles.tabs}
                            tabs={[
                                {
                                    title: 'Events',
                                    panelContent: <EventStream />,
                                },
                                {
                                    title: 'Comments',
                                    panelContent: (
                                        <div
                                            className={
                                                styles.tabContentContainer
                                            }
                                        >
                                            <SessionFullCommentList />
                                        </div>
                                    ),
                                },
                                {
                                    title: 'Metadata',
                                    panelContent: (
                                        <div
                                            className={
                                                styles.tabContentContainer
                                            }
                                        >
                                            <MetadataPanel />
                                        </div>
                                    ),
                                },
                            ]}
                        />
                    )}
                </div>
            </div>
        </>
    );
};

export default RightPlayerPanel;<|MERGE_RESOLUTION|>--- conflicted
+++ resolved
@@ -7,11 +7,7 @@
 import MetadataPanel from '../MetadataPanel/MetadataPanel';
 import usePlayerConfiguration from '../PlayerHook/utils/usePlayerConfiguration';
 import { EventStream } from '../PlayerPage';
-<<<<<<< HEAD
-import { PlayerPageProductTourSelectors } from '../PlayerPageProductTour/PlayerPageProductTour';
-=======
 import playerPageStyles from '../PlayerPage.module.scss';
->>>>>>> 99c240f6
 import { useReplayerContext } from '../ReplayerContext';
 import SessionFullCommentList from '../SessionFullCommentList/SessionFullCommentList';
 import styles from './RightPlayerPanel.module.scss';
@@ -26,29 +22,6 @@
     const showRightPanel = showRightPanelPreference && canViewSession;
 
     return (
-<<<<<<< HEAD
-        <div className={styles.playerRightPanelContainer}>
-            <div className={styles.playerRightPanelCollapsible}>
-                <MetadataBox />
-                <Tabs
-                    tabsHtmlId={`${PlayerPageProductTourSelectors.PlayerRightPanel}`}
-                    centered
-                    id="PlayerRightPanel"
-                    noPadding
-                    tabs={[
-                        {
-                            title: 'Events',
-                            panelContent: <EventStream />,
-                        },
-                        {
-                            title: 'Comments',
-                            panelContent: (
-                                <div className={styles.tabContentContainer}>
-                                    <CommentStream />
-                                </div>
-                            ),
-                        },
-=======
         <>
             <div
                 className={classNames(styles.playerRightPanelContainer, {
@@ -59,7 +32,6 @@
                     className={classNames(
                         playerPageStyles.panelToggleButton,
                         playerPageStyles.panelToggleButtonRight,
->>>>>>> 99c240f6
                         {
                             [playerPageStyles.panelShown]: showRightPanel,
                         }
