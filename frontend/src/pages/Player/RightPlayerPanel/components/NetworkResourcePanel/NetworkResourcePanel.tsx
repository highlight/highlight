import { PreviousNextGroup } from '@components/PreviousNextGroup/PreviousNextGroup'
import {
	Ariakit,
	Badge,
	Box,
	ButtonIcon,
	Heading,
	IconSolidArrowCircleRight,
	IconSolidX,
	Tabs,
	Tag,
	Text,
} from '@highlight-run/ui/components'
import { sprinkles } from '@highlight-run/ui/sprinkles'
import usePlayerConfiguration from '@pages/Player/PlayerHook/utils/usePlayerConfiguration'
import { useReplayerContext } from '@pages/Player/ReplayerContext'
import { useResourcesContext } from '@pages/Player/ResourcesContext/ResourcesContext'
import { NetworkResource } from '@pages/Player/Toolbar/DevToolsWindowV2/utils'
import analytics from '@util/analytics'
import { playerTimeToSessionAbsoluteTime } from '@util/session/utils'
import { MillisToMinutesAndSeconds } from '@util/time'
<<<<<<< HEAD
import React, { useCallback, useEffect, useMemo, useState } from 'react'
=======
import { camelCase } from 'lodash'
import React, { useCallback, useEffect, useMemo, useRef, useState } from 'react'
>>>>>>> 922b6b7a
import { useHotkeys } from 'react-hotkeys-hook'

import { useActiveNetworkResourceId } from '@/hooks/useActiveNetworkResourceId'
import { useProjectId } from '@/hooks/useProjectId'
import { NetworkResourceErrors } from '@/pages/Player/RightPlayerPanel/components/NetworkResourcePanel/NetworkResourceErrors'
import { NetworkResourceInfo } from '@/pages/Player/RightPlayerPanel/components/NetworkResourcePanel/NetworkResourceInfo'
import { NetworkResourceLogs } from '@/pages/Player/RightPlayerPanel/components/NetworkResourcePanel/NetworkResourceLogs'
import { NetworkResourceTrace } from '@/pages/Player/RightPlayerPanel/components/NetworkResourcePanel/NetworkResourceTrace'
import { WebSocketMessages } from '@/pages/Player/RightPlayerPanel/components/WebSocketMessages/WebSocketMessages'
import { useWebSocket } from '@/pages/Player/WebSocketContext/WebSocketContext'
import { TraceProvider } from '@/pages/Traces/TraceProvider'

import * as styles from './NetworkResourcePanel.css'

enum NetworkRequestTabs {
	Info = 'Info',
	Errors = 'Errors',
	Logs = 'Logs',
	Trace = 'Trace',
}

enum WebSocketTabs {
	Headers = 'Headers',
	Messages = 'Messages',
}

export const NetworkResourcePanel = () => {
	const { projectId } = useProjectId()
	const networkResourceDialog = Ariakit.useDialogStore()
	const networkResourceDialogState = networkResourceDialog.getState()
	const { activeNetworkResourceId, setActiveNetworkResourceId } =
		useActiveNetworkResourceId()

	const { resources } = useResourcesContext()
	const resourceIdx = resources.findIndex(
		(r) => activeNetworkResourceId === r.id,
	)
	const resource = resources[resourceIdx] as NetworkResource | undefined
	const traceId = useMemo(() => {
		return resource?.requestResponsePairs?.request?.id
	}, [resource?.requestResponsePairs?.request?.id])

	const hide = useCallback(() => {
		setActiveNetworkResourceId(undefined)
		networkResourceDialog.hide()
	}, [networkResourceDialog, setActiveNetworkResourceId])

	useHotkeys('Escape', hide, [])

	useEffect(() => {
		if (!resources?.length) {
			return
		}

		if (resource?.id !== undefined) {
			networkResourceDialog.show()
		} else {
			hide()
		}
		// eslint-disable-next-line react-hooks/exhaustive-deps
	}, [resource?.id])

	// Close the dialog and reset the active resource when the user interacts with
	// the page outside the dialog.
	const previousVisibleRef = React.useRef(networkResourceDialogState.open)
	useEffect(() => {
		if (
			previousVisibleRef.current !== networkResourceDialogState.open &&
			!networkResourceDialogState.open
		) {
			hide()
		}

		previousVisibleRef.current = networkResourceDialogState.open
	}, [hide, networkResourceDialogState.open])

	return (
		<Ariakit.Dialog
			store={networkResourceDialog}
			modal={false}
			autoFocusOnShow={false}
			className={sprinkles({
				backgroundColor: 'white',
				display: 'flex',
				flexDirection: 'column',
				border: 'dividerWeak',
				borderTopRightRadius: '6',
				borderBottomRightRadius: '6',
				boxShadow: 'small',
				overflow: 'hidden',
			})}
			style={{
				width: '45%',
				minWidth: 400,
				right: 8,
				top: 8,
				bottom: 8,
				zIndex: 8,
				position: 'absolute',
			}}
		>
			{resource &&
				(resource.initiatorType === 'websocket' ? (
					<WebSocketDetails resource={resource} hide={hide} />
				) : (
					<TraceProvider projectId={projectId} traceId={traceId}>
						<NetworkResourceDetails
							resource={resource}
							hide={hide}
						/>
					</TraceProvider>
				))}
		</Ariakit.Dialog>
	)
}

function NetworkResourceDetails({
	resource,
	hide,
}: {
	resource: NetworkResource
	hide: () => void
}) {
	const { resources } = useResourcesContext()
	const [activeTab, setActiveTab] = useState<NetworkRequestTabs>(
		NetworkRequestTabs.Info,
	)
	const {
		sessionMetadata: { startTime },
		setTime,
		session,
	} = useReplayerContext()
	const sessionSecureId = session?.secure_id
	const { activeNetworkResourceId, setActiveNetworkResourceId } =
		useActiveNetworkResourceId()
	const isNetworkRequest =
		resource?.initiatorType === 'fetch' || resource?.initiatorType === 'xhr'

	const networkResources = useMemo(() => {
		return (
			(resources.map((event) => ({
				...event,
				timestamp: event.startTime,
			})) as NetworkResource[]) ?? []
		)
	}, [resources])

	const resourceIdx = resources.findIndex(
		(r) => activeNetworkResourceId === r.id,
	)

	const [prev, next] = [resourceIdx - 1, resourceIdx + 1]
	const canMoveBackward = !!resources[prev]
	const canMoveForward = !!resources[next]

	const { showPlayerAbsoluteTime } = usePlayerConfiguration()
	const timestamp = useMemo(() => {
		return new Date(resource.startTime).getTime()
	}, [resource.startTime])

	const pages = useMemo(() => {
		const tabPages: any = {
			[NetworkRequestTabs.Info]: {
				page: (
					<NetworkResourceInfo
						selectedNetworkResource={resource}
						networkRecordingEnabledForSession={
							session?.enable_recording_network_contents || false
						}
					/>
				),
			},
			[NetworkRequestTabs.Errors]: {
				page: <NetworkResourceErrors resource={resource} hide={hide} />,
			},
			[NetworkRequestTabs.Logs]: {
				page: (
					<NetworkResourceLogs
						resource={resource}
						sessionStartTime={startTime}
					/>
				),
			},
		}

		if (isNetworkRequest) {
			tabPages[NetworkRequestTabs.Trace] = {
				page: <NetworkResourceTrace />,
			}
		}

		return tabPages
		// eslint-disable-next-line react-hooks/exhaustive-deps
	}, [isNetworkRequest])

	useHotkeys(
		'h',
		() => {
			if (canMoveBackward) {
				analytics.track('PrevNetworkResourceKeyboardShortcut')
				setActiveNetworkResourceId(networkResources[prev].id)
			}
		},
		[canMoveBackward, prev],
	)

	useHotkeys(
		'l',
		() => {
			if (canMoveForward) {
				analytics.track('NextNetworkResourceKeyboardShortcut')
				setActiveNetworkResourceId(networkResources[next].id)
			}
		},
		[canMoveForward, next],
	)

	useEffect(() => {
		setActiveTab(NetworkRequestTabs.Info)
	}, [resource.id])

	useEffect(() => {
		analytics.page(
			`/sessions/${sessionSecureId}/network-resource/${
				resource.id
			}/${camelCase(activeTab)}`,
		)
	}, [activeTab, resource.id, sessionSecureId])

	return (
		<>
			<Box
				px="8"
				py="6"
				display="flex"
				alignItems="center"
				justifyContent="space-between"
				borderBottom="divider"
			>
				<Box display="flex" gap="6" alignItems="center">
					<PreviousNextGroup
						onPrev={() =>
							setActiveNetworkResourceId(
								networkResources[prev].id,
							)
						}
						canMoveBackward={canMoveBackward}
						prevShortcut="h"
						onNext={() =>
							setActiveNetworkResourceId(
								networkResources[next].id,
							)
						}
						canMoveForward={canMoveForward}
						nextShortcut="l"
						size="small"
					/>
					<Text size="xSmall" weight="medium" color="weak">
						{resourceIdx + 1} / {networkResources.length}
					</Text>
				</Box>
				<ButtonIcon
					kind="secondary"
					size="small"
					shape="square"
					emphasis="low"
					icon={<IconSolidX />}
					onClick={hide}
				/>
			</Box>
			<Box
				pt="16"
				px="12"
				pb="12"
				display="flex"
				flexDirection="column"
				gap="12"
			>
				<Heading level="h4">Network request</Heading>

				<Box display="flex" alignItems="center" gap="4">
					<Badge
						label={String(
							showPlayerAbsoluteTime
								? playerTimeToSessionAbsoluteTime({
										sessionStartTime: startTime,
										relativeTime: timestamp,
								  })
								: MillisToMinutesAndSeconds(timestamp),
						)}
						size="medium"
						shape="basic"
						variant="gray"
						flexShrink={0}
					/>
					<Tag
						shape="basic"
						kind="secondary"
						size="medium"
						emphasis="low"
						iconRight={<IconSolidArrowCircleRight />}
						onClick={() => {
							setTime(timestamp)
							hide()
						}}
					>
						Go to
					</Tag>
				</Box>
			</Box>

			<Tabs<NetworkRequestTabs>
				tab={activeTab}
				setTab={(tab) => setActiveTab(tab)}
				pages={pages}
				noHandle
				containerClass={styles.container}
				tabsContainerClass={styles.tabsContainer}
				pageContainerClass={styles.pageContainer}
			/>
		</>
	)
}

function WebSocketDetails({
	resource,
	hide,
}: {
	resource: NetworkResource
	hide: () => void
}) {
	const { resources } = useResourcesContext()
	const [activeTab, setActiveTab] = useState<WebSocketTabs>(
		WebSocketTabs.Headers,
	)
	const {
		sessionMetadata: { startTime },
		setTime,
		session,
	} = useReplayerContext()
	const { activeNetworkResourceId, setActiveNetworkResourceId } =
		useActiveNetworkResourceId()

	const networkResources = useMemo(() => {
		return (
			(resources.map((event) => ({
				...event,
				timestamp: event.startTime,
			})) as NetworkResource[]) ?? []
		)
	}, [resources])

	const resourceIdx = resources.findIndex(
		(r) => activeNetworkResourceId === r.id,
	)

	const [prev, next] = [resourceIdx - 1, resourceIdx + 1]
	const canMoveBackward = !!resources[prev]
	const canMoveForward = !!resources[next]

	const { showPlayerAbsoluteTime } = usePlayerConfiguration()
	const timestamp = useMemo(() => {
		return new Date(resource.startTime).getTime()
	}, [resource.startTime])

	const { webSocketEvents, webSocketLoading } = useWebSocket(session)

	const webSocketEventsMap = useMemo(() => {
		const eventsMap: { [k: string]: any[] } = {}
		webSocketEvents.forEach((e) => {
			eventsMap[e.socketId] = []
		})
		webSocketEvents.forEach((e) => {
			eventsMap[e.socketId].push(e)
		})
		return eventsMap
	}, [webSocketEvents])

	const selectedWebSocketEvents = useMemo(() => {
		if (
			resource.socketId &&
			webSocketEventsMap.hasOwnProperty(resource.socketId)
		) {
			return [resource, ...webSocketEventsMap[resource.socketId]]
		} else {
			return []
		}
	}, [resource, webSocketEventsMap])

	useHotkeys(
		'h',
		() => {
			if (canMoveBackward) {
				analytics.track('PrevNetworkResourceKeyboardShortcut')
				setActiveNetworkResourceId(networkResources[prev].id)
			}
		},
		[canMoveBackward, prev],
	)

	useHotkeys(
		'l',
		() => {
			if (canMoveForward) {
				analytics.track('NextNetworkResourceKeyboardShortcut')
				setActiveNetworkResourceId(networkResources[next].id)
			}
		},
		[canMoveForward, next],
	)

	return (
		<>
			<Box
				pl="12"
				pr="8"
				py="6"
				display="flex"
				alignItems="center"
				justifyContent="space-between"
				borderBottom="divider"
			>
				<Box display="flex" gap="6" alignItems="center">
					<PreviousNextGroup
						onPrev={() =>
							setActiveNetworkResourceId(
								networkResources[prev].id,
							)
						}
						canMoveBackward={canMoveBackward}
						prevShortcut="h"
						onNext={() =>
							setActiveNetworkResourceId(
								networkResources[next].id,
							)
						}
						canMoveForward={canMoveForward}
						nextShortcut="l"
						size="small"
					/>
					<Text size="xSmall" weight="medium" color="weak">
						{resourceIdx + 1} / {networkResources.length}
					</Text>
				</Box>
				<ButtonIcon
					kind="secondary"
					size="small"
					shape="square"
					emphasis="low"
					icon={<IconSolidX />}
					onClick={hide}
				/>
			</Box>
			<Box px="12" py="8" display="flex" flexDirection="column" gap="8">
				<Heading level="h4">
					{resource.initiatorType === 'websocket'
						? resource.name
						: `WebSocket`}
				</Heading>

				<Box display="flex" alignItems="center" gap="4">
					<Badge
						label={String(
							showPlayerAbsoluteTime
								? playerTimeToSessionAbsoluteTime({
										sessionStartTime: startTime,
										relativeTime: timestamp,
								  })
								: MillisToMinutesAndSeconds(timestamp),
						)}
						size="medium"
						shape="basic"
						variant="gray"
						flexShrink={0}
					/>
					<Tag
						shape="basic"
						kind="secondary"
						size="medium"
						emphasis="low"
						iconRight={<IconSolidArrowCircleRight />}
						onClick={() => {
							setTime(timestamp)
						}}
					>
						Go to
					</Tag>
				</Box>
			</Box>

			<Tabs<WebSocketTabs>
				tab={activeTab}
				setTab={(tab) => setActiveTab(tab)}
				pages={{
					[WebSocketTabs.Headers]: {
						page: (
							<NetworkResourceInfo
								selectedNetworkResource={resource}
								networkRecordingEnabledForSession={
									session?.enable_recording_network_contents ||
									false
								}
							/>
						),
					},
					[WebSocketTabs.Messages]: {
						page: (
							<WebSocketMessages
								startEvent={resource}
								eventsLoading={webSocketLoading}
								events={selectedWebSocketEvents}
							/>
						),
					},
				}}
				noHandle
				tabsContainerClass={styles.tabsContainer}
				pageContainerClass={styles.pageContainer}
			/>
		</>
	)
}<|MERGE_RESOLUTION|>--- conflicted
+++ resolved
@@ -19,12 +19,8 @@
 import analytics from '@util/analytics'
 import { playerTimeToSessionAbsoluteTime } from '@util/session/utils'
 import { MillisToMinutesAndSeconds } from '@util/time'
-<<<<<<< HEAD
+import { camelCase } from 'lodash'
 import React, { useCallback, useEffect, useMemo, useState } from 'react'
-=======
-import { camelCase } from 'lodash'
-import React, { useCallback, useEffect, useMemo, useRef, useState } from 'react'
->>>>>>> 922b6b7a
 import { useHotkeys } from 'react-hotkeys-hook'
 
 import { useActiveNetworkResourceId } from '@/hooks/useActiveNetworkResourceId'
