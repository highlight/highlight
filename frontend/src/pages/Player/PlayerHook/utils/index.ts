import {
    playerMetaData,
    SessionInterval,
} from '@highlight-run/rrweb/dist/types';
import { useCallback } from 'react';
<<<<<<< HEAD
import { useHistory, useLocation } from 'react-router';
import {
    ErrorObject,
    SessionComment,
} from '../../../../graph/generated/schemas';
=======
import { useLocation } from 'react-router';
import { ErrorObject } from '../../../../graph/generated/schemas';
>>>>>>> d798e2ea
import { HighlightEvent } from '../../HighlightEvent';
import {
    ParsedErrorObject,
    ParsedEvent,
    ParsedHighlightEvent,
    ParsedSessionComment,
    ParsedSessionInterval,
} from '../../ReplayerContext';

const INACTIVE_THRESHOLD = 0.02;

/**
 * Calculates the active and inactive parts of a session.
 * @param metadata The Replayer's metadata.
 * @param allIntervals The intervals from Replayer. This is a Highlight-specific property.
 * @returns A list of time durations with active/inactive annotations.
 */
export const getSessionIntervals = (
    metadata: playerMetaData,
    allIntervals: SessionInterval[]
): ParsedSessionInterval[] => {
    // The intervals we get from rrweb are sometimes bad. Without special handling, the sessions bar is unusable. We mitigate an unusable slider by providing a single interval. See HIG-211 for context.
    const isBadSession = allIntervals.some((interval) => interval.duration < 0);
    if (isBadSession) {
        return [
            {
                active: true,
                duration: metadata.totalTime,
                endPercent: 1,
                startPercent: 0,
                endTime: metadata.totalTime,
                startTime: 0,
                errors: [],
                sessionEvents: [],
            },
        ];
    }

    const sliderIntervalMap = getIntervalWithPercentages(
        metadata,
        allIntervals
    );

    return sliderIntervalMap;
};

const getIntervalWithPercentages = (
    metadata: playerMetaData,
    allIntervals: SessionInterval[]
): ParsedSessionInterval[] => {
    const intervals = allIntervals.map((e) => ({
        ...e,
        startTime: e.startTime - metadata.startTime,
        endTime: e.endTime - metadata.startTime,
    }));
    const { activeDuration, numInactive } = allIntervals.reduce(
        (acc, interval) => ({
            activeDuration: interval.active
                ? acc.activeDuration + interval.duration
                : acc.activeDuration,
            numInactive: interval.active ? acc.numInactive : ++acc.numInactive,
        }),
        { activeDuration: 0, numInactive: 0 }
    );
    const inactiveSliceDuration = activeDuration
        ? INACTIVE_THRESHOLD * activeDuration
        : 1;
    const totalDuration = activeDuration + inactiveSliceDuration * numInactive;
    let currTime = 0;

    return intervals.map((e) => {
        const prevTime = currTime;
        currTime = currTime + (e.active ? e.duration : inactiveSliceDuration);
        return {
            ...e,
            startPercent: prevTime / totalDuration,
            endPercent: currTime / totalDuration,
            errors: [],
            sessionEvents: [],
            comments: [],
        };
    });
};

/** This is used to set the player time back X milliseconds so the user can see how the error was thrown. Without this the player would be set to when the error was thrown and they wouldn't see why it was thrown. */
const ERROR_TIMESTAMP_LOOK_BACK_MILLISECONDS = 5000;

export enum PlayerSearchParameters {
    /** The time in the player in seconds. */
    ts = 'ts',
    /** The error ID for an error in the current session. The player's time will be set to the lookback period before the error's timestamp. */
    errorId = 'errorId',
}

/**
 *
 * @param setTime Sets the new time in milliseconds.
 */
export const useSetPlayerTimestampFromSearchParam = (
    setTime: (newTime: number) => void
) => {
    const location = useLocation();

    const setPlayerTimestamp = useCallback(
        (
            sessionDurationMilliseconds: number,
            sessionStartTimeMilliseconds: number,
            errors: ErrorObject[],
            setSelectedErrorId: React.Dispatch<
                React.SetStateAction<string | undefined>
            >
        ) => {
            const searchParamsObject = new URLSearchParams(location.search);

            if (searchParamsObject.get(PlayerSearchParameters.ts)) {
                const timestampSeconds = parseFloat(
                    searchParamsObject.get(PlayerSearchParameters.ts) as string
                );
                const timestampMilliseconds = timestampSeconds * 1000;

                if (
                    timestampMilliseconds > 0 ||
                    timestampMilliseconds <= sessionDurationMilliseconds
                ) {
                    setTime(timestampMilliseconds);
                }
                searchParamsObject.delete(PlayerSearchParameters.ts);
            } else if (searchParamsObject.get(PlayerSearchParameters.errorId)) {
                const errorId = searchParamsObject.get(
                    PlayerSearchParameters.errorId
                )!;
                const error = errors.find((e) => e.id === errorId);
                if (error && error.timestamp) {
                    const delta =
                        new Date(error.timestamp).getTime() -
                        sessionStartTimeMilliseconds;
                    if (delta >= 0 || delta <= sessionDurationMilliseconds) {
                        // Clamp the time to 0.
                        const newTime = Math.max(
                            0,
                            delta - ERROR_TIMESTAMP_LOOK_BACK_MILLISECONDS
                        );
                        setTime(newTime);
                        setSelectedErrorId(errorId);
                    }
                }
                searchParamsObject.delete(PlayerSearchParameters.errorId);
            }
        },
        [location.search, setTime]
    );

    return {
        /**
         * Sets the player's time based on the search parameter "ts".
         */
        setPlayerTimestamp,
    };
};

/**
 * Adds error events based on the interval that the error was thrown.
 */
export const addErrorsToSessionIntervals = (
    sessionIntervals: ParsedSessionInterval[],
    errors: ErrorObject[],
    sessionStartTime: number
): ParsedSessionInterval[] => {
    const errorsWithTimestamps = errors
        .filter((error) => !!error.timestamp)
        .sort((a, b) => b.timestamp - a.timestamp);

    const groupedErrors = assignEventToSessionInterval(
        sessionIntervals,
        errorsWithTimestamps,
        sessionStartTime
    );

    return sessionIntervals.map((sessionInterval, index) => ({
        ...sessionInterval,
        errors: groupedErrors[index] as ParsedErrorObject[],
    }));
};

/** These are the type of custom events that will show up as annotations on the timeline. */
export const CustomEventsForTimeline = [
    'Click',
    'Focus',
    'Reload',
    'Navigate',
    'Segment',
    'Track',
<<<<<<< HEAD
    'Comments',
];
=======
] as const;
>>>>>>> d798e2ea
const CustomEventsForTimelineSet = new Set(CustomEventsForTimeline);

export const EventsForTimeline = [
    ...CustomEventsForTimeline,
    'Errors',
] as const;

export type EventsForTimelineKeys = typeof EventsForTimeline;

/**
 * Adds error events based on the interval that the error was thrown.
 */
export const addEventsToSessionIntervals = (
    sessionIntervals: ParsedSessionInterval[],
    events: HighlightEvent[],
    sessionStartTime: number
): ParsedSessionInterval[] => {
    const eventsToAddToTimeline = events.filter((event) => {
        if (event.type === 5) {
            const data = event.data as any;
            return CustomEventsForTimelineSet.has(data.tag);
        }
        return false;
    });

    const groupedEvents = assignEventToSessionInterval(
        sessionIntervals,
        eventsToAddToTimeline,
        sessionStartTime
    );

    return sessionIntervals.map((sessionInterval, index) => ({
        ...sessionInterval,
        sessionEvents: groupedEvents[index] as ParsedHighlightEvent[],
    }));
};

/**
 * Returns the comments that are in the respective interval bins. If a comment is in the ith index, then it shows up in the ith session interval.
 */
export const getCommentsInSessionIntervals = (
    sessionIntervals: ParsedSessionInterval[],
    comments: SessionComment[],
    sessionStartTime: number
): ParsedSessionComment[][] => {
    return assignEventToSessionInterval(
        sessionIntervals,
        comments,
        sessionStartTime,
        true
    ) as ParsedSessionComment[][];
};

type ParsableEvent = ErrorObject | HighlightEvent | SessionComment;

/**
 * Adds events to the session interval that the event occurred in.
 */
const assignEventToSessionInterval = (
    sessionIntervals: ParsedSessionInterval[],
    events: ParsableEvent[],
    sessionStartTime: number,
    /** Whether the timestamp in events global time or already relative to the session. */
    relativeTime = false
) => {
    let eventIndex = 0;
    let sessionIntervalIndex = 0;
    let currentSessionInterval = sessionIntervals[sessionIntervalIndex];
    const response: ParsedEvent[][] = Array.from(
        Array(sessionIntervals.length)
    ).map(() => []);

    while (
        eventIndex < events.length &&
        sessionIntervalIndex < sessionIntervals.length
    ) {
        const event = events[eventIndex];
        const relativeTimestamp = relativeTime
            ? event.timestamp
            : new Date(event.timestamp).getTime() - sessionStartTime;

        if (
            relativeTimestamp >= currentSessionInterval.startTime &&
            relativeTimestamp <= currentSessionInterval.endTime
        ) {
            const relativeTime =
                relativeTimestamp - currentSessionInterval.startTime;
            response[sessionIntervalIndex].push({
                ...event,
                // Calculate at the percentage of time where the event occurred in the session.
                relativeIntervalPercentage:
                    (relativeTime / currentSessionInterval.duration) * 100,
            });
            eventIndex++;
        } else {
            sessionIntervalIndex++;
            currentSessionInterval = sessionIntervals[sessionIntervalIndex];
        }
    }

    return response;
};<|MERGE_RESOLUTION|>--- conflicted
+++ resolved
@@ -3,16 +3,11 @@
     SessionInterval,
 } from '@highlight-run/rrweb/dist/types';
 import { useCallback } from 'react';
-<<<<<<< HEAD
-import { useHistory, useLocation } from 'react-router';
+import { useLocation } from 'react-router';
 import {
     ErrorObject,
     SessionComment,
 } from '../../../../graph/generated/schemas';
-=======
-import { useLocation } from 'react-router';
-import { ErrorObject } from '../../../../graph/generated/schemas';
->>>>>>> d798e2ea
 import { HighlightEvent } from '../../HighlightEvent';
 import {
     ParsedErrorObject,
@@ -205,12 +200,8 @@
     'Navigate',
     'Segment',
     'Track',
-<<<<<<< HEAD
     'Comments',
-];
-=======
 ] as const;
->>>>>>> d798e2ea
 const CustomEventsForTimelineSet = new Set(CustomEventsForTimeline);
 
 export const EventsForTimeline = [
