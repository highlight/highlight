--- conflicted
+++ resolved
@@ -116,12 +116,8 @@
         scale,
         setScale,
         time,
-<<<<<<< HEAD
-        setTime,
+        setTime: setTimeHandler,
         sessionIntervals,
-=======
-        setTime: setTimeHandler,
->>>>>>> b8e1e33d
         replayer,
         state,
         events,
