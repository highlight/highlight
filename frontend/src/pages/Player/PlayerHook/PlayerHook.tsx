--- conflicted
+++ resolved
@@ -44,7 +44,11 @@
     ReplayerState,
 } from '../ReplayerContext';
 import {
+    addErrorsToSessionIntervals,
+    addEventsToSessionIntervals,
     findNextSessionInList,
+    getCommentsInSessionIntervalsRelative,
+    getEventsForTimelineIndicator,
     getSessionIntervals,
     PlayerSearchParameters,
     useSetPlayerTimestampFromSearchParam,
@@ -215,7 +219,6 @@
 
     const [markSessionAsViewed] = useMarkSessionAsViewedMutation();
 
-<<<<<<< HEAD
     const getChunkIdx = useCallback(
         (ts: number) => {
             let idx = 0;
@@ -339,7 +342,7 @@
             }
         }
     };
-=======
+
     const {
         data: timelineIndicatorEventsData,
     } = useGetTimelineIndicatorEventsQuery({
@@ -347,7 +350,6 @@
             session_secure_id: session_secure_id,
         },
     });
->>>>>>> fc2f1101
 
     const { data: sessionData } = useGetSessionQuery({
         variables: {
@@ -680,69 +682,10 @@
             // if (eventsIndex >= events.length) {
             // cancelAnimationFrame(timerId);
 
-<<<<<<< HEAD
             const sessionIntervals = getSessionIntervals(
                 replayer.getMetaData(),
                 replayer.getActivityIntervals()
             );
-=======
-                    const parsedTimelineIndicatorEvents =
-                        timelineIndicatorEventsData &&
-                        timelineIndicatorEventsData.timeline_indicator_events
-                            .length > 0
-                            ? toHighlightEvents(
-                                  timelineIndicatorEventsData.timeline_indicator_events
-                              )
-                            : events;
-                    console.log(
-                        '[Highlight] Session Metadata:',
-                        replayer.getMetaData()
-                    );
-                    setSessionIntervals(
-                        getCommentsInSessionIntervalsRelative(
-                            addEventsToSessionIntervals(
-                                addErrorsToSessionIntervals(
-                                    sessionIntervals,
-                                    errors,
-                                    replayer.getMetaData().startTime
-                                ),
-                                parsedTimelineIndicatorEvents,
-                                replayer.getMetaData().startTime
-                            ),
-                            sessionComments,
-                            replayer.getMetaData().startTime
-                        )
-                    );
-                    setEventsForTimelineIndicator(
-                        getEventsForTimelineIndicator(
-                            parsedTimelineIndicatorEvents,
-                            replayer.getMetaData().startTime,
-                            replayer.getMetaData().totalTime
-                        )
-                    );
-                    setSessionEndTime(replayer.getMetaData().totalTime);
-                    if (eventsData?.rage_clicks) {
-                        setSessionIntervals((sessionIntervals) => {
-                            const allClickEvents: (ParsedHighlightEvent & {
-                                sessionIndex: number;
-                            })[] = [];
-
-                            sessionIntervals.forEach(
-                                (interval, sessionIndex) => {
-                                    interval.sessionEvents.forEach((event) => {
-                                        if (
-                                            event.type === 5 &&
-                                            event.data.tag === 'Click'
-                                        ) {
-                                            allClickEvents.push({
-                                                ...event,
-                                                sessionIndex,
-                                            });
-                                        }
-                                    });
-                                }
-                            );
->>>>>>> fc2f1101
 
             // Inject the Material font icons into the player if it's a Boardgent session.
             // Context: https://linear.app/highlight/issue/HIG-1996/support-loadingsaving-resources-that-are-not-available-on-the-open-web
@@ -755,34 +698,41 @@
                 replayer.iframe.contentDocument.head.appendChild(cssLink);
             }
 
+            const parsedTimelineIndicatorEvents =
+                timelineIndicatorEventsData &&
+                timelineIndicatorEventsData.timeline_indicator_events.length > 0
+                    ? toHighlightEvents(
+                          timelineIndicatorEventsData.timeline_indicator_events
+                      )
+                    : events;
             console.log(
                 '[Highlight] Session Metadata:',
                 replayer.getMetaData()
             );
-            setSessionIntervals(sessionIntervals);
-            // setSessionIntervals(
-            //     getCommentsInSessionIntervalsRelative(
-            //         addEventsToSessionIntervals(
-            //             addErrorsToSessionIntervals(
-            //                 sessionIntervals,
-            //                 errors,
-            //                 replayer.getMetaData().startTime
-            //             ),
-            //             events,
-            //             replayer.getMetaData().startTime
-            //         ),
-            //         sessionComments,
-            //         replayer.getMetaData().startTime
-            //     )
-            // );
-            // setEventsForTimelineIndicator(
-            //     getEventsForTimelineIndicator(
-            //         events,
-            //         replayer.getMetaData().startTime,
-            //         replayer.getMetaData().totalTime
-            //     )
-            // );
+            setSessionIntervals(
+                getCommentsInSessionIntervalsRelative(
+                    addEventsToSessionIntervals(
+                        addErrorsToSessionIntervals(
+                            sessionIntervals,
+                            errors,
+                            replayer.getMetaData().startTime
+                        ),
+                        parsedTimelineIndicatorEvents,
+                        replayer.getMetaData().startTime
+                    ),
+                    sessionComments,
+                    replayer.getMetaData().startTime
+                )
+            );
+            setEventsForTimelineIndicator(
+                getEventsForTimelineIndicator(
+                    parsedTimelineIndicatorEvents,
+                    replayer.getMetaData().startTime,
+                    replayer.getMetaData().totalTime
+                )
+            );
             setSessionEndTime(replayer.getMetaData().totalTime);
+
             if (eventsData?.rage_clicks) {
                 setSessionIntervals((sessionIntervals) => {
                     const allClickEvents: (ParsedHighlightEvent & {
