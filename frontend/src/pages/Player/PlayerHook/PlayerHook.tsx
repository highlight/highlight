--- conflicted
+++ resolved
@@ -101,22 +101,8 @@
 
     const [
         getSessionPayloadQuery,
-<<<<<<< HEAD
-        {
-            loading: eventsLoading,
-            data: eventsData,
-            called: getSessionPayloadQueryCalled,
-        },
-    ] = useGetSessionPayloadLazyQuery({
-        variables: {
-            session_secure_id,
-        },
-        fetchPolicy: 'no-cache',
-    });
-=======
         { loading: eventsLoading, data: eventsData },
     ] = useGetSessionPayloadLazyQuery({ fetchPolicy: 'no-cache' });
->>>>>>> 10018817
 
     const [markSessionAsViewed] = useMarkSessionAsViewedMutation();
 
@@ -128,12 +114,15 @@
             if (data.session?.within_billing_quota) {
                 if (isLoggedIn) {
                     markSessionAsViewed({
-                        variables: { id: session_id, viewed: true },
+                        variables: {
+                            secure_id: session_secure_id,
+                            viewed: true,
+                        },
                     });
                 }
                 getSessionPayloadQuery({
                     variables: {
-                        session_id,
+                        session_secure_id,
                     },
                 });
                 setSessionViewability(SessionViewability.VIEWABLE);
@@ -145,7 +134,7 @@
         onError: () => {
             setSessionViewability(SessionViewability.ERROR);
         },
-        skip: !session_id,
+        skip: !session_secure_id,
     });
     const {
         data: sessionCommentsData,
@@ -154,7 +143,7 @@
         variables: {
             session_secure_id,
         },
-        skip: !session_id,
+        skip: !session_secure_id,
         // pollInterval: 1000 * 10,
     });
 
@@ -185,17 +174,7 @@
             // This case happens when no session is active.
             resetPlayer(ReplayerState.Empty);
         }
-<<<<<<< HEAD
-    }, [
-        getSessionCommentsQuery,
-        getSessionQuery,
-        session_secure_id,
-        resetPlayer,
-        getSessionQueryCalled,
-    ]);
-=======
-    }, [session_id, resetPlayer]);
->>>>>>> 10018817
+    }, [session_secure_id, resetPlayer]);
 
     useEffect(() => {
         setSession(sessionData?.session as Session | undefined);
