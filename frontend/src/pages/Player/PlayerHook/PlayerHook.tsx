import { useAuthContext } from '@authentication/AuthContext'
import { datadogLogs } from '@datadog/browser-logs'
import {
	OnSessionPayloadAppendedDocument,
	useGetEventChunksQuery,
	useGetEventChunkUrlQuery,
	useGetSessionIntervalsQuery,
	useGetSessionPayloadLazyQuery,
	useGetSessionQuery,
	useGetTimelineIndicatorEventsQuery,
	useMarkSessionAsViewedMutation,
} from '@graph/hooks'
import { GetSessionQuery } from '@graph/operations'
import { EventType } from '@highlight-run/rrweb'
import {
	customEvent,
	viewportResizeDimension,
} from '@highlight-run/rrweb/typings/types'
import { usefulEvent } from '@pages/Player/components/EventStream/EventStream'
import {
	CHUNKING_DISABLED_PROJECTS,
	FRAME_MS,
	getTimeFromReplayer,
	LOOKAHEAD_MS,
	MAX_CHUNK_COUNT,
	PlayerActionType,
	PlayerInitialState,
	PlayerReducer,
	SessionViewability,
} from '@pages/Player/PlayerHook/PlayerState'
import log from '@util/log'
import { useParams } from '@util/react-router/useParams'
import { timerEnd } from '@util/timer/timer'
import useMapRef from '@util/useMapRef'
import { H } from 'highlight.run'
import _ from 'lodash'
import { useCallback, useEffect, useMemo, useReducer, useRef } from 'react'
import { useHistory } from 'react-router-dom'
import { BooleanParam, useQueryParam } from 'use-query-params'

import { HighlightEvent } from '../HighlightEvent'
import { ReplayerContextInterface, ReplayerState } from '../ReplayerContext'
import {
	findNextSessionInList,
	PlayerSearchParameters,
	toHighlightEvents,
	useSetPlayerTimestampFromSearchParam,
} from './utils'
import usePlayerConfiguration from './utils/usePlayerConfiguration'

export const usePlayer = (): ReplayerContextInterface => {
	const { isLoggedIn, isHighlightAdmin } = useAuthContext()
	const { session_secure_id, project_id } = useParams<{
		session_secure_id: string
		project_id: string
	}>()
	const history = useHistory()
	const [download] = useQueryParam('download', BooleanParam)

	const {
		setPlayerTime: setPlayerTimeToPersistance,
		autoPlaySessions,
		autoPlayVideo,
		showPlayerMouseTail,
		setShowLeftPanel,
		setShowRightPanel,
		skipInactive,
	} = usePlayerConfiguration()

	const [markSessionAsViewed] = useMarkSessionAsViewedMutation()
	const [
		getSessionPayloadQuery,
		{ data: sessionPayload, subscribeToMore: subscribeToSessionPayload },
	] = useGetSessionPayloadLazyQuery({
		fetchPolicy: 'no-cache',
	})
	const { refetch: fetchEventChunkURL } = useGetEventChunkUrlQuery({
		fetchPolicy: 'no-cache',
		skip: true,
	})
	const { data: sessionIntervals } = useGetSessionIntervalsQuery({
		variables: {
			session_secure_id: session_secure_id,
		},
		skip: !session_secure_id,
	})
	const { data: eventChunksData } = useGetEventChunksQuery({
		variables: { secure_id: session_secure_id },
		skip:
			!session_secure_id ||
			CHUNKING_DISABLED_PROJECTS.includes(project_id),
	})
	const { data: timelineIndicatorEvents } =
		useGetTimelineIndicatorEventsQuery({
			variables: {
				session_secure_id: session_secure_id,
			},
			skip: !session_secure_id,
		})
	const { data: sessionData } = useGetSessionQuery({
		variables: {
			secure_id: session_secure_id,
		},
		onCompleted: useCallback(
			(data: GetSessionQuery) => {
				dispatch({
					type: PlayerActionType.loadSession,
					data,
					fetchEventChunkURL,
				})
			},
			[fetchEventChunkURL],
		),
		onError: useCallback(() => {
			dispatch({
				type: PlayerActionType.loadSession,
				data: { session: undefined },
				fetchEventChunkURL,
			})
		}, [fetchEventChunkURL]),
		skip: !session_secure_id,
		fetchPolicy: 'network-only',
	})

	const loadingChunks = useRef<Set<number>>(new Set<number>())
	const unsubscribeSessionPayloadFn = useRef<(() => void) | null>()
	const animationFrameID = useRef<number>(0)
	const currentChunkIdx = useRef<number>(0)
	// used to track latest time atomically where the state may be out of date
	const lastTimeRef = useRef<number>(0)
	const replayerStateBeforeLoad = useRef<ReplayerState>(ReplayerState.Empty)

	const [
		chunkEventsRef,
		chunkEventsSet,
		chunkEventsRemove,
		chunkEventsReset,
	] = useMapRef<number, HighlightEvent[]>()
	const [state, dispatch] = useReducer(PlayerReducer, {
		...PlayerInitialState,
		chunkEventsRef,
		isLoggedIn,
		isHighlightAdmin,
		markSessionAsViewed,
		getSessionPayloadQuery,
		fetchEventChunkURL,
	})

	const { setPlayerTimestamp } = useSetPlayerTimestampFromSearchParam(
		(t) => seek(t),
		state.replayer,
	)

	const resetPlayer = useCallback(
		(nextState?: ReplayerState) => {
			if (unsubscribeSessionPayloadFn.current) {
				unsubscribeSessionPayloadFn.current()
				unsubscribeSessionPayloadFn.current = undefined
			}
			if (animationFrameID.current) {
				cancelAnimationFrame(animationFrameID.current)
				animationFrameID.current = 0
			}
			loadingChunks.current.clear()
			currentChunkIdx.current = 0
			chunkEventsReset()
			dispatch({
				type: PlayerActionType.reset,
				projectId: project_id,
				sessionSecureId: session_secure_id,
				nextState,
			})
		},
		[chunkEventsReset, project_id, session_secure_id],
	)

	// Returns the player-relative timestamp of the end of the current inactive interval.
	// Returns undefined if not in an interval or the interval is marked as active.
	const getInactivityEnd = useCallback(
		(time: number): number | undefined => {
			for (const interval of state.sessionIntervals) {
				if (time >= interval.startTime && time < interval.endTime) {
					if (!interval.active) {
						return interval.endTime
					} else {
						return undefined
					}
				}
			}
			return undefined
		},
		[state.sessionIntervals],
	)

	const getChunkIdx = useCallback(
		(ts: number) => {
			let idx = 0
			eventChunksData?.event_chunks?.forEach((chunk, i) => {
				if (chunk.timestamp <= ts) {
					idx = i
				}
			})
			return idx
		},
		[eventChunksData],
	)

	const getChunkTs = useCallback(
		(idx: number) => {
			return eventChunksData?.event_chunks[idx].timestamp
		},
		[eventChunksData],
	)

	// returns loaded chunks that are no longer needed.
	const getChunksToRemove = useCallback(
		(
			chunkEvents: Omit<
				Map<number, HighlightEvent[]>,
				'set' | 'clear' | 'delete'
			>,
			startIdx: number,
		): Set<number> => {
			const toRemove = new Set<number>()
			const chunksIndexesWithData = Array.from(chunkEvents.entries())
				.filter(([, v]) => !!v.length)
				.map(([k]) => k)
			if (chunksIndexesWithData.length <= MAX_CHUNK_COUNT) {
				return toRemove
			}
			chunksIndexesWithData.sort((a, b) => a - b)

			const startTs = getChunkTs(startIdx)
			for (const idx of chunksIndexesWithData) {
				const chunkTs = getChunkTs(idx)
				if (
					idx < startIdx ||
					(chunkTs &&
						startTs &&
						idx >= startIdx + MAX_CHUNK_COUNT &&
						chunkTs > startTs + LOOKAHEAD_MS)
				) {
					toRemove.add(idx)
				}
			}
			return toRemove
		},
		[getChunkTs],
	)

	const dispatchAction = useCallback(
		(time: number, action?: ReplayerState) => {
			currentChunkIdx.current = getChunkIdx(
				state.sessionMetadata.startTime + time,
			)
			dispatch({
				type: PlayerActionType.onChunksLoad,
				showPlayerMouseTail,
				time,
				action: action || replayerStateBeforeLoad.current,
			})
		},
		[getChunkIdx, showPlayerMouseTail, state.sessionMetadata.startTime],
	)

	// Ensure all chunks between startTs and endTs are loaded.
	const ensureChunksLoaded = useCallback(
		async (startTime: number, endTime?: number, action?: ReplayerState) => {
			if (
				CHUNKING_DISABLED_PROJECTS.includes(project_id) ||
				!state.session?.chunked
			) {
				if (action) dispatchAction(startTime, action)
				return
			}

			if (action) replayerStateBeforeLoad.current = action

			const startIdx = getChunkIdx(
				state.sessionMetadata.startTime + startTime,
			)
			const endIdx = endTime
				? getChunkIdx(state.sessionMetadata.startTime + endTime)
				: startIdx

			const promises = []
			log(
				'PlayerHook.tsx',
				'checking chunk loaded status range',
				startIdx,
				endIdx,
			)
			for (let i = startIdx; i <= endIdx; i++) {
				log(
					'PlayerHook.tsx',
					'hasChunk',
					i,
					chunkEventsRef.current.has(i),
				)
				if (loadingChunks.current.has(i)) {
					log(
						'PlayerHook.tsx',
						'ensureChunksLoaded waiting for loading chunk',
						i,
					)
				} else if (!chunkEventsRef.current.has(i)) {
					loadingChunks.current.add(i)
					chunkEventsSet(i, [])

					// signal that we are loading chunks once
					if (!promises.length) {
						if (action || i == startIdx) {
							log(
								'PlayerHook.tsx',
								'ensureChunksLoaded needs blocking load for chunk',
								i,
							)
							dispatch({
								type: PlayerActionType.startChunksLoad,
							})
						}
					}
					promises.push(
						(async (_i: number) => {
							try {
								const response = await fetchEventChunkURL({
									secure_id: session_secure_id,
									index: _i,
								})
								const chunkResponse = await fetch(
									response.data.event_chunk_url,
								)
								chunkEventsSet(
									_i,
									toHighlightEvents(
										await chunkResponse.json(),
									),
								)
								loadingChunks.current.delete(_i)
								log('PlayerHook.tsx', 'set data for chunk', _i)
							} catch (e: any) {
								H.consumeError(
									e,
									'Error direct downloading session payload',
								)
								return [_i, []]
							}
						})(i),
					)
				}
			}
			if (promises.length) {
				const toRemove = getChunksToRemove(
					chunkEventsRef.current,
					startIdx,
				)
				if (currentChunkIdx.current) {
					toRemove.delete(currentChunkIdx.current)
				}
				log('PlayerHook.tsx', 'getChunksToRemove', {
					after: chunkEventsRef.current,
					toRemove,
				})
				toRemove.forEach((idx) => chunkEventsRemove(idx))
				await Promise.all(promises)
			}
			if (!loadingChunks.current.size && promises.length) {
				log(
					'PlayerHook.tsx',
					'ensureChunksLoaded',
					'calling dispatchAction due to loading',
					{
						time: lastTimeRef.current,
						promises,
						chunks: chunkEventsRef.current,
						prevState: replayerStateBeforeLoad.current,
					},
				)
				dispatchAction(lastTimeRef.current)
			} else if (action) {
				log(
					'PlayerHook.tsx',
					'ensureChunksLoaded',
					'calling dispatchAction due to action',
					{
						startTime,
						action,
						chunks: chunkEventsRef.current,
						prevState: replayerStateBeforeLoad.current,
					},
				)
				dispatchAction(startTime, action)
			}
		},
		[
			project_id,
			state.session?.chunked,
			state.sessionMetadata.startTime,
			getChunkIdx,
			dispatchAction,
			chunkEventsRef,
			chunkEventsSet,
			fetchEventChunkURL,
			session_secure_id,
			getChunksToRemove,
			chunkEventsRemove,
		],
	)

	const onFrame = useMemo(
		() =>
			_.throttle(() => {
				dispatch({
					type: PlayerActionType.onFrame,
				})
			}, FRAME_MS * 10),
		[],
	)

	const play = useCallback(
		(time?: number): Promise<void> => {
			const newTime = time ?? 0
			dispatch({ type: PlayerActionType.setTime, time: newTime })
			// Don't play the session if the player is already at the end of the session.
<<<<<<< HEAD
			if (newTime > state.sessionEndTime) {
				return
			}

			requestAnimationFrame(() =>
				ensureChunksLoaded(
					newTime,
					undefined,
					ReplayerState.Playing,
				).then(() => {
					// Log how long it took to move to the new time.
					const timelineChangeTime = timerEnd('timelineChangeTime')
					datadogLogs.logger.info('Timeline Play Time', {
						duration: timelineChangeTime,
						sessionId: state.session_secure_id,
					})
				}),
=======
			if (newTime >= state.sessionEndTime) {
				return Promise.resolve()
			}

			dispatch({ type: PlayerActionType.setTime, time: newTime })
			return new Promise<void>((r) =>
				requestAnimationFrame(() =>
					ensureChunksLoaded(
						newTime,
						undefined,
						ReplayerState.Playing,
					).then(() => {
						// Log how long it took to move to the new time.
						const timelineChangeTime =
							timerEnd('timelineChangeTime')
						datadogLogs.logger.info('Timeline Play Time', {
							duration: timelineChangeTime,
							sessionId: state.session_secure_id,
						})
						r()
					}),
				),
>>>>>>> 5e41b3f1
			)
		},
		[ensureChunksLoaded, state.sessionEndTime, state.session_secure_id],
	)

	const pause = useCallback(
<<<<<<< HEAD
		(time?: number) => {
			if (time !== undefined) {
=======
		(time?: number): Promise<void> => {
			if (time) {
>>>>>>> 5e41b3f1
				dispatch({ type: PlayerActionType.setTime, time })
				requestAnimationFrame(() =>
					ensureChunksLoaded(
						time,
						undefined,
						ReplayerState.Paused,
					).then(() => {
						// Log how long it took to move to the new time.
						const timelineChangeTime =
							timerEnd('timelineChangeTime')
						datadogLogs.logger.info('Timeline Pause Time', {
							duration: timelineChangeTime,
							sessionId: state.session_secure_id,
						})
					}),
				)
			} else {
				dispatch({ type: PlayerActionType.pause })
			}
<<<<<<< HEAD
=======
			return new Promise<void>((r) =>
				requestAnimationFrame(() =>
					ensureChunksLoaded(
						time ?? 0,
						undefined,
						ReplayerState.Paused,
					).then(() => {
						// Log how long it took to move to the new time.
						const timelineChangeTime =
							timerEnd('timelineChangeTime')
						datadogLogs.logger.info('Timeline Pause Time', {
							duration: timelineChangeTime,
							sessionId: state.session_secure_id,
						})
						r()
					}),
				),
			)
>>>>>>> 5e41b3f1
		},
		[ensureChunksLoaded, state.session_secure_id],
	)

	const seek = useCallback(
		(time: number): Promise<void> => {
			if (!state.isLiveMode && skipInactive) {
				const inactivityEnd = getInactivityEnd(time)
				if (inactivityEnd) {
					log(
						'PlayerHook.tsx',
						'seeking to',
						inactivityEnd,
						'due to inactivity at seek requested for',
						time,
					)
					time = inactivityEnd
				}
			}
			dispatch({ type: PlayerActionType.setTime, time })
			return new Promise<void>((r) =>
				requestAnimationFrame(() =>
					ensureChunksLoaded(
						time,
						undefined,
						state.replayerState,
					).then(r),
				),
			)
		},
		[
			ensureChunksLoaded,
			getInactivityEnd,
			skipInactive,
			state.isLiveMode,
			state.replayerState,
		],
	)

	// eslint-disable-next-line react-hooks/exhaustive-deps
	const processUsefulEvent = useCallback(
		_.throttle((event: HighlightEvent) => {
			dispatch({
				type: PlayerActionType.onEvent,
				event: event,
			})
		}, 60 * FRAME_MS),
		[],
	)

	const onEvent = useCallback(
		(event: HighlightEvent) => {
			if (
				(event.type === EventType.Custom &&
					(event.data.tag === 'Navigate' ||
						event.data.tag === 'Reload')) ||
				(event as customEvent)?.data?.tag === 'Stop'
			) {
				dispatch({
					type: PlayerActionType.onEvent,
					event: event,
				})
			} else if (usefulEvent(event)) {
				processUsefulEvent(event)
			}
		},
		[processUsefulEvent],
	)

	// eslint-disable-next-line react-hooks/exhaustive-deps
	const onPlayStartStop = useCallback(
		_.throttle(() => {
			if (!state.replayer) return
			dispatch({
				type: PlayerActionType.updateCurrentUrl,
				currentTime:
					getTimeFromReplayer(state.replayer, state.sessionMetadata) +
					state.sessionMetadata.startTime,
			})
		}, FRAME_MS * 60),
		[],
	)

	// eslint-disable-next-line react-hooks/exhaustive-deps
	const onViewportChange = useCallback(
		_.throttle((_e) => {
			dispatch({
				type: PlayerActionType.updateViewport,
				viewport: _e as viewportResizeDimension,
			})
		}, FRAME_MS * 60),
		[],
	)

	// Initializes the session state and fetches the session data
	useEffect(() => {
		resetPlayer(
			project_id && session_secure_id
				? ReplayerState.Loading
				: ReplayerState.Empty,
		)
	}, [project_id, session_secure_id, resetPlayer])

	useEffect(() => {
		if (
			state.isLiveMode &&
			sessionPayload?.events &&
			!unsubscribeSessionPayloadFn.current &&
			subscribeToSessionPayload
		) {
			log('PlayerHook.tsx', 'live mode subscribing')
			unsubscribeSessionPayloadFn.current = subscribeToSessionPayload({
				document: OnSessionPayloadAppendedDocument,
				variables: {
					session_secure_id,
					initial_events_count: sessionPayload.events.length,
				},
				updateQuery: (prev, { subscriptionData }) => {
					log('PlayerHook.tsx', 'live mode update', {
						subscriptionData,
					})
					if (subscriptionData.data) {
						const sd = subscriptionData.data
						// @ts-ignore The typedef for subscriptionData is incorrect, apollo creates _appended type
						const newEvents = sd!.session_payload_appended.events!
						if (newEvents.length) {
							const events = [
								...(chunkEventsRef.current.get(0) || []),
								...toHighlightEvents(newEvents),
							]
							chunkEventsSet(0, events)
							dispatch({
								type: PlayerActionType.addLiveEvents,
								lastActiveTimestamp: new Date(
									// @ts-ignore The typedef for subscriptionData is incorrect, apollo creates _appended type
									subscriptionData.data!.session_payload_appended.last_user_interaction_time,
								).getTime(),
							})
						}
					}
					// Prev is the value in Apollo cache - it is empty, don't bother updating it
					return prev
				},
			})
			play(state.time).then()
		} else if (!state.isLiveMode && unsubscribeSessionPayloadFn.current) {
			unsubscribeSessionPayloadFn.current()
			unsubscribeSessionPayloadFn.current = undefined
<<<<<<< HEAD
			pause(0)
=======
			pause().then()
>>>>>>> 5e41b3f1
		}
		// We don't want to re-evaluate this every time the play/pause fn changes
		// eslint-disable-next-line react-hooks/exhaustive-deps
	}, [
		state.isLiveMode,
		sessionPayload?.events,
		state.replayerState,
		subscribeToSessionPayload,
		session_secure_id,
		chunkEventsSet,
	])

	useEffect(() => {
		if (state.replayer && state.session?.secure_id !== session_secure_id) {
			dispatch({
				type: PlayerActionType.updateCurrentUrl,
				currentTime:
					getTimeFromReplayer(state.replayer, state.sessionMetadata) +
					state.sessionMetadata.startTime,
			})
		}
	}, [
		state.session?.secure_id,
		session_secure_id,
		state.replayer,
		state.sessionMetadata,
	])

	useEffect(() => {
		const searchParamsObject = new URLSearchParams(location.search)
		if (searchParamsObject.get(PlayerSearchParameters.errorId)) {
			setShowLeftPanel(false)
			setShowRightPanel(true)
		}
	}, [setShowLeftPanel, setShowRightPanel])

	// set event listeners for the replayer
	useEffect(() => {
		if (!state.replayer) {
			return
		}
		state.replayer.on('event-cast', (e: any) =>
			onEvent(e as HighlightEvent),
		)
		state.replayer.on('resize', onViewportChange)
		state.replayer.on('pause', onPlayStartStop)
		state.replayer.on('start', onPlayStartStop)
	}, [state.replayer, project_id, onEvent, onViewportChange, onPlayStartStop])

	// Downloads the events data only if the URL search parameter '?download=1' is present.
	useEffect(() => {
		if (download) {
			const directDownloadUrl = sessionData?.session?.direct_download_url

			if (directDownloadUrl) {
				const handleDownload = (events: HighlightEvent[]): void => {
					const a = document.createElement('a')
					const file = new Blob([JSON.stringify(events)], {
						type: 'application/json',
					})

					a.href = URL.createObjectURL(file)
					a.download = `session-${session_secure_id}.json`
					a.click()

					URL.revokeObjectURL(a.href)
				}

				fetch(directDownloadUrl)
					.then((response) => response.json())
					.then((data) => {
						return toHighlightEvents(data || [])
					})
					.then(handleDownload)
					.catch((e) => {
						H.consumeError(
							e,
							'Error direct downloading session payload for download',
						)
					})
			}
		}
	}, [download, sessionData?.session?.direct_download_url, session_secure_id])

	useEffect(() => {
		if (!sessionPayload || !sessionIntervals || !timelineIndicatorEvents)
			return
		// If events are returned by getSessionPayloadQuery, set the events payload
		if (!!sessionPayload?.events?.length) {
			chunkEventsSet(0, toHighlightEvents(sessionPayload?.events))
			dispatchAction(0, ReplayerState.Paused)
		}
		dispatch({
			type: PlayerActionType.onSessionPayloadLoaded,
			sessionPayload,
			sessionIntervals,
			timelineIndicatorEvents,
		})
		if (state.replayerState <= ReplayerState.Loading) {
<<<<<<< HEAD
			pause(0)
=======
			pause().then()
>>>>>>> 5e41b3f1
		}
		setPlayerTimestamp(
			state.sessionMetadata.totalTime,
			state.sessionMetadata.startTime,
			state.errors,
		)
		// eslint-disable-next-line react-hooks/exhaustive-deps
	}, [
		sessionPayload,
		sessionIntervals,
		timelineIndicatorEvents,
		chunkEventsSet,
	])

	useEffect(() => {
		if (state.replayer) {
			state.replayer.setConfig({ mouseTail: showPlayerMouseTail })
		}
	}, [state.replayer, showPlayerMouseTail])

	// "Subscribes" the time with the Replayer when the Player is playing.
	useEffect(() => {
		if (
			(state.replayerState === ReplayerState.Playing ||
				state.isLiveMode) &&
			!animationFrameID.current
		) {
			const frameAction = () => {
				if (state.replayer) {
					// The player may start later than the session if earlier events are unloaded
					onFrame()
				}
				animationFrameID.current = requestAnimationFrame(frameAction)
			}
			animationFrameID.current = requestAnimationFrame(frameAction)
		} else if (
			animationFrameID.current &&
			!(state.replayerState === ReplayerState.Playing || state.isLiveMode)
		) {
			window.cancelAnimationFrame(animationFrameID.current)
			animationFrameID.current = 0
		}
	}, [
		onFrame,
		session_secure_id,
		state.isLiveMode,
		state.replayer,
		state.replayerState,
	])

	useEffect(() => {
		if (
			state.replayerState !== ReplayerState.Playing &&
			!state.isLiveMode &&
			animationFrameID.current
		) {
			cancelAnimationFrame(animationFrameID.current)
			animationFrameID.current = 0
		}
	}, [state.replayerState, state.isLiveMode])

	useEffect(() => {
		setPlayerTimeToPersistance(state.time)
	}, [setPlayerTimeToPersistance, state.time])

	// Finds the next session in the session feed to play if autoplay is enabled.
	useEffect(() => {
		if (
			state.replayerState === ReplayerState.SessionEnded &&
			autoPlaySessions &&
			state.sessionResults.sessions.length > 0
		) {
			const nextSessionInList = findNextSessionInList(
				state.sessionResults.sessions,
				session_secure_id,
			)

			if (nextSessionInList) {
<<<<<<< HEAD
				setTimeout(() => {
=======
				pause(state.time).then(() => {
					resetPlayer(ReplayerState.Empty)
>>>>>>> 5e41b3f1
					history.push(
						`/${project_id}/sessions/${nextSessionInList.secure_id}`,
					)
				})
			}
		}
		// eslint-disable-next-line react-hooks/exhaustive-deps
	}, [
		autoPlaySessions,
		history,
		pause,
		project_id,
		resetPlayer,
		session_secure_id,
		state.replayerState,
		state.sessionResults.sessions,
	])

	// ensures that chunks are loaded in advance during playback
	// ensures we skip over inactivity periods
	useEffect(() => {
		lastTimeRef.current = state.time
		if (
			!state.session?.processed ||
			state.sessionMetadata.startTime === 0 ||
			state.replayerState !== ReplayerState.Playing ||
			session_secure_id !== state.session_secure_id
		) {
			return
		}
		// If the player is in an inactive interval, skip to the end of it
		let inactivityEnd: number | undefined
		if (
			!state.isLiveMode &&
			skipInactive &&
			state.replayerState === ReplayerState.Playing
		) {
			inactivityEnd = getInactivityEnd(state.time)
			if (inactivityEnd !== undefined) {
				log(
					'PlayerHook.tsx',
					'seeking to',
					inactivityEnd,
					'due to inactivity at',
					state.time,
				)
				play(inactivityEnd).then()
				return
			}
		}
		replayerStateBeforeLoad.current = state.replayerState
		ensureChunksLoaded(state.time, state.time + LOOKAHEAD_MS).then()
	}, [
		state.time,
		ensureChunksLoaded,
		state.sessionMetadata.startTime,
		state.session?.processed,
		state.replayerState,
		skipInactive,
		getInactivityEnd,
		play,
		state.isLiveMode,
		state.session_secure_id,
		session_secure_id,
	])

	useEffect(() => {
		if (
			state.eventsLoaded &&
			autoPlayVideo &&
			state.replayerState !== ReplayerState.Playing
		) {
			log('PlayerHook.tsx', 'Auto Playing')
			dispatch({
				type: PlayerActionType.play,
				time: 0,
			})
		}
		// eslint-disable-next-line react-hooks/exhaustive-deps
	}, [autoPlayVideo, state.eventsLoaded])

	return {
		...state,
		setScale: (scale) =>
			dispatch({ type: PlayerActionType.setScale, scale }),
		setTime: seek,
		state: state.replayerState,
		play,
		pause,
		canViewSession:
			state.sessionViewability === SessionViewability.VIEWABLE,
		setSessionResults: (sessionResults) =>
			dispatch({
				type: PlayerActionType.setSessionResults,
				sessionResults,
			}),
		isPlayerReady:
			state.replayerState !== ReplayerState.Loading &&
			state.replayerState !== ReplayerState.Empty &&
			state.scale !== 1 &&
			state.sessionViewability === SessionViewability.VIEWABLE,
		setIsLiveMode: (isLiveMode) => {
			dispatch({
				type: PlayerActionType.addLiveEvents,
				lastActiveTimestamp: state.lastActiveTimestamp,
			})
			dispatch({ type: PlayerActionType.setIsLiveMode, isLiveMode })
		},
		playerProgress: state.replayer
			? state.time / state.sessionMetadata.totalTime
			: null,
		sessionStartDateTime: state.sessionMetadata.startTime,
		setViewingUnauthorizedSession: (viewingUnauthorizedSession) =>
			dispatch({
				type: PlayerActionType.setViewingUnauthorizedSession,
				viewingUnauthorizedSession,
			}),
		setCurrentEvent: (currentEvent) =>
			dispatch({
				type: PlayerActionType.setCurrentEvent,
				currentEvent,
			}),
	}
}<|MERGE_RESOLUTION|>--- conflicted
+++ resolved
@@ -422,25 +422,6 @@
 			const newTime = time ?? 0
 			dispatch({ type: PlayerActionType.setTime, time: newTime })
 			// Don't play the session if the player is already at the end of the session.
-<<<<<<< HEAD
-			if (newTime > state.sessionEndTime) {
-				return
-			}
-
-			requestAnimationFrame(() =>
-				ensureChunksLoaded(
-					newTime,
-					undefined,
-					ReplayerState.Playing,
-				).then(() => {
-					// Log how long it took to move to the new time.
-					const timelineChangeTime = timerEnd('timelineChangeTime')
-					datadogLogs.logger.info('Timeline Play Time', {
-						duration: timelineChangeTime,
-						sessionId: state.session_secure_id,
-					})
-				}),
-=======
 			if (newTime >= state.sessionEndTime) {
 				return Promise.resolve()
 			}
@@ -463,60 +444,37 @@
 						r()
 					}),
 				),
->>>>>>> 5e41b3f1
 			)
 		},
 		[ensureChunksLoaded, state.sessionEndTime, state.session_secure_id],
 	)
 
 	const pause = useCallback(
-<<<<<<< HEAD
 		(time?: number) => {
-			if (time !== undefined) {
-=======
-		(time?: number): Promise<void> => {
-			if (time) {
->>>>>>> 5e41b3f1
-				dispatch({ type: PlayerActionType.setTime, time })
-				requestAnimationFrame(() =>
-					ensureChunksLoaded(
-						time,
-						undefined,
-						ReplayerState.Paused,
-					).then(() => {
-						// Log how long it took to move to the new time.
-						const timelineChangeTime =
-							timerEnd('timelineChangeTime')
-						datadogLogs.logger.info('Timeline Pause Time', {
-							duration: timelineChangeTime,
-							sessionId: state.session_secure_id,
-						})
-					}),
-				)
-			} else {
-				dispatch({ type: PlayerActionType.pause })
-			}
-<<<<<<< HEAD
-=======
-			return new Promise<void>((r) =>
-				requestAnimationFrame(() =>
-					ensureChunksLoaded(
-						time ?? 0,
-						undefined,
-						ReplayerState.Paused,
-					).then(() => {
-						// Log how long it took to move to the new time.
-						const timelineChangeTime =
-							timerEnd('timelineChangeTime')
-						datadogLogs.logger.info('Timeline Pause Time', {
-							duration: timelineChangeTime,
-							sessionId: state.session_secure_id,
-						})
-						r()
-					}),
-				),
-			)
->>>>>>> 5e41b3f1
+			return new Promise<void>((r) => {
+				if (time !== undefined) {
+					dispatch({ type: PlayerActionType.setTime, time })
+					requestAnimationFrame(() =>
+						ensureChunksLoaded(
+							time,
+							undefined,
+							ReplayerState.Paused,
+						).then(() => {
+							// Log how long it took to move to the new time.
+							const timelineChangeTime =
+								timerEnd('timelineChangeTime')
+							datadogLogs.logger.info('Timeline Pause Time', {
+								duration: timelineChangeTime,
+								sessionId: state.session_secure_id,
+							})
+							r()
+						}),
+					)
+				} else {
+					dispatch({ type: PlayerActionType.pause })
+					r()
+				}
+			})
 		},
 		[ensureChunksLoaded, state.session_secure_id],
 	)
@@ -665,11 +623,7 @@
 		} else if (!state.isLiveMode && unsubscribeSessionPayloadFn.current) {
 			unsubscribeSessionPayloadFn.current()
 			unsubscribeSessionPayloadFn.current = undefined
-<<<<<<< HEAD
-			pause(0)
-=======
-			pause().then()
->>>>>>> 5e41b3f1
+			pause(0).then()
 		}
 		// We don't want to re-evaluate this every time the play/pause fn changes
 		// eslint-disable-next-line react-hooks/exhaustive-deps
@@ -769,11 +723,7 @@
 			timelineIndicatorEvents,
 		})
 		if (state.replayerState <= ReplayerState.Loading) {
-<<<<<<< HEAD
-			pause(0)
-=======
-			pause().then()
->>>>>>> 5e41b3f1
+			pause(0).then()
 		}
 		setPlayerTimestamp(
 			state.sessionMetadata.totalTime,
@@ -852,12 +802,8 @@
 			)
 
 			if (nextSessionInList) {
-<<<<<<< HEAD
-				setTimeout(() => {
-=======
 				pause(state.time).then(() => {
 					resetPlayer(ReplayerState.Empty)
->>>>>>> 5e41b3f1
 					history.push(
 						`/${project_id}/sessions/${nextSessionInList.secure_id}`,
 					)
