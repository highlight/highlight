--- conflicted
+++ resolved
@@ -104,11 +104,8 @@
                     setSessionIntervals(sessionIntervals);
                     setSessionEndTime(replayer.getMetaData().totalTime);
                     setState(ReplayerState.LoadedAndUntouched);
-<<<<<<< HEAD
+                    console.timeEnd('LoadingEvents');
                     setPlayerTimestamp(replayer.getMetaData().totalTime);
-=======
-                    console.timeEnd('LoadingEvents');
->>>>>>> 416f3f27
                 } else {
                     timerId = requestAnimationFrame(addEventsWorker);
                 }
