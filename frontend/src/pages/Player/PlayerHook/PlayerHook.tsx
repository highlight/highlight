import { useAuthContext } from '@authentication/AuthContext'
import {
	OnSessionPayloadAppendedDocument,
	useGetEventChunksQuery,
	useGetEventChunkUrlQuery,
	useGetSessionIntervalsQuery,
	useGetSessionPayloadQuery,
	useGetSessionQuery,
	useMarkSessionAsViewedMutation,
} from '@graph/hooks'
import { GetSessionQuery } from '@graph/operations'
import { usefulEvent } from '@pages/Player/components/EventStreamV2/utils'
import {
	CHUNKING_DISABLED_PROJECTS,
	FRAME_MS,
	getEvents,
	getTimeFromReplayer,
	LOOKAHEAD_MS,
	MAX_CHUNK_COUNT,
	PlayerActionType,
	PlayerInitialState,
	PlayerReducer,
	SessionViewability,
	THROTTLED_UPDATE_MS,
	truncate,
} from '@pages/Player/PlayerHook/PlayerState'
import { useTimelineIndicators } from '@pages/Player/TimelineIndicatorsContext/TimelineIndicatorsContext'
import { customEvent, viewportResizeDimension } from '@rrweb/types'
import analytics from '@util/analytics'
import { indexedDBFetch, indexedDBString } from '@util/db'
import log from '@util/log'
import { timerEnd, timerStart } from '@util/timer/timer'
import useMapRef from '@util/useMapRef'
import { H } from 'highlight.run'
import _ from 'lodash'
import { useCallback, useEffect, useMemo, useReducer, useRef } from 'react'
import { useNavigate } from 'react-router-dom'
import { useLocalStorage } from 'react-use'
import { EventType } from 'rrweb'
import { BooleanParam, useQueryParam } from 'use-query-params'

import { useSessionParams } from '@/pages/Player/utils/utils'

import { HighlightEvent } from '../HighlightEvent'
import { ReplayerContextInterface, ReplayerState } from '../ReplayerContext'
import {
	findNextSessionInList,
	PlayerSearchParameters,
	toHighlightEvents,
	useSetPlayerTimestampFromSearchParam,
} from './utils'
import usePlayerConfiguration from './utils/usePlayerConfiguration'

export const usePlayer = (): ReplayerContextInterface => {
	const { isLoggedIn, isHighlightAdmin } = useAuthContext()
	const { sessionSecureId, projectId } = useSessionParams()
	const navigate = useNavigate()
	const [download] = useQueryParam('download', BooleanParam)

	const {
		setPlayerTime: setPlayerTimeToPersistance,
		autoPlaySessions,
		autoPlayVideo,
		showPlayerMouseTail,
		setShowLeftPanel,
		setShowRightPanel,
		skipInactive,
	} = usePlayerConfiguration()
	const [loopSession] = useLocalStorage<boolean>(
		'highlight-player-loop-session',
		false,
	)

	const [markSessionAsViewed] = useMarkSessionAsViewedMutation()
	const { refetch: rawFetchEventChunkURL } = useGetEventChunkUrlQuery({
		fetchPolicy: 'no-cache',
		skip: true,
	})
	const fetchEventChunkURL = useCallback(
		async function ({
			secure_id,
			index,
		}: {
			secure_id: string
			index: number
		}) {
			const args = {
				secure_id,
				index,
			}
			return (
				(
					await indexedDBString({
						key: JSON.stringify(args),
						operation: 'FetchEventChunkURL',
						fn: async () =>
							(
								await rawFetchEventChunkURL(args)
							).data.event_chunk_url,
					}).next()
				).value || ''
			)
		},
		[rawFetchEventChunkURL],
	)
	const { data: sessionIntervals } = useGetSessionIntervalsQuery({
		variables: {
			session_secure_id: sessionSecureId!,
		},
		skip: !sessionSecureId,
	})
	const { data: eventChunksData } = useGetEventChunksQuery({
		variables: { secure_id: sessionSecureId! },
		skip:
			!sessionSecureId ||
			!projectId ||
			CHUNKING_DISABLED_PROJECTS.includes(projectId),
	})
	const { data: sessionData } = useGetSessionQuery({
		variables: {
			secure_id: sessionSecureId!,
		},
		onCompleted: useCallback((data: GetSessionQuery) => {
			dispatch({
				type: PlayerActionType.loadSession,
				data,
			})
		}, []),
		onError: useCallback(() => {
			dispatch({
				type: PlayerActionType.loadSession,
				data: { session: undefined },
			})
		}, []),
		skip: !sessionSecureId,
		fetchPolicy: 'network-only',
	})
	const { timelineIndicatorEvents } = useTimelineIndicators(
		sessionData?.session || undefined,
	)
	const { data: sessionPayload, subscribeToMore: subscribeToSessionPayload } =
		useGetSessionPayloadQuery({
			fetchPolicy: sessionData?.session?.processed
				? undefined
				: 'no-cache',
			variables: {
				session_secure_id: sessionSecureId!,
				skip_events: sessionData?.session
					? !!sessionData.session?.direct_download_url
					: true,
			},
			skip: !sessionSecureId,
		})

	// chunk indexes that are currently being loaded (fetched over the network)
	const loadingChunks = useRef<Set<number>>(new Set<number>())
	// the timestamp we are moving to next.
	const target = useRef<{
		time?: number
		state: ReplayerState.Paused | ReplayerState.Playing
	}>({
		state: ReplayerState.Paused,
	})

	const unsubscribeSessionPayloadFn = useRef<(() => void) | null>()
	const animationFrameID = useRef<number>(0)

	const [
		chunkEventsRef,
		chunkEventsSet,
		chunkEventsRemove,
		chunkEventsReset,
	] = useMapRef<number, HighlightEvent[]>()
	const [state, dispatch] = useReducer(PlayerReducer, {
		...PlayerInitialState,
		chunkEventsRef,
		isLoggedIn,
		isHighlightAdmin,
		markSessionAsViewed,
		fetchEventChunkURL,
	})

	const { setPlayerTimestamp } = useSetPlayerTimestampFromSearchParam((t) =>
		seek(t),
	)

	const resetPlayer = useCallback(() => {
		if (unsubscribeSessionPayloadFn.current) {
			unsubscribeSessionPayloadFn.current()
			unsubscribeSessionPayloadFn.current = undefined
		}
		if (animationFrameID.current) {
			cancelAnimationFrame(animationFrameID.current)
			animationFrameID.current = 0
		}

		chunkEventsReset()
		if (!projectId || !sessionSecureId) {
			return
		}
		dispatch({
			type: PlayerActionType.reset,
			projectId: projectId,
			sessionSecureId: sessionSecureId,
			nextState: ReplayerState.Loading,
		})
	}, [chunkEventsReset, projectId, sessionSecureId])

	// Returns the player-relative timestamp of the end of the current inactive interval.
	// Returns undefined if not in an interval or the interval is marked as active.
	const getInactivityEnd = useCallback(
		(time: number): number | undefined => {
			for (const interval of state.sessionIntervals) {
				if (time >= interval.startTime && time < interval.endTime) {
					if (!interval.active) {
						return interval.endTime
					} else {
						return undefined
					}
				}
			}
			return undefined
		},
		[state.sessionIntervals],
	)

	const getChunkIdx = useCallback(
		(ts: number) => {
			let idx = 0
			eventChunksData?.event_chunks?.forEach((chunk, i) => {
				if (chunk.timestamp <= ts) {
					idx = i
				}
			})
			return idx
		},
		[eventChunksData],
	)

	const getChunkTs = useCallback(
		(idx: number) => {
			return eventChunksData?.event_chunks[idx].timestamp
		},
		[eventChunksData],
	)

	// returns loaded chunks that are no longer needed.
	const getChunksToRemove = useCallback(
		(
			chunkEvents: Omit<
				Map<number, HighlightEvent[]>,
				'set' | 'clear' | 'delete'
			>,
			startIdx: number,
		): Set<number> => {
			const toRemove = new Set<number>()
			const chunksIndexesWithData = Array.from(chunkEvents.entries())
				.filter(([, v]) => !!v.length)
				.map(([k]) => k)
			if (chunksIndexesWithData.length <= MAX_CHUNK_COUNT) {
				return toRemove
			}
			chunksIndexesWithData.sort((a, b) => a - b)

			const startTs = getChunkTs(startIdx)
			for (const idx of chunksIndexesWithData) {
				const chunkTs = getChunkTs(idx)
				if (
					idx < startIdx ||
					(chunkTs &&
						startTs &&
						idx >= startIdx + MAX_CHUNK_COUNT &&
						chunkTs > startTs + LOOKAHEAD_MS)
				) {
					toRemove.add(idx)
				}
			}
			return toRemove
		},
		[getChunkTs],
	)

	const getLastLoadedEventTimestamp = useCallback(() => {
		const lastLoadedChunk = Math.max(
			...[...truncate(chunkEventsRef.current.entries())]
				.filter(([, v]) => !!v.length)
				.map(([k]) => k),
		)
		return (
			Math.max(
				...truncate(
					chunkEventsRef.current
						.get(lastLoadedChunk)
						?.map((e) => e.timestamp) || [],
				),
			) - state.sessionMetadata.startTime
		)
	}, [chunkEventsRef, state.sessionMetadata.startTime])

	const dispatchAction = useCallback(
		(time: number, action: ReplayerState) => {
			dispatch({
				type: PlayerActionType.onChunksLoad,
				showPlayerMouseTail,
				time,
				action: action,
			})
		},
		[showPlayerMouseTail],
	)

	const loadEventChunk = useCallback(
		async (_i: number) => {
			loadingChunks.current.add(_i)
			try {
				const url = await fetchEventChunkURL({
					secure_id: sessionSecureId!,
					index: _i,
				})
				log('PlayerHook.tsx', 'loading chunk', {
					url,
				})
				const iter = indexedDBFetch(url)
				const chunkResponse = (await iter.next()).value!
				log('PlayerHook.tsx', 'chunk data', {
					chunkResponse,
				})
				log('PlayerHook.tsx:loadEventChunk', 'set data for chunk', _i)
				return {
					idx: _i,
					events: toHighlightEvents(await chunkResponse.json()),
				}
			} catch (e: any) {
				log(e, 'Error direct downloading session payload', {
					chunk: `${_i}`,
				})
			} finally {
				loadingChunks.current.delete(_i)
			}
			return { idx: -1, events: [] }
		},
		[fetchEventChunkURL, sessionSecureId],
	)

	// Ensure all chunks between startTs and endTs are loaded.
	const ensureChunksLoaded = useCallback(
		async (
			startTime: number,
			endTime?: number,
			action?: ReplayerState.Playing | ReplayerState.Paused,
			forceLoadNext?: boolean,
		) => {
			if (
				!projectId ||
				CHUNKING_DISABLED_PROJECTS.includes(projectId) ||
				!state.session?.chunked
			) {
				if (action) dispatchAction(startTime, action)
				return
			}

			const startIdx = Math.max(
				0,
				getChunkIdx(state.sessionMetadata.startTime + startTime),
			)
			let endIdx = endTime
				? getChunkIdx(state.sessionMetadata.startTime + endTime)
				: startIdx
			if (forceLoadNext) endIdx += 1

			const lastChunkIdx =
				eventChunksData?.event_chunks[
					eventChunksData?.event_chunks.length - 1
				]?.chunk_index
			if (lastChunkIdx !== undefined)
				endIdx = Math.min(lastChunkIdx, endIdx)

			const promises = []
			log(
				'PlayerHook.tsx:ensureChunksLoaded',
				'checking chunk loaded status range',
				{ action, startIdx, endIdx },
			)
			for (let i = startIdx; i <= endIdx; i++) {
				log('PlayerHook.tsx:ensureChunksLoaded', 'has', i, {
					has: chunkEventsRef.current.has(i),
				})
				if (chunkEventsRef.current.has(i)) {
					continue
				}

				if (loadingChunks.current.has(i)) {
					log(
						'PlayerHook.tsx:ensureChunksLoaded',
						'waiting for loading chunk',
						i,
					)
				} else {
					// signal that we are loading chunks once
					if (!promises.length) {
						if (i == startIdx) {
							log(
								'PlayerHook.tsx:ensureChunksLoaded',
								'needs blocking load for chunk',
								i,
							)
							dispatch({
								type: PlayerActionType.startChunksLoad,
							})
						}
					}
					promises.push(loadEventChunk(i))
				}
			}
			log(
				'PlayerHook.tsx:ensureChunksLoaded',
				'gathered chunk promises',
				{
					action,
					promises: promises.length,
				},
			)
			if (promises.length) {
				const toRemove = getChunksToRemove(
					chunkEventsRef.current,
					startIdx,
				)
				const currentChunkIdx = getChunkIdx(
					state.sessionMetadata.startTime + startTime,
				)
				if (currentChunkIdx) {
					toRemove.delete(currentChunkIdx)
				}
				log('PlayerHook.tsx:ensureChunksLoaded', 'getChunksToRemove', {
					after: chunkEventsRef.current,
					toRemove,
				})
				toRemove.forEach((idx) => chunkEventsRemove(idx))
				// while we wait for the promises to resolve, set the target as a lock for other ensureChunksLoaded
				target.current = {
					time: startTime,
					state: action ?? target.current.state,
				}
				const loadedChunkIds = new Set<number>()
				const loadedChunks = await Promise.all(promises)
				if (
					target.current.time !== startTime ||
					target.current.state !== (action ?? target.current.state)
				) {
					log(
						'PlayerHook.tsx:ensureChunksLoaded',
						'someone else has taken the chunk loading lock',
						{
							startTime,
							action,
							target,
							loadedChunks: loadedChunkIds,
						},
					)
					return
				}
				for (const { idx, events } of loadedChunks) {
					chunkEventsSet(idx, events)
				}
				// update the replayer events
				log(
					'PlayerHook.tsx:ensureChunksLoaded',
					'promises done, updating events',
					{ loadedChunks: loadedChunkIds, target },
				)
				dispatch({ type: PlayerActionType.updateEvents })
			}
			if (action) {
				log(
					'PlayerHook.tsx:ensureChunksLoaded',
					'calling dispatchAction due to action',
					{
						startTime,
						action,
						target,
						chunks: chunkEventsRef.current,
					},
				)
				dispatchAction(startTime, action)
			}
		},
		[
			projectId,
			state.session?.chunked,
			state.sessionMetadata.startTime,
			getChunkIdx,
			eventChunksData?.event_chunks,
			dispatchAction,
			chunkEventsRef,
			loadEventChunk,
			getChunksToRemove,
			chunkEventsRemove,
			chunkEventsSet,
		],
	)

	const play = useCallback(
		(time?: number): Promise<void> => {
			const newTime = time ?? 0
			target.current = { time: newTime, state: ReplayerState.Playing }
			dispatch({ type: PlayerActionType.setTime, time: newTime })
			// Don't play the session if the player is already at the end of the session.
			if (newTime >= state.sessionEndTime) {
				return Promise.resolve()
			}

			timerStart('timelineChangeTime')
			return new Promise<void>((r) =>
				ensureChunksLoaded(
					newTime,
					undefined,
					ReplayerState.Playing,
				).then(() => {
					// Log how long it took to move to the new time.
					const timelineChangeTime = timerEnd('timelineChangeTime')
					analytics.track('Session play', {
						time,
						duration: timelineChangeTime,
						secure_id: state.session_secure_id,
					})
					r()
				}),
			)
		},
		[ensureChunksLoaded, state.sessionEndTime, state.session_secure_id],
	)

	const pause = useCallback(
		(time?: number) => {
			target.current = {
				time: time,
				state: ReplayerState.Paused,
			}
			return new Promise<void>((r) => {
				if (time !== undefined) {
					timerStart('timelineChangeTime')
					dispatch({ type: PlayerActionType.setTime, time })
					ensureChunksLoaded(
						time,
						undefined,
						ReplayerState.Paused,
					).then(() => {
						// Log how long it took to move to the new time.
						const timelineChangeTime =
							timerEnd('timelineChangeTime')
						analytics.track('Session pause', {
							time,
							duration: timelineChangeTime,
							secure_id: state.session_secure_id,
						})
						r()
					})
				} else {
					dispatch({ type: PlayerActionType.pause })
					r()
				}
			})
		},
		[ensureChunksLoaded, state.session_secure_id],
	)

	const seek = useCallback(
		(time: number): Promise<void> => {
			target.current = {
				time: time,
				state: target.current.state,
			}
			return new Promise<void>((r) => {
				timerStart('timelineChangeTime')
				if (skipInactive) {
					const inactivityEnd = getInactivityEnd(time)
					if (inactivityEnd) {
						log(
							'PlayerHook.tsx',
							'seeking to',
							inactivityEnd,
							'due to inactivity at seek requested for',
							time,
						)
						time = inactivityEnd
					}
				}
				const desiredState =
					state.replayerState === ReplayerState.Paused
						? ReplayerState.Paused
						: ReplayerState.Playing
				log('PlayerHook.tsx', 'seeking to', { time, desiredState })
				dispatch({ type: PlayerActionType.setTime, time })
				ensureChunksLoaded(time, undefined, desiredState).then(() => {
					// Log how long it took to move to the new time.
					const timelineChangeTime = timerEnd('timelineChangeTime')
					analytics.track('Session seek', {
						time,
						duration: timelineChangeTime,
						secure_id: state.session_secure_id,
					})
					r()
				})
			})
		},
		[
			ensureChunksLoaded,
			getInactivityEnd,
			skipInactive,
			state.replayerState,
			state.session_secure_id,
		],
	)

	const onFrameOrEvent = useMemo(
		() =>
			_.throttle(
				(event?: HighlightEvent) => {
					if (event) {
						dispatch({
							type: PlayerActionType.onEvent,
							event: event,
						})
						return
					}
					const lastLoadedEventTimestamp =
						getLastLoadedEventTimestamp()
					if (state.time > lastLoadedEventTimestamp) {
						log(
							'PlayerHook.tsx::onFrame',
							'playing outside loaded data',
							{
								time: state.time,
								lastLoadedEventTimestamp,
							},
						)
						play(state.time).then()
					}
					dispatch({
						type: PlayerActionType.onFrame,
					})
				},
				THROTTLED_UPDATE_MS,
				{ leading: true, trailing: false },
			),
		// we want to keep this throttled fn reference stable
		// eslint-disable-next-line react-hooks/exhaustive-deps
		[],
	)

	const onEvent = useCallback(
		(event: HighlightEvent) => {
			if (
				(event.type === EventType.Custom &&
					(event.data.tag === 'Navigate' ||
						event.data.tag === 'Reload')) ||
				(event as customEvent)?.data?.tag === 'Stop'
			) {
				dispatch({
					type: PlayerActionType.onEvent,
					event: event,
				})
			} else if (usefulEvent(event)) {
				onFrameOrEvent(event)
			}
		},
		[onFrameOrEvent],
	)

	// eslint-disable-next-line react-hooks/exhaustive-deps
	const onViewportChange = useCallback(
		_.throttle((_e) => {
			dispatch({
				type: PlayerActionType.updateViewport,
				viewport: _e as viewportResizeDimension,
			})
		}, FRAME_MS * 60),
		[],
	)

	// Initializes the session state and fetches the session data
	useEffect(() => {
		resetPlayer()
		if (sessionSecureId && eventChunksData?.event_chunks?.length) {
			loadEventChunk(0)
				.then(({ events }) => {
					chunkEventsSet(0, events)
					dispatch({
						type: PlayerActionType.onChunksLoad,
						showPlayerMouseTail,
						time: 0,
						action: ReplayerState.Paused,
					})
					log('PlayerHook.tsx', 'initial chunk complete')
				})
				.then(() => {
					const nextChunk = eventChunksData.event_chunks.at(1)
					if (nextChunk) {
						loadEventChunk(nextChunk.chunk_index).then(
							({ idx, events }) => {
								chunkEventsSet(idx, events)
								log(
									'PlayerHook.tsx',
									'next chunk load complete',
								)
							},
						)
					}
				})
		}
	}, [
		projectId,
		sessionSecureId,
		resetPlayer,
		loadEventChunk,
		eventChunksData?.event_chunks,
		showPlayerMouseTail,
		chunkEventsSet,
	])

	useEffect(() => {
		if (!state.replayer) return
		if (
			state.isLiveMode &&
			sessionPayload?.events &&
			!unsubscribeSessionPayloadFn.current &&
			subscribeToSessionPayload
		) {
			log('PlayerHook.tsx', 'live mode subscribing')
			unsubscribeSessionPayloadFn.current = subscribeToSessionPayload({
				document: OnSessionPayloadAppendedDocument,
				variables: {
					session_secure_id: sessionSecureId,
					initial_events_count: sessionPayload.events.length,
				},
				updateQuery: (prev, { subscriptionData }) => {
					log('PlayerHook.tsx', 'live mode update', {
						subscriptionData,
					})
					if (subscriptionData.data) {
						const sd = subscriptionData.data
						// @ts-ignore The typedef for subscriptionData is incorrect, apollo creates _appended type
						const newEvents = sd!.session_payload_appended.events!
						if (newEvents.length) {
							const events = [
								...getEvents(chunkEventsRef.current),
								...toHighlightEvents(newEvents),
							]
							chunkEventsSet(0, events)
							dispatch({
								type: PlayerActionType.addLiveEvents,
								firstNewTimestamp:
									toHighlightEvents(newEvents)[0].timestamp,
								lastActiveTimestamp: new Date(
									// @ts-ignore The typedef for subscriptionData is incorrect, apollo creates _appended type
									subscriptionData.data!.session_payload_appended.last_user_interaction_time,
								).getTime(),
							})
						}
					}
					// Prev is the value in Apollo cache - it is empty, don't bother updating it
					return prev
				},
			})
			play(state.time).then()
		} else if (!state.isLiveMode && unsubscribeSessionPayloadFn.current) {
			log('PlayerHook.tsx', 'live mode unsubscribing')
			unsubscribeSessionPayloadFn.current()
			unsubscribeSessionPayloadFn.current = undefined
			pause(0).then()
		}
		// We don't want to re-evaluate this every time the play/pause fn changes
		// eslint-disable-next-line react-hooks/exhaustive-deps
	}, [
		state.isLiveMode,
		sessionPayload?.events,
		state.replayer,
		state.replayerState,
		subscribeToSessionPayload,
		sessionSecureId,
		chunkEventsSet,
	])

	useEffect(() => {
		if (state.replayer && state.session?.secure_id !== sessionSecureId) {
			dispatch({
				type: PlayerActionType.updateCurrentUrl,
				currentTime:
					getTimeFromReplayer(state.replayer, state.sessionMetadata) +
					state.sessionMetadata.startTime,
			})
		}
	}, [
		state.session?.secure_id,
		sessionSecureId,
		state.replayer,
		state.sessionMetadata,
	])

	useEffect(() => {
		const searchParamsObject = new URLSearchParams(location.search)
		if (searchParamsObject.get(PlayerSearchParameters.errorId)) {
			setShowLeftPanel(false)
			setShowRightPanel(true)
		}
	}, [setShowLeftPanel, setShowRightPanel])

	// set event listeners for the replayer
	useEffect(() => {
		if (!state.replayer) {
			return
		}
		state.replayer.on('event-cast', (e: any) =>
			onEvent(e as HighlightEvent),
		)
		state.replayer.on('resize', onViewportChange)
<<<<<<< HEAD
		state.replayer.on('pause', onPlayStartStop)
		state.replayer.on('start', onPlayStartStop)
	}, [state.replayer, projectId, onEvent, onViewportChange, onPlayStartStop])
=======
	}, [state.replayer, project_id, onEvent, onViewportChange])
>>>>>>> 162f9a75

	// Downloads the events data only if the URL search parameter '?download=1' is present.
	useEffect(() => {
		if (download) {
			const directDownloadUrl = sessionData?.session?.direct_download_url

			if (directDownloadUrl) {
				const handleDownload = (events: HighlightEvent[]): void => {
					const a = document.createElement('a')
					const file = new Blob([JSON.stringify(events)], {
						type: 'application/json',
					})

					a.href = URL.createObjectURL(file)
					a.download = `session-${sessionSecureId}.json`
					a.click()

					URL.revokeObjectURL(a.href)
				}

				fetch(directDownloadUrl)
					.then((response) => response.json())
					.then((data) => {
						return toHighlightEvents(data || [])
					})
					.then(handleDownload)
					.catch((e) => {
						H.consumeError(
							e,
							'Error direct downloading session payload for download',
						)
					})
			}
		}
	}, [download, sessionData?.session?.direct_download_url, sessionSecureId])

	useEffect(() => {
		// If events are returned by getSessionPayloadQuery, set the events payload
		if (!!sessionPayload?.events?.length) {
			chunkEventsSet(0, toHighlightEvents(sessionPayload?.events))
			dispatchAction(0, ReplayerState.Paused)
		}
		dispatch({
			type: PlayerActionType.onChunksLoad,
			showPlayerMouseTail,
			time: 0,
			action: ReplayerState.Paused,
		})
		dispatch({
			type: PlayerActionType.onSessionPayloadLoaded,
			sessionPayload,
			sessionIntervals,
			timelineIndicatorEvents,
		})
		if (state.replayerState <= ReplayerState.Loading) {
			pause(0).then()
		}
		// eslint-disable-next-line react-hooks/exhaustive-deps
	}, [
		sessionPayload,
		sessionIntervals,
		timelineIndicatorEvents,
		chunkEventsSet,
	])

	useEffect(() => {
		setPlayerTimestamp(
			state.sessionMetadata.totalTime,
			state.sessionMetadata.startTime,
			state.errors,
		)
		// eslint-disable-next-line react-hooks/exhaustive-deps
	}, [state.sessionMetadata])

	useEffect(() => {
		if (state.replayer) {
			state.replayer.setConfig({ mouseTail: showPlayerMouseTail })
		}
	}, [state.replayer, showPlayerMouseTail])

	const frameAction = useCallback(() => {
		animationFrameID.current = requestAnimationFrame(frameAction)
		onFrameOrEvent()
	}, [onFrameOrEvent])

	// "Subscribes" the time with the Replayer when the Player is playing.
	useEffect(() => {
		if (
			(state.replayerState === ReplayerState.Playing ||
				state.isLiveMode) &&
			!animationFrameID.current
		) {
			animationFrameID.current = requestAnimationFrame(frameAction)
		} else if (
			!(state.replayerState === ReplayerState.Playing || state.isLiveMode)
		) {
			cancelAnimationFrame(animationFrameID.current)
			animationFrameID.current = 0
		}
		return () => {
			cancelAnimationFrame(animationFrameID.current)
			animationFrameID.current = 0
		}
	}, [
		frameAction,
		sessionSecureId,
		state.isLiveMode,
		state.replayer,
		state.replayerState,
	])

	useEffect(() => {
		setPlayerTimeToPersistance(state.time)
	}, [setPlayerTimeToPersistance, state.time])

	// Finds the next session in the session feed to play if autoplay is enabled.
	useEffect(() => {
		if (
			!!sessionSecureId &&
			state.replayerState === ReplayerState.SessionEnded &&
			autoPlaySessions &&
			state.sessionResults.sessions.length > 0
		) {
			const nextSessionInList = findNextSessionInList(
				state.sessionResults.sessions,
				sessionSecureId,
			)

			if (nextSessionInList) {
				pause(state.time).then(() => {
					resetPlayer()
					navigate(
						`/${projectId}/sessions/${nextSessionInList.secure_id}`,
					)
				})
			}
		}
		// eslint-disable-next-line react-hooks/exhaustive-deps
	}, [
		autoPlaySessions,
		pause,
		projectId,
		resetPlayer,
		sessionSecureId,
		state.replayerState,
		state.sessionResults.sessions,
	])

	// ensures that chunks are loaded in advance during playback
	// ensures we skip over inactivity periods
	useEffect(() => {
		if (
			state.sessionMetadata.startTime === 0 ||
			state.replayerState !== ReplayerState.Playing ||
			sessionSecureId !== state.session_secure_id
		) {
			return
		}
		// If the player is in an inactive interval, skip to the end of it
		let inactivityEnd: number | undefined
		if (skipInactive && state.replayerState === ReplayerState.Playing) {
			inactivityEnd = getInactivityEnd(state.time)
			if (inactivityEnd !== undefined) {
				log(
					'PlayerHook.tsx',
					'seeking to',
					inactivityEnd,
					'due to inactivity at',
					state.time,
				)
				play(inactivityEnd).then()
				return
			}
		}
		ensureChunksLoaded(
			state.time,
			state.time + LOOKAHEAD_MS,
			undefined,
			getLastLoadedEventTimestamp() - state.time < LOOKAHEAD_MS,
		).then()
	}, [
		state.time,
		ensureChunksLoaded,
		state.sessionMetadata.startTime,
		state.replayerState,
		skipInactive,
		getInactivityEnd,
		play,
		state.session_secure_id,
		sessionSecureId,
		chunkEventsRef,
		getLastLoadedEventTimestamp,
	])

	useEffect(() => {
		if (
			state.eventsLoaded &&
			autoPlayVideo &&
			state.replayerState !== ReplayerState.Playing
		) {
			log('PlayerHook.tsx', 'Auto Playing')
			dispatch({
				type: PlayerActionType.play,
				time: 0,
			})
		}
		// eslint-disable-next-line react-hooks/exhaustive-deps
	}, [autoPlayVideo, state.eventsLoaded])

	useEffect(() => {
		if (state.replayerState === ReplayerState.SessionEnded && loopSession) {
			log('PlayerHook.tsx', 'Looping session')
			setTimeout(() => {
				play(0).then(() => log('PlayerHook.tsx', 'Looped session'))
			}, FRAME_MS * 120)
		}
	}, [play, loopSession, state.replayerState])

	return {
		...state,
		setScale: useCallback(
			(scale) => dispatch({ type: PlayerActionType.setScale, scale }),
			[],
		),
		setTime: seek,
		state: state.replayerState,
		play,
		pause,
		canViewSession:
			state.sessionViewability === SessionViewability.VIEWABLE,
		setSessionResults: useCallback(
			(sessionResults) =>
				dispatch({
					type: PlayerActionType.setSessionResults,
					sessionResults,
				}),
			[],
		),
		isPlayerReady:
			state.replayerState !== ReplayerState.Loading &&
			state.replayerState !== ReplayerState.Empty &&
			// state.scale !== 1 &&
			state.sessionViewability === SessionViewability.VIEWABLE,
		setIsLiveMode: useCallback(
			(isLiveMode) => {
				if (state.isLiveMode) {
					// TODO: This probably takes a while, add a loading state or break this
					// into a separate action. Also, not positive this is working as it
					// doesn't seem to be adding the latest events to the player.
					const events = getEvents(chunkEventsRef.current)

					dispatch({
						type: PlayerActionType.addLiveEvents,
						lastActiveTimestamp: state.lastActiveTimestamp,
						firstNewTimestamp: events[events.length - 1].timestamp,
					})
				}
				dispatch({ type: PlayerActionType.setIsLiveMode, isLiveMode })
			},
			[chunkEventsRef, state.isLiveMode, state.lastActiveTimestamp],
		),
		playerProgress: state.replayer
			? state.time / state.sessionMetadata.totalTime
			: null,
		sessionStartDateTime: state.sessionMetadata.startTime,
		setCurrentEvent: useCallback(
			(currentEvent) =>
				dispatch({
					type: PlayerActionType.setCurrentEvent,
					currentEvent,
				}),
			[],
		),
	}
}<|MERGE_RESOLUTION|>--- conflicted
+++ resolved
@@ -814,13 +814,7 @@
 			onEvent(e as HighlightEvent),
 		)
 		state.replayer.on('resize', onViewportChange)
-<<<<<<< HEAD
-		state.replayer.on('pause', onPlayStartStop)
-		state.replayer.on('start', onPlayStartStop)
-	}, [state.replayer, projectId, onEvent, onViewportChange, onPlayStartStop])
-=======
-	}, [state.replayer, project_id, onEvent, onViewportChange])
->>>>>>> 162f9a75
+	}, [state.replayer, projectId, onEvent, onViewportChange])
 
 	// Downloads the events data only if the URL search parameter '?download=1' is present.
 	useEffect(() => {
