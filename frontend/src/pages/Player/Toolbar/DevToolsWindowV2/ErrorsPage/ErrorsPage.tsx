--- conflicted
+++ resolved
@@ -33,15 +33,9 @@
 	time: number
 }) => {
 	const virtuoso = useRef<VirtuosoHandle>(null)
-<<<<<<< HEAD
 	const location = useLocation()
-
-	const { errors, state, session, sessionMetadata } = useReplayerContext()
-=======
-	const history = useHistory<ErrorsPageHistoryState>()
 	const { errors, state, session, sessionMetadata, isPlayerReady } =
 		useReplayerContext()
->>>>>>> a3b21fc8
 
 	const { setActiveError, setRightPanelView } = usePlayerUIContext()
 	const { setShowRightPanel } = usePlayerConfiguration()
@@ -175,7 +169,8 @@
 				<Box display="flex" align="center" justifyContent="flex-end">
 					<Text color="n11">
 						{error.structured_stack_trace[0] &&
-							`Line ${error.structured_stack_trace[0].lineNumber}:${error.structured_stack_trace[0].columnNumber}`}
+							`Line ${error.structured_stack_trace[0].lineNumber}:` +
+								`${error.structured_stack_trace[0].columnNumber}`}
 					</Text>
 				</Box>
 				<Box display="flex" align="center" justifyContent="flex-end">
