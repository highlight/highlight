--- conflicted
+++ resolved
@@ -61,17 +61,14 @@
 		setSelectedRightPlayerPanelTab,
 	} = usePlayerConfiguration()
 	const { resource, set } = useRelatedResource()
-<<<<<<< HEAD
-	const relatedError = resource as RelatedError
-	const activeError = useMemo(
-		() => errors.find((error) => error.id === relatedError?.secureId),
-		[errors, relatedError?.secureId],
-=======
 	const relatedError = resource as RelatedError | undefined
 	const activeError = useMemo(
-		() => errors.find((error) => error.id === relatedError?.id),
-		[errors, relatedError?.id],
->>>>>>> a53d972c
+		() =>
+			errors.find(
+				(error) =>
+					error.error_group_secure_id === relatedError?.secureId,
+			),
+		[errors, relatedError?.secureId],
 	)
 
 	const [selectedType, setSelectedType] = useState<string | null>(null)
