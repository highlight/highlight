--- conflicted
+++ resolved
@@ -36,19 +36,15 @@
 	viewportRef,
 }: IBar) => {
 	const { resource } = useRelatedResource()
-<<<<<<< HEAD
-	const relatedError = resource as RelatedError
-	const { errors } = useReplayerContext()
-	const activeError = useMemo(
-		() => errors.find((error) => error.id === relatedError?.secureId),
-		[errors, relatedError?.secureId],
-=======
 	const relatedError = resource as RelatedError | undefined
 	const { errors } = useReplayerContext()
 	const activeError = useMemo(
-		() => errors.find((error) => error.id === relatedError?.id),
-		[errors, relatedError?.id],
->>>>>>> a53d972c
+		() =>
+			errors.find(
+				(error) =>
+					error.error_group_secure_id === relatedError?.secureId,
+			),
+		[errors, relatedError?.secureId],
 	)
 
 	const data = useMemo(() => {
