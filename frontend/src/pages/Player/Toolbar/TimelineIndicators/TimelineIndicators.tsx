import { useAuthContext } from '@authentication/AuthContext';
import RageClickSpan from '@pages/Player/Toolbar/RageClickSpan/RageClickSpan';
import classNames from 'classnames';
import React, { useEffect, useRef } from 'react';

import usePlayerConfiguration from '../../PlayerHook/utils/usePlayerConfiguration';
import {
    ParsedSessionInterval,
    RageClick,
    ReplayerState,
    useReplayerContext,
} from '../../ReplayerContext';
import { useDevToolsContext } from '../DevToolsContext/DevToolsContext';
import TimelineCommentAnnotation from '../TimelineAnnotation/TimelineCommentAnnotation';
import TimelineErrorAnnotation from '../TimelineAnnotation/TimelineErrorAnnotation';
import TimelineEventAnnotation from '../TimelineAnnotation/TimelineEventAnnotation';
import styles from './TimelineIndicators.module.scss';

interface Props {
    openDevTools: boolean;
    refContainer: React.RefObject<HTMLDivElement>;
    sessionIntervals: ParsedSessionInterval[];
    isHighlightAdmin: boolean;
    selectedTimelineAnnotationTypes: string[];
    rageClicks: RageClick[];
    startTime: number | undefined;
    pause: (time?: number | undefined) => void;
}

const TimelineIndicatorsMemoized = React.memo(
    ({
        openDevTools,
        refContainer,
        sessionIntervals,
        isHighlightAdmin,
        selectedTimelineAnnotationTypes,
        rageClicks,
        startTime,
        pause,
    }: Props) => {
        return (
            <aside
                className={classNames(styles.container, {
                    [styles.withDevtoolsOpen]: openDevTools,
                })}
                ref={refContainer}
            >
                {sessionIntervals.map((sessionInterval, index) => (
                    <div
                        key={`${sessionInterval.startPercent}-${index}`}
                        className={classNames(styles.sessionInterval, {
                            [styles.active]: sessionInterval.active,
                        })}
                        style={{
                            left: `${sessionInterval.startPercent * 100}%`,
                            width: `${
                                (sessionInterval.endPercent -
                                    sessionInterval.startPercent) *
                                100
                            }%`,
                        }}
                    >
                        {sessionInterval.sessionEvents.map((event) => (
                            <TimelineEventAnnotation
                                event={event}
                                startTime={startTime}
                                selectedTimelineAnnotationTypes={
                                    selectedTimelineAnnotationTypes
                                }
                                pause={pause}
                                key={`${event.timestamp}-${event.identifier}`}
                            />
                        ))}
                        {selectedTimelineAnnotationTypes.includes('Errors') &&
                            sessionInterval.errors.map((error) => (
                                <TimelineErrorAnnotation
                                    error={error}
                                    key={`${error.timestamp}-${error.id}`}
                                />
                            ))}
                        {selectedTimelineAnnotationTypes.includes('Comments') &&
                            sessionInterval.comments.map((comment) => {
                                return (
                                    <TimelineCommentAnnotation
                                        comment={comment}
                                        key={comment.id}
                                    />
                                );
                            })}
                        {isHighlightAdmin &&
                            selectedTimelineAnnotationTypes.includes('Click') &&
                            rageClicks
                                .filter(
                                    (rageClick) =>
                                        rageClick.sessionIntervalIndex === index
                                )
                                .map((rageClick) => (
                                    <RageClickSpan
                                        rageClick={rageClick}
                                        key={rageClick.startTimestamp}
                                    />
                                ))}
                    </div>
                ))}
            </aside>
        );
    }
);

const TimelineIndicators = () => {
    const {
        state,
        replayer,
        rageClicks,
        sessionIntervals,
        pause,
    } = useReplayerContext();
    const {
        selectedTimelineAnnotationTypes,
        setSelectedTimelineAnnotationTypes,
    } = usePlayerConfiguration();
    const { openDevTools } = useDevToolsContext();
    const refContainer = useRef<HTMLDivElement>(null);

    const { isHighlightAdmin } = useAuthContext();

    useEffect(() => {
        if (
            isHighlightAdmin &&
            rageClicks.length > 0 &&
            !selectedTimelineAnnotationTypes.includes('Click') &&
            (state === ReplayerState.LoadedWithDeepLink ||
                state === ReplayerState.Empty ||
                state === ReplayerState.LoadedAndUntouched)
        ) {
            setSelectedTimelineAnnotationTypes([
                ...selectedTimelineAnnotationTypes,
                'Click',
            ]);
        }
    }, [
        isHighlightAdmin,
        rageClicks.length,
        selectedTimelineAnnotationTypes,
        setSelectedTimelineAnnotationTypes,
        state,
    ]);

    if (
        selectedTimelineAnnotationTypes.length === 0 ||
        state === ReplayerState.Loading ||
        !replayer
    ) {
        return null;
    }

    return (
<<<<<<< HEAD
        <TimelineIndicatorsMemoized
            openDevTools={openDevTools}
            refContainer={refContainer}
            sessionIntervals={sessionIntervals}
            isHighlightAdmin={isHighlightAdmin}
            selectedTimelineAnnotationTypes={selectedTimelineAnnotationTypes}
            rageClicks={rageClicks}
            startTime={replayer?.getMetaData()?.startTime}
            pause={pause}
        ></TimelineIndicatorsMemoized>
=======
        <aside
            className={classNames(styles.container, {
                [styles.withDevtoolsOpen]: openDevTools,
            })}
            ref={refContainer}
        >
            {sessionIntervals.map((sessionInterval, index) => (
                <div
                    key={`${sessionInterval.startPercent}-${index}`}
                    className={classNames(styles.sessionInterval, {
                        [styles.active]: sessionInterval.active,
                    })}
                    style={{
                        left: `${sessionInterval.startPercent * 100}%`,
                        width: `${
                            (sessionInterval.endPercent -
                                sessionInterval.startPercent) *
                            100
                        }%`,
                    }}
                >
                    {sessionInterval.sessionEvents.map((event) => (
                        <TimelineEventAnnotation
                            event={event}
                            key={`${event.timestamp}-${event.identifier}`}
                        />
                    ))}
                    {selectedTimelineAnnotationTypes.includes('Errors') &&
                        sessionInterval.errors.map((error) => (
                            <TimelineErrorAnnotation
                                error={error}
                                key={`${error.timestamp}-${error.id}`}
                            />
                        ))}
                    {selectedTimelineAnnotationTypes.includes('Comments') &&
                        sessionInterval.comments.map((comment) => {
                            return (
                                <TimelineCommentAnnotation
                                    comment={comment}
                                    key={comment.id}
                                />
                            );
                        })}
                    {selectedTimelineAnnotationTypes.includes('Click') &&
                        rageClicks
                            .filter(
                                (rageClick) =>
                                    rageClick.sessionIntervalIndex === index
                            )
                            .map((rageClick) => (
                                <RageClickSpan
                                    rageClick={rageClick}
                                    key={rageClick.startTimestamp}
                                />
                            ))}
                </div>
            ))}
        </aside>
>>>>>>> 2163ed28
    );
};

export default TimelineIndicators;<|MERGE_RESOLUTION|>--- conflicted
+++ resolved
@@ -20,7 +20,6 @@
     openDevTools: boolean;
     refContainer: React.RefObject<HTMLDivElement>;
     sessionIntervals: ParsedSessionInterval[];
-    isHighlightAdmin: boolean;
     selectedTimelineAnnotationTypes: string[];
     rageClicks: RageClick[];
     startTime: number | undefined;
@@ -32,7 +31,6 @@
         openDevTools,
         refContainer,
         sessionIntervals,
-        isHighlightAdmin,
         selectedTimelineAnnotationTypes,
         rageClicks,
         startTime,
@@ -87,8 +85,7 @@
                                     />
                                 );
                             })}
-                        {isHighlightAdmin &&
-                            selectedTimelineAnnotationTypes.includes('Click') &&
+                        {selectedTimelineAnnotationTypes.includes('Click') &&
                             rageClicks
                                 .filter(
                                     (rageClick) =>
@@ -155,77 +152,15 @@
     }
 
     return (
-<<<<<<< HEAD
         <TimelineIndicatorsMemoized
             openDevTools={openDevTools}
             refContainer={refContainer}
             sessionIntervals={sessionIntervals}
-            isHighlightAdmin={isHighlightAdmin}
             selectedTimelineAnnotationTypes={selectedTimelineAnnotationTypes}
             rageClicks={rageClicks}
             startTime={replayer?.getMetaData()?.startTime}
             pause={pause}
         ></TimelineIndicatorsMemoized>
-=======
-        <aside
-            className={classNames(styles.container, {
-                [styles.withDevtoolsOpen]: openDevTools,
-            })}
-            ref={refContainer}
-        >
-            {sessionIntervals.map((sessionInterval, index) => (
-                <div
-                    key={`${sessionInterval.startPercent}-${index}`}
-                    className={classNames(styles.sessionInterval, {
-                        [styles.active]: sessionInterval.active,
-                    })}
-                    style={{
-                        left: `${sessionInterval.startPercent * 100}%`,
-                        width: `${
-                            (sessionInterval.endPercent -
-                                sessionInterval.startPercent) *
-                            100
-                        }%`,
-                    }}
-                >
-                    {sessionInterval.sessionEvents.map((event) => (
-                        <TimelineEventAnnotation
-                            event={event}
-                            key={`${event.timestamp}-${event.identifier}`}
-                        />
-                    ))}
-                    {selectedTimelineAnnotationTypes.includes('Errors') &&
-                        sessionInterval.errors.map((error) => (
-                            <TimelineErrorAnnotation
-                                error={error}
-                                key={`${error.timestamp}-${error.id}`}
-                            />
-                        ))}
-                    {selectedTimelineAnnotationTypes.includes('Comments') &&
-                        sessionInterval.comments.map((comment) => {
-                            return (
-                                <TimelineCommentAnnotation
-                                    comment={comment}
-                                    key={comment.id}
-                                />
-                            );
-                        })}
-                    {selectedTimelineAnnotationTypes.includes('Click') &&
-                        rageClicks
-                            .filter(
-                                (rageClick) =>
-                                    rageClick.sessionIntervalIndex === index
-                            )
-                            .map((rageClick) => (
-                                <RageClickSpan
-                                    rageClick={rageClick}
-                                    key={rageClick.startTimestamp}
-                                />
-                            ))}
-                </div>
-            ))}
-        </aside>
->>>>>>> 2163ed28
     );
 };
 
