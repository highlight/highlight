import { useAuthContext } from '@authentication/AuthContext';
import HighlightGate from '@components/HighlightGate/HighlightGate';
import { usePlayerUIContext } from '@pages/Player/context/PlayerUIContext';
import { HighlightEvent } from '@pages/Player/HighlightEvent';
import RageClickSpan from '@pages/Player/Toolbar/RageClickSpan/RageClickSpan';
import TimelineIndicatorsBarGraph from '@pages/Player/Toolbar/TimelineIndicators/TimelineIndicatorsBarGraph/TimelineIndicatorsBarGraph';
import classNames from 'classnames';
import { AnimatePresence } from 'framer-motion';
import React, { useEffect, useRef } from 'react';

import usePlayerConfiguration from '../../PlayerHook/utils/usePlayerConfiguration';
import {
    ParsedSessionInterval,
    RageClick,
    ReplayerState,
    useReplayerContext,
} from '../../ReplayerContext';
import { useDevToolsContext } from '../DevToolsContext/DevToolsContext';
import TimelineCommentAnnotation from '../TimelineAnnotation/TimelineCommentAnnotation';
import TimelineErrorAnnotation from '../TimelineAnnotation/TimelineErrorAnnotation';
import TimelineEventAnnotation from '../TimelineAnnotation/TimelineEventAnnotation';
import styles from './TimelineIndicators.module.scss';

interface Props {
    openDevTools: boolean;
    refContainer: React.RefObject<HTMLDivElement>;
    sessionIntervals: ParsedSessionInterval[];
    selectedTimelineAnnotationTypes: string[];
    rageClicks: RageClick[];
    startTime: number;
    pause: (time?: number | undefined) => void;
    activeEvent: HighlightEvent | undefined;
}

const TimelineIndicatorsMemoized = React.memo(
    ({
        refContainer,
        sessionIntervals,
        selectedTimelineAnnotationTypes,
        rageClicks,
        startTime,
        pause,
        activeEvent,
    }: Props) => {
        const getRelativeStart = (
            sessionInterval: ParsedSessionInterval,
            ts: number
        ) => {
            const intervalWidth = sessionInterval.active
                ? sessionInterval.endPercent - sessionInterval.startPercent
                : 0.01;
            // calculate the event position percentage, relative to the entire timeline.
            // i.e. each event start is weighted relative to the size of the interval it is in,
            // since inactive intervals have a fixed small size.
            return (
                sessionInterval.startPercent +
                intervalWidth *
                    ((ts - startTime - sessionInterval.startTime) /
                        sessionInterval.duration)
            );
        };
        return (
            <AnimatePresence presenceAffectsLayout>
                <aside
                    className={classNames(styles.container)}
                    ref={refContainer}
                >
<<<<<<< HEAD
                    {sessionIntervals.map((sessionInterval, index) => (
                        <div
                            key={`${sessionInterval.startPercent}-${index}`}
                            className={classNames(styles.sessionInterval, {
                                [styles.active]: sessionInterval.active,
                            })}
                            style={{
                                left: `${sessionInterval.startPercent * 100}%`,
                                width: `${
                                    (sessionInterval.endPercent -
                                        sessionInterval.startPercent) *
                                    100
                                }%`,
                            }}
                        >
                            {sessionInterval.sessionEvents.map((event) => {
                                const intervalWidth =
                                    sessionInterval.endPercent -
                                    sessionInterval.startPercent;
                                // calculate the event position percentage, relative to the entire timeline.
                                // i.e. each event start is weighted relative to the size of the interval it is in,
                                // since inactive intervals have a fixed small size.
                                const relativeStart =
                                    sessionInterval.startPercent +
                                    intervalWidth *
                                        ((event.timestamp -
                                            startTime -
                                            sessionIntervals[index].startTime) /
                                            sessionInterval.duration);
                                return (
                                    <TimelineEventAnnotation
                                        event={event}
                                        startTime={startTime}
                                        relativeStartPercent={relativeStart}
                                        selectedTimelineAnnotationTypes={
                                            selectedTimelineAnnotationTypes
                                        }
                                        pause={pause}
                                        key={`${event.timestamp}-${event.identifier}`}
                                        activeEvent={activeEvent}
                                    />
                                );
                            })}
                            {selectedTimelineAnnotationTypes.includes(
                                'Errors'
                            ) &&
                                sessionInterval.errors.map((error) => (
                                    <TimelineErrorAnnotation
                                        error={error}
                                        key={`${error.timestamp}-${error.id}`}
                                    />
                                ))}
                            {selectedTimelineAnnotationTypes.includes(
                                'Comments'
                            ) &&
                                sessionInterval.comments.map((comment) => {
=======
                    {sessionIntervals.map((sessionInterval, index) => {
                        return (
                            <div
                                key={`${sessionInterval.startPercent}-${index}`}
                                className={classNames(styles.sessionInterval, {
                                    [styles.active]: sessionInterval.active,
                                })}
                                style={{
                                    left: `${
                                        sessionInterval.startPercent * 100
                                    }%`,
                                    width: `${
                                        (sessionInterval.endPercent -
                                            sessionInterval.startPercent) *
                                        100
                                    }%`,
                                }}
                            >
                                {sessionInterval.sessionEvents.map((event) => {
>>>>>>> ecd9e0bf
                                    return (
                                        <TimelineEventAnnotation
                                            event={event}
                                            startTime={startTime}
                                            relativeStartPercent={getRelativeStart(
                                                sessionInterval,
                                                event.timestamp
                                            )}
                                            selectedTimelineAnnotationTypes={
                                                selectedTimelineAnnotationTypes
                                            }
                                            pause={pause}
                                            key={`${event.timestamp}-${event.identifier}`}
                                            activeEvent={activeEvent}
                                        />
                                    );
                                })}
                                {selectedTimelineAnnotationTypes.includes(
                                    'Errors'
                                ) &&
                                    sessionInterval.errors.map((error) => (
                                        <TimelineErrorAnnotation
                                            error={error}
                                            key={`${error.timestamp}-${error.id}}`}
                                            relativeStartPercent={getRelativeStart(
                                                sessionInterval,
                                                new Date(
                                                    error.timestamp
                                                ).getTime()
                                            )}
                                        />
                                    ))}
                                {selectedTimelineAnnotationTypes.includes(
                                    'Comments'
                                ) &&
                                    sessionInterval.comments.map((comment) => {
                                        return (
                                            <TimelineCommentAnnotation
                                                comment={comment}
                                                key={comment.id}
                                                relativeStartPercent={getRelativeStart(
                                                    sessionInterval,
                                                    startTime +
                                                        (comment.timestamp || 0)
                                                )}
                                            />
                                        );
                                    })}
                                {selectedTimelineAnnotationTypes.includes(
                                    'Click'
                                ) &&
                                    rageClicks
                                        .filter(
                                            (rageClick) =>
                                                rageClick.sessionIntervalIndex ===
                                                index
                                        )
                                        .map((rageClick) => (
                                            <RageClickSpan
                                                rageClick={rageClick}
                                                key={rageClick.startTimestamp}
                                            />
                                        ))}
                            </div>
                        );
                    })}
                </aside>
            </AnimatePresence>
        );
    }
);

const TimelineIndicators = React.memo(() => {
    const {
        state,
        replayer,
        rageClicks,
        sessionIntervals,
        pause,
        sessionMetadata,
    } = useReplayerContext();
    const {
        selectedTimelineAnnotationTypes,
        setSelectedTimelineAnnotationTypes,
    } = usePlayerConfiguration();
    const { openDevTools } = useDevToolsContext();
    const refContainer = useRef<HTMLDivElement>(null);

    const { isHighlightAdmin } = useAuthContext();
    const { activeEvent } = usePlayerUIContext();

    useEffect(() => {
        if (
            isHighlightAdmin &&
            rageClicks.length > 0 &&
            !selectedTimelineAnnotationTypes.includes('Click') &&
            (state === ReplayerState.LoadedWithDeepLink ||
                state === ReplayerState.Empty ||
                state === ReplayerState.LoadedAndUntouched)
        ) {
            setSelectedTimelineAnnotationTypes([
                ...selectedTimelineAnnotationTypes,
                'Click',
            ]);
        }
    }, [
        isHighlightAdmin,
        rageClicks.length,
        selectedTimelineAnnotationTypes,
        setSelectedTimelineAnnotationTypes,
        state,
    ]);

    if (state === ReplayerState.Loading || !replayer) {
        return null;
    }

    return (
        <>
            <HighlightGate featureIsOn={false}>
                <TimelineIndicatorsBarGraph
                    sessionIntervals={sessionIntervals}
                    selectedTimelineAnnotationTypes={
                        selectedTimelineAnnotationTypes
                    }
                />
            </HighlightGate>
            <TimelineIndicatorsMemoized
                openDevTools={openDevTools}
                refContainer={refContainer}
                sessionIntervals={sessionIntervals}
                selectedTimelineAnnotationTypes={
                    selectedTimelineAnnotationTypes
                }
                rageClicks={rageClicks}
                startTime={sessionMetadata.startTime || 0}
                pause={pause}
                activeEvent={activeEvent}
            />
        </>
    );
});

export default TimelineIndicators;<|MERGE_RESOLUTION|>--- conflicted
+++ resolved
@@ -65,7 +65,6 @@
                     className={classNames(styles.container)}
                     ref={refContainer}
                 >
-<<<<<<< HEAD
                     {sessionIntervals.map((sessionInterval, index) => (
                         <div
                             key={`${sessionInterval.startPercent}-${index}`}
@@ -82,24 +81,14 @@
                             }}
                         >
                             {sessionInterval.sessionEvents.map((event) => {
-                                const intervalWidth =
-                                    sessionInterval.endPercent -
-                                    sessionInterval.startPercent;
-                                // calculate the event position percentage, relative to the entire timeline.
-                                // i.e. each event start is weighted relative to the size of the interval it is in,
-                                // since inactive intervals have a fixed small size.
-                                const relativeStart =
-                                    sessionInterval.startPercent +
-                                    intervalWidth *
-                                        ((event.timestamp -
-                                            startTime -
-                                            sessionIntervals[index].startTime) /
-                                            sessionInterval.duration);
                                 return (
                                     <TimelineEventAnnotation
                                         event={event}
                                         startTime={startTime}
-                                        relativeStartPercent={relativeStart}
+                                        relativeStartPercent={getRelativeStart(
+                                            sessionInterval,
+                                            event.timestamp
+                                        )}
                                         selectedTimelineAnnotationTypes={
                                             selectedTimelineAnnotationTypes
                                         }
@@ -115,100 +104,46 @@
                                 sessionInterval.errors.map((error) => (
                                     <TimelineErrorAnnotation
                                         error={error}
-                                        key={`${error.timestamp}-${error.id}`}
+                                        key={`${error.timestamp}-${error.id}}`}
+                                        relativeStartPercent={getRelativeStart(
+                                            sessionInterval,
+                                            new Date(error.timestamp).getTime()
+                                        )}
                                     />
                                 ))}
                             {selectedTimelineAnnotationTypes.includes(
                                 'Comments'
                             ) &&
                                 sessionInterval.comments.map((comment) => {
-=======
-                    {sessionIntervals.map((sessionInterval, index) => {
-                        return (
-                            <div
-                                key={`${sessionInterval.startPercent}-${index}`}
-                                className={classNames(styles.sessionInterval, {
-                                    [styles.active]: sessionInterval.active,
-                                })}
-                                style={{
-                                    left: `${
-                                        sessionInterval.startPercent * 100
-                                    }%`,
-                                    width: `${
-                                        (sessionInterval.endPercent -
-                                            sessionInterval.startPercent) *
-                                        100
-                                    }%`,
-                                }}
-                            >
-                                {sessionInterval.sessionEvents.map((event) => {
->>>>>>> ecd9e0bf
                                     return (
-                                        <TimelineEventAnnotation
-                                            event={event}
-                                            startTime={startTime}
+                                        <TimelineCommentAnnotation
+                                            comment={comment}
+                                            key={comment.id}
                                             relativeStartPercent={getRelativeStart(
                                                 sessionInterval,
-                                                event.timestamp
+                                                startTime +
+                                                    (comment.timestamp || 0)
                                             )}
-                                            selectedTimelineAnnotationTypes={
-                                                selectedTimelineAnnotationTypes
-                                            }
-                                            pause={pause}
-                                            key={`${event.timestamp}-${event.identifier}`}
-                                            activeEvent={activeEvent}
                                         />
                                     );
                                 })}
-                                {selectedTimelineAnnotationTypes.includes(
-                                    'Errors'
-                                ) &&
-                                    sessionInterval.errors.map((error) => (
-                                        <TimelineErrorAnnotation
-                                            error={error}
-                                            key={`${error.timestamp}-${error.id}}`}
-                                            relativeStartPercent={getRelativeStart(
-                                                sessionInterval,
-                                                new Date(
-                                                    error.timestamp
-                                                ).getTime()
-                                            )}
+                            {selectedTimelineAnnotationTypes.includes(
+                                'Click'
+                            ) &&
+                                rageClicks
+                                    .filter(
+                                        (rageClick) =>
+                                            rageClick.sessionIntervalIndex ===
+                                            index
+                                    )
+                                    .map((rageClick) => (
+                                        <RageClickSpan
+                                            rageClick={rageClick}
+                                            key={rageClick.startTimestamp}
                                         />
                                     ))}
-                                {selectedTimelineAnnotationTypes.includes(
-                                    'Comments'
-                                ) &&
-                                    sessionInterval.comments.map((comment) => {
-                                        return (
-                                            <TimelineCommentAnnotation
-                                                comment={comment}
-                                                key={comment.id}
-                                                relativeStartPercent={getRelativeStart(
-                                                    sessionInterval,
-                                                    startTime +
-                                                        (comment.timestamp || 0)
-                                                )}
-                                            />
-                                        );
-                                    })}
-                                {selectedTimelineAnnotationTypes.includes(
-                                    'Click'
-                                ) &&
-                                    rageClicks
-                                        .filter(
-                                            (rageClick) =>
-                                                rageClick.sessionIntervalIndex ===
-                                                index
-                                        )
-                                        .map((rageClick) => (
-                                            <RageClickSpan
-                                                rageClick={rageClick}
-                                                key={rageClick.startTimestamp}
-                                            />
-                                        ))}
-                            </div>
-                        );
-                    })}
+                        </div>
+                    ))}
                 </aside>
             </AnimatePresence>
         );
