--- conflicted
+++ resolved
@@ -51,13 +51,12 @@
     const { isHighlightAdmin } = useAuthContext();
     const [loading, setLoading] = useState(true);
     const skipQuery =
-        session === undefined || (!!session.messages_url && isHighlightAdmin);
+        session === undefined || (!!session?.messages_url && isHighlightAdmin);
     const { loading: queryLoading } = useGetMessagesQuery({
         variables: {
             session_secure_id,
         },
         fetchPolicy: 'no-cache',
-<<<<<<< HEAD
         skip: skipQuery, // Skip if there is a URL to fetch messages
     });
 
@@ -70,11 +69,6 @@
     const { refetch: refetchSession } = useGetSessionQuery({
         fetchPolicy: 'no-cache',
         skip: true,
-=======
-        skip:
-            session === undefined ||
-            (!!session?.messages_url && isHighlightAdmin), // Skip if there is a URL to fetch messages
->>>>>>> cf919204
     });
 
     // If sessionSecureId is set and equals the current session's (ensures effect is run once)
