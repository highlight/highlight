--- conflicted
+++ resolved
@@ -8,12 +8,9 @@
 import styles from './ConsolePage.module.scss';
 import devStyles from '../DevToolsWindow.module.scss';
 import { DemoContext } from '../../../../../DemoContext';
-<<<<<<< HEAD
 import GoToButton from '../../../../../components/Button/GoToButton';
 import ReplayerContext from '../../../ReplayerContext';
-=======
 import { useGetMessagesQuery } from '../../../../../graph/generated/hooks';
->>>>>>> 5795c28c
 
 export const ConsolePage = ({ time }: { time: number }) => {
     const [currentMessage, setCurrentMessage] = useState(-1);
