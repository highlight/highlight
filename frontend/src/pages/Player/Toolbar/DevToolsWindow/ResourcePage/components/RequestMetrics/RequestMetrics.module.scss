--- conflicted
+++ resolved
@@ -1,11 +1,8 @@
 .requestMetrics {
 	width: 100%;
-<<<<<<< HEAD
-=======
 }
 
 .chartContainer {
 	height: 200px;
 	margin-top: var(--size-medium);
->>>>>>> 47619712
 }