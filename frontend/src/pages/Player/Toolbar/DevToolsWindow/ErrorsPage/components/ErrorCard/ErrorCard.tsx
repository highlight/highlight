--- conflicted
+++ resolved
@@ -40,13 +40,8 @@
                             textToHighlight={error.source || ''}
                         />{' '}
                         at line{' '}
-<<<<<<< HEAD
-                        {error.stack_trace && error.stack_trace[0].lineNumber}:
-                        {error.stack_trace && error.stack_trace[0].columnNumber}
-=======
                         {error.stack_trace &&
                             `${error.stack_trace[0].lineNumber}:${error.stack_trace[0].columnNumber}`}
->>>>>>> 46a5e134
                     </p>
                 </div>
                 <div>
