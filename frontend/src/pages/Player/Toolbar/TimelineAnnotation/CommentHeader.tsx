--- conflicted
+++ resolved
@@ -3,28 +3,20 @@
 import ReplayerContext, { ParsedSessionComment } from '../../ReplayerContext';
 import { onGetLinkWithTimestamp } from '../../ShareButton/utils/utils';
 import { PlayerSearchParameters } from '../../PlayerHook/utils';
-<<<<<<< HEAD
-import { useDeleteSessionCommentMutation } from '../../../../graph/generated/hooks';
 import { CommentHeader } from '../../../../components/Comment/Comment';
-=======
 import {
     useDeleteSessionCommentMutation,
     useGetSessionQuery,
 } from '../../../../graph/generated/hooks';
 import { useParams } from 'react-router-dom';
 import { H } from 'highlight.run';
->>>>>>> 17fa3608
 
 interface Props {
     comment: ParsedSessionComment;
 }
 
-<<<<<<< HEAD
 const SessionCommentHeader = ({ comment }: Props) => {
-=======
-const CommentHeader = ({ comment }: Props) => {
     const { session_id } = useParams<{ session_id: string }>();
->>>>>>> 17fa3608
     const { pause } = useContext(ReplayerContext);
     const [deleteSessionComment] = useDeleteSessionCommentMutation({
         refetchQueries: ['GetSessionComments'],
