import React, { useContext, useMemo, useState } from 'react';
import {
    useCreateSessionCommentMutation,
    useGetAdminQuery,
    useGetAdminsQuery,
} from '../../../../graph/generated/hooks';
import { Form, message } from 'antd';
import { useParams } from 'react-router-dom';
import styles from './NewCommentEntry.module.scss';
import { MillisToMinutesAndSeconds } from '../../../../util/time';
import { Coordinates2D } from '../../CommentButton/CommentButton';
import useLocalStorage from '@rehooks/local-storage';
import { EventsForTimeline } from '../../PlayerHook/utils';
import ReplayerContext from '../../ReplayerContext';
import { H } from 'highlight.run';
import { OnChangeHandlerFunc } from 'react-mentions';
import CommentTextBody from './CommentTextBody/CommentTextBody';
import Button from '../../../../components/Button/Button/Button';
<<<<<<< HEAD
import {
    AdminSuggestion,
    parseAdminSuggestions,
} from '../../../../components/Comment/Comment';
=======
import { AdminSuggestion } from './CommentTextBody/CommentTextBody';
import { SanitizedAdminInput } from '../../../../graph/generated/schemas';
>>>>>>> 17fa3608
// import html2canvas from 'html2canvas';

interface Props {
    currentTime: number;
    onCloseHandler: () => void;
    commentPosition: Coordinates2D | undefined;
    parentRef?: React.RefObject<HTMLDivElement>;
}

export const NewCommentEntry = ({
    currentTime,
    onCloseHandler,
    commentPosition,
    parentRef,
}: Props) => {
    const { time } = useContext(ReplayerContext);
    const [createComment] = useCreateSessionCommentMutation();
    const { data: admin_data } = useGetAdminQuery({ skip: false });
    const { session_id, organization_id } = useParams<{
        session_id: string;
        organization_id: string;
    }>();
    const [commentText, setCommentText] = useState('');
    /**
     * commentTextForEmail is the comment text without the formatting.
     * For example, the display string of "hello foobar how are you?" is persisted as "hello @[foobar](foobar@example.com) how are you?"
     */
    const [commentTextForEmail, setCommentTextForEmail] = useState('');
    const [isCreatingComment, setIsCreatingComment] = useState(false);
    const [form] = Form.useForm<{ commentText: string }>();
    const [
        selectedTimelineAnnotationTypes,
        setSelectedTimelineAnnotationTypes,
    ] = useLocalStorage('highlightTimelineAnnotationTypes', [
        ...EventsForTimeline,
    ]);
    const { data } = useGetAdminsQuery({
        variables: { organization_id },
    });
    const [mentionedAdmins, setMentionedAdmins] = useState<
        SanitizedAdminInput[]
    >([]);

    const onFinish = async () => {
        H.track('Create Comment', {});
        setIsCreatingComment(true);
        // const canvas = await html2canvas(
        //     (document.querySelector(
        //         '.replayer-wrapper iframe'
        //     ) as HTMLIFrameElement).contentDocument!.documentElement,
        //     {
        //         allowTaint: true,
        //         logging: false,
        //         backgroundColor: null,
        //     }
        // );
        try {
            await createComment({
                variables: {
                    organization_id,
                    session_id,
                    session_timestamp: Math.floor(currentTime),
                    text: commentText.trim(),
                    text_for_email: commentTextForEmail.trim(),
                    admin_id: admin_data?.admin?.id || 'Unknown',
                    x_coordinate: commentPosition?.x || 0,
                    y_coordinate: commentPosition?.y || 0,
                    session_url: `${window.location.origin}${window.location.pathname}`,
                    tagged_admins: mentionedAdmins,
                    time: time / 1000,
                    author_name:
                        admin_data?.admin?.name ||
                        admin_data?.admin?.email ||
                        'Someone',
                    // session_image: canvas
                    //     .toDataURL()
                    //     .replace('data:image/png;base64,', ''),
                },
                refetchQueries: ['GetSessionComments'],
            });
            onCloseHandler();
            form.resetFields();
            if (!selectedTimelineAnnotationTypes.includes('Comments')) {
                setSelectedTimelineAnnotationTypes([
                    ...selectedTimelineAnnotationTypes,
                    'Comments',
                ]);
            }
        } catch (e) {
            H.track('Create Comment Failed', { error: e });
            message.error(
                <>
                    Failed to post a comment, please try again. If this keeps
                    failing please message us on{' '}
                    <span
                        className={styles.intercomLink}
                        onClick={() => {
                            window.Intercom(
                                'showNewMessage',
                                `I can't create a comment. This is the error I'm getting: "${e}"`
                            );
                        }}
                    >
                        Intercom
                    </span>
                    .
                </>
            );
        }
        setIsCreatingComment(false);
    };

<<<<<<< HEAD
    const adminSuggestions: AdminSuggestion[] = useMemo(
        () => parseAdminSuggestions(data, admin_data, mentionedAdmins),
        [admin_data, data, mentionedAdmins]
    );
=======
    const adminSuggestions: AdminSuggestion[] = useMemo(() => {
        if (!data?.admins || !admin_data?.admin) {
            return [];
        }

        return (
            data.admins
                // Filter out these admins
                .filter(
                    (admin) =>
                        // 1. The admin that is creating the comment
                        admin!.email !== admin_data.admin!.email &&
                        // 2. Admins that are already mentioned
                        !mentionedAdmins.some(
                            (mentionedAdmin) => mentionedAdmin.id === admin?.id
                        )
                )
                .map((admin) => {
                    return {
                        id: admin!.id,
                        email: admin!.email,
                        photo_url: admin!.photo_url,
                        display: admin?.name || admin!.email,
                        name: admin?.name,
                    };
                })
        );
    }, [admin_data?.admin, data?.admins, mentionedAdmins]);
>>>>>>> 17fa3608

    const onDisplayTransform = (_id: string, display: string): string => {
        return display;
    };

    const onChangeHandler: OnChangeHandlerFunc = (
        e,
        _newValue,
        newPlainTextValue,
        mentions
    ) => {
        setCommentTextForEmail(newPlainTextValue);

        setMentionedAdmins(
            mentions.map((mention) => {
                const admin = data?.admins?.find((admin) => {
                    console.log(admin, mention);
                    return admin?.id === mention.id;
                });
                return { id: mention.id, email: admin?.email || '' };
            })
        );
        setCommentText(e.target.value);
    };

    const onFormChangeHandler: React.KeyboardEventHandler<HTMLFormElement> = (
        e
    ) => {
        if (e.key === 'Enter' && e.metaKey) {
            onFinish();
        }
    };

    return (
        <Form
            name="newComment"
            onFinish={onFinish}
            form={form}
            onKeyDown={onFormChangeHandler}
        >
            <Form.Item name="commentText" wrapperCol={{ span: 24 }}>
                <div className={styles.commentInputContainer}>
                    <CommentTextBody
                        commentText={commentText}
                        onChangeHandler={onChangeHandler}
                        placeholder={`Add a comment at ${MillisToMinutesAndSeconds(
                            currentTime
                        )}`}
                        suggestions={adminSuggestions}
                        onDisplayTransformHandler={onDisplayTransform}
                        suggestionsPortalHost={parentRef?.current as Element}
                    />
                </div>
            </Form.Item>
            <Form.Item
                shouldUpdate
                wrapperCol={{ span: 24 }}
                className={styles.actionButtonsContainer}
            >
                {/* This Form.Item by default are optimized to not rerender the children. For this child however, we want to rerender on every form change to change the disabled state of the button. See https://ant.design/components/form/#shouldUpdate */}
                {() => (
                    <div className={styles.actionButtons}>
                        <Button
                            htmlType="button"
                            onClick={() => {
                                onCloseHandler();
                                form.resetFields();
                            }}
                        >
                            Cancel
                        </Button>
                        <Button
                            type="primary"
                            htmlType="submit"
                            disabled={commentText.length === 0}
                            loading={isCreatingComment}
                        >
                            Post
                        </Button>
                    </div>
                )}
            </Form.Item>
        </Form>
    );
};<|MERGE_RESOLUTION|>--- conflicted
+++ resolved
@@ -16,15 +16,8 @@
 import { OnChangeHandlerFunc } from 'react-mentions';
 import CommentTextBody from './CommentTextBody/CommentTextBody';
 import Button from '../../../../components/Button/Button/Button';
-<<<<<<< HEAD
-import {
-    AdminSuggestion,
-    parseAdminSuggestions,
-} from '../../../../components/Comment/Comment';
-=======
-import { AdminSuggestion } from './CommentTextBody/CommentTextBody';
+import { AdminSuggestion } from '../../../../components/Comment/Comment';
 import { SanitizedAdminInput } from '../../../../graph/generated/schemas';
->>>>>>> 17fa3608
 // import html2canvas from 'html2canvas';
 
 interface Props {
@@ -137,12 +130,6 @@
         setIsCreatingComment(false);
     };
 
-<<<<<<< HEAD
-    const adminSuggestions: AdminSuggestion[] = useMemo(
-        () => parseAdminSuggestions(data, admin_data, mentionedAdmins),
-        [admin_data, data, mentionedAdmins]
-    );
-=======
     const adminSuggestions: AdminSuggestion[] = useMemo(() => {
         if (!data?.admins || !admin_data?.admin) {
             return [];
@@ -171,7 +158,6 @@
                 })
         );
     }, [admin_data?.admin, data?.admins, mentionedAdmins]);
->>>>>>> 17fa3608
 
     const onDisplayTransform = (_id: string, display: string): string => {
         return display;
