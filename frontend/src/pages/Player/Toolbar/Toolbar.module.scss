@import 'src/static/shared.scss';

.sliderWrapper {
    width: 100%;
    z-index: 20;
    height: 4px;
    cursor: pointer;
    background: none;
    border: none;
    padding: 0;
    outline: none;
    position: absolute;

    &:disabled {
        cursor: not-allowed;
    }

    &:hover .indicator {
        transform: scale(1);
        transition: all 0.3s ease-in-out;
    }
}

.sliderMargin {
    margin-left: 0px;
}

.sliderSegment {
    display: inline-flex;
    height: 4px;
    background: none;
    padding: 0 0 0 1px;
    outline: none;
    align-items: center;
}

.segmentHover {
    transform: scale(1, 2);
    transition: all 0.2s ease-in-out;
}

.sliderRail {
    width: 100%;
    height: 4px;
    transition: all 0.2s ease-in-out;
}

.sliderPopover {
    position: absolute;
    z-index: 1000;
    bottom: 16px;
    text-align: center;
    width: 80px;
    color: white;
    // text-shadow: 0 0 4px rgba(0, 0, 0, 0.75);
    background: black;
    padding: 6px 10px;
    border-radius: 8px;
}

.sliderPopoverTime {
    font-size: 10px;
}

.indicator {
    height: 15px;
    width: 15px;
    margin-top: -9px;
    transform: scale(0);
    border-radius: 20px;
    background-color: #5629c6;
    transition: all 0.3s ease-in-out;
}

.indicatorParent {
    height: 15px;
    width: 15px;
    background-color: none;
}

.playerRail {
    position: relative;
}

.dropdownMenu {
    box-shadow: none;
    min-width: 250px;
}

.dropdownInner {
    background-color: white;
    border-radius: 5px;
    border: 1px solid #eaeaea;
    min-width: 180px;
    margin-top: 9px;
    box-shadow: 2px 2px 8px #e4e4e4;
    color: black;
    padding: 10px 0 10px 0;
}
.dropdownSection {
    height: 35px;
    font-size: 15px;
    display: flex;
    align-items: center;
    justify-content: center;
    padding: 0 15px 0 15px;
}

.toolbarLeftSection {
    display: flex;
    flex-direction: row;
}

.toolbarRightSection {
    margin-left: auto;
    display: flex;
    flex-direction: row;
    align-items: center;
    justify-content: center;
    height: 100%;
}

.toolbarSection {
    width: 100%;
    height: 70px;
    background-color: white;
    display: flex;
    flex-direction: row;
}

.playSection {
    display: flex;
    align-items: center;
    justify-content: center;
    height: 100%;
    margin-left: 29px;
    cursor: pointer;
}

.undoSection {
    display: flex;
    align-items: center;
    justify-content: center;
    height: 100%;
    margin-left: 23px;
    cursor: pointer;
}

.redoSection {
    display: flex;
    align-items: center;
    justify-content: center;
    height: 100%;
    margin-left: 17px;
    cursor: pointer;
}

.playButtonStyle {
    height: 25px;
    width: 30px;
}

.verticalDivider {
    height: 80%;
    width: 1px;
    background-color: #dedede;
    margin: 5px;
}

.inactiveIcon {
    height: 16px;
    width: 16px;
}

.inactiveText {
    margin-top: 1px;
    margin-right: 10px;
    text-transform: uppercase;
    color: #5629c6;
    line-height: 1;
}

.skipInactivity {
    font-weight: 300;
    font-size: 12px;
    margin: 5px;
    margin-right: 15px;
    background-color: #f2eefb;
    display: flex;
    align-items: center;
    justify-content: center;
    flex-direction: row;
    cursor: pointer;
    height: 30px;
    padding: 0px 15px 0px 15px;
    border-radius: 8px;
    transition: 0.3s;
    user-select: none;
    -moz-user-select: none;
    -khtml-user-select: none;
    -webkit-user-select: none;
    -o-user-select: none;
}

.skipInactivity:hover {
    background-color: #f2eefb;
}

.speedWrapper {
    height: 30px;
    width: 40px;
    display: flex;
    align-items: center;
    justify-content: center;
    font-size: 14px;
    font-weight: 200;
    color: white;
    border-radius: 8px;
    cursor: pointer;
    background-color: #5629c6;
    margin: 10px;
}

.timeSection {
    display: flex;
    align-items: center;
    justify-content: center;
    height: 100%;
    margin-left: 22px;
}

.skipButtonStyle {
    height: 25px;
    width: 30px;
}

.button {
    background: none;
    padding: 0;
    border: none;
    outline: none;
    cursor: pointer;
    color: $text-primary;
    fill: $text-primary;

    &:disabled {
        color: $disabled-button;
        fill: $disabled-button;
        cursor: not-allowed;
    }
}

.icon {
    height: 18px;
    width: 18px;
}

.annotationsContainer {
    position: absolute;
    height: 10px;
    display: flex;
    align-items: center;
    box-sizing: content-box;
    padding: 8px 0;
    width: 100%;
    top: -$size-large;
}

.popoverHeader {
    width: 240px;
    overflow: hidden;
    white-space: nowrap;
    text-overflow: ellipsis;
}

.popoverContent {
    width: 240px;
    overflow-wrap: anywhere;
    text-overflow: ellipsis;
    overflow: hidden;
}

<<<<<<< HEAD
@keyframes grow {
    0% {
        opacity: 0;
        transform: scale(1);
    }

    50% {
        opacity: 1;
        transform: scale(1.5);
    }

    100% {
        opacity: 0.5;
        transform: scale(1);
    }
}

.commentUpdatedTime {
    color: $text-label;
    font-weight: 200;
    flex-shrink: 0;
}

.commentHeader {
    display: flex;
    gap: $size-xSmall;
}

.commentAuthor {
    flex-grow: 1;
    overflow: hidden;
    text-overflow: ellipsis;
=======
.buttonContainer {
    padding-top: $size-medium;
    display: flex;
    justify-content: flex-end;
>>>>>>> d798e2ea
}<|MERGE_RESOLUTION|>--- conflicted
+++ resolved
@@ -280,22 +280,10 @@
     overflow: hidden;
 }
 
-<<<<<<< HEAD
-@keyframes grow {
-    0% {
-        opacity: 0;
-        transform: scale(1);
-    }
-
-    50% {
-        opacity: 1;
-        transform: scale(1.5);
-    }
-
-    100% {
-        opacity: 0.5;
-        transform: scale(1);
-    }
+.buttonContainer {
+    padding-top: $size-medium;
+    display: flex;
+    justify-content: flex-end;
 }
 
 .commentUpdatedTime {
@@ -313,10 +301,4 @@
     flex-grow: 1;
     overflow: hidden;
     text-overflow: ellipsis;
-=======
-.buttonContainer {
-    padding-top: $size-medium;
-    display: flex;
-    justify-content: flex-end;
->>>>>>> d798e2ea
 }