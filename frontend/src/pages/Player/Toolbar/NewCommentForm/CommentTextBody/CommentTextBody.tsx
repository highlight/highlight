--- conflicted
+++ resolved
@@ -7,12 +7,8 @@
 	MentionsInput,
 	OnChangeHandlerFunc,
 } from '@highlight-run/react-mentions'
-<<<<<<< HEAD
 import { Box, Text } from '@highlight-run/ui'
-import SyncWithSlackButton from '@pages/Alerts/AlertConfigurationCard/SyncWithSlackButton'
-=======
 import { useSlackSync } from '@hooks/useSlackSync'
->>>>>>> d307870e
 import { useParams } from '@util/react-router/useParams'
 import { splitTaggedUsers } from '@util/string'
 import clsx from 'clsx'
