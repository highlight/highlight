--- conflicted
+++ resolved
@@ -43,33 +43,6 @@
         const emptyValuesRemovedKeys = keys.filter((key) => object[key] !== '');
 
         return (
-<<<<<<< HEAD
-            <div className={styles.objectList}>
-                {emptyValuesRemovedKeys.map((key) => (
-                    <>
-                        <span className={styles.objectKey}>{key}</span>{' '}
-                        <span className={styles.objectValue}>
-                            {validator.isURL(
-                                object[key]?.toString() || '',
-                                validatorUrlOptions
-                            ) ? (
-                                <a href={object[key]}>{object[key]}</a>
-                            ) : (
-                                object[key] || (
-                                    <>
-                                        undefined{' '}
-                                        <InfoTooltip
-                                            title={`No value was provided for ${key} from your application.`}
-                                            align={{ offset: [12, 0] }}
-                                            placement="topRight"
-                                        />
-                                    </>
-                                )
-                            )}
-                        </span>
-                    </>
-                ))}
-=======
             <div className={streamElementStyles.codeBlockWrapperVerbose}>
                 <ul className={styles.objectList}>
                     {emptyValuesRemovedKeys.map((key) => (
@@ -90,7 +63,6 @@
                         </li>
                     ))}
                 </ul>
->>>>>>> 216d0e48
             </div>
         );
     }
