import React, { useContext, useState } from 'react';
import { MouseInteractions, EventType } from '@highlight-run/rrweb';
import { Element } from 'react-scroll';
import { ReactComponent as PointerIcon } from '../../../static/pointer-up.svg';
import { ReactComponent as HoverIcon } from '../../../static/hover.svg';
import { ReactComponent as DownIcon } from '../../../static/chevron-down.svg';
import { ReactComponent as UpIcon } from '../../../static/chevron-up.svg';
import { ReactComponent as SegmentIcon } from '../../../static/segment.svg';
import { ReactComponent as NavigateIcon } from '../../../static/navigate.svg';
import { ReactComponent as ReloadIcon } from '../../../static/reload.svg';
import { ReactComponent as ReferrerIcon } from '../../../static/referrer.svg';
import { HighlightEvent } from '../HighlightEvent';
import { MillisToMinutesAndSeconds } from '../../../util/time';
import { mouseInteractionData } from '@highlight-run/rrweb/typings/types';
import { StaticMap } from '../StaticMap/StaticMap';
import styles from './StreamElement.module.scss';
<<<<<<< HEAD
import GoToButton from '../../../components/Button/GoToButton';
import ReplayerContext from '../ReplayerContext';
=======
import StreamElementPayload from './StreamElementPayload';
>>>>>>> 561d7241

export const StreamElement = ({
    e,
    start,
    isCurrent,
    nodeMap,
    onGoToHandler,
}: {
    e: HighlightEvent;
    start: number;
    isCurrent: boolean;
    nodeMap: StaticMap;
    onGoToHandler: (event: string) => void;
}) => {
    const [hover, setHover] = useState(false);
    const [selected, setSelected] = useState(false);
    const details = getEventRenderDetails(e, nodeMap);
    const { setTime } = useContext(ReplayerContext);
    let timeSinceStart = e?.timestamp - start;
    return (
        <Element
            name={e.identifier.toString()}
            key={e.identifier.toString()}
            className={styles.eventWrapper}
            onMouseEnter={() => setHover(true)}
            onMouseLeave={() => setHover(false)}
            onClick={() => setSelected(!selected)}
        >
            <div
                className={styles.streamElement}
                style={{
                    backgroundColor: isCurrent ? '#5629c6' : 'inherit',
                    color: isCurrent ? 'white' : 'grey',
                    fill: isCurrent ? 'white' : 'grey',
                }}
                key={e.identifier}
                id={e.identifier}
            >
                <div className={styles.iconWrapper}>
                    {selected ? (
                        <UpIcon className={styles.directionIcon} />
                    ) : hover ? (
                        <DownIcon className={styles.directionIcon} />
                    ) : details.title === 'Click' ? (
                        <PointerIcon className={styles.tiltedIcon} />
                    ) : details.title === 'Segment' ? (
                        <SegmentIcon className={styles.defaultIcon} />
                    ) : details.title === 'Navigate' ? (
                        <NavigateIcon className={styles.defaultIcon} />
                    ) : details.title === 'Reload' ? (
                        <ReloadIcon className={styles.defaultIcon} />
                    ) : details.title === 'Referrer' ? (
                        <ReferrerIcon className={styles.defaultIcon} />
                    ) : (
                        <HoverIcon className={styles.tiltedIcon} />
                    )}
                </div>
                <div
                    className={
                        selected
                            ? styles.eventContentVerbose
                            : styles.eventContent
                    }
                >
                    <div className={styles.eventText}>{details.title}</div>
                    {!selected && (
                        <div
                            className={
                                selected
                                    ? styles.codeBlockWrapperVerbose
                                    : styles.codeBlockWrapper
                            }
                        >
                            <span className={styles.codeBlock}>
                                details.payload
                            </span>
                        </div>
                    )}
                </div>
<<<<<<< HEAD
                {selected ? (
                    <GoToButton
                        onClick={(e) => {
                            // Stopping the event from propagating up to the parent button. This is to allow the element to stay opened when the user clicks on the GoToButton. Without this the element would close.
                            e.stopPropagation();
                            // Sets the current event as null. It will be reset as the player continues.
                            onGoToHandler('');
                            setTime(timeSinceStart);
                        }}
                    />
                ) : (
                    <div className={styles.eventTime}>
                        {MillisToMinutesAndSeconds(timeSinceStart)}
=======
                <div className={styles.eventTime}>
                    {MillisToMinutesAndSeconds(timeSinceStart)}
                </div>
                {selected && (
                    <div className={styles.codeBlockWrapperVerbose}>
                        <StreamElementPayload payload={details.payload} />
>>>>>>> 561d7241
                    </div>
                )}
            </div>
        </Element>
    );
};

type EventRenderDetails = {
    title?: string;
    payload?: string;
};

const getEventRenderDetails = (
    e: HighlightEvent,
    nodeMap: StaticMap
): EventRenderDetails => {
    var details: EventRenderDetails = {};
    if (e.type === EventType.Custom) {
        details.title = e.data.tag;
        const payload: any = e.data.payload;
        details.payload = payload;
    } else if (e.type === EventType.IncrementalSnapshot) {
        const mouseInteraction = e.data as mouseInteractionData;
        let eventStr = '';
        switch (mouseInteraction.type) {
            case MouseInteractions.Click:
                eventStr = 'Click';
                break;
            case MouseInteractions.Focus:
                eventStr = 'Focus';
                break;
        }
        if (nodeMap[mouseInteraction.id] && nodeMap[mouseInteraction.id][0]) {
            const node = nodeMap[mouseInteraction.id][0].node;
            var idString = nodeMap[mouseInteraction.id][0].node.tagName;
            if (node?.attributes) {
                const attrs = node?.attributes;
                if ('class' in attrs && attrs?.class?.toString()) {
                    idString = idString.concat('.' + attrs.class);
                }
                if ('id' in attrs && attrs?.id?.toString()) {
                    idString = idString.concat('#' + attrs.id);
                }
                Object.keys(attrs)
                    .filter((key) => !['class', 'id'].includes(key))
                    .forEach(
                        (key) =>
                            (idString += '[' + key + '=' + attrs[key] + ']')
                    );
            }
            details.payload = idString;
        }

        details.title = eventStr;
    }
    return details;
};<|MERGE_RESOLUTION|>--- conflicted
+++ resolved
@@ -14,12 +14,9 @@
 import { mouseInteractionData } from '@highlight-run/rrweb/typings/types';
 import { StaticMap } from '../StaticMap/StaticMap';
 import styles from './StreamElement.module.scss';
-<<<<<<< HEAD
 import GoToButton from '../../../components/Button/GoToButton';
 import ReplayerContext from '../ReplayerContext';
-=======
 import StreamElementPayload from './StreamElementPayload';
->>>>>>> 561d7241
 
 export const StreamElement = ({
     e,
@@ -99,28 +96,29 @@
                         </div>
                     )}
                 </div>
-<<<<<<< HEAD
                 {selected ? (
-                    <GoToButton
-                        onClick={(e) => {
-                            // Stopping the event from propagating up to the parent button. This is to allow the element to stay opened when the user clicks on the GoToButton. Without this the element would close.
-                            e.stopPropagation();
-                            // Sets the current event as null. It will be reset as the player continues.
-                            onGoToHandler('');
-                            setTime(timeSinceStart);
-                        }}
-                    />
+                    <>
+                        <div className={styles.codeBlockWrapperVerbose}>
+                            <StreamElementPayload payload={details.payload} />
+                        </div>
+                        <div>
+                            <GoToButton
+                                onClick={(e) => {
+                                    // Stopping the event from propagating up to the parent button. This is to allow the element to stay opened when the user clicks on the GoToButton. Without this the element would close.
+                                    e.stopPropagation();
+                                    // Sets the current event as null. It will be reset as the player continues.
+                                    onGoToHandler('');
+                                    setTime(timeSinceStart);
+                                }}
+                            />
+                            <div className={styles.eventTime}>
+                                {MillisToMinutesAndSeconds(timeSinceStart)}
+                            </div>
+                        </div>
+                    </>
                 ) : (
                     <div className={styles.eventTime}>
                         {MillisToMinutesAndSeconds(timeSinceStart)}
-=======
-                <div className={styles.eventTime}>
-                    {MillisToMinutesAndSeconds(timeSinceStart)}
-                </div>
-                {selected && (
-                    <div className={styles.codeBlockWrapperVerbose}>
-                        <StreamElementPayload payload={details.payload} />
->>>>>>> 561d7241
                     </div>
                 )}
             </div>
