import { LogLevel } from '@graph/schemas'
import { Box } from '@highlight-run/ui'
import {
	fifteenMinutesAgo,
	LOG_TIME_PRESETS,
	now,
	thirtyDaysAgo,
	TIME_MODE,
} from '@pages/LogsPage/constants'
import LogsCount from '@pages/LogsPage/LogsCount/LogsCount'
import LogsHistogram from '@pages/LogsPage/LogsHistogram/LogsHistogram'
import { LogsTable } from '@pages/LogsPage/LogsTable/LogsTable'
import { SearchForm } from '@pages/LogsPage/SearchForm/SearchForm'
import { useGetLogs } from '@pages/LogsPage/useGetLogs'
import { useParams } from '@util/react-router/useParams'
import React, { useRef } from 'react'
import { Helmet } from 'react-helmet'
import {
	DateTimeParam,
	QueryParamConfig,
	StringParam,
	useQueryParam,
	withDefault,
} from 'use-query-params'

export const QueryParam = withDefault(StringParam, '')
const FixedRangeStartDateParam = withDefault(DateTimeParam, fifteenMinutesAgo)
const PermalinkStartDateParam = withDefault(DateTimeParam, thirtyDaysAgo)
const EndDateParam = withDefault(DateTimeParam, now.toDate())

const LogsPage = () => {
	const { log_cursor } = useParams<{
		log_cursor: string
	}>()

	const timeMode = log_cursor !== undefined ? 'permalink' : 'fixed-range'
	const startDateDefault =
		timeMode === 'permalink'
			? PermalinkStartDateParam
			: FixedRangeStartDateParam

	return (
		<LogsPageInner
			logCursor={log_cursor}
			timeMode={timeMode}
			startDateDefault={startDateDefault}
		/>
	)
}

type Props = {
	timeMode: TIME_MODE
	logCursor: string | undefined
	startDateDefault: QueryParamConfig<Date | null | undefined, Date>
}

const LogsPageInner = ({ timeMode, logCursor, startDateDefault }: Props) => {
	const { project_id } = useParams<{
		project_id: string
	}>()
	const [query, setQuery] = useQueryParam('query', QueryParam)
	const [startDate, setStartDate] = useQueryParam(
		'start_date',
		startDateDefault,
	)

	const tableContainerRef = useRef<HTMLDivElement>(null)

	const [endDate, setEndDate] = useQueryParam('end_date', EndDateParam)

	const {
		logEdges,
		loading,
		error,
		loadingAfter,
		fetchMoreForward,
		fetchMoreBackward,
		refetch,
	} = useGetLogs({
		query,
		project_id,
		logCursor,
		startDate,
		endDate,
	})

<<<<<<< HEAD
	const handleFormSubmit = (value: string) => {
		if (!!value) {
			setQuery(value)
		}
	}

=======
>>>>>>> db555976
	const handleDatesChange = (newStartDate: Date, newEndDate: Date) => {
		setStartDate(newStartDate)
		setEndDate(newEndDate)
	}

	const handleLevelChange = (level: LogLevel) => {
		setQuery(`level:${String(level).toLowerCase()}`)
	}

	const fetchMoreWhenScrolled = React.useCallback(
		(containerRefElement?: HTMLDivElement | null) => {
			if (containerRefElement) {
				const { scrollHeight, scrollTop, clientHeight } =
					containerRefElement
				//once the user has scrolled within 100px of the bottom of the table, fetch more data if there is any
				if (scrollHeight - scrollTop - clientHeight < 100) {
					fetchMoreForward()
				} else if (scrollTop === 0) {
					fetchMoreBackward()
				}
			}
		},
		[fetchMoreForward, fetchMoreBackward],
	)

	return (
		<>
			<Helmet>
				<title>Logs</title>
			</Helmet>
			<Box
				background="n2"
				px="8"
				flex="stretch"
				justifyContent="stretch"
				display="flex"
			>
				<Box
					background="white"
					borderRadius="6"
					flexDirection="column"
					display="flex"
					flexGrow={1}
					border="dividerWeak"
					shadow="medium"
				>
					<SearchForm
						initialQuery={query}
						onFormSubmit={(value) => setQuery(value)}
						startDate={startDate}
						endDate={endDate}
						onDatesChange={handleDatesChange}
						presets={LOG_TIME_PRESETS}
						minDate={thirtyDaysAgo}
						timeMode={timeMode}
					/>
					<LogsCount
						query={query}
						startDate={startDate}
						endDate={endDate}
<<<<<<< HEAD
						presets={LOG_TIME_PRESETS}
=======
						presets={PRESETS}
>>>>>>> db555976
					/>
					<LogsHistogram
						query={query}
						startDate={startDate}
						endDate={endDate}
						onDatesChange={handleDatesChange}
						onLevelChange={handleLevelChange}
<<<<<<< HEAD
						mx="12"
						py="2"
						borderBottom="dividerWeak"
=======
>>>>>>> db555976
					/>
					<Box
						borderTop="dividerWeak"
						height="screen"
						pt="4"
						px="12"
						pb="12"
<<<<<<< HEAD
						pt="2"
						overflowY="scroll"
=======
						overflowY="auto"
>>>>>>> db555976
						onScroll={(e) =>
							fetchMoreWhenScrolled(e.target as HTMLDivElement)
						}
						ref={tableContainerRef}
					>
						<LogsTable
							logEdges={logEdges}
							loading={loading}
							error={error}
							refetch={refetch}
							loadingAfter={loadingAfter}
							query={query}
							tableContainerRef={tableContainerRef}
							selectedCursor={logCursor}
						/>
					</Box>
				</Box>
			</Box>
		</>
	)
}

export default LogsPage<|MERGE_RESOLUTION|>--- conflicted
+++ resolved
@@ -84,15 +84,6 @@
 		endDate,
 	})
 
-<<<<<<< HEAD
-	const handleFormSubmit = (value: string) => {
-		if (!!value) {
-			setQuery(value)
-		}
-	}
-
-=======
->>>>>>> db555976
 	const handleDatesChange = (newStartDate: Date, newEndDate: Date) => {
 		setStartDate(newStartDate)
 		setEndDate(newEndDate)
@@ -153,11 +144,7 @@
 						query={query}
 						startDate={startDate}
 						endDate={endDate}
-<<<<<<< HEAD
 						presets={LOG_TIME_PRESETS}
-=======
-						presets={PRESETS}
->>>>>>> db555976
 					/>
 					<LogsHistogram
 						query={query}
@@ -165,12 +152,6 @@
 						endDate={endDate}
 						onDatesChange={handleDatesChange}
 						onLevelChange={handleLevelChange}
-<<<<<<< HEAD
-						mx="12"
-						py="2"
-						borderBottom="dividerWeak"
-=======
->>>>>>> db555976
 					/>
 					<Box
 						borderTop="dividerWeak"
@@ -178,12 +159,7 @@
 						pt="4"
 						px="12"
 						pb="12"
-<<<<<<< HEAD
-						pt="2"
-						overflowY="scroll"
-=======
 						overflowY="auto"
->>>>>>> db555976
 						onScroll={(e) =>
 							fetchMoreWhenScrolled(e.target as HTMLDivElement)
 						}
