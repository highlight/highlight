--- conflicted
+++ resolved
@@ -163,14 +163,7 @@
 				>
 					<SearchForm
 						initialQuery={query}
-<<<<<<< HEAD
-						onFormSubmit={(value) => setQuery(value)}
-=======
 						onFormSubmit={setQuery}
-						startDate={startDate}
-						endDate={endDate}
-						onDatesChange={handleDatesChange}
->>>>>>> 13aa1614
 						presets={defaultPresets}
 						// TODO(spenny): figure out minDate
 						minDate={moment().subtract(1, 'year').toDate()}
