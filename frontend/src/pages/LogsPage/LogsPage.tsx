import {
	MetricAggregator,
	ProductType,
	SavedSegmentEntityType,
} from '@graph/schemas'
import {
	Box,
	DateRangePreset,
	DEFAULT_TIME_PRESETS,
	presetStartDate,
} from '@highlight-run/ui/components'
import { IntegrationCta } from '@pages/LogsPage/IntegrationCta'
import LogsHistogram from '@pages/LogsPage/LogsHistogram/LogsHistogram'
import { LogsTable } from '@pages/LogsPage/LogsTable/LogsTable'
import { useGetLogs } from '@pages/LogsPage/useGetLogs'
import useLocalStorage from '@rehooks/local-storage'
import { useParams } from '@util/react-router/useParams'
import moment from 'moment'
import React, { useEffect, useMemo, useRef, useState } from 'react'
import { Helmet } from 'react-helmet'
import { useQueryParam } from 'use-query-params'

import { DEFAULT_COLUMN_SIZE } from '@/components/CustomColumnPopover'
import { AiSuggestion, SearchContext } from '@/components/Search/SearchContext'
import {
	TIME_FORMAT,
	TIME_MODE,
} from '@/components/Search/SearchForm/constants'
import {
	DEFAULT_INPUT_HEIGHT,
	FixedRangePreset,
	PermalinkPreset,
	QueryParam,
	SearchForm,
} from '@/components/Search/SearchForm/SearchForm'
import { parseSearch } from '@/components/Search/utils'
import {
	useGetAiQuerySuggestionLazyQuery,
	useGetMetricsQuery,
	useGetWorkspaceSettingsQuery,
} from '@/graph/generated/hooks'
import { useNumericProjectId } from '@/hooks/useProjectId'
import { useSearchTime } from '@/hooks/useSearchTime'
import { TIMESTAMP_KEY } from '@/pages/Graphing/components/Graph'
import LogsCount from '@/pages/LogsPage/LogsCount/LogsCount'
import { LogsOverageCard } from '@/pages/LogsPage/LogsOverageCard/LogsOverageCard'
import {
	DEFAULT_LOG_COLUMNS,
	HIGHLIGHT_STANDARD_COLUMNS,
} from '@/pages/LogsPage/LogsTable/CustomColumns/columns'
import { useApplicationContext } from '@/routers/AppRouter/context/ApplicationContext'
import analytics from '@/util/analytics'

const LogsPage = () => {
	const { log_cursor } = useParams<{
		log_cursor: string
	}>()

	const timeMode = log_cursor !== undefined ? 'permalink' : 'fixed-range'
	const presetDefault =
		timeMode === 'permalink' ? PermalinkPreset : FixedRangePreset

	return (
		<LogsPageInner
			logCursor={log_cursor}
			timeMode={timeMode}
			presetDefault={presetDefault}
		/>
	)
}

type Props = {
	timeMode: TIME_MODE
	logCursor: string | undefined
	presetDefault: DateRangePreset
}

const HEADERS_AND_CHARTS_HEIGHT = 189
const LOAD_MORE_HEIGHT = 28

const LogsPageInner = ({ timeMode, logCursor, presetDefault }: Props) => {
	const { project_id } = useParams<{
		project_id: string
	}>()
	const { currentWorkspace } = useApplicationContext()
	const [query, setQuery] = useQueryParam('query', QueryParam)
<<<<<<< HEAD
	const { queryParts } = parseSearch(query)
	const [aiMode, setAiMode] = useState(false)
=======
	const queryParts = useMemo(() => {
		return parseSearch(query).queryParts
	}, [query])

>>>>>>> 0b96dd22
	const textAreaRef = useRef<HTMLTextAreaElement | null>(null)
	const [
		getAiQuerySuggestion,
		{ data: aiData, error: aiError, loading: aiLoading },
	] = useGetAiQuerySuggestionLazyQuery({
		fetchPolicy: 'network-only',
	})

	const [selectedColumns, setSelectedColumns] = useLocalStorage(
		`highlight-logs-table-columns`,
		DEFAULT_LOG_COLUMNS,
	)
	const [windowSize, setWindowSize] = useLocalStorage(
		'highlight-logs-window-size',
		window.innerWidth,
	)

	// track the window size
	useEffect(() => {
		if (!!setSelectedColumns) {
			const handleResize = () => {
				setWindowSize(window.innerWidth)
			}

			window.addEventListener('resize', handleResize)

			return () => {
				window.removeEventListener('resize', handleResize)
			}
		}
	}, [setSelectedColumns, setWindowSize])

	// reset columns when window size changes
	useEffect(() => {
		if (!!setSelectedColumns) {
			const newSelectedColumns = selectedColumns.map((column) => ({
				...column,
				size:
					HIGHLIGHT_STANDARD_COLUMNS[column.id]?.size ??
					DEFAULT_COLUMN_SIZE,
			}))

			setSelectedColumns(newSelectedColumns)
		}

		// eslint-disable-next-line react-hooks/exhaustive-deps
	}, [windowSize])

	const onAiSubmit = (aiQuery: string) => {
		if (project_id && aiQuery.length) {
			getAiQuerySuggestion({
				variables: {
					query: aiQuery,
					project_id: project_id!,
					product_type: ProductType.Logs,
					time_zone: Intl.DateTimeFormat().resolvedOptions().timeZone,
				},
			})
		}
	}

	const { data: workspaceSettings } = useGetWorkspaceSettingsQuery({
		variables: { workspace_id: String(currentWorkspace?.id) },
		skip: !currentWorkspace?.id,
	})

	const searchTimeContext = useSearchTime({
		presets: DEFAULT_TIME_PRESETS,
		initialPreset: presetDefault,
	})

	const {
		logEdges,
		moreLogs,
		pollingExpired,
		clearMoreLogs,
		loading,
		error,
		loadingAfter,
		fetchMoreForward,
		refetch,
	} = useGetLogs({
		query,
		project_id,
		logCursor,
		startDate: searchTimeContext.startDate,
		endDate: searchTimeContext.endDate,
		disablePolling: !searchTimeContext.selectedPreset,
	})

	const fetchMoreWhenScrolled = React.useCallback(
		(containerRefElement?: HTMLDivElement | null) => {
			if (containerRefElement) {
				const { scrollHeight, scrollTop, clientHeight } =
					containerRefElement
				//once the user has scrolled within 100px of the bottom of the table, fetch more data if there is any
				if (scrollHeight - scrollTop - clientHeight < 100) {
					fetchMoreForward()
				}
			}
		},
		[fetchMoreForward],
	)

	const { projectId } = useNumericProjectId()
	const { data: histogramData, loading: histogramLoading } =
		useGetMetricsQuery({
			variables: {
				product_type: ProductType.Logs,
				project_id: project_id!,
				params: {
					query,
					date_range: {
						start_date: moment(searchTimeContext.startDate).format(
							TIME_FORMAT,
						),
						end_date: moment(searchTimeContext.endDate).format(
							TIME_FORMAT,
						),
					},
				},
				column: '',
				metric_types: MetricAggregator.Count,
				group_by: 'level',
				bucket_by: TIMESTAMP_KEY,
				bucket_count: 90,
			},
			skip: !projectId,
		})

	let totalCount = 0
	for (const b of histogramData?.metrics.buckets ?? []) {
		totalCount += b.metric_value ?? 0
	}

	const otherElementsHeight = useMemo(() => {
		let height = HEADERS_AND_CHARTS_HEIGHT
		if (textAreaRef.current) {
			height += textAreaRef.current.clientHeight
		} else {
			height += DEFAULT_INPUT_HEIGHT
		}

		if (moreLogs) {
			height += LOAD_MORE_HEIGHT
		}

		return height
	}, [moreLogs, textAreaRef])

	useEffect(() => {
		analytics.page('Logs')
	}, [])

	const aiSuggestion = useMemo(() => {
		const { query, date_range = {} } = aiData?.ai_query_suggestion ?? {}

		return {
			query,
			dateRange: {
				startDate: date_range.start_date
					? new Date(date_range.start_date)
					: undefined,
				endDate: date_range.end_date
					? new Date(date_range.end_date)
					: undefined,
			},
		} as AiSuggestion
	}, [aiData])

	return (
		<SearchContext
			initialQuery={query}
			onSubmit={setQuery}
			aiMode={aiMode}
			setAiMode={setAiMode}
			onAiSubmit={onAiSubmit}
			aiSuggestion={aiSuggestion}
			aiSuggestionLoading={aiLoading}
			aiSuggestionError={aiError}
			{...searchTimeContext}
		>
			<Helmet>
				<title>Logs</title>
			</Helmet>
			<Box
				background="n2"
				padding="8"
				flex="stretch"
				justifyContent="stretch"
				display="flex"
			>
				<Box
					background="white"
					borderRadius="6"
					flexDirection="column"
					display="flex"
					flexGrow={1}
					border="dividerWeak"
					shadow="medium"
				>
					<SearchForm
						startDate={searchTimeContext.startDate}
						endDate={searchTimeContext.endDate}
						onDatesChange={searchTimeContext.updateSearchTime}
						presets={DEFAULT_TIME_PRESETS}
						minDate={presetStartDate(DEFAULT_TIME_PRESETS[5])}
						selectedPreset={searchTimeContext.selectedPreset}
						productType={ProductType.Logs}
						timeMode={timeMode}
						savedSegmentType={SavedSegmentEntityType.Log}
						textAreaRef={textAreaRef}
						enableAIMode={
							projectId === '1' &&
							workspaceSettings?.workspaceSettings
								?.ai_query_builder
						}
					/>
					<LogsCount
						startDate={searchTimeContext.startDate}
						endDate={searchTimeContext.endDate}
						presetSelected={!!searchTimeContext.selectedPreset}
						totalCount={totalCount}
						loading={histogramLoading}
					/>
					<LogsHistogram
						startDate={searchTimeContext.startDate}
						endDate={searchTimeContext.endDate}
						onDatesChange={searchTimeContext.updateSearchTime}
						loading={histogramLoading}
						metrics={histogramData}
					/>
					<Box borderTop="dividerWeak" height="full">
						<LogsOverageCard />
						<IntegrationCta />
						<LogsTable
							query={query}
							queryParts={queryParts}
							logEdges={logEdges}
							loading={loading}
							error={error}
							refetch={refetch}
							loadingAfter={loadingAfter}
							selectedCursor={logCursor}
							moreLogs={moreLogs}
							clearMoreLogs={clearMoreLogs}
							handleAdditionalLogsDateChange={
								searchTimeContext.rebaseSearchTime
							}
							fetchMoreWhenScrolled={fetchMoreWhenScrolled}
							bodyHeight={`calc(100vh - ${otherElementsHeight}px)`}
							selectedColumns={selectedColumns}
							setSelectedColumns={setSelectedColumns}
							pollingExpired={pollingExpired}
						/>
					</Box>
				</Box>
			</Box>
		</SearchContext>
	)
}

export default LogsPage<|MERGE_RESOLUTION|>--- conflicted
+++ resolved
@@ -83,16 +83,12 @@
 		project_id: string
 	}>()
 	const { currentWorkspace } = useApplicationContext()
+	const [aiMode, setAiMode] = useState(false)
 	const [query, setQuery] = useQueryParam('query', QueryParam)
-<<<<<<< HEAD
-	const { queryParts } = parseSearch(query)
-	const [aiMode, setAiMode] = useState(false)
-=======
 	const queryParts = useMemo(() => {
 		return parseSearch(query).queryParts
 	}, [query])
 
->>>>>>> 0b96dd22
 	const textAreaRef = useRef<HTMLTextAreaElement | null>(null)
 	const [
 		getAiQuerySuggestion,
