--- conflicted
+++ resolved
@@ -1,12 +1,7 @@
 import { LogLevel as LogLevelType } from '@graph/schemas'
 import { Text } from '@highlight-run/ui'
-<<<<<<< HEAD
-import { Box, BoxProps } from '@highlight-run/ui'
-import { TEXT_COLOR_MAPPING } from '@pages/LogsPage/constants'
-=======
 import { Box } from '@highlight-run/ui'
 import { COLOR_MAPPING } from '@pages/LogsPage/constants'
->>>>>>> db555976
 import React from 'react'
 
 type Props = {
@@ -14,19 +9,11 @@
 }
 
 const LogLevel = ({ level }: Props) => {
-<<<<<<< HEAD
-	const color: BoxProps['color'] = TEXT_COLOR_MAPPING[level] ?? 'default'
-
-	return (
-		<Box flexShrink={0} style={{ width: 46 }}>
-			<Text color={color} weight="bold" family="monospace">
-=======
 	const color = COLOR_MAPPING[level]
 
 	return (
 		<Box flexShrink={0} style={{ color, width: 46 }}>
 			<Text weight="bold" family="monospace">
->>>>>>> db555976
 				{level.toUpperCase()}
 			</Text>
 		</Box>
