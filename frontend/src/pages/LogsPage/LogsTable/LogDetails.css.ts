--- conflicted
+++ resolved
@@ -34,8 +34,6 @@
 			opacity: 1,
 		},
 	},
-<<<<<<< HEAD
-=======
 })
 
 export const buttonLink = style({
@@ -52,5 +50,4 @@
 			color: vars.theme.interactive.fill.secondary.content.onEnabled,
 		},
 	},
->>>>>>> db555976
 })