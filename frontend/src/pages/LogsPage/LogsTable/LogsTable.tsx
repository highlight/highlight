import { ApolloError } from '@apollo/client'
import { Button } from '@components/Button'
import { Link } from '@components/Link'
import LoadingBox from '@components/LoadingBox'
import { LogLevel as LogLevelType } from '@graph/schemas'
import { LogEdge } from '@graph/schemas'
import {
	Box,
	Callout,
	IconSolidCheveronDown,
	IconSolidCheveronRight,
	Stack,
	Text,
} from '@highlight-run/ui'
import { FullScreenContainer } from '@pages/LogsPage/LogsTable/FullScreenContainer'
import { LogDetails } from '@pages/LogsPage/LogsTable/LogDetails'
import { LogLevel } from '@pages/LogsPage/LogsTable/LogLevel'
import { LogMessage } from '@pages/LogsPage/LogsTable/LogMessage'
import { LogTimestamp } from '@pages/LogsPage/LogsTable/LogTimestamp'
import { NoLogsFound } from '@pages/LogsPage/LogsTable/NoLogsFound'
import { parseLogsQuery } from '@pages/LogsPage/SearchForm/utils'
<<<<<<< HEAD
=======
import { LogEdgeWithError } from '@pages/LogsPage/useGetLogs'
>>>>>>> db555976
import {
	ColumnDef,
	ExpandedState,
	flexRender,
	getCoreRowModel,
	getExpandedRowModel,
	useReactTable,
} from '@tanstack/react-table'
import { useVirtualizer } from '@tanstack/react-virtual'
import clsx from 'clsx'
import React, { Fragment, useEffect, useState } from 'react'

import * as styles from './LogsTable.css'

type Props = {
	loading: boolean
	error: ApolloError | undefined
	refetch: () => void
} & LogsTableInnerProps

export const LogsTable = (props: Props) => {
	if (props.loading) {
		return (
			<FullScreenContainer>
				<LoadingBox />
			</FullScreenContainer>
		)
	}

	if (props.error) {
		return (
			<FullScreenContainer>
				<Box m="auto" style={{ maxWidth: 300 }}>
					<Callout title="Failed to load logs" kind="error">
						<Box mb="6">
							<Text color="moderate">
								There was an error loading your logs. Reach out
								to us if this might be a bug.
							</Text>
						</Box>
						<Stack direction="row">
							<Button
								kind="secondary"
								trackingId="logs-error-reload"
								onClick={() => props.refetch()}
							>
								Reload query
							</Button>
							<Box
								display="flex"
								alignItems="center"
								justifyContent="center"
							>
								<Link
									to="https://highlight.io/community"
									target="_blank"
								>
									Help
								</Link>
							</Box>
						</Stack>
					</Callout>
				</Box>
			</FullScreenContainer>
		)
	}

	if (props.logEdges.length === 0) {
		return (
			<FullScreenContainer>
				<NoLogsFound />
			</FullScreenContainer>
		)
	}

	return <LogsTableInner {...props} />
}

type LogsTableInnerProps = {
	loadingAfter: boolean
	logEdges: LogEdgeWithError[]
	query: string
	tableContainerRef: React.RefObject<HTMLDivElement>
	selectedCursor: string | undefined
}

const LogsTableInner = ({
	logEdges,
	loadingAfter,
	query,
	tableContainerRef,
	selectedCursor,
<<<<<<< HEAD
}: Props) => {
=======
}: LogsTableInnerProps) => {
>>>>>>> db555976
	const queryTerms = parseLogsQuery(query)
	const [expanded, setExpanded] = useState<ExpandedState>({})

	const columns = React.useMemo<ColumnDef<LogEdge>[]>(
		() => [
			{
				accessorKey: 'node.timestamp',
				cell: ({ row, getValue }) => (
					<Box
						flexShrink={0}
						flexDirection="row"
						display="flex"
						alignItems="flex-start"
						gap="6"
					>
						{row.getCanExpand() && (
							<Box
								display="flex"
								alignItems="flex-start"
								cssClass={styles.expandIcon}
							>
								{row.getIsExpanded() ? (
									<IconExpanded />
								) : (
									<IconCollapsed />
								)}
							</Box>
						)}
						<LogTimestamp timestamp={getValue() as string} />
					</Box>
				),
			},
			{
				accessorKey: 'node.level',
				cell: ({ getValue }) => (
					<LogLevel level={getValue() as LogLevelType} />
				),
			},
			{
				accessorKey: 'node.message',
				cell: ({ row, getValue }) => (
					<LogMessage
						queryTerms={queryTerms}
						message={getValue() as string}
						expanded={row.getIsExpanded()}
					/>
				),
			},
		],
		// Only want to update when the query string matches.
		// eslint-disable-next-line react-hooks/exhaustive-deps
		[query],
	)

	const table = useReactTable({
		data: logEdges,
		columns,
		state: {
			expanded,
		},
		onExpandedChange: setExpanded,
		getRowCanExpand: (row) => row.original.node.logAttributes,
		getCoreRowModel: getCoreRowModel(),
		getExpandedRowModel: getExpandedRowModel(),
		debugTable: true,
	})

	const { rows } = table.getRowModel()

	const rowVirtualizer = useVirtualizer({
		count: rows.length,
		estimateSize: () => 26,
		getScrollElement: () => tableContainerRef.current,
		overscan: 10,
	})
	const totalSize = rowVirtualizer.getTotalSize()
	const virtualRows = rowVirtualizer.getVirtualItems()
	const paddingTop = virtualRows.length > 0 ? virtualRows[0]?.start || 0 : 0
	const paddingBottom =
		virtualRows.length > 0
			? totalSize - (virtualRows[virtualRows.length - 1]?.end || 0)
			: 0

	useEffect(() => {
		// Collapse all rows when search changes
		table.toggleAllRowsExpanded(false)
	}, [logEdges, table])

	useEffect(() => {
		const foundRow = rows.find(
			(row) => row.original.cursor === selectedCursor,
		)

		if (foundRow) {
			rowVirtualizer.scrollToIndex(foundRow.index, {
				align: 'start',
				behavior: 'smooth',
			})
			foundRow.toggleExpanded(true)
		}

		// Only run when the component mounts
		// eslint-disable-next-line react-hooks/exhaustive-deps
	}, [])

	return (
		<div style={{ height: `${totalSize}px`, position: 'relative' }}>
			{paddingTop > 0 && <Box style={{ height: paddingTop }} />}

			{virtualRows.map((virtualRow) => {
				const row = rows[virtualRow.index]

				return (
					<Box
						cssClass={clsx(styles.row, {
							[styles.rowExpanded]: row.getIsExpanded(),
						})}
						key={virtualRow.key}
						data-index={virtualRow.index}
						cursor="pointer"
						onClick={row.getToggleExpandedHandler()}
						mb="2"
						ref={rowVirtualizer.measureElement}
					>
						<Stack direction="row" align="flex-start">
							{row.getVisibleCells().map((cell) => {
								return (
									<Fragment key={cell.id}>
										{flexRender(
											cell.column.columnDef.cell,
											cell.getContext(),
										)}
									</Fragment>
								)
							})}
						</Stack>

						<LogDetails row={row} queryTerms={queryTerms} />
					</Box>
				)
			})}

			{paddingBottom > 0 && <Box style={{ height: paddingBottom }} />}

			{loadingAfter && (
				<Box
					backgroundColor="white"
					border="dividerWeak"
					display="flex"
					flexGrow={1}
					alignItems="center"
					justifyContent="center"
					padding="12"
					position="fixed"
					shadow="medium"
					borderRadius="6"
					textAlign="center"
					style={{
						bottom: 20,
						left: 'calc(50% - 150px)',
						width: 300,
						zIndex: 10,
					}}
				>
					<Text color="weak">Loading...</Text>
				</Box>
			)}
		</div>
	)
}

export const IconExpanded: React.FC = () => (
	<IconSolidCheveronDown color="#6F6E77" size="16" />
)

export const IconCollapsed: React.FC = () => (
	<IconSolidCheveronRight color="#6F6E77" size="16" />
)<|MERGE_RESOLUTION|>--- conflicted
+++ resolved
@@ -19,10 +19,7 @@
 import { LogTimestamp } from '@pages/LogsPage/LogsTable/LogTimestamp'
 import { NoLogsFound } from '@pages/LogsPage/LogsTable/NoLogsFound'
 import { parseLogsQuery } from '@pages/LogsPage/SearchForm/utils'
-<<<<<<< HEAD
-=======
 import { LogEdgeWithError } from '@pages/LogsPage/useGetLogs'
->>>>>>> db555976
 import {
 	ColumnDef,
 	ExpandedState,
@@ -115,11 +112,7 @@
 	query,
 	tableContainerRef,
 	selectedCursor,
-<<<<<<< HEAD
-}: Props) => {
-=======
 }: LogsTableInnerProps) => {
->>>>>>> db555976
 	const queryTerms = parseLogsQuery(query)
 	const [expanded, setExpanded] = useState<ExpandedState>({})
 
