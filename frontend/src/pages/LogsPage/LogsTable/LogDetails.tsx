<<<<<<< HEAD
import { Button } from '@components/Button'
import { LinkButton } from '@components/LinkButton'
import { LogEdge, LogLevel } from '@graph/schemas'
=======
import { LogEdge } from '@graph/schemas'
>>>>>>> 23609618
import {
	Box,
	IconSolidChevronDoubleDown,
	IconSolidChevronDoubleUp,
	IconSolidClipboard,
	IconSolidClipboardCopy,
	IconSolidFilter,
	IconSolidLightningBolt,
	IconSolidLink,
	IconSolidPlayCircle,
	Stack,
	Text,
	Tooltip,
} from '@highlight-run/ui'
import { useProjectId } from '@hooks/useProjectId'
import { QueryParam } from '@pages/LogsPage/LogsPage'
import {
	IconCollapsed,
	IconExpanded,
} from '@pages/LogsPage/LogsTable/LogsTable'
import {
	DEFAULT_LOGS_OPERATOR,
	LogsSearchParam,
	stringifyLogsQuery,
} from '@pages/LogsPage/SearchForm/utils'
import { LogEdgeWithError } from '@pages/LogsPage/useGetLogs'
import { Row } from '@tanstack/react-table'
import { message as antdMessage } from 'antd'
import React, { useEffect, useState } from 'react'
<<<<<<< HEAD
import { generatePath } from 'react-router-dom'
=======
import { useNavigate } from 'react-router'
import { generatePath, Link } from 'react-router-dom'
>>>>>>> 23609618
import { useQueryParam } from 'use-query-params'

import * as styles from './LogDetails.css'

type Props = {
	row: Row<LogEdgeWithError>
	queryTerms: LogsSearchParam[]
}

export const getLogURL = (row: Row<LogEdge>) => {
	const currentUrl = new URL(window.location.href)
	const path = generatePath('/logs/:log_cursor', {
		log_cursor: row.original.cursor,
	})
	return currentUrl.origin + path
}

export const LogDetails = ({ row, queryTerms }: Props) => {
	const { projectId } = useProjectId()
<<<<<<< HEAD
=======
	const navigate = useNavigate()
>>>>>>> 23609618
	const [allExpanded, setAllExpanded] = useState(false)
	const { traceID, spanID, secureSessionID, logAttributes, message, level } =
		row.original.node
	const expanded = row.getIsExpanded()
	const expandable = Object.values(logAttributes).some(
		(v) => typeof v === 'object',
	)

	if (!expanded) {
		if (allExpanded) {
			setAllExpanded(false)
		}

		return null
	}

	return (
		<Stack py="6" paddingBottom="0" gap="1">
			{Object.keys(logAttributes).map((key, index) => {
				const value = logAttributes[key as keyof typeof logAttributes]
				const isObject = typeof value === 'object'

				return (
					<Box key={index}>
						{isObject ? (
							<LogDetailsObject
								allExpanded={allExpanded}
								attribute={value}
								label={key}
								queryTerms={queryTerms}
								queryBaseKeys={[key]}
							/>
						) : (
							<LogValue
								label={key}
								value={value}
								queryTerms={queryTerms}
							/>
						)}
					</Box>
				)
			})}

			<Box>
				<LogValue label="level" value={level} queryTerms={queryTerms} />
			</Box>

			<Box>
				<LogValue
					label="message"
					value={message}
					queryTerms={queryTerms}
				/>
			</Box>

			{traceID && (
				<Box>
					<LogValue
						label="trace_id"
						value={traceID}
						queryTerms={queryTerms}
					/>
				</Box>
			)}
			{spanID && (
				<Box>
					<LogValue
						label="span_id"
						value={spanID}
						queryTerms={queryTerms}
					/>
				</Box>
			)}
			{secureSessionID && (
				<Box>
					<LogValue
						label="secure_session_id"
						value={secureSessionID}
						queryTerms={queryTerms}
					/>
				</Box>
			)}

<<<<<<< HEAD
			<Box display="flex" alignItems="center" flexDirection="row" mt="8">
=======
			<Box
				display="flex"
				alignItems="center"
				justifyContent="space-between"
				flexDirection="row"
				gap="16"
				mt="8"
				mb="4"
			>
>>>>>>> 23609618
				<Box
					display="flex"
					alignItems="center"
					flexDirection="row"
					gap="4"
				>
					{expandable && (
						<Button
							kind="secondary"
							emphasis="low"
							onClick={(e) => {
								e.stopPropagation()
								setAllExpanded(!allExpanded)
							}}
							trackingId="logs-row_toggle-expand-all"
						>
							<Box
								alignItems="center"
								display="flex"
								flexDirection="row"
								gap="4"
							>
								{allExpanded ? (
									<>
										<IconSolidChevronDoubleUp /> Collapse
										all
									</>
								) : (
									<>
										<IconSolidChevronDoubleDown />
										Expand all
									</>
								)}
							</Box>
						</Button>
					)}

					<Button
						kind="secondary"
						emphasis="low"
						onClick={(e) => {
							e.stopPropagation()
							navigator.clipboard.writeText(
								JSON.stringify(row.original),
							)
							antdMessage.success('Copied logs!')
						}}
						trackingId="logs-row_copy-json"
					>
						<Box
							display="flex"
							alignItems="center"
							flexDirection="row"
							gap="4"
						>
							<IconSolidClipboard />
							Copy JSON
						</Box>
					</Button>

					<Button
						kind="secondary"
						emphasis="low"
						onClick={(e) => {
							const url = getLogURL(row)
							e.stopPropagation()
							navigator.clipboard.writeText(url)
							antdMessage.success('Copied link!')
						}}
						trackingId="logs-row_copy-link"
					>
						<Box
							display="flex"
							alignItems="center"
							flexDirection="row"
							gap="4"
						>
							<IconSolidLink />
							Copy link
						</Box>
<<<<<<< HEAD
					</Button>
				</Box>

				<Box
					display="flex"
					alignItems="center"
					flexDirection="row"
					gap="4"
					borderLeft="secondary"
					ml="4"
					pl="4"
				>
					{row.original.node.level === LogLevel.Error && (
						<LinkButton
							kind="secondary"
							emphasis="low"
							to={`/errors/logs/${row.original.cursor}`}
							trackingId="logs-related_error_link"
=======
					</ButtonLink>

					{row.original.node.secureSessionID ||
					row.original.error_object ? (
						<Box
							border="divider"
							style={{ width: 1, height: 14 }}
						/>
					) : null}

					{row.original.node.secureSessionID ? (
						<Link
							className={styles.buttonLink}
							to={`/${projectId}/sessions/${row.original.node.secureSessionID}`}
						>
							<Box
								display="flex"
								alignItems="center"
								flexDirection="row"
								gap="4"
							>
								<IconSolidPlayCircle />
								Related Session
							</Box>
						</Link>
					) : null}
					{row.original.error_object && (
						<Link
							className={styles.buttonLink}
							to={`/${projectId}/errors/${row.original.error_object?.error_group_secure_id}/instances/${row.original.error_object?.id}`}
>>>>>>> 23609618
						>
							<Box
								display="flex"
								alignItems="center"
								flexDirection="row"
								gap="4"
							>
								<IconSolidLightningBolt />
								Related Error
							</Box>
<<<<<<< HEAD
						</LinkButton>
					)}

					{secureSessionID && (
						<LinkButton
							kind="secondary"
							emphasis="low"
							to={`/${projectId}/sessions/${secureSessionID}`}
							trackingId="logs-related_session_link"
						>
							<Box
								display="flex"
								alignItems="center"
								flexDirection="row"
								gap="4"
							>
								<IconSolidPlayCircle />
								Related Session
							</Box>
						</LinkButton>
=======
						</Link>
>>>>>>> 23609618
					)}
				</Box>
			</Box>
		</Stack>
	)
}

const LogDetailsObject: React.FC<{
	allExpanded: boolean
	attribute: string | object
	label: string
	queryBaseKeys: string[]
	queryTerms: LogsSearchParam[]
}> = ({ allExpanded, attribute, label, queryBaseKeys, queryTerms }) => {
	const [open, setOpen] = useState(false)

	let stringIsJson = false
	if (typeof attribute === 'string') {
		try {
			const parsedJson = JSON.parse(attribute)
			stringIsJson = typeof parsedJson === 'object'
		} catch {}
	}

	const isObject = typeof attribute === 'object' || stringIsJson

	useEffect(() => {
		setOpen(allExpanded)
	}, [allExpanded])

	return isObject ? (
		<Box
			cssClass={styles.line}
			onClick={(e) => {
				e.stopPropagation()
				setOpen(!open)
			}}
		>
			<LogAttributeLine>
				{open ? <IconExpanded /> : <IconCollapsed />}
				<Box py="6">
					<Text color="weak" family="monospace" weight="bold">
						{label}
					</Text>
				</Box>
			</LogAttributeLine>

			{open &&
				Object.keys(attribute).map((key, index) => (
					<LogDetailsObject
						key={index}
						allExpanded={allExpanded}
						attribute={attribute[key as keyof typeof attribute]}
						label={key}
						queryTerms={queryTerms}
						queryBaseKeys={[...queryBaseKeys, key]}
					/>
				))}
		</Box>
	) : (
		<Box cssClass={styles.line}>
			<LogValue
				label={label}
				value={attribute}
				queryBaseKeys={queryBaseKeys}
				queryTerms={queryTerms}
			/>
		</Box>
	)
}

const LogValue: React.FC<{
	label: string
	value: string
	queryTerms: LogsSearchParam[]
	queryBaseKeys?: string[]
}> = ({ label, queryBaseKeys = [], queryTerms, value }) => {
	const [_, setQuery] = useQueryParam('query', QueryParam)
	const queryKey = queryBaseKeys.join('.') || label
	const matchesQuery = queryTerms?.some((t) => t.key === queryKey)

	return (
		<LogAttributeLine>
			<Box
				flexShrink={0}
				py="6"
				onClick={(e: any) => e.stopPropagation()}
			>
				<Text family="monospace" weight="bold">
					"{label}":
				</Text>
			</Box>
			<Box
				display="flex"
				flexDirection="row"
				alignItems="center"
				gap="8"
				onClick={(e: any) => e.stopPropagation()}
			>
				<Box
					backgroundColor={matchesQuery ? 'informative' : undefined}
					borderRadius="4"
					p="6"
				>
					<Text
						family="monospace"
						weight="bold"
						color="caution"
						break="word"
					>
						{value}
					</Text>
				</Box>
				<Box cssClass={styles.attributeActions}>
					<Box>
						<Tooltip
							trigger={
								<IconSolidFilter
									className={styles.attributeAction}
									size="12"
									onClick={() => {
										if (!queryTerms) {
											return
										}

										const index = queryTerms.findIndex(
											(term) => term.key === queryKey,
										)

										index !== -1
											? (queryTerms[index].value = value)
											: queryTerms.push({
													key: queryKey,
													value,
													operator:
														DEFAULT_LOGS_OPERATOR,
													offsetStart: 0, // not actually used
											  })

										setQuery(stringifyLogsQuery(queryTerms))
									}}
								/>
							}
						>
							<Box p="4">
								<Text size="small">Apply as filter</Text>
							</Box>
						</Tooltip>
					</Box>
					<Box>
						<Tooltip
							trigger={
								<IconSolidClipboardCopy
									className={styles.attributeAction}
									size="12"
									onClick={() => {
										navigator.clipboard.writeText(
											JSON.stringify(value),
										)
										antdMessage.success(
											'Value copied to your clipboard',
										)
									}}
								/>
							}
						>
							<Box p="4">
								<Text size="small">Copy to your clipboard</Text>
							</Box>
						</Tooltip>
					</Box>
				</Box>
			</Box>
		</LogAttributeLine>
	)
}

const LogAttributeLine: React.FC<React.PropsWithChildren> = ({ children }) => {
	return (
		<Box
			cssClass={styles.logAttributeLine}
			display="flex"
			alignItems="center"
			flexDirection="row"
			gap="4"
			flexShrink={0}
		>
			{children}
		</Box>
	)
}<|MERGE_RESOLUTION|>--- conflicted
+++ resolved
@@ -1,10 +1,6 @@
-<<<<<<< HEAD
 import { Button } from '@components/Button'
 import { LinkButton } from '@components/LinkButton'
 import { LogEdge, LogLevel } from '@graph/schemas'
-=======
-import { LogEdge } from '@graph/schemas'
->>>>>>> 23609618
 import {
 	Box,
 	IconSolidChevronDoubleDown,
@@ -34,12 +30,7 @@
 import { Row } from '@tanstack/react-table'
 import { message as antdMessage } from 'antd'
 import React, { useEffect, useState } from 'react'
-<<<<<<< HEAD
 import { generatePath } from 'react-router-dom'
-=======
-import { useNavigate } from 'react-router'
-import { generatePath, Link } from 'react-router-dom'
->>>>>>> 23609618
 import { useQueryParam } from 'use-query-params'
 
 import * as styles from './LogDetails.css'
@@ -59,10 +50,6 @@
 
 export const LogDetails = ({ row, queryTerms }: Props) => {
 	const { projectId } = useProjectId()
-<<<<<<< HEAD
-=======
-	const navigate = useNavigate()
->>>>>>> 23609618
 	const [allExpanded, setAllExpanded] = useState(false)
 	const { traceID, spanID, secureSessionID, logAttributes, message, level } =
 		row.original.node
@@ -146,19 +133,7 @@
 				</Box>
 			)}
 
-<<<<<<< HEAD
 			<Box display="flex" alignItems="center" flexDirection="row" mt="8">
-=======
-			<Box
-				display="flex"
-				alignItems="center"
-				justifyContent="space-between"
-				flexDirection="row"
-				gap="16"
-				mt="8"
-				mb="4"
-			>
->>>>>>> 23609618
 				<Box
 					display="flex"
 					alignItems="center"
@@ -239,7 +214,6 @@
 							<IconSolidLink />
 							Copy link
 						</Box>
-<<<<<<< HEAD
 					</Button>
 				</Box>
 
@@ -258,38 +232,6 @@
 							emphasis="low"
 							to={`/errors/logs/${row.original.cursor}`}
 							trackingId="logs-related_error_link"
-=======
-					</ButtonLink>
-
-					{row.original.node.secureSessionID ||
-					row.original.error_object ? (
-						<Box
-							border="divider"
-							style={{ width: 1, height: 14 }}
-						/>
-					) : null}
-
-					{row.original.node.secureSessionID ? (
-						<Link
-							className={styles.buttonLink}
-							to={`/${projectId}/sessions/${row.original.node.secureSessionID}`}
-						>
-							<Box
-								display="flex"
-								alignItems="center"
-								flexDirection="row"
-								gap="4"
-							>
-								<IconSolidPlayCircle />
-								Related Session
-							</Box>
-						</Link>
-					) : null}
-					{row.original.error_object && (
-						<Link
-							className={styles.buttonLink}
-							to={`/${projectId}/errors/${row.original.error_object?.error_group_secure_id}/instances/${row.original.error_object?.id}`}
->>>>>>> 23609618
 						>
 							<Box
 								display="flex"
@@ -300,7 +242,6 @@
 								<IconSolidLightningBolt />
 								Related Error
 							</Box>
-<<<<<<< HEAD
 						</LinkButton>
 					)}
 
@@ -321,9 +262,6 @@
 								Related Session
 							</Box>
 						</LinkButton>
-=======
-						</Link>
->>>>>>> 23609618
 					)}
 				</Box>
 			</Box>
