import { useGetLogsKeysQuery, useGetLogsKeyValuesLazyQuery } from '@graph/hooks'
import { GetLogsKeysQuery } from '@graph/operations'
import {
	Badge,
	Box,
	Combobox,
	Form,
	IconSolidSearch,
	IconSolidSwitchVertical,
	IconSolidXCircle,
	Preset,
	PreviousDateRangePicker,
	Stack,
	Text,
	useComboboxState,
	useForm,
	useFormState,
} from '@highlight-run/ui'
import { useProjectId } from '@hooks/useProjectId'
import { LOG_TIME_FORMAT, TIME_MODE } from '@pages/LogsPage/constants'
import {
	BODY_KEY,
	LogsSearchParam,
	parseLogsQuery,
	quoteQueryValue,
	stringifyLogsQuery,
} from '@pages/LogsPage/SearchForm/utils'
import { useParams } from '@util/react-router/useParams'
import moment from 'moment'
import React, { useEffect, useRef, useState } from 'react'

import * as styles from './SearchForm.css'

type Props = {
	onFormSubmit: (query: string) => void
	initialQuery: string
	startDate: Date
	endDate: Date
	onDatesChange: (startDate: Date, endDate: Date) => void
	presets: Preset[]
	minDate: Date
	timeMode: TIME_MODE
}

const MAX_ITEMS = 10

const SearchForm = ({
	initialQuery,
	startDate,
	endDate,
	onDatesChange,
	onFormSubmit,
	presets,
	minDate,
	timeMode,
}: Props) => {
	const [selectedDates, setSelectedDates] = useState([startDate, endDate])

	const formState = useFormState({ defaultValues: { query: initialQuery } })

	const { projectId } = useProjectId()
	const { data: keysData, loading: keysLoading } = useGetLogsKeysQuery({
		variables: {
			project_id: projectId,
			date_range: {
				start_date: moment(startDate).format(LOG_TIME_FORMAT),
				end_date: moment(endDate).format(LOG_TIME_FORMAT),
			},
		},
	})

	formState.useSubmit(() => {
		onFormSubmit(formState.values.query)
	})

	const handleDatesChange = (dates: Date[]) => {
		setSelectedDates(dates)

		if (dates.length == 2) {
			onDatesChange(dates[0], dates[1])
		}
	}

	return (
		<Form
			resetOnSubmit={false}
			style={{ position: 'relative' }}
			state={formState}
		>
			<Box
				alignItems="stretch"
				display="flex"
				gap="8"
				width="full"
				borderBottom="dividerWeak"
			>
				<Search
					initialQuery={initialQuery}
					startDate={startDate}
					endDate={endDate}
					keys={keysData?.logs_keys}
					keysLoading={keysLoading}
				/>
				<Box display="flex" pr="8" py="6">
					<PreviousDateRangePicker
						emphasis="low"
						selectedDates={selectedDates}
						onDatesChange={handleDatesChange}
						presets={presets}
						minDate={minDate}
						disabled={timeMode === 'permalink'}
					/>
				</Box>
			</Box>
		</Form>
	)
}

export { SearchForm }

export const Search: React.FC<{
	initialQuery: string
	startDate: Date
	endDate: Date
	keys?: GetLogsKeysQuery['logs_keys']
	hideIcon?: boolean
	className?: string
	keysLoading: boolean
}> = ({
	initialQuery,
	startDate,
	endDate,
	hideIcon,
	className,
	keys,
	keysLoading,
}) => {
	const formState = useForm()
	const { project_id } = useParams()
	const containerRef = useRef<HTMLDivElement | null>(null)
	const inputRef = useRef<HTMLInputElement | null>(null)
	const state = useComboboxState({
		gutter: 10,
		sameWidth: true,
		defaultValue: initialQuery ?? '',
	})
	const [getLogsKeyValues, { data, loading: valuesLoading }] =
		useGetLogsKeyValuesLazyQuery()

	const queryTerms = parseLogsQuery(state.value)
	const cursorIndex = inputRef.current?.selectionStart || 0
	const activeTermIndex = getActiveTermIndex(cursorIndex, queryTerms)
	const activeTerm = queryTerms[activeTermIndex]

	const showValues =
		activeTerm.key !== BODY_KEY ||
		!!keys?.find((k) => k.name === activeTerm.key)
	const loading = showValues ? valuesLoading : keysLoading
	const showTermSelect = !!activeTerm.value.length

	const visibleItems = showValues
		? getVisibleValues(activeTerm, data?.logs_key_values)
		: getVisibleKeys(state.value, queryTerms, activeTerm, keys)

	// Limit number of items shown
	visibleItems.length = Math.min(MAX_ITEMS, visibleItems.length)

	const showResults = loading || visibleItems.length > 0 || showTermSelect
	const isDirty = state.value !== ''

	const submitQuery = (query: string) => {
		formState.setValue('query', query)
		formState.submit()
	}

	useEffect(() => {
		if (!showValues) {
			return
		}

		getLogsKeyValues({
			variables: {
				project_id: project_id!,
				key_name: activeTerm.key,
				date_range: {
					start_date: moment(startDate).format(LOG_TIME_FORMAT),
					end_date: moment(endDate).format(LOG_TIME_FORMAT),
				},
			},
		})
	}, [
		activeTerm.key,
		endDate,
		getLogsKeyValues,
		project_id,
		showValues,
		startDate,
	])

	useEffect(() => {
		// necessary to update the combobox with the URL state
		state.setValue(initialQuery.trim())
		// eslint-disable-next-line react-hooks/exhaustive-deps
	}, [initialQuery])

	useEffect(() => {
		// links combobox and form states;
		// necessary to update the URL when the query changes
		formState.setValue('query', state.value)

		// Clear the selected item if the combobox is empty. Need to flush execution
		// queue before clearing the active item.
		if (state.value === '') {
			setTimeout(() => {
				state.setActiveId(null)
				state.setMoves(0)
			}, 0)
		}
		// eslint-disable-next-line react-hooks/exhaustive-deps
	}, [state.value])

	const handleItemSelect = (
		key: GetLogsKeysQuery['logs_keys'][0] | string,
		noQuotes?: boolean,
	) => {
		const isValueSelect = typeof key === 'string'

		// If string, it's a value not a key
		if (isValueSelect) {
			queryTerms[activeTermIndex].value = noQuotes
				? key
				: quoteQueryValue(key)
		} else {
			queryTerms[activeTermIndex].key = key.name
			queryTerms[activeTermIndex].value = ''
		}

		const newQuery = stringifyLogsQuery(queryTerms)
		state.setValue(newQuery)

		if (isValueSelect) {
			submitQuery(newQuery)
			state.setOpen(false)
		}

		state.setActiveId(null)
		state.setMoves(0)
	}

	return (
		<Box
			alignItems="stretch"
			display="flex"
			flexGrow={1}
			ref={containerRef}
			position="relative"
		>
			{!hideIcon ? (
				<IconSolidSearch className={styles.searchIcon} />
			) : null}

			<Box
				display="flex"
				alignItems="center"
				gap="6"
				width="full"
				color="weak"
			>
				<Combobox
					ref={inputRef}
					autoSelect
					state={state}
					name="search"
					placeholder="Search your logs..."
					className={className ?? styles.combobox}
					style={{
						paddingLeft: hideIcon ? undefined : 40,
					}}
					onBlur={() => {
						submitQuery(state.value)
						formState.setValue('query', state.value)
						inputRef?.current?.blur()
					}}
					onKeyDown={(e) => {
						if (e.key === 'Enter' && state.value === '') {
							e.preventDefault()
							submitQuery(state.value)
							state.setOpen(false)
						}
					}}
				/>

				{isDirty ? (
					<IconSolidXCircle
						size={16}
						onClick={(e) => {
							e.preventDefault()
							e.stopPropagation()

							state.setValue('')
<<<<<<< HEAD
							submitQuery('')
=======
							formState.setValue('query', '')
>>>>>>> 3b6fea9a
						}}
						style={{ cursor: 'pointer' }}
					/>
				) : null}
			</Box>

			{showResults && (
				<Combobox.Popover
					className={styles.comboboxPopover}
					style={{
						left: hideIcon ? undefined : 6,
					}}
					state={state}
				>
<<<<<<< HEAD
					<Box py="4">
						<Combobox.Group
							className={styles.comboboxGroup}
							state={state}
						>
							<Combobox.GroupLabel state={state}>
								{activeTerm.value && (
									<Combobox.Item
										className={styles.comboboxItem}
										onClick={() =>
											handleItemSelect(
												activeTerm.value,
												true,
											)
										}
										state={state}
									>
										<Stack direction="row" gap="8">
											<Text lines="1">
												{activeTerm.value}:
											</Text>{' '}
											<Text color="weak">
												{activeTerm.key ?? 'Body'}
											</Text>
										</Stack>
									</Combobox.Item>
								)}
								<Box px="10" py="6">
									<Text size="xSmall" color="weak">
										Filters
									</Text>
								</Box>
							</Combobox.GroupLabel>
							{loading && (
=======
					<Box pt="4">
						<Combobox.GroupLabel state={state}>
							{activeTerm.value && (
>>>>>>> 3b6fea9a
								<Combobox.Item
									className={styles.comboboxItem}
									onClick={() =>
										handleItemSelect(activeTerm.value)
									}
									state={state}
								>
									<Stack direction="row" gap="8">
										<Text lines="1">
											{activeTerm.value}:
										</Text>{' '}
										<Text color="weak">
											{activeTerm.key ?? 'Body'}
										</Text>
									</Stack>
								</Combobox.Item>
							)}
							<Box px="10" py="6">
								<Text size="xSmall" color="weak">
									Filters
								</Text>
							</Box>
						</Combobox.GroupLabel>
					</Box>
					<Combobox.Group
						className={styles.comboboxGroup}
						state={state}
					>
						{loading && (
							<Combobox.Item
								className={styles.comboboxItem}
								disabled
							>
								<Text>Loading...</Text>
							</Combobox.Item>
						)}
						{visibleItems.map((key, index) => (
							<Combobox.Item
								className={styles.comboboxItem}
								key={index}
								onClick={() => handleItemSelect(key)}
								state={state}
							>
								{typeof key === 'string' ? (
									<Text>{key}</Text>
								) : (
									<Stack direction="row" gap="8">
										<Text>{key.name}:</Text>{' '}
										<Text color="weak">
											{key.type.toLowerCase()}
										</Text>
									</Stack>
								)}
							</Combobox.Item>
						))}
					</Combobox.Group>
					<Box
						bbr="8"
						py="4"
						px="6"
						backgroundColor="raised"
						borderTop="dividerWeak"
						justifyContent="space-between"
						display="flex"
						flexDirection="row"
					>
						<Box display="flex" flexDirection="row" gap="20">
							<Box
								display="inline-flex"
								flexDirection="row"
								alignItems="center"
								gap="6"
							>
								<Badge
									variant="gray"
									size="small"
									iconStart={<IconSolidSwitchVertical />}
								/>{' '}
								<Text color="weak" size="xSmall">
									Select
								</Text>
							</Box>
							<Box
								display="inline-flex"
								flexDirection="row"
								alignItems="center"
								gap="6"
							>
								<Badge
									variant="gray"
									size="small"
									label="Enter"
								/>
								<Text color="weak" size="xSmall">
									Select
								</Text>
							</Box>
						</Box>
						<Box
							display="inline-flex"
							flexDirection="row"
							alignItems="center"
							gap="6"
						>
							<Badge variant="gray" size="small" label="*" />
							<Text color="weak" size="xSmall">
								Wildcard
							</Text>
						</Box>
					</Box>
				</Combobox.Popover>
			)}
		</Box>
	)
}

const getActiveTermIndex = (
	cursorIndex: number,
	params: LogsSearchParam[],
): number => {
	let activeTermIndex

	params.find((param, index) => {
		if (param.offsetStart <= cursorIndex) {
			activeTermIndex = index
			return false
		}

		return true
	})

	return activeTermIndex === undefined ? params.length - 1 : activeTermIndex
}

const getVisibleKeys = (
	queryText: string,
	queryTerms: LogsSearchParam[],
	activeQueryTerm: LogsSearchParam,
	keys?: GetLogsKeysQuery['logs_keys'],
) => {
	const startingNewTerm = queryText.endsWith(' ')
	const activeTermKeys = queryTerms.map((term) => term.key)
	keys = keys?.filter((key) => activeTermKeys.indexOf(key.name) === -1)

	return (
		keys?.filter(
			(key) =>
				// If it's a new term, don't filter results.
				startingNewTerm ||
				// Only filter for body queries
				(activeQueryTerm.key === BODY_KEY &&
					// Don't filter if no query term
					(!activeQueryTerm.value.length ||
						startingNewTerm ||
						// Filter empty results
						(key.name.length > 0 &&
							// Only show results that contain the term
							key.name.indexOf(activeQueryTerm.value) > -1))),
		) || []
	)
}

const getVisibleValues = (
	activeQueryTerm: LogsSearchParam,
	values?: string[],
) => {
	return (
		values?.filter(
			(v) =>
				// Don't filter if no value has been typed
				!activeQueryTerm.value.length ||
				// Exclude the current term since that is given special treatment
				(v !== activeQueryTerm.value &&
					// Return values that match the query term
					v.indexOf(activeQueryTerm.value) > -1),
		) || []
	)
}<|MERGE_RESOLUTION|>--- conflicted
+++ resolved
@@ -298,11 +298,8 @@
 							e.stopPropagation()
 
 							state.setValue('')
-<<<<<<< HEAD
 							submitQuery('')
-=======
 							formState.setValue('query', '')
->>>>>>> 3b6fea9a
 						}}
 						style={{ cursor: 'pointer' }}
 					/>
@@ -317,50 +314,13 @@
 					}}
 					state={state}
 				>
-<<<<<<< HEAD
-					<Box py="4">
-						<Combobox.Group
-							className={styles.comboboxGroup}
-							state={state}
-						>
-							<Combobox.GroupLabel state={state}>
-								{activeTerm.value && (
-									<Combobox.Item
-										className={styles.comboboxItem}
-										onClick={() =>
-											handleItemSelect(
-												activeTerm.value,
-												true,
-											)
-										}
-										state={state}
-									>
-										<Stack direction="row" gap="8">
-											<Text lines="1">
-												{activeTerm.value}:
-											</Text>{' '}
-											<Text color="weak">
-												{activeTerm.key ?? 'Body'}
-											</Text>
-										</Stack>
-									</Combobox.Item>
-								)}
-								<Box px="10" py="6">
-									<Text size="xSmall" color="weak">
-										Filters
-									</Text>
-								</Box>
-							</Combobox.GroupLabel>
-							{loading && (
-=======
 					<Box pt="4">
 						<Combobox.GroupLabel state={state}>
 							{activeTerm.value && (
->>>>>>> 3b6fea9a
 								<Combobox.Item
 									className={styles.comboboxItem}
 									onClick={() =>
-										handleItemSelect(activeTerm.value)
+										handleItemSelect(activeTerm.value, true)
 									}
 									state={state}
 								>
