import { useGetLogsKeysQuery, useGetLogsKeyValuesLazyQuery } from '@graph/hooks'
import { GetLogsKeysQuery } from '@graph/operations'
import {
	Badge,
	Box,
	Combobox,
	IconSolidExternalLink,
	IconSolidPlus,
	IconSolidSearch,
	IconSolidSwitchVertical,
	IconSolidXCircle,
	Preset,
	PreviousDateRangePicker,
	Stack,
	Text,
	useComboboxStore,
} from '@highlight-run/ui'
import { useProjectId } from '@hooks/useProjectId'
import { LOG_TIME_FORMAT, TIME_MODE } from '@pages/LogsPage/constants'
import {
	BODY_KEY,
	LogsSearchParam,
	parseLogsQuery,
	quoteQueryValue,
	stringifyLogsQuery,
} from '@pages/LogsPage/SearchForm/utils'
import { useParams } from '@util/react-router/useParams'
import moment from 'moment'
import { stringify } from 'query-string'
import React, { useEffect, useRef, useState } from 'react'
import { useNavigate } from 'react-router-dom'
import { DateTimeParam, encodeQueryParams, StringParam } from 'use-query-params'

import { Button } from '@/components/Button'

import * as styles from './SearchForm.css'

type Props = {
	onFormSubmit: (query: string) => void
	initialQuery: string
	startDate: Date
	endDate: Date
	onDatesChange: (startDate: Date, endDate: Date) => void
	presets: Preset[]
	minDate: Date
	timeMode: TIME_MODE
	disableSearch?: boolean
	addLinkToViewInLogViewer?: boolean
	hideDatePicker?: boolean
	hideCreateAlert?: boolean
}

const MAX_ITEMS = 10

const SearchForm = ({
	initialQuery,
	startDate,
	endDate,
	onDatesChange,
	onFormSubmit,
	presets,
	minDate,
	timeMode,
	disableSearch,
	addLinkToViewInLogViewer,
	hideDatePicker,
	hideCreateAlert,
}: Props) => {
	const navigate = useNavigate()
	const { projectId } = useProjectId()
	const [query, setQuery] = React.useState(initialQuery)
	const { data: keysData, loading: keysLoading } = useGetLogsKeysQuery({
		variables: {
			project_id: projectId,
			date_range: {
				start_date: moment(startDate).format(LOG_TIME_FORMAT),
				end_date: moment(endDate).format(LOG_TIME_FORMAT),
			},
		},
	})

<<<<<<< HEAD
	formState.useSubmit(() => {
		onFormSubmit(formState.values.query)
	})

	const [dateRange, setDateRange] = useState<Date[]>([startDate, endDate])

=======
>>>>>>> 29bccfd0
	const handleDatesChange = (dates: Date[]) => {
		setDateRange(dates)
		if (dates.length == 2) {
			onDatesChange(dates[0], dates[1])
		}
	}

	return (
		<>
			<Box
				alignItems="stretch"
				display="flex"
				gap="8"
				width="full"
				borderBottom="dividerWeak"
			>
				<Search
					initialQuery={initialQuery}
					startDate={startDate}
					endDate={endDate}
					keys={keysData?.logs_keys}
					keysLoading={keysLoading}
					disableSearch={disableSearch}
					query={query}
					setQuery={setQuery}
					onFormSubmit={onFormSubmit}
				/>
				<Box display="flex" pr="8" py="6" gap="6">
					{addLinkToViewInLogViewer && (
						<Button
							kind="secondary"
							trackingId="view-in-log-viewer"
							onClick={() => {
								const encodedQuery = encodeQueryParams(
									{
										query: StringParam,
										start_date: DateTimeParam,
										end_date: DateTimeParam,
									},
									{
										query: query,
										start_date: startDate,
										end_date: endDate,
									},
								)
								navigate({
									pathname: `/${projectId}/logs`,
									search: stringify(encodedQuery),
								})
							}}
							emphasis="medium"
							iconLeft={<IconSolidExternalLink />}
						>
							View in log viewer
						</Button>
					)}
					{!hideDatePicker && (
						<PreviousDateRangePicker
							emphasis="low"
							selectedDates={dateRange}
							onDatesChange={handleDatesChange}
							presets={presets}
							minDate={minDate}
							disabled={timeMode === 'permalink'}
						/>
					)}
					{!hideCreateAlert && (
						<Button
							kind="secondary"
							trackingId="create-alert"
							onClick={() => {
								const encodedQuery = encodeQueryParams(
									{
										query: StringParam,
										start_date: DateTimeParam,
										end_date: DateTimeParam,
									},
									{
										query: query,
										start_date: startDate,
										end_date: endDate,
									},
								)
								navigate({
									pathname: `/${projectId}/alerts/logs/new`,
									search: stringify(encodedQuery),
								})
							}}
							emphasis="medium"
							iconLeft={<IconSolidPlus />}
						>
							Create alert
						</Button>
					)}
				</Box>
			</Box>
		</>
	)
}

export { SearchForm }

export const Search: React.FC<{
	initialQuery: string
	startDate: Date
	endDate: Date
	keys?: GetLogsKeysQuery['logs_keys']
	hideIcon?: boolean
	className?: string
	keysLoading: boolean
	disableSearch?: boolean
	placeholder?: string
	query: string
	setQuery: (value: string) => void
	onFormSubmit: (query: string) => void
}> = ({
	initialQuery,
	startDate,
	endDate,
	hideIcon,
	className,
	keys,
	keysLoading,
	disableSearch,
	placeholder,
	query,
	setQuery,
	onFormSubmit,
}) => {
	const { project_id } = useParams()
	const containerRef = useRef<HTMLDivElement | null>(null)
	const inputRef = useRef<HTMLInputElement | null>(null)
	const comboboxStore = useComboboxStore({
		defaultValue: query ?? '',
	})

	const [getLogsKeyValues, { data, loading: valuesLoading }] =
		useGetLogsKeyValuesLazyQuery()

	const queryTerms = parseLogsQuery(query)
	const cursorIndex = inputRef.current?.selectionStart || 0
	const activeTermIndex = getActiveTermIndex(cursorIndex, queryTerms)
	const activeTerm = queryTerms[activeTermIndex]

	const showValues =
		activeTerm.key !== BODY_KEY ||
		!!keys?.find((k) => k.name === activeTerm.key)
	const loading = showValues ? valuesLoading : keysLoading
	const showTermSelect = !!activeTerm.value.length

	const visibleItems = showValues
		? getVisibleValues(activeTerm, data?.logs_key_values)
		: getVisibleKeys(query, queryTerms, activeTerm, keys)

	// Limit number of items shown
	visibleItems.length = Math.min(MAX_ITEMS, visibleItems.length)

	const showResults = loading || visibleItems.length > 0 || showTermSelect
	const isDirty = query !== ''

	const submitQuery = (query: string) => {
		onFormSubmit(query)
	}

	useEffect(() => {
		if (!showValues) {
			return
		}

		getLogsKeyValues({
			variables: {
				project_id: project_id!,
				key_name: activeTerm.key,
				date_range: {
					start_date: moment(startDate).format(LOG_TIME_FORMAT),
					end_date: moment(endDate).format(LOG_TIME_FORMAT),
				},
			},
		})
	}, [
		activeTerm.key,
		endDate,
		getLogsKeyValues,
		project_id,
		showValues,
		startDate,
	])

	useEffect(() => {
		// necessary to update the combobox with the URL state
		setQuery(initialQuery.trim())
		// eslint-disable-next-line react-hooks/exhaustive-deps
	}, [initialQuery])

	useEffect(() => {
		if (query === '') {
			setTimeout(() => {
				comboboxStore.setActiveId(null)
				comboboxStore.setState('moves', 0)
			}, 0)
		}

		// eslint-disable-next-line react-hooks/exhaustive-deps
	}, [query])

	const handleItemSelect = (
		key: GetLogsKeysQuery['logs_keys'][0] | string,
		noQuotes?: boolean,
	) => {
		const isValueSelect = typeof key === 'string'

		// If string, it's a value not a key
		if (isValueSelect) {
			queryTerms[activeTermIndex].value = !!noQuotes
				? key
				: quoteQueryValue(key)
		} else {
			queryTerms[activeTermIndex].key = key.name
			queryTerms[activeTermIndex].value = ''
		}

		const newQuery = stringifyLogsQuery(queryTerms)
		setQuery(newQuery)

		if (isValueSelect) {
			submitQuery(newQuery)
			comboboxStore.setOpen(false)
		}

		comboboxStore.setActiveId(null)
		comboboxStore.setState('moves', 0)
	}

	return (
		<Box
			alignItems="stretch"
			display="flex"
			flexGrow={1}
			ref={containerRef}
			position="relative"
		>
			{!hideIcon ? (
				<IconSolidSearch className={styles.searchIcon} />
			) : null}

			<Box
				display="flex"
				alignItems="center"
				gap="6"
				width="full"
				color="weak"
			>
				<Combobox
					ref={inputRef}
					disabled={disableSearch}
					autoSelect
					store={comboboxStore}
					name="search"
					placeholder={placeholder ?? 'Search your logs...'}
					className={className ?? styles.combobox}
					value={query}
					style={{
						paddingLeft: hideIcon ? undefined : 40,
					}}
					onChange={(e) => {
						// Need to set this bit of React state to force a re-render of the
						// component. For some reason the combobox value isn't updated until
						// after a delay or blurring the input.
						setQuery(e.target.value)
					}}
					onBlur={() => {
						submitQuery(query)
						inputRef.current?.blur()
					}}
					onKeyDown={(e) => {
						if (e.key === 'Enter' && query === '') {
							e.preventDefault()
							submitQuery(query)
							comboboxStore.setOpen(false)
						}
					}}
				/>

				{isDirty && !disableSearch && (
					<IconSolidXCircle
						size={16}
						onClick={(e) => {
							e.preventDefault()
							e.stopPropagation()

							setQuery('')
							submitQuery('')
						}}
						style={{ cursor: 'pointer' }}
					/>
				)}
			</Box>

			{showResults && (
				<Combobox.Popover
					className={styles.comboboxPopover}
					style={{
						left: hideIcon ? undefined : 6,
					}}
					store={comboboxStore}
					gutter={10}
					sameWidth
				>
					<Box pt="4">
						<Combobox.GroupLabel store={comboboxStore}>
							{activeTerm.value && (
								<Combobox.Item
									className={styles.comboboxItem}
									onClick={() =>
										handleItemSelect(activeTerm.value, true)
									}
									store={comboboxStore}
								>
									<Stack direction="row" gap="8">
										<Text lines="1">
											{activeTerm.value}:
										</Text>{' '}
										<Text color="weak">
											{activeTerm.key ?? 'Body'}
										</Text>
									</Stack>
								</Combobox.Item>
							)}
							<Box px="10" py="6">
								<Text size="xSmall" color="weak">
									Filters
								</Text>
							</Box>
						</Combobox.GroupLabel>
					</Box>
					<Combobox.Group
						className={styles.comboboxGroup}
						store={comboboxStore}
					>
						{loading && (
							<Combobox.Item
								className={styles.comboboxItem}
								disabled
							>
								<Text>Loading...</Text>
							</Combobox.Item>
						)}
						{visibleItems.map((key, index) => (
							<Combobox.Item
								className={styles.comboboxItem}
								key={index}
								onClick={() => handleItemSelect(key)}
								store={comboboxStore}
							>
								{typeof key === 'string' ? (
									<Text>{key}</Text>
								) : (
									<Stack direction="row" gap="8">
										<Text>{key.name}:</Text>{' '}
										<Text color="weak">
											{key.type.toLowerCase()}
										</Text>
									</Stack>
								)}
							</Combobox.Item>
						))}
					</Combobox.Group>
					<Box
						bbr="8"
						py="4"
						px="6"
						backgroundColor="raised"
						borderTop="dividerWeak"
						justifyContent="space-between"
						display="flex"
						flexDirection="row"
					>
						<Box display="flex" flexDirection="row" gap="20">
							<Box
								display="inline-flex"
								flexDirection="row"
								alignItems="center"
								gap="6"
							>
								<Badge
									variant="gray"
									size="small"
									iconStart={<IconSolidSwitchVertical />}
								/>{' '}
								<Text color="weak" size="xSmall">
									Select
								</Text>
							</Box>
							<Box
								display="inline-flex"
								flexDirection="row"
								alignItems="center"
								gap="6"
							>
								<Badge
									variant="gray"
									size="small"
									label="Enter"
								/>
								<Text color="weak" size="xSmall">
									Select
								</Text>
							</Box>
						</Box>
						<Box
							display="inline-flex"
							flexDirection="row"
							alignItems="center"
							gap="6"
						>
							<Badge variant="gray" size="small" label="*" />
							<Text color="weak" size="xSmall">
								Wildcard
							</Text>
						</Box>
					</Box>
				</Combobox.Popover>
			)}
		</Box>
	)
}

const getActiveTermIndex = (
	cursorIndex: number,
	params: LogsSearchParam[],
): number => {
	let activeTermIndex

	params.find((param, index) => {
		if (param.offsetStart <= cursorIndex) {
			activeTermIndex = index
			return false
		}

		return true
	})

	return activeTermIndex === undefined ? params.length - 1 : activeTermIndex
}

const getVisibleKeys = (
	queryText: string,
	queryTerms: LogsSearchParam[],
	activeQueryTerm: LogsSearchParam,
	keys?: GetLogsKeysQuery['logs_keys'],
) => {
	const startingNewTerm = queryText.endsWith(' ')
	const activeTermKeys = queryTerms.map((term) => term.key)
	keys = keys?.filter((key) => activeTermKeys.indexOf(key.name) === -1)

	return (
		keys?.filter(
			(key) =>
				// If it's a new term, don't filter results.
				startingNewTerm ||
				// Only filter for body queries
				(activeQueryTerm.key === BODY_KEY &&
					// Don't filter if no query term
					(!activeQueryTerm.value.length ||
						startingNewTerm ||
						// Filter empty results
						(key.name.length > 0 &&
							// Only show results that contain the term
							key.name.indexOf(activeQueryTerm.value) > -1))),
		) || []
	)
}

const getVisibleValues = (
	activeQueryTerm: LogsSearchParam,
	values?: string[],
) => {
	return (
		values?.filter(
			(v) =>
				// Don't filter if no value has been typed
				!activeQueryTerm.value.length ||
				// Exclude the current term since that is given special treatment
				(v !== activeQueryTerm.value &&
					// Return values that match the query term
					v.indexOf(activeQueryTerm.value) > -1),
		) || []
	)
}<|MERGE_RESOLUTION|>--- conflicted
+++ resolved
@@ -79,15 +79,8 @@
 		},
 	})
 
-<<<<<<< HEAD
-	formState.useSubmit(() => {
-		onFormSubmit(formState.values.query)
-	})
-
 	const [dateRange, setDateRange] = useState<Date[]>([startDate, endDate])
 
-=======
->>>>>>> 29bccfd0
 	const handleDatesChange = (dates: Date[]) => {
 		setDateRange(dates)
 		if (dates.length == 2) {
