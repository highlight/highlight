import { useGetLogsKeysQuery, useGetLogsKeyValuesLazyQuery } from '@graph/hooks'
import { GetLogsKeysQuery } from '@graph/operations'
import {
	Badge,
	Box,
	Combobox,
	Form,
	IconSolidSearch,
	IconSolidSwitchVertical,
	IconSolidXCircle,
	Preset,
	PreviousDateRangePicker,
	Stack,
	Text,
	useComboboxState,
	useForm,
	useFormState,
} from '@highlight-run/ui'
import { useProjectId } from '@hooks/useProjectId'
import { LOG_TIME_FORMAT, TIME_MODE } from '@pages/LogsPage/constants'
import {
	BODY_KEY,
	LogsSearchParam,
	parseLogsQuery,
	quoteQueryValue,
	stringifyLogsQuery,
} from '@pages/LogsPage/SearchForm/utils'
import { useParams } from '@util/react-router/useParams'
import moment from 'moment'
import React, { useEffect, useRef, useState } from 'react'

import * as styles from './SearchForm.css'

type Props = {
	onFormSubmit: (query: string) => void
	initialQuery: string
	startDate: Date
	endDate: Date
	onDatesChange: (startDate: Date, endDate: Date) => void
	presets: Preset[]
	minDate: Date
	timeMode: TIME_MODE
}

const MAX_ITEMS = 10

const SearchForm = ({
	initialQuery,
	startDate,
	endDate,
	onDatesChange,
	onFormSubmit,
	presets,
	minDate,
	timeMode,
}: Props) => {
	const [selectedDates, setSelectedDates] = useState([startDate, endDate])

	const formState = useFormState({ defaultValues: { query: initialQuery } })

<<<<<<< HEAD
	const { projectId } = useProjectId()
	const { data: keysData } = useGetLogsKeysQuery({
=======
	const { data: keysData, loading: keysLoading } = useGetLogsKeysQuery({
>>>>>>> db555976
		variables: {
			project_id: projectId,
			date_range: {
				start_date: moment(startDate).format(FORMAT),
				end_date: moment(endDate).format(FORMAT),
			},
		},
	})

	formState.useSubmit(() => {
		onFormSubmit(formState.values.query)
	})

	const handleDatesChange = (dates: Date[]) => {
		setSelectedDates(dates)

		if (dates.length == 2) {
			onDatesChange(dates[0], dates[1])
		}
	}

	return (
		<Form
			resetOnSubmit={false}
			style={{ position: 'relative' }}
			state={formState}
		>
			<Box
				alignItems="stretch"
				display="flex"
				gap="8"
				width="full"
				borderBottom="dividerWeak"
			>
				<Search
					initialQuery={initialQuery}
					startDate={startDate}
					endDate={endDate}
					keys={keysData?.logs_keys}
					keysLoading={keysLoading}
				/>
				<Box display="flex" pr="8" py="6">
					<PreviousDateRangePicker
						emphasis="low"
						selectedDates={selectedDates}
						onDatesChange={handleDatesChange}
						presets={presets}
						minDate={minDate}
						disabled={timeMode === 'permalink'}
					/>
				</Box>
			</Box>
		</Form>
	)
}

export { SearchForm }

export const Search: React.FC<{
	initialQuery: string
	startDate: Date
	endDate: Date
	keys?: GetLogsKeysQuery['logs_keys']
<<<<<<< HEAD
	hideIcon?: boolean
	className?: string
}> = ({ initialQuery, startDate, endDate, hideIcon, className, keys }) => {
=======
	keysLoading: boolean
}> = ({ initialQuery, keys, keysLoading, startDate, endDate }) => {
>>>>>>> db555976
	const formState = useForm()
	const { query } = formState.values
	const { project_id } = useParams()
	const containerRef = useRef<HTMLDivElement | null>(null)
	const inputRef = useRef<HTMLInputElement | null>(null)
<<<<<<< HEAD
	const state = useComboboxState({ gutter: 10, sameWidth: true })
=======
	const state = useComboboxState({
		gutter: 10,
		sameWidth: true,
		defaultValue: initialQuery ?? '',
	})
>>>>>>> db555976
	const [getLogsKeyValues, { data, loading: valuesLoading }] =
		useGetLogsKeyValuesLazyQuery()

	const queryTerms = parseLogsQuery(state.value)
	const cursorIndex = inputRef.current?.selectionStart || 0
	const activeTermIndex = getActiveTermIndex(cursorIndex, queryTerms)
	const activeTerm = queryTerms[activeTermIndex]

	const showValues =
		activeTerm.key !== BODY_KEY ||
		!!keys?.find((k) => k.name === activeTerm.key)
	const loading = showValues ? valuesLoading : keysLoading
	const showTermSelect = !!activeTerm.value.length

	const visibleItems = showValues
		? getVisibleValues(activeTerm, data?.logs_key_values)
		: getVisibleKeys(state.value, queryTerms, activeTerm, keys)

	// Limit number of items shown
	visibleItems.length = Math.min(MAX_ITEMS, visibleItems.length)

	const showResults = loading || visibleItems.length > 0 || showTermSelect

	const isDirty = state.value !== ''

	const submitQuery = (query: string) => {
		formState.setValue('query', query)
		formState.submit()
	}

	useEffect(() => {
		if (!showValues) {
			return
		}

		getLogsKeyValues({
			variables: {
				project_id: project_id!,
				key_name: activeTerm.key,
				date_range: {
					start_date: moment(startDate).format(LOG_TIME_FORMAT),
					end_date: moment(endDate).format(LOG_TIME_FORMAT),
				},
			},
		})
	}, [
		activeTerm.key,
		endDate,
		getLogsKeyValues,
		project_id,
		showValues,
		startDate,
	])

	useEffect(() => {
		// necessary to update the combobox with the URL state
		state.setValue(initialQuery.trim())
		// eslint-disable-next-line react-hooks/exhaustive-deps
	}, [initialQuery])

	useEffect(() => {
<<<<<<< HEAD
		// removes the dirty state from URL when the query is empty
		if (!query) {
			submitQuery('')
		}
		// eslint-disable-next-line react-hooks/exhaustive-deps
	}, [query])
=======
		// links combobox and form states;
		// necessary to update the URL when the query changes
		formState.setValue('query', state.value)
		// eslint-disable-next-line react-hooks/exhaustive-deps
	}, [state.value])
>>>>>>> db555976

	const handleItemSelect = (
		key: GetLogsKeysQuery['logs_keys'][0] | string,
	) => {
		const isValueSelect = typeof key === 'string'

		// If string, it's a value not a key
		if (isValueSelect) {
			queryTerms[activeTermIndex].value = quoteQueryValue(key)
		} else {
			queryTerms[activeTermIndex].key = key.name
			queryTerms[activeTermIndex].value = ''
		}

		const newQuery = stringifyLogsQuery(queryTerms)
		state.setValue(newQuery)

		if (isValueSelect) {
			submitQuery(newQuery)
			state.setOpen(false)
		}

		state.setActiveId(null)
		state.setMoves(0)
	}

	return (
		<Box
			alignItems="stretch"
			display="flex"
			flexGrow={1}
			ref={containerRef}
			position="relative"
		>
			{!hideIcon ? (
				<IconSolidSearch className={styles.searchIcon} />
			) : null}

			<Box
				display="flex"
				alignItems="center"
				gap="6"
				width="full"
				color="weak"
			>
				<Combobox
					ref={inputRef}
					autoSelect
					state={state}
					name="search"
					placeholder="Search your logs..."
					className={className ?? styles.combobox}
					style={{
						paddingLeft: hideIcon ? undefined : 40,
					}}
					onBlur={() => {
						submitQuery(state.value)
						formState.setValue('query', state.value)
						inputRef?.current?.blur()
					}}
				/>

				{isDirty ? (
					<IconSolidXCircle
						size={16}
						onClick={(e) => {
							e.preventDefault()
							e.stopPropagation()

							state.setValue('')
							formState.setValue('query', '')
						}}
						style={{ cursor: 'pointer' }}
					/>
				) : null}
			</Box>

			{showResults && (
				<Combobox.Popover
					className={styles.comboboxPopover}
					style={{
						left: hideIcon ? undefined : 6,
					}}
					state={state}
				>
					<Box pt="4">
						<Combobox.GroupLabel state={state}>
							{activeTerm.value && (
								<Combobox.Item
									className={styles.comboboxItem}
									onClick={() =>
										handleItemSelect(activeTerm.value)
									}
									state={state}
								>
									<Stack direction="row" gap="8">
										<Text lines="1">
											{activeTerm.value}:
										</Text>{' '}
										<Text color="weak">
											{activeTerm.key ?? 'Body'}
										</Text>
									</Stack>
								</Combobox.Item>
							)}
							<Box px="10" py="6">
								<Text size="xSmall" color="weak">
									Filters
								</Text>
							</Box>
						</Combobox.GroupLabel>
					</Box>
					<Combobox.Group
						className={styles.comboboxGroup}
						state={state}
					>
						{loading && (
							<Combobox.Item
								className={styles.comboboxItem}
								disabled
							>
								<Text>Loading...</Text>
							</Combobox.Item>
						)}
						{visibleItems.map((key, index) => (
							<Combobox.Item
								className={styles.comboboxItem}
								key={index}
								onClick={() => handleItemSelect(key)}
								state={state}
							>
								{typeof key === 'string' ? (
									<Text>{key}</Text>
								) : (
									<Stack direction="row" gap="8">
										<Text>{key.name}:</Text>{' '}
										<Text color="weak">
											{key.type.toLowerCase()}
										</Text>
									</Stack>
								)}
							</Combobox.Item>
						))}
					</Combobox.Group>
					<Box
						bbr="8"
						py="4"
						px="6"
						backgroundColor="raised"
						borderTop="dividerWeak"
						justifyContent="space-between"
						display="flex"
						flexDirection="row"
					>
						<Box display="flex" flexDirection="row" gap="20">
							<Box
								display="inline-flex"
								flexDirection="row"
								alignItems="center"
								gap="6"
							>
								<Badge
									variant="gray"
									size="small"
									iconStart={<IconSolidSwitchVertical />}
								/>{' '}
								<Text color="weak" size="xSmall">
									Select
								</Text>
							</Box>
							<Box
								display="inline-flex"
								flexDirection="row"
								alignItems="center"
								gap="6"
							>
								<Badge
									variant="gray"
									size="small"
									label="Enter"
								/>
								<Text color="weak" size="xSmall">
									Select
								</Text>
							</Box>
						</Box>
						<Box
							display="inline-flex"
							flexDirection="row"
							alignItems="center"
							gap="6"
						>
							<Badge variant="gray" size="small" label="*" />
							<Text color="weak" size="xSmall">
								Wildcard
							</Text>
						</Box>
					</Box>
				</Combobox.Popover>
			)}
		</Box>
	)
}

const getActiveTermIndex = (
	cursorIndex: number,
	params: LogsSearchParam[],
): number => {
	let activeTermIndex

	params.find((param, index) => {
		if (param.offsetStart <= cursorIndex) {
			activeTermIndex = index
			return false
		}

		return true
	})

	return activeTermIndex === undefined ? params.length - 1 : activeTermIndex
}

const getVisibleKeys = (
	queryText: string,
	queryTerms: LogsSearchParam[],
	activeQueryTerm: LogsSearchParam,
	keys?: GetLogsKeysQuery['logs_keys'],
) => {
	const startingNewTerm = queryText.endsWith(' ')
	const activeTermKeys = queryTerms.map((term) => term.key)
	keys = keys?.filter((key) => activeTermKeys.indexOf(key.name) === -1)

	return (
		keys?.filter(
			(key) =>
				// If it's a new term, don't filter results.
				startingNewTerm ||
				// Only filter for body queries
				(activeQueryTerm.key === BODY_KEY &&
					// Don't filter if no query term
					(!activeQueryTerm.value.length ||
						startingNewTerm ||
						// Filter empty results
						(key.name.length > 0 &&
							// Only show results that contain the term
							key.name.indexOf(activeQueryTerm.value) > -1))),
		) || []
	)
}

const getVisibleValues = (
	activeQueryTerm: LogsSearchParam,
	values?: string[],
) => {
	return (
		values?.filter(
			(v) =>
				// Don't filter if no value has been typed
				!activeQueryTerm.value.length ||
				// Exclude the current term since that is given special treatment
				(v !== activeQueryTerm.value &&
					// Return values that match the query term
					v.indexOf(activeQueryTerm.value) > -1),
		) || []
	)
}<|MERGE_RESOLUTION|>--- conflicted
+++ resolved
@@ -58,17 +58,13 @@
 
 	const formState = useFormState({ defaultValues: { query: initialQuery } })
 
-<<<<<<< HEAD
 	const { projectId } = useProjectId()
-	const { data: keysData } = useGetLogsKeysQuery({
-=======
 	const { data: keysData, loading: keysLoading } = useGetLogsKeysQuery({
->>>>>>> db555976
 		variables: {
 			project_id: projectId,
 			date_range: {
-				start_date: moment(startDate).format(FORMAT),
-				end_date: moment(endDate).format(FORMAT),
+				start_date: moment(startDate).format(LOG_TIME_FORMAT),
+				end_date: moment(endDate).format(LOG_TIME_FORMAT),
 			},
 		},
 	})
@@ -127,28 +123,28 @@
 	startDate: Date
 	endDate: Date
 	keys?: GetLogsKeysQuery['logs_keys']
-<<<<<<< HEAD
 	hideIcon?: boolean
 	className?: string
-}> = ({ initialQuery, startDate, endDate, hideIcon, className, keys }) => {
-=======
 	keysLoading: boolean
-}> = ({ initialQuery, keys, keysLoading, startDate, endDate }) => {
->>>>>>> db555976
+}> = ({
+	initialQuery,
+	startDate,
+	endDate,
+	hideIcon,
+	className,
+	keys,
+	keysLoading,
+}) => {
 	const formState = useForm()
 	const { query } = formState.values
 	const { project_id } = useParams()
 	const containerRef = useRef<HTMLDivElement | null>(null)
 	const inputRef = useRef<HTMLInputElement | null>(null)
-<<<<<<< HEAD
-	const state = useComboboxState({ gutter: 10, sameWidth: true })
-=======
 	const state = useComboboxState({
 		gutter: 10,
 		sameWidth: true,
 		defaultValue: initialQuery ?? '',
 	})
->>>>>>> db555976
 	const [getLogsKeyValues, { data, loading: valuesLoading }] =
 		useGetLogsKeyValuesLazyQuery()
 
@@ -210,20 +206,11 @@
 	}, [initialQuery])
 
 	useEffect(() => {
-<<<<<<< HEAD
-		// removes the dirty state from URL when the query is empty
-		if (!query) {
-			submitQuery('')
-		}
-		// eslint-disable-next-line react-hooks/exhaustive-deps
-	}, [query])
-=======
 		// links combobox and form states;
 		// necessary to update the URL when the query changes
 		formState.setValue('query', state.value)
 		// eslint-disable-next-line react-hooks/exhaustive-deps
 	}, [state.value])
->>>>>>> db555976
 
 	const handleItemSelect = (
 		key: GetLogsKeysQuery['logs_keys'][0] | string,
