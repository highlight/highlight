--- conflicted
+++ resolved
@@ -44,13 +44,8 @@
 
 			terms.push({
 				key,
-<<<<<<< HEAD
-				operator: DEFAULT_LOGS_OPERATOR,
-				value: value?.replace(/^\"|\"$|^\'|\'$/g, ''), // strip quotes
-=======
 				value,
 				operator: DEFAULT_LOGS_OPERATOR,
->>>>>>> db555976
 				offsetStart: match.index,
 			})
 		} else {
