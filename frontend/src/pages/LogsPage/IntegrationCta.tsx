--- conflicted
+++ resolved
@@ -47,12 +47,7 @@
 						<LinkButton
 							to={`/${projectId}/setup/backend-logging`}
 							trackingId="logs-page_setup-backend-logging"
-<<<<<<< HEAD
-							state={{ previousPath: `/${projectId}/logs` }}
-=======
-							state={{previousPath:`/${projectId}/logs`}}
->>>>>>> b59e79b2
-						>
+							state={{ previousPath: `/${projectId}/logs` }}						>
 							Open setup
 						</LinkButton>
 						<Button
