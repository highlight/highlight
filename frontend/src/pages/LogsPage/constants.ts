--- conflicted
+++ resolved
@@ -1,9 +1,5 @@
 import { LogLevel } from '@graph/schemas'
 import { Preset } from '@highlight-run/ui'
-import {
-	backgroundColors,
-	textColors,
-} from '@highlight-run/ui/src/css/sprinkles.css'
 import moment from 'moment'
 
 export const LOG_TIME_FORMAT = 'YYYY-MM-DDTHH:mm:ss.000000000Z'
@@ -38,28 +34,6 @@
 	},
 ]
 
-<<<<<<< HEAD
-export const BACKGROUND_COLOR_MAPPING: {
-	[key in LogLevel]: keyof typeof backgroundColors
-} = {
-	[LogLevel.Warn]: 'contentCaution',
-	[LogLevel.Debug]: 'contentStrong',
-	[LogLevel.Info]: 'contentInformative',
-	[LogLevel.Error]: 'contentBad',
-	[LogLevel.Fatal]: 'contentBad',
-	[LogLevel.Trace]: 'contentStrong',
-}
-
-export const TEXT_COLOR_MAPPING: {
-	[key in LogLevel]: keyof typeof textColors
-} = {
-	[LogLevel.Warn]: 'caution',
-	[LogLevel.Debug]: 'strong',
-	[LogLevel.Info]: 'informative',
-	[LogLevel.Error]: 'bad',
-	[LogLevel.Fatal]: 'bad',
-	[LogLevel.Trace]: 'strong',
-=======
 export const COLOR_MAPPING: {
 	[key in LogLevel]: string
 } = {
@@ -70,7 +44,6 @@
 	[LogLevel.Error]: '#E5484D',
 	[LogLevel.Fatal]: '#CD2B31',
 	[LogLevel.Trace]: '#1a1523',
->>>>>>> db555976
 }
 
 export type TIME_MODE = 'fixed-range' | 'permalink'