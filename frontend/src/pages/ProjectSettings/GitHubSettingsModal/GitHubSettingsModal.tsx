--- conflicted
+++ resolved
@@ -161,61 +161,12 @@
 	})
 	const formState = formStore.getState()
 
-	const exampleLink = form.values.githubPrefix
-		? `https://github.com/${form.values.githubRepo}/blob/HEAD${form.values.githubPrefix}/README.md`
-		: `https://github.com/${form.values.githubRepo}/blob/HEAD/README.md`
+	const exampleLink = formState.values.githubPrefix
+		? `https://github.com/${formState.values.githubRepo}/blob/HEAD${formState.values.githubPrefix}/README.md`
+		: `https://github.com/${formState.values.githubRepo}/blob/HEAD/README.md`
 
 	return (
-<<<<<<< HEAD
 		<Form store={formStore} onSubmit={() => handleSubmit(formState.values)}>
-			<Stack>
-				<Text size="small">
-					Connect <i>{service.name}</i> to a GitHub repository to
-					enable enhancements when debugging errors.
-				</Text>
-				<Box display="flex" alignItems="center" gap="16">
-					<Select
-						aria-label="GitHub Repository"
-						className={styles.repoSelect}
-						placeholder="Search repos..."
-						onSelect={(repo: string) =>
-							formStore.setValue(formStore.names.githubRepo, repo)
-						}
-						value={formState.values.githubRepo?.split('/').pop()}
-						options={githubOptions}
-						notFoundContent={<span>No repos found</span>}
-						optionFilterProp="label"
-						filterOption
-						showSearch
-					/>
-
-					<Button
-						kind="danger"
-						trackingId="remove-repo-from-service"
-						size="medium"
-						onClick={() =>
-							formStore.setValue(formStore.names.githubRepo, null)
-						}
-						disabled={!formState.values.githubRepo}
-					>
-						Disconnect
-					</Button>
-				</Box>
-				{formState.values.githubRepo && (
-					<>
-						<Text size="small">
-							Want to double check? Check it out on{' '}
-							<a
-								href={`https://github.com/${formState.values.githubRepo}/`}
-								target="_blank"
-								rel="noreferrer"
-							>
-								GitHub
-							</a>
-							.
-						</Text>
-=======
-		<Form state={form} onSubmit={() => handleSubmit(form.values)}>
 			<Box px="12" py="8" gap="12" display="flex" flexDirection="column">
 				<Form.NamedSection
 					label="Select GitHub repository"
@@ -227,9 +178,14 @@
 							className={styles.repoSelect}
 							placeholder="Search repos..."
 							onSelect={(repo: string) =>
-								form.setValue(form.names.githubRepo, repo)
+								formStore.setValue(
+									formStore.names.githubRepo,
+									repo,
+								)
 							}
-							value={form.values.githubRepo?.split('/').pop()}
+							value={formState.values.githubRepo
+								?.split('/')
+								.pop()}
 							options={githubOptions}
 							notFoundContent={<span>No repos found</span>}
 							optionFilterProp="label"
@@ -240,9 +196,12 @@
 							kind="secondary"
 							emphasis="medium"
 							size="medium"
-							disabled={!form.values.githubRepo}
+							disabled={!formState.values.githubRepo}
 							onClick={() =>
-								form.setValue(form.names.githubRepo, null)
+								formStore.setValue(
+									formStore.names.githubRepo,
+									null,
+								)
 							}
 							icon={
 								<IconSolidTrash
@@ -256,7 +215,7 @@
 						/>
 					</Box>
 				</Form.NamedSection>
-				{form.values.githubRepo && (
+				{formState.values.githubRepo && (
 					<>
 						<Box
 							display="flex"
@@ -265,7 +224,7 @@
 							borderTop="dividerWeak"
 						>
 							<Form.Input
-								name={form.names.buildPrefix}
+								name={formStore.names.buildPrefix}
 								label="Build path prefix"
 								placeholder="/build"
 								icon={
@@ -291,7 +250,7 @@
 								}
 							/>
 							<Form.Input
-								name={form.names.githubPrefix}
+								name={formStore.names.githubPrefix}
 								label="GitHub path prefix"
 								placeholder="/src"
 								icon={
@@ -316,7 +275,6 @@
 								}
 							/>
 						</Box>
->>>>>>> 4edd77d1
 
 						<Box
 							display="flex"
@@ -338,28 +296,14 @@
 								</Box>
 							</Tooltip>
 							<Text break="all">
-								e.g. <i>{form.values.buildPrefix}/README.md</i>{' '}
+								e.g.{' '}
+								<i>{formState.values.buildPrefix}/README.md</i>{' '}
 								→{' '}
 								<TextLink href={exampleLink} target="_blank">
 									{exampleLink}
 								</TextLink>
 							</Text>
-<<<<<<< HEAD
-
-							<Box display="flex" gap="16">
-								<Form.Input
-									name={formStore.names.buildPrefix}
-									label="Build path prefix"
-								/>
-								<Form.Input
-									name={formStore.names.githubPrefix}
-									label="GitHub path prefix"
-								/>
-							</Box>
-						</Stack>
-=======
 						</Box>
->>>>>>> 4edd77d1
 					</>
 				)}
 				<Box
