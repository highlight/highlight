--- conflicted
+++ resolved
@@ -1,17 +1,3 @@
-<<<<<<< HEAD
-import LeadAlignLayout from '@components/layout/LeadAlignLayout';
-import Tabs from '@components/Tabs/Tabs';
-import Auth from '@pages/ProjectSettings/Auth/Auth';
-import { DangerForm } from '@pages/ProjectSettings/DangerForm/DangerForm';
-import { ErrorSettingsForm } from '@pages/ProjectSettings/ErrorSettingsForm/ErrorSettingsForm';
-import { ExcludedUsersForm } from '@pages/ProjectSettings/ExcludedUsersForm/ExcludedUsersForm';
-import { NetworkRecordingForm } from '@pages/ProjectSettings/NetworkRecordingForm/NetworkRecordingForm';
-import { RageClicksForm } from '@pages/ProjectSettings/RageClicksForm/RageClicksForm';
-import SourcemapSettings from '@pages/WorkspaceSettings/SourcemapSettings/SourcemapSettings';
-import React from 'react';
-import { Helmet } from 'react-helmet';
-import { Route, Switch, useRouteMatch } from 'react-router-dom';
-=======
 import LeadAlignLayout from '@components/layout/LeadAlignLayout'
 import Tabs from '@components/Tabs/Tabs'
 import { DangerForm } from '@pages/ProjectSettings/DangerForm/DangerForm'
@@ -23,7 +9,6 @@
 import React from 'react'
 import { Helmet } from 'react-helmet'
 import { Route, Switch, useRouteMatch } from 'react-router-dom'
->>>>>>> ab2ec873
 
 import styles from './ProjectSettings.module.scss'
 
@@ -38,69 +23,6 @@
 
 			<LeadAlignLayout>
 				<h2>Project Settings</h2>
-
-<<<<<<< HEAD
-                <Route
-                    path={`${match.path}/:tab?`}
-                    render={({ history, match: tabsMatch }) => {
-                        return (
-                            <div className={styles.tabsContainer}>
-                                <Switch>
-                                    <Tabs
-                                        activeKeyOverride={
-                                            tabsMatch.params.tab || 'recording'
-                                        }
-                                        onChange={(key) => {
-                                            history.push(`${match.url}/${key}`);
-                                        }}
-                                        noHeaderPadding
-                                        noPadding
-                                        id="settingsTabs"
-                                        tabs={[
-                                            {
-                                                key: 'recording',
-                                                title: 'Recording',
-                                                panelContent: (
-                                                    <>
-                                                        <ExcludedUsersForm />
-                                                        <RageClicksForm />
-                                                        <NetworkRecordingForm />
-                                                    </>
-                                                ),
-                                            },
-                                            {
-                                                key: 'errors',
-                                                title: 'Errors',
-                                                panelContent: (
-                                                    <>
-                                                        <ErrorSettingsForm />
-                                                        <SourcemapSettings />
-                                                    </>
-                                                ),
-                                            },
-                                            // TODO: Move to a new user settings page
-                                            {
-                                                key: 'auth',
-                                                title: 'Authentication',
-                                                panelContent: <Auth />,
-                                            },
-                                            {
-                                                key: 'general',
-                                                title: 'General',
-                                                panelContent: <DangerForm />,
-                                            },
-                                        ]}
-                                    />
-                                </Switch>
-                            </div>
-                        );
-                    }}
-                />
-            </LeadAlignLayout>
-        </>
-    );
-};
-=======
 				<Route
 					path={`${match.path}/:tab?`}
 					render={({ history, match: tabsMatch }) => {
@@ -139,6 +61,12 @@
 													</>
 												),
 											},
+											// TODO: Move to a new user settings page
+											{
+												key: 'auth',
+												title: 'Authentication',
+												panelContent: <Auth />,
+											},
 											{
 												key: 'general',
 												title: 'General',
@@ -155,6 +83,5 @@
 		</>
 	)
 }
->>>>>>> ab2ec873
 
 export default ProjectSettings