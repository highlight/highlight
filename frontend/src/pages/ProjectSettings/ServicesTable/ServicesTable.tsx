import { Button } from '@components/Button'
import LoadingBox from '@components/LoadingBox'
import {
	useEditServiceGithubSettingsMutation,
	useGetServicesLazyQuery,
} from '@graph/hooks'
import { namedOperations } from '@graph/operations'
import {
	Badge,
	Box,
	Combobox,
	IconSolidCubeTransparent,
	IconSolidExternalLink,
	IconSolidGithub,
	Stack,
	Table,
	Text,
<<<<<<< HEAD
	Tooltip,
=======
>>>>>>> 2f68adb9
	useComboboxState,
} from '@highlight-run/ui'
import { useGitHubIntegration } from '@pages/IntegrationsPage/components/GitHubIntegration/utils'
import { useParams } from '@util/react-router/useParams'
import { capitalize } from 'lodash'
import { debounce } from 'lodash'
import React, { useEffect, useMemo, useState } from 'react'

import { Service, ServiceStatus } from '@/graph/generated/schemas'

import {
	GithubSettingsFormValues,
	GitHubSettingsModal,
} from '../GitHubSettingsModal/GitHubSettingsModal'
import * as styles from './ServicesTable.css'

type Pagination = {
	after?: string
	before?: string
}

export const ServicesTable: React.FC = () => {
	const { project_id } = useParams<{ project_id: string }>()
	const [loadServices, { error, data, loading }] = useGetServicesLazyQuery()
	const [query, setQuery] = useState<string>('')
	const [pagination, setPagination] = useState<Pagination>({})
	const [selectedService, setService] = useState<Service | null>(null)

	const {
		settings: { isIntegrated },
		data: githubData,
	} = useGitHubIntegration()

	const [editServiceGithubSettings] = useEditServiceGithubSettingsMutation()

	useEffect(() => {
		loadServices({
			variables: {
				project_id: project_id!,
				query: query!,
				before: pagination.before!,
				after: pagination.after!,
			},
		})
	}, [loadServices, project_id, query, pagination])

	const state = useComboboxState()
	const handleQueryChange = useMemo(
		() =>
			debounce((e) => {
				setQuery(e.target.value)
				setPagination({})
			}, 300),
		[],
	)

	const handlePreviousPage = () => {
		setPagination({
			before: data?.services?.pageInfo.startCursor,
		})
	}

	const handleNextPage = () => {
		setPagination({
			after: data?.services?.pageInfo.endCursor,
		})
	}

	const updateServiceSettings = (
		service: Service,
		formValues: GithubSettingsFormValues,
	) => {
		editServiceGithubSettings({
			variables: {
				id: service.id,
				project_id: service.projectID!,
				github_repo_path: formValues.githubRepo,
				build_prefix: formValues.buildPrefix,
				github_prefix: formValues.githubPrefix,
			},
			refetchQueries: [namedOperations.Query.GetServices],
		})
	}

	const columns = [
		{
			name: 'Service',
			width: 'auto',
			dataFormat: {
				icon: (
					<Badge
						variant="outlineGray"
						p="4"
						iconStart={<IconSolidCubeTransparent size={12} />}
					/>
				),
			},
			renderData: (service: Service) => (
				<Box
					display="flex"
					alignItems="center"
					justifyContent="space-between"
					width="full"
				>
					<Box>{service.name}</Box>
					{service.githubRepoPath && (
						<Table.Discoverable>
							<a
								href={`https://github.com/${service.githubRepoPath}`}
								target="_blank"
								rel="noreferrer"
								style={{ display: 'flex' }}
							>
								<Badge
									variant="outlineGray"
									label="Open in GitHub"
									size="medium"
									iconEnd={<IconSolidExternalLink />}
								/>
							</a>
						</Table.Discoverable>
					)}
				</Box>
			),
		},
		{
			name: 'GitHub repo',
			width: '160px',
			dataFormat: {},
			renderData: (service: Service) => {
				const repoName = service.githubRepoPath?.split('/').pop()

				return (
					<Button
						trackingId="edit-github-settings-repo"
						kind="secondary"
						size="small"
						emphasis="low"
						onClick={() => setService(service)}
					>
						<Badge
							variant="outlineGray"
							iconStart={
								repoName && <IconSolidGithub size={12} />
							}
							label={repoName || 'None'}
							gap="4"
							size="medium"
						/>
					</Button>
				)
			},
		},
		{
			name: 'Status',
			width: '80px',
			dataFormat: {},
			renderData: (service: Service) => {
				const renderBadge = () => (
					<Badge
						variant={determineStatusVariant(service.status)}
						label={capitalize(service.status)}
						size="medium"
					/>
				)

				if (
					service.status === ServiceStatus.Error &&
					service.errorDetails?.length
				) {
					return (
						<Tooltip trigger={renderBadge()}>
							<Box style={{ maxWidth: 250 }} p="8">
								{service.errorDetails?.map((error) => (
									<Text key={error} color="bad">
										{error}
									</Text>
								))}
							</Box>
						</Tooltip>
					)
				}

				return renderBadge()
			},
		},
	]

	const gridColumns = columns.map((column) => column.width)

	const renderTableContent = () => {
		if (loading) {
			return (
				<Table.FullRow>
					<LoadingBox />
				</Table.FullRow>
			)
		}

		if (error?.message) {
			return (
				<Table.FullRow>
					<Text size="small" color="bad">
						{error.message}
					</Text>
				</Table.FullRow>
			)
		}

		if (!data?.services?.edges.length) {
			return (
				<Table.FullRow>
					<Text size="small" color="weak">
						No services found
					</Text>
				</Table.FullRow>
			)
		}

		return data?.services?.edges.map((edge) => {
			const service = edge?.node

			return (
				<Table.Row key={edge?.cursor} gridColumns={gridColumns}>
					{columns.map((column) => (
						<Table.Cell
							key={column.name}
							icon={column.dataFormat.icon}
						>
							{column.renderData(service as Service)}
						</Table.Cell>
					))}
				</Table.Row>
			)
		})
	}

	return (
		<Stack direction="column" gap="4" align="center" paddingRight="4">
			<Combobox
				state={state}
				name="search"
				placeholder="Search services..."
				className={styles.combobox}
				onChange={handleQueryChange}
			/>
			<Table>
				<Table.Head>
					<Table.Row gridColumns={gridColumns}>
						{columns.map((column) => (
							<Table.Header key={column.name}>
								{column.name}
							</Table.Header>
						))}
					</Table.Row>
				</Table.Head>
				<Table.Body>{renderTableContent()}</Table.Body>
			</Table>
			<Stack direction="row" justifyContent="flex-end">
				<Button
					kind="secondary"
					trackingId="services-previous-page"
					disabled={!data?.services?.pageInfo?.hasPreviousPage}
					onClick={handlePreviousPage}
				>
					Previous
				</Button>
				<Button
					kind="secondary"
					trackingId="services-next-page"
					disabled={!data?.services?.pageInfo?.hasNextPage}
					onClick={handleNextPage}
				>
					Next
				</Button>
			</Stack>
			{selectedService && (
				<GitHubSettingsModal
					githubIntegrated={!!isIntegrated}
					githubRepos={githubData?.github_repos || []}
					service={selectedService}
					closeModal={() => setService(null)}
					handleSave={updateServiceSettings}
				/>
			)}
		</Stack>
	)
}

export const determineStatusVariant = (status: ServiceStatus) => {
	switch (status) {
		case 'healthy':
			return 'green'
		case 'error':
			return 'red'
		case 'created':
		default:
			return 'yellow'
	}
}<|MERGE_RESOLUTION|>--- conflicted
+++ resolved
@@ -15,10 +15,6 @@
 	Stack,
 	Table,
 	Text,
-<<<<<<< HEAD
-	Tooltip,
-=======
->>>>>>> 2f68adb9
 	useComboboxState,
 } from '@highlight-run/ui'
 import { useGitHubIntegration } from '@pages/IntegrationsPage/components/GitHubIntegration/utils'
