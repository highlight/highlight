--- conflicted
+++ resolved
@@ -1,4 +1,3 @@
-<<<<<<< HEAD
 import {
 	Box,
 	ButtonIcon,
@@ -6,10 +5,7 @@
 	IconSolidPlus,
 	Stack,
 	Text,
-} from '@highlight-run/ui'
-=======
-import { Box, Text } from '@highlight-run/ui/components'
->>>>>>> 6f1f4953
+} from '@highlight-run/ui/components'
 import clsx from 'clsx'
 import { throttle } from 'lodash'
 import {
@@ -125,7 +121,7 @@
 
 	const throttledZoom = useRef(throttle((dz: number) => handleZoom(dz), 50))
 
-	const handleDrag = useCallback((e) => {
+	const handleDrag = useCallback((e: DragEvent) => {
 		e.preventDefault()
 		e.stopPropagation()
 
