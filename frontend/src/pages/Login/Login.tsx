--- conflicted
+++ resolved
@@ -47,17 +47,6 @@
             H.identify(email, identifyMetadata);
             H.getSessionURL()
                 .then((sessionUrl) => {
-<<<<<<< HEAD
-                    // window.rudderanalytics.identify(id, {
-                    //     avatar: admin.photo_url,
-                    //     email: email,
-                    //     name: name,
-                    //     role: admin?.role,
-                    //     sessionUrl: sessionUrl,
-                    //     user_id: admin?.uid,
-                    // });
-=======
->>>>>>> f5ffa0a7
                     window.Intercom('boot', {
                         app_id: 'gm6369ty',
                         alignment: 'right',
