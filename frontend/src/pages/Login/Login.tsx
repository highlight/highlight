--- conflicted
+++ resolved
@@ -1,27 +1,7 @@
-<<<<<<< HEAD
-import { useAuthContext } from '@authentication/AuthContext';
-import Alert from '@components/Alert/Alert';
-import Input from '@components/Input/Input';
-import Space from '@components/Space/Space';
-import {
-    AppLoadingState,
-    useAppLoadingContext,
-} from '@context/AppLoadingContext';
-import AboutYouPage from '@pages/AboutYou/AboutYouCard';
-import VerifyEmailCard from '@pages/Login/components/VerifyEmailCard/VerifyEmailCard';
-import useLocalStorage from '@rehooks/local-storage';
-import { AppRouter } from '@routers/AppRouter/AppRouter';
-import { auth, googleProvider } from '@util/auth';
-import { message } from 'antd';
-import classNames from 'classnames';
-import firebase from 'firebase';
-import { H } from 'highlight.run';
-import React, { useEffect, useRef, useState } from 'react';
-import { useHistory } from 'react-router';
-import { BooleanParam, useQueryParam } from 'use-query-params';
-=======
 import { useAuthContext } from '@authentication/AuthContext'
+import Alert from '@components/Alert/Alert'
 import Input from '@components/Input/Input'
+import Space from '@components/Space/Space'
 import {
 	AppLoadingState,
 	useAppLoadingContext,
@@ -33,11 +13,11 @@
 import { auth, googleProvider } from '@util/auth'
 import { message } from 'antd'
 import classNames from 'classnames'
+import firebase from 'firebase'
 import { H } from 'highlight.run'
-import React, { useEffect, useState } from 'react'
+import React, { useEffect, useRef, useState } from 'react'
 import { useHistory } from 'react-router'
 import { BooleanParam, useQueryParam } from 'use-query-params'
->>>>>>> ab2ec873
 
 import commonStyles from '../../Common.module.scss'
 import Button from '../../components/Button/Button/Button'
@@ -107,24 +87,6 @@
 }
 
 enum LoginFormState {
-<<<<<<< HEAD
-    // User's current state is unkown, this is used as an intermediary state.
-    Unknown,
-    // User is on the SignIn Page
-    SignIn,
-    // User is on the SignUp Page
-    SignUp,
-    // The user is on the Reset Password page
-    ResetPassword,
-    // The user needs to verify their email
-    VerifyEmail,
-    // The user needs to enter missing user details
-    MissingUserDetails,
-    // The user has finished onboarding and can continue to the page in the url
-    FinishedOnboarding,
-    // The user has MFA configured and needs to enter a code
-    EnterMultiFactorCode,
-=======
 	// User's current state is unkown, this is used as an intermediary state.
 	Unknown,
 	// User is on the SignIn Page
@@ -139,81 +101,19 @@
 	MissingUserDetails,
 	// The user has finished onboarding and can continue to the page in the url
 	FinishedOnboarding,
->>>>>>> ab2ec873
+	// The user has MFA configured and needs to enter a code
+	EnterMultiFactorCode,
 }
 
 // TODO:
 //  - Google Sign In
 const LoginForm = () => {
-<<<<<<< HEAD
-    const [signUpParam] = useQueryParam('sign_up', BooleanParam);
-    const [formState, setFormState] = useState<LoginFormState>(
-        signUpParam ? LoginFormState.SignUp : LoginFormState.SignIn
-    );
-    // TODO: Look into better types
-    const [resolver, setResolver] = useState<any>();
-    const [, setSignUpReferral] = useLocalStorage(
-        'HighlightSignUpReferral',
-        ''
-    );
-    const { isAuthLoading, isLoggedIn, admin } = useAuthContext();
-    const [firebaseError, setFirebaseError] = useState('');
-    const { setLoadingState: setIsLoading } = useAppLoadingContext();
-    const [isLoadingFirebase, setIsLoadingFirebase] = useState(false);
-    const [email, setEmail] = useState('');
-    const [password, setPassword] = useState('');
-    const [passwordConfirmation, setPasswordConfirmation] = useState('');
-    const [error, setError] = useState<string | null>(null);
-    const history = useHistory<{ previousPathName?: string }>();
-
-    const onSubmit = (e: { preventDefault: () => void }) => {
-        e.preventDefault();
-        setIsLoadingFirebase(true);
-        if (formState === LoginFormState.SignIn) {
-            auth.signInWithEmailAndPassword(email, password)
-                .then(() => {})
-                .catch((error) => {
-                    if (error.code == 'auth/multi-factor-auth-required') {
-                        console.log(error.resolver);
-                        setResolver(error.resolver);
-                        setFormState(LoginFormState.EnterMultiFactorCode);
-                    } else {
-                        setError(error.toString());
-                    }
-                })
-                .finally(() => setIsLoadingFirebase(false));
-        } else if (formState === LoginFormState.ResetPassword) {
-            if (!email.length) {
-                message.warning('Please enter your email.');
-                return;
-            }
-            auth.sendPasswordResetEmail(email)
-                .catch(() => {
-                    // swallow error if user does not exist
-                })
-                .finally(() => {
-                    message.success(
-                        'Password reset email sent (if a user exists)!'
-                    );
-                    setIsLoadingFirebase(false);
-                    setTimeout(() => {
-                        setFormState(LoginFormState.SignIn);
-                    }, 1000);
-                });
-        } else {
-            auth.createUserWithEmailAndPassword(email, password)
-                .then(() => {
-                    auth.currentUser?.sendEmailVerification();
-                })
-                .catch((error) => {
-                    setError(error.toString());
-                })
-                .finally(() => setIsLoadingFirebase(false));
-=======
 	const [signUpParam] = useQueryParam('sign_up', BooleanParam)
 	const [formState, setFormState] = useState<LoginFormState>(
 		signUpParam ? LoginFormState.SignUp : LoginFormState.SignIn,
 	)
+	// TODO: Look into better types
+	const [resolver, setResolver] = useState<any>()
 	const [, setSignUpReferral] = useLocalStorage('HighlightSignUpReferral', '')
 	const { isAuthLoading, isLoggedIn, admin } = useAuthContext()
 	const [firebaseError, setFirebaseError] = useState('')
@@ -232,7 +132,13 @@
 			auth.signInWithEmailAndPassword(email, password)
 				.then(() => {})
 				.catch((error) => {
-					setError(error.toString())
+					if (error.code == 'auth/multi-factor-auth-required') {
+						console.log(error.resolver)
+						setResolver(error.resolver)
+						setFormState(LoginFormState.EnterMultiFactorCode)
+					} else {
+						setError(error.toString())
+					}
 				})
 				.finally(() => setIsLoadingFirebase(false))
 		} else if (formState === LoginFormState.ResetPassword) {
@@ -262,7 +168,6 @@
 					setError(error.toString())
 				})
 				.finally(() => setIsLoadingFirebase(false))
->>>>>>> ab2ec873
 
 			// Redirect the user to their initial path instead to creating a new workspace.
 			// We do this because this happens when a new user clicks on a Highlight link that was shared to them and they don't have an account yet.
@@ -291,24 +196,6 @@
 		}
 	}, [isAuthLoading, setIsLoading])
 
-<<<<<<< HEAD
-    useEffect(() => {
-        if (isLoggedIn && admin) {
-            if (admin.email_verified === false) {
-                setFormState(LoginFormState.VerifyEmail);
-            } else if (!admin.about_you_details_filled) {
-                setFormState(LoginFormState.MissingUserDetails);
-            } else {
-                setFormState(LoginFormState.FinishedOnboarding);
-            }
-        } else if (
-            !isLoggedIn &&
-            formState === LoginFormState.FinishedOnboarding
-        ) {
-            setFormState(LoginFormState.SignIn);
-        }
-    }, [admin, admin?.email_verified, formState, isLoggedIn]);
-=======
 	useEffect(() => {
 		if (isLoggedIn && admin) {
 			if (admin.email_verified === false) {
@@ -318,9 +205,13 @@
 			} else {
 				setFormState(LoginFormState.FinishedOnboarding)
 			}
+		} else if (
+			!isLoggedIn &&
+			formState === LoginFormState.FinishedOnboarding
+		) {
+			setFormState(LoginFormState.SignIn)
 		}
 	}, [admin, admin?.email_verified, formState, isLoggedIn])
->>>>>>> ab2ec873
 
 	if (isAuthLoading) {
 		return null
@@ -346,284 +237,10 @@
 		return <AuthAdminRouter />
 	}
 
-<<<<<<< HEAD
-    if (formState === LoginFormState.EnterMultiFactorCode) {
-        return <VerifyPhone resolver={resolver} />;
-    }
-
-    return (
-        <Landing>
-            <div className={styles.loginPage}>
-                <div className={styles.loginFormWrapper}>
-                    <form onSubmit={onSubmit} className={styles.loginForm}>
-                        <div className={styles.loginTitleWrapper}>
-                            <h2 className={styles.loginTitle}>
-                                {formState === LoginFormState.ResetPassword ? (
-                                    <>Reset your Password.</>
-                                ) : (
-                                    <>
-                                        Welcome{' '}
-                                        {formState === LoginFormState.SignIn &&
-                                            'back'}{' '}
-                                        to Highlight.
-                                    </>
-                                )}
-                            </h2>
-                            <p className={styles.loginSubTitle}>
-                                {formState === LoginFormState.SignIn ? (
-                                    <>
-                                        New here?{' '}
-                                        <span
-                                            onClick={() => {
-                                                changeState(
-                                                    LoginFormState.SignUp
-                                                );
-                                            }}
-                                            className={
-                                                styles.loginStateSwitcher
-                                            }
-                                        >
-                                            Create an account.
-                                        </span>
-                                    </>
-                                ) : formState ===
-                                  LoginFormState.ResetPassword ? (
-                                    <>
-                                        Want to{' '}
-                                        <span
-                                            onClick={() => {
-                                                changeState(
-                                                    LoginFormState.SignIn
-                                                );
-                                            }}
-                                            className={
-                                                styles.loginStateSwitcher
-                                            }
-                                        >
-                                            sign in
-                                        </span>{' '}
-                                        again?
-                                    </>
-                                ) : (
-                                    <>
-                                        Already have an account?{' '}
-                                        <span
-                                            onClick={() => {
-                                                changeState(
-                                                    LoginFormState.SignIn
-                                                );
-                                            }}
-                                            className={
-                                                styles.loginStateSwitcher
-                                            }
-                                        >
-                                            Sign in.
-                                        </span>
-                                    </>
-                                )}
-                            </p>
-                        </div>
-                        <div className={styles.inputContainer}>
-                            <Input
-                                placeholder={'Email'}
-                                name="email"
-                                type={'email'}
-                                value={email}
-                                onChange={(e) => {
-                                    setEmail(e.target.value);
-                                }}
-                                autoFocus
-                                required
-                            />
-                            {formState !== LoginFormState.ResetPassword && (
-                                <Input
-                                    placeholder={'Password'}
-                                    type="password"
-                                    name="password"
-                                    value={password}
-                                    onChange={(e) => {
-                                        setPassword(e.target.value);
-                                    }}
-                                    required
-                                />
-                            )}
-                            {formState === LoginFormState.SignUp && (
-                                <>
-                                    <Input
-                                        placeholder={'Confirm Password'}
-                                        type="password"
-                                        name="confirm-password"
-                                        required
-                                        value={passwordConfirmation}
-                                        onChange={(e) => {
-                                            setPasswordConfirmation(
-                                                e.target.value
-                                            );
-                                        }}
-                                    />
-                                </>
-                            )}
-                        </div>
-                        {error && (
-                            <div className={commonStyles.errorMessage}>
-                                {error}
-                            </div>
-                        )}
-                        {formState !== LoginFormState.ResetPassword && (
-                            <span
-                                onClick={() => {
-                                    changeState(LoginFormState.ResetPassword);
-                                }}
-                                className={classNames(
-                                    styles.loginStateSwitcher,
-                                    styles.resetPasswordText
-                                )}
-                            >
-                                Forgot your password?
-                            </span>
-                        )}
-                        <Button
-                            trackingId="LoginSignInUp"
-                            className={commonStyles.submitButton}
-                            type="primary"
-                            htmlType="submit"
-                            loading={isLoadingFirebase}
-                        >
-                            {formState === LoginFormState.SignIn
-                                ? 'Sign In'
-                                : formState === LoginFormState.SignUp
-                                ? 'Sign Up'
-                                : 'Reset Password'}
-                        </Button>
-                    </form>
-                    {formState !== LoginFormState.ResetPassword && (
-                        <>
-                            <p className={styles.otherSigninText}>
-                                or sign{' '}
-                                {formState === LoginFormState.SignIn
-                                    ? 'in'
-                                    : 'up'}{' '}
-                                with
-                            </p>
-                            <Button
-                                trackingId="LoginWithGoogle"
-                                className={classNames(
-                                    commonStyles.secondaryButton,
-                                    styles.googleButton
-                                )}
-                                onClick={() => {
-                                    auth.signInWithRedirect(
-                                        googleProvider
-                                    ).catch((e) =>
-                                        setFirebaseError(JSON.stringify(e))
-                                    );
-                                }}
-                                loading={isLoadingFirebase}
-                            >
-                                <GoogleLogo
-                                    className={styles.googleLogoStyle}
-                                />
-                                <span className={styles.googleText}>
-                                    Google Sign{' '}
-                                    {formState === LoginFormState.SignIn
-                                        ? 'In'
-                                        : 'Up'}
-                                </span>
-                            </Button>
-                            <div className={commonStyles.errorMessage}>
-                                {firebaseError}
-                            </div>
-                        </>
-                    )}
-                </div>
-            </div>
-        </Landing>
-    );
-};
-
-interface VerifyPhoneProps {
-    resolver: any;
-}
-
-export const VerifyPhone: React.FC<VerifyPhoneProps> = ({ resolver }) => {
-    const [loading, setLoading] = useState<boolean>(false);
-    const [error, setError] = useState<string | null>();
-    const [verificationCode, setVerificationCode] = useState<string>('');
-    const recaptchaVerifier = useRef<any>();
-    const phoneAuthProvider = new firebase.auth.PhoneAuthProvider();
-
-    useEffect(() => {
-        recaptchaVerifier.current = new firebase.auth.RecaptchaVerifier(
-            'recaptcha',
-            {
-                size: 'invisible',
-            }
-        );
-    }, []);
-
-    const verify = async () => {
-        setLoading(true);
-        setError(null);
-
-        const verificationId = await phoneAuthProvider.verifyPhoneNumber(
-            {
-                multiFactorHint: resolver.hints[0],
-                session: resolver.session,
-            },
-            recaptchaVerifier.current
-        );
-
-        const cred = firebase.auth.PhoneAuthProvider.credential(
-            verificationId,
-            verificationCode
-        );
-        const multiFactorAssertion = firebase.auth.PhoneMultiFactorGenerator.assertion(
-            cred
-        );
-
-        try {
-            const userCredential = await resolver.resolveSignIn(
-                multiFactorAssertion
-            );
-            // TODO: Navigate to new page or something...
-            console.log(userCredential);
-        } catch (e: any) {
-            setError(e.message);
-        } finally {
-            setLoading(false);
-        }
-    };
-
-    return (
-        <>
-            <Space direction="vertical" size="medium">
-                {error && (
-                    <Alert
-                        shouldAlwaysShow
-                        closable={false}
-                        trackingId="2faVerifyError"
-                        type="error"
-                        description={error}
-                    />
-                )}
-                <p>Enter the code sent to your phone to verify your device.</p>
-                <Input
-                    value={verificationCode}
-                    onChange={(e) => setVerificationCode(e.target.value)}
-                    placeholder="Verification code"
-                />
-                <Button trackingId="setup2fa" onClick={verify}>
-                    Submit
-                </Button>
-            </Space>
-
-            <div id="recaptcha"></div>
-        </>
-    );
-};
-
-export default LoginForm;
-=======
+	if (formState === LoginFormState.EnterMultiFactorCode) {
+		return <VerifyPhone resolver={resolver} />
+	}
+
 	return (
 		<Landing>
 			<div className={styles.loginPage}>
@@ -814,5 +431,84 @@
 	)
 }
 
-export default LoginForm
->>>>>>> ab2ec873
+interface VerifyPhoneProps {
+	resolver: any
+}
+
+export const VerifyPhone: React.FC<VerifyPhoneProps> = ({ resolver }) => {
+	const [loading, setLoading] = useState<boolean>(false)
+	const [error, setError] = useState<string | null>()
+	const [verificationCode, setVerificationCode] = useState<string>('')
+	const recaptchaVerifier = useRef<any>()
+	const phoneAuthProvider = new firebase.auth.PhoneAuthProvider()
+
+	useEffect(() => {
+		recaptchaVerifier.current = new firebase.auth.RecaptchaVerifier(
+			'recaptcha',
+			{
+				size: 'invisible',
+			},
+		)
+	}, [])
+
+	const verify = async () => {
+		setLoading(true)
+		setError(null)
+
+		const verificationId = await phoneAuthProvider.verifyPhoneNumber(
+			{
+				multiFactorHint: resolver.hints[0],
+				session: resolver.session,
+			},
+			recaptchaVerifier.current,
+		)
+
+		const cred = firebase.auth.PhoneAuthProvider.credential(
+			verificationId,
+			verificationCode,
+		)
+		const multiFactorAssertion =
+			firebase.auth.PhoneMultiFactorGenerator.assertion(cred)
+
+		try {
+			const userCredential = await resolver.resolveSignIn(
+				multiFactorAssertion,
+			)
+			// TODO: Navigate to new page or something...
+			console.log(userCredential)
+		} catch (e: any) {
+			setError(e.message)
+		} finally {
+			setLoading(false)
+		}
+	}
+
+	return (
+		<>
+			<Space direction="vertical" size="medium">
+				{error && (
+					<Alert
+						shouldAlwaysShow
+						closable={false}
+						trackingId="2faVerifyError"
+						type="error"
+						description={error}
+					/>
+				)}
+				<p>Enter the code sent to your phone to verify your device.</p>
+				<Input
+					value={verificationCode}
+					onChange={(e) => setVerificationCode(e.target.value)}
+					placeholder="Verification code"
+				/>
+				<Button trackingId="setup2fa" onClick={verify}>
+					Submit
+				</Button>
+			</Space>
+
+			<div id="recaptcha"></div>
+		</>
+	)
+}
+
+export default LoginForm