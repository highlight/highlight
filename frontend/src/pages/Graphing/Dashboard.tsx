import { toast } from '@components/Toaster'
import {
	closestCenter,
	DndContext,
	KeyboardSensor,
	PointerSensor,
	useSensor,
	useSensors,
} from '@dnd-kit/core'
import {
	arrayMove,
	rectSortingStrategy,
	SortableContext,
	sortableKeyboardCoordinates,
} from '@dnd-kit/sortable'
import {
	Box,
	Button,
	DateRangePicker,
	DEFAULT_TIME_PRESETS,
	IconSolidChartBar,
	IconSolidCheveronRight,
	IconSolidClock,
	IconSolidCog,
	IconSolidPlus,
	parsePreset,
	Stack,
	Tag,
	Text,
} from '@highlight-run/ui/components'
import { vars } from '@highlight-run/ui/vars'
import clsx from 'clsx'
import { useEffect, useId, useState } from 'react'
import { Helmet } from 'react-helmet'
import { Link, useNavigate } from 'react-router-dom'

import {
	useDeleteGraphMutation,
	useGetVisualizationQuery,
	useUpsertGraphMutation,
	useUpsertVisualizationMutation,
} from '@/graph/generated/hooks'
import { GetVisualizationQuery } from '@/graph/generated/operations'
import { GraphInput } from '@/graph/generated/schemas'
import { useProjectId } from '@/hooks/useProjectId'
import { useSearchTime } from '@/hooks/useSearchTime'
import { DashboardCard } from '@/pages/Graphing/components/DashboardCard'
import { EmptyDashboardCallout } from '@/pages/Graphing/components/EmptyDashboardCallout'
import Graph, { getViewConfig } from '@/pages/Graphing/components/Graph'
import { useParams } from '@/util/react-router/useParams'

import * as style from './Dashboard.css'
import { DashboardSettingsModal } from '@/pages/Graphing/components/DashboardSettingsModal'
<<<<<<< HEAD
import { VariablesBar } from '@/pages/Graphing/components/VariablesBar'
import { useGraphingVariables } from '@/pages/Graphing/hooks/useGraphingVariables'
=======
import { useRetentionPresets } from '@/components/Search/SearchForm/hooks'
>>>>>>> 67bb496c

export const HeaderDivider = () => <Box cssClass={style.headerDivider} />

export const Dashboard = () => {
	const { dashboard_id } = useParams<{
		dashboard_id: string
	}>()

	const sensors = useSensors(
		useSensor(PointerSensor),
		useSensor(KeyboardSensor, {
			coordinateGetter: sortableKeyboardCoordinates,
		}),
	)

	const [showSettingsModal, setShowSettingsModal] = useState(false)

	const [graphs, setGraphs] =
		useState<GetVisualizationQuery['visualization']['graphs']>()

	const handleDragEnd = (event: any) => {
		const { active, over } = event

		if (active.id !== over.id) {
			if (graphs === undefined) {
				return undefined
			}

			const oldIndex = graphs.findIndex((g) => g.id === active.id)
			const newIndex = graphs.findIndex((g) => g.id === over.id)

			const newGraphs = arrayMove(graphs, oldIndex, newIndex)
			setGraphs(newGraphs)

			const graphIds = newGraphs?.map((g) => g.id)
			upsertViz({
				variables: {
					visualization: {
						projectId,
						id: dashboard_id,
						graphIds: graphIds,
					},
				},
				optimisticResponse: {
					upsertVisualization: dashboard_id!,
				},
				update(cache) {
					const vizId = cache.identify({
						id: dashboard_id,
						__typename: 'Visualization',
					})
					const graphs = graphIds?.map((gId) => ({
						__ref: cache.identify({
							id: gId,
							__typename: 'Graph',
						}),
					}))
					cache.modify({
						id: vizId,
						fields: {
							name() {
								return name
							},
							graphs() {
								return graphs
							},
						},
					})
				},
			})
				.then(() => {
					toast.success('Dashboard updated')
				})
				.catch(() => toast.error('Failed to update dashboard'))
		}
	}

	const { projectId } = useProjectId()
	const { data } = useGetVisualizationQuery({
		variables: { id: dashboard_id! },
	})
<<<<<<< HEAD

	useEffect(() => {
		if (data) {
			setGraphs(data.visualization.graphs)
			const preset = data.visualization.timePreset
			if (preset) {
				updateSearchTime(new Date(), new Date(), parsePreset(preset))
			}
		}
		// eslint-disable-next-line react-hooks/exhaustive-deps
	}, [data])

	const { values } = useGraphingVariables(dashboard_id!)
=======
>>>>>>> 67bb496c

	const [upsertViz] = useUpsertVisualizationMutation()

	const { presets, minDate } = useRetentionPresets()

	const { startDate, endDate, selectedPreset, updateSearchTime } =
		useSearchTime({
			presets: presets,
			initialPreset: DEFAULT_TIME_PRESETS[2],
		})

	useEffect(() => {
		if (data) {
			setGraphs(data.visualization.graphs)
			const preset = data.visualization.timePreset
			if (preset) {
				updateSearchTime(new Date(), new Date(), parsePreset(preset))
			}
		}
		// eslint-disable-next-line react-hooks/exhaustive-deps
	}, [data])

	const navigate = useNavigate()

	const [deleteGraph] = useDeleteGraphMutation()
	const [upsertGraph] = useUpsertGraphMutation()
	const tempId = useId()

	const noGraphs = graphs?.length === 0

	return (
		<>
			<Helmet>
				<title>Dashboard</title>
			</Helmet>
			<DashboardSettingsModal
				showModal={showSettingsModal}
				onHideModal={() => {
					setShowSettingsModal(false)
				}}
				dashboardId={dashboard_id!}
				settings={data?.visualization}
			/>
			<Box
				background="n2"
				padding="8"
				flex="stretch"
				justifyContent="stretch"
				display="flex"
			>
				<Box
					background="white"
					borderRadius="6"
					flexDirection="column"
					display="flex"
					flexGrow={1}
					border="dividerWeak"
					shadow="medium"
				>
					<Box
						width="full"
						cssClass={style.editGraphHeader}
						borderBottom="dividerWeak"
						display="flex"
						justifyContent="space-between"
						alignItems="center"
						paddingLeft="12"
						paddingRight="8"
						py="6"
					>
						<Stack direction="row" alignItems="center" gap="4">
							<Link to="..">
								<Stack>
									<Tag
										shape="basic"
										size="medium"
										kind="secondary"
										iconLeft={<IconSolidChartBar />}
									>
										Metrics
									</Tag>
								</Stack>
							</Link>
							<IconSolidCheveronRight
								color={vars.theme.static.content.weak}
							/>

							<Text size="small" weight="medium" color="default">
								{data?.visualization.name}
							</Text>
						</Stack>
						<Box display="flex" gap="4">
							<>
								<DateRangePicker
									emphasis="medium"
									kind="secondary"
									iconLeft={<IconSolidClock size={14} />}
									selectedValue={{
										startDate,
										endDate,
										selectedPreset,
									}}
									onDatesChange={updateSearchTime}
									presets={presets}
									minDate={minDate}
								/>
								<HeaderDivider />
								<Button
									emphasis="medium"
									kind="secondary"
									iconLeft={<IconSolidCog size={14} />}
									onClick={() => {
										setShowSettingsModal(true)
									}}
								>
									Settings
								</Button>
								<Button
									emphasis="medium"
									kind="secondary"
									iconLeft={<IconSolidPlus size={14} />}
									onClick={() => {
										navigate({
											pathname: 'new',
											search: location.search,
										})
									}}
								>
									Add graph
								</Button>
							</>
						</Box>
					</Box>
					{noGraphs ? (
						<EmptyDashboardCallout />
					) : (
						<Box
							display="flex"
							flexDirection="column"
							justifyContent="space-between"
							height="full"
							cssClass={style.dashboardContent}
						>
							<VariablesBar dashboardId={dashboard_id!} />
							<Box
								display="flex"
								position="relative"
								width="full"
								height="full"
							>
								<Box cssClass={clsx(style.graphGrid)}>
									<DndContext
										sensors={sensors}
										collisionDetection={closestCenter}
										onDragEnd={handleDragEnd}
									>
										<SortableContext
											items={graphs ?? []}
											strategy={rectSortingStrategy}
										>
											{graphs?.map((g) => {
												const isTemp =
													g.id.startsWith('temp-')
												return (
													<DashboardCard
														id={g.id}
														key={g.id}
														onClone={
															isTemp
																? undefined
																: () => {
																		const graphInput: GraphInput =
																			{
																				visualizationId:
																					dashboard_id!,
																				afterGraphId:
																					g.id,
																				bucketByKey:
																					g.bucketByKey,
																				bucketCount:
																					g.bucketCount,
																				display:
																					g.display,
																				functionType:
																					g.functionType,
																				groupByKey:
																					g.groupByKey,
																				limit: g.limit,
																				limitFunctionType:
																					g.limitFunctionType,
																				limitMetric:
																					g.limitMetric,
																				metric: g.metric,
																				nullHandling:
																					g.nullHandling,
																				productType:
																					g.productType,
																				query: g.query,
																				title: g.title,
																				type: g.type,
																			}

																		upsertGraph(
																			{
																				variables:
																					{
																						graph: graphInput,
																					},
																				optimisticResponse:
																					{
																						upsertGraph:
																							{
																								...graphInput,
																								id: `temp-${tempId}`,
																								__typename:
																									'Graph',
																							},
																					},
																				update(
																					cache,
																					result,
																				) {
																					const vizId =
																						cache.identify(
																							{
																								id: dashboard_id,
																								__typename:
																									'Visualization',
																							},
																						)
																					const afterGraphId =
																						cache.identify(
																							{
																								id: g.id,
																								__typename:
																									'Graph',
																							},
																						)
																					const graphId =
																						cache.identify(
																							{
																								id: result
																									.data
																									?.upsertGraph
																									.id,
																								__typename:
																									'Graph',
																							},
																						)
																					cache.modify(
																						{
																							id: vizId,
																							fields: {
																								graphs(
																									existing = [],
																								) {
																									const idx =
																										existing.findIndex(
																											(
																												e: any,
																											) =>
																												e.__ref ===
																												afterGraphId,
																										)
																									const clone =
																										[
																											...existing,
																										]
																									clone.splice(
																										idx,
																										0,
																										{
																											__ref: graphId,
																										},
																									)
																									return clone
																								},
																							},
																						},
																					)
																				},
																			},
																		)
																			.then(
																				() => {
																					toast.success(
																						`Metric view cloned`,
																					)
																				},
																			)
																			.catch(
																				() => {
																					toast.error(
																						'Failed to clone metric view',
																					)
																				},
																			)
																	}
														}
														onDelete={
															isTemp
																? undefined
																: () => {
																		deleteGraph(
																			{
																				variables:
																					{
																						id: g.id,
																					},
																				optimisticResponse:
																					{
																						deleteGraph:
																							true,
																					},
																				update(
																					cache,
																				) {
																					const vizId =
																						cache.identify(
																							{
																								id: dashboard_id,
																								__typename:
																									'Visualization',
																							},
																						)
																					const graphId =
																						cache.identify(
																							{
																								id: g.id,
																								__typename:
																									'Graph',
																							},
																						)
																					cache.modify(
																						{
																							id: vizId,
																							fields: {
																								graphs(
																									existing = [],
																								) {
																									const filtered =
																										existing.filter(
																											(
																												e: any,
																											) =>
																												e.__ref !==
																												graphId,
																										)
																									return filtered
																								},
																							},
																						},
																					)
																				},
																			},
																		)
																			.then(
																				() =>
																					toast.success(
																						'Metric view deleted',
																					),
																			)
																			.catch(
																				() =>
																					toast.error(
																						'Failed to delete metric view',
																					),
																			)
																	}
														}
														onExpand={
															isTemp
																? undefined
																: () => {
																		navigate(
																			{
																				pathname: `view/${g.id}`,
																				search: location.search,
																			},
																		)
																	}
														}
														onEdit={
															isTemp
																? undefined
																: () => {
																		navigate(
																			{
																				pathname: `edit/${g.id}`,
																				search: location.search,
																			},
																		)
																	}
														}
													>
														<Graph
															title={g.title}
															viewConfig={getViewConfig(
																g.type,
																g.display ??
																	undefined,
																g.nullHandling ??
																	undefined,
															)}
															productType={
																g.productType
															}
															projectId={
																projectId
															}
															selectedPreset={
																selectedPreset
															}
															startDate={
																startDate
															}
															endDate={endDate}
															query={g.query}
															metric={g.metric}
															functionType={
																g.functionType
															}
															bucketByKey={
																g.bucketByKey ??
																undefined
															}
															bucketByWindow={
																g.bucketInterval ??
																undefined
															}
															bucketCount={
																g.bucketCount ??
																undefined
															}
															groupByKey={
																g.groupByKey ??
																undefined
															}
															limit={
																g.limit ??
																undefined
															}
															limitFunctionType={
																g.limitFunctionType ??
																undefined
															}
															limitMetric={
																g.limitMetric ??
																undefined
															}
															setTimeRange={
																updateSearchTime
															}
															variables={values}
															height={280}
														/>
													</DashboardCard>
												)
											})}
										</SortableContext>
									</DndContext>
								</Box>
							</Box>
						</Box>
					)}
				</Box>
			</Box>
		</>
	)
}<|MERGE_RESOLUTION|>--- conflicted
+++ resolved
@@ -51,12 +51,9 @@
 
 import * as style from './Dashboard.css'
 import { DashboardSettingsModal } from '@/pages/Graphing/components/DashboardSettingsModal'
-<<<<<<< HEAD
 import { VariablesBar } from '@/pages/Graphing/components/VariablesBar'
 import { useGraphingVariables } from '@/pages/Graphing/hooks/useGraphingVariables'
-=======
 import { useRetentionPresets } from '@/components/Search/SearchForm/hooks'
->>>>>>> 67bb496c
 
 export const HeaderDivider = () => <Box cssClass={style.headerDivider} />
 
@@ -138,7 +135,6 @@
 	const { data } = useGetVisualizationQuery({
 		variables: { id: dashboard_id! },
 	})
-<<<<<<< HEAD
 
 	useEffect(() => {
 		if (data) {
@@ -152,8 +148,6 @@
 	}, [data])
 
 	const { values } = useGraphingVariables(dashboard_id!)
-=======
->>>>>>> 67bb496c
 
 	const [upsertViz] = useUpsertVisualizationMutation()
 
@@ -164,17 +158,6 @@
 			presets: presets,
 			initialPreset: DEFAULT_TIME_PRESETS[2],
 		})
-
-	useEffect(() => {
-		if (data) {
-			setGraphs(data.visualization.graphs)
-			const preset = data.visualization.timePreset
-			if (preset) {
-				updateSearchTime(new Date(), new Date(), parsePreset(preset))
-			}
-		}
-		// eslint-disable-next-line react-hooks/exhaustive-deps
-	}, [data])
 
 	const navigate = useNavigate()
 
