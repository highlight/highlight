import { toast } from '@components/Toaster'
import {
	closestCenter,
	DndContext,
	KeyboardSensor,
	PointerSensor,
	useSensor,
	useSensors,
} from '@dnd-kit/core'
import {
	arrayMove,
	rectSortingStrategy,
	SortableContext,
	sortableKeyboardCoordinates,
} from '@dnd-kit/sortable'
import {
	Box,
	Button,
	DateRangePicker,
	DateRangePreset,
	DEFAULT_TIME_PRESETS,
	IconSolidChartBar,
	IconSolidCheveronRight,
	IconSolidClock,
	IconSolidCog,
	IconSolidPlus,
	parsePreset,
	presetValue,
	Stack,
	Tag,
	Text,
} from '@highlight-run/ui/components'
import { vars } from '@highlight-run/ui/vars'
import clsx from 'clsx'
import { useCallback, useEffect, useId, useState } from 'react'
import { Helmet } from 'react-helmet'
import { Link, useNavigate } from 'react-router-dom'

import {
	useDeleteGraphMutation,
	useGetVisualizationQuery,
	useUpsertGraphMutation,
	useUpsertVisualizationMutation,
} from '@/graph/generated/hooks'
import { GetVisualizationQuery } from '@/graph/generated/operations'
import { GraphInput, Graph as TGraph } from '@/graph/generated/schemas'
import { useProjectId } from '@/hooks/useProjectId'
import { useSearchTime } from '@/hooks/useSearchTime'
import { DashboardCard } from '@/pages/Graphing/components/DashboardCard'
import { EmptyDashboardCallout } from '@/pages/Graphing/components/EmptyDashboardCallout'
import Graph, { useGetViewConfig } from '@/pages/Graphing/components/Graph'
import { useParams } from '@/util/react-router/useParams'

import * as style from './Dashboard.css'
import { DashboardSettingsModal } from '@/pages/Graphing/components/DashboardSettingsModal'
import { VariablesBar } from '@/pages/Graphing/components/VariablesBar'
import { useGraphingVariables } from '@/pages/Graphing/hooks/useGraphingVariables'
import { useRetentionPresets } from '@/components/Search/SearchForm/hooks'
import { loadFunnelStep } from '@pages/Graphing/util'
import { GraphContextProvider } from './context/GraphContext'
import { useGraphData } from '@pages/Graphing/hooks/useGraphData'
import { exportGraph } from '@pages/Graphing/hooks/exportGraph'

export const HeaderDivider = () => <Box cssClass={style.headerDivider} />

type DashboardCellProps = {
	g: TGraph
	startDate: Date
	endDate: Date
	selectedPreset: DateRangePreset | undefined
	updateSearchTime: (start: Date, end: Date, preset?: DateRangePreset) => void
}

const DashboardCell = ({
	g,
	startDate,
	endDate,
	selectedPreset,
	updateSearchTime,
}: DashboardCellProps) => {
	const { projectId } = useProjectId()
	const { dashboard_id } = useParams<{
		dashboard_id: string
	}>()

	const isTemp = g.id.startsWith('temp-')
	const [deleteGraph] = useDeleteGraphMutation()
	const [upsertGraph] = useUpsertGraphMutation()
	const tempId = useId()

	const graphContext = useGraphData()

	const { values } = useGraphingVariables(dashboard_id!)

	const navigate = useNavigate()

	const onDownload = useCallback(
		(g: TGraph) =>
			exportGraph(
				g.id,
				g.title,
				g.expressions.at(0)?.aggregator ?? '',
				g.expressions.at(0)?.column ?? '',
				graphContext.graphData.current
					? graphContext.graphData.current[g.id]
					: [],
			),
		[graphContext.graphData],
	)

	const viewConfig = useGetViewConfig(
		g.type,
		g.display ?? undefined,
		g.nullHandling ?? undefined,
	)

	return (
		<DashboardCard
			id={g.id}
			key={g.id}
			onClone={
				isTemp
					? undefined
					: () => {
							const graphInput: GraphInput = {
								visualizationId: dashboard_id!,
								afterGraphId: g.id,
								bucketByKey: g.bucketByKey,
								bucketCount: g.bucketCount,
								bucketInterval: g.bucketInterval,
								display: g.display,
								groupByKeys: g.groupByKeys,
								limit: g.limit,
								limitFunctionType: g.limitFunctionType,
								limitMetric: g.limitMetric,
								funnelSteps: g.funnelSteps,
								nullHandling: g.nullHandling,
								productType: g.productType,
								query: g.query,
								title: g.title,
								type: g.type,
								expressions: g.expressions,
							}

							upsertGraph({
								variables: {
									graph: graphInput,
								},
								optimisticResponse: {
									upsertGraph: {
										...graphInput,
										id: `temp-${tempId}`,
										__typename: 'Graph',
									},
								},
								update(cache, result) {
									const vizId = cache.identify({
										id: dashboard_id,
										__typename: 'Visualization',
									})
									const afterGraphId = cache.identify({
										id: g.id,
										__typename: 'Graph',
									})
									const graphId = cache.identify({
										id: result.data?.upsertGraph.id,
										__typename: 'Graph',
									})
									cache.modify({
										id: vizId,
										fields: {
											graphs(existing = []) {
												const idx = existing.findIndex(
													(e: any) =>
														e.__ref ===
														afterGraphId,
												)
												const clone = [...existing]
												clone.splice(idx, 0, {
													__ref: graphId,
												})
												return clone
											},
										},
									})
								},
							})
								.then(() => {
									toast.success(`Metric view cloned`)
								})
								.catch(() => {
									toast.error('Failed to clone metric view')
								})
						}
			}
			onDelete={
				isTemp
					? undefined
					: () => {
							deleteGraph({
								variables: {
									id: g.id,
								},
								optimisticResponse: {
									deleteGraph: true,
								},
								update(cache) {
									const vizId = cache.identify({
										id: dashboard_id,
										__typename: 'Visualization',
									})
									const graphId = cache.identify({
										id: g.id,
										__typename: 'Graph',
									})
									cache.modify({
										id: vizId,
										fields: {
											graphs(existing = []) {
												const filtered =
													existing.filter(
														(e: any) =>
															e.__ref !== graphId,
													)
												return filtered
											},
										},
									})
								},
							})
								.then(() =>
									toast.success('Metric view deleted'),
								)
								.catch(() =>
									toast.error('Failed to delete metric view'),
								)
						}
			}
			onExpand={
				isTemp
					? undefined
					: () => {
							navigate({
								pathname: `view/${g.id}`,
								search: location.search,
							})
						}
			}
			onEdit={
				isTemp
					? undefined
					: () => {
							navigate({
								pathname: `edit/${g.id}`,
								search: location.search,
							})
						}
			}
			onDownload={() => onDownload(g)}
		>
			<Graph
				id={g.id}
				title={g.title}
				viewConfig={viewConfig}
				productType={g.productType}
				projectId={projectId}
				selectedPreset={selectedPreset}
				startDate={startDate}
				endDate={endDate}
				query={g.query}
				expressions={g.expressions}
				bucketByKey={g.bucketByKey ?? undefined}
				bucketByWindow={g.bucketInterval ?? undefined}
				bucketCount={g.bucketCount ?? undefined}
				groupByKeys={g.groupByKeys ?? undefined}
				limit={g.limit ?? undefined}
				limitFunctionType={g.limitFunctionType ?? undefined}
				limitMetric={g.limitMetric ?? undefined}
				funnelSteps={(g.funnelSteps ?? []).map(loadFunnelStep)}
				setTimeRange={updateSearchTime}
				variables={values}
				height={280}
			/>
		</DashboardCard>
	)
}

export const Dashboard = () => {
	const { dashboard_id } = useParams<{
		dashboard_id: string
	}>()

	const sensors = useSensors(
		useSensor(PointerSensor),
		useSensor(KeyboardSensor, {
			coordinateGetter: sortableKeyboardCoordinates,
		}),
	)

	const graphContext = useGraphData()

	const [showSettingsModal, setShowSettingsModal] = useState(false)

	const [graphs, setGraphs] =
		useState<GetVisualizationQuery['visualization']['graphs']>()

	const handleDragEnd = (event: any) => {
		const { active, over } = event

		if (active.id !== over.id) {
			if (graphs === undefined) {
				return undefined
			}

			const oldIndex = graphs.findIndex((g) => g.id === active.id)
			const newIndex = graphs.findIndex((g) => g.id === over.id)

			const newGraphs = arrayMove(graphs, oldIndex, newIndex)
			setGraphs(newGraphs)

			const graphIds = newGraphs?.map((g) => g.id)
			upsertViz({
				variables: {
					visualization: {
						projectId,
						id: dashboard_id,
						graphIds: graphIds,
					},
				},
				optimisticResponse: {
					upsertVisualization: dashboard_id!,
				},
				update(cache) {
					const vizId = cache.identify({
						id: dashboard_id,
						__typename: 'Visualization',
					})
					const graphs = graphIds?.map((gId) => ({
						__ref: cache.identify({
							id: gId,
							__typename: 'Graph',
						}),
					}))
					cache.modify({
						id: vizId,
						fields: {
							name() {
								return name
							},
							graphs() {
								return graphs
							},
						},
					})
				},
			})
				.then(() => {
					toast.success('Dashboard updated')
				})
				.catch(() => toast.error('Failed to update dashboard'))
		}
	}

	const { projectId } = useProjectId()
	const { data } = useGetVisualizationQuery({
		variables: { id: dashboard_id! },
	})

	const [defaultTimePreset, setDefaultTimePreset] = useState(
		DEFAULT_TIME_PRESETS[2],
	)
	useEffect(() => {
		if (data) {
			setGraphs(data.visualization.graphs)
			const preset = data.visualization.timePreset
			if (preset) {
				const parsed = parsePreset(preset)
				updateSearchTime(new Date(), new Date(), parsed)
				setDefaultTimePreset(parsed)
			}
		}
		// eslint-disable-next-line react-hooks/exhaustive-deps
	}, [data])

	const [upsertViz] = useUpsertVisualizationMutation()

	const { presets, minDate } = useRetentionPresets()

	const { startDate, endDate, selectedPreset, updateSearchTime } =
		useSearchTime({
			presets: presets,
			initialPreset: DEFAULT_TIME_PRESETS[2],
		})

	const navigate = useNavigate()

	const noGraphs = graphs?.length === 0

	return (
		<>
			<Helmet>
				<title>Dashboard</title>
			</Helmet>
			<DashboardSettingsModal
				showModal={showSettingsModal}
				onHideModal={() => {
					setShowSettingsModal(false)
				}}
				dashboardId={dashboard_id!}
				settings={data?.visualization}
			/>
			<Box
				background="n2"
				padding="8"
				flex="stretch"
				justifyContent="stretch"
				display="flex"
			>
				<Box
					background="white"
					borderRadius="6"
					flexDirection="column"
					display="flex"
					flexGrow={1}
					border="dividerWeak"
					shadow="medium"
				>
					<Box
						width="full"
						cssClass={style.editGraphHeader}
						borderBottom="dividerWeak"
						display="flex"
						justifyContent="space-between"
						alignItems="center"
						paddingLeft="12"
						paddingRight="8"
						py="6"
					>
						<Stack direction="row" alignItems="center" gap="4">
							<Link to="..">
								<Stack>
									<Tag
										shape="basic"
										size="medium"
										kind="secondary"
										iconLeft={<IconSolidChartBar />}
									>
										Metrics
									</Tag>
								</Stack>
							</Link>
							<IconSolidCheveronRight
								color={vars.theme.static.content.weak}
							/>

							<Text size="small" weight="medium" color="default">
								{data?.visualization.name}
							</Text>
						</Stack>
						<Box display="flex" gap="4">
							<>
								<DateRangePicker
									emphasis="medium"
									kind="secondary"
									iconLeft={<IconSolidClock size={14} />}
									selectedValue={{
										startDate,
										endDate,
										selectedPreset,
									}}
									onDatesChange={updateSearchTime}
									presets={presets}
									minDate={minDate}
									defaultPreset={defaultTimePreset}
									setDefaultPreset={(preset) => {
										const timePreset = presetValue(preset)
										upsertViz({
											variables: {
												visualization: {
													projectId,
													id: dashboard_id,
													timePreset,
												},
											},
											optimisticResponse: {
												upsertVisualization:
													dashboard_id!,
											},
											update(cache) {
												const vizId = cache.identify({
													id: dashboard_id,
													__typename: 'Visualization',
												})
												cache.modify({
													id: vizId,
													fields: {
														timePreset() {
															return timePreset
														},
													},
												})
											},
										})
											.then(() => {
												toast.success(
													'Dashboard updated',
												)
											})
											.catch(() =>
												toast.error(
													'Failed to update dashboard',
												),
											)
									}}
								/>
								<HeaderDivider />
								<Button
									emphasis="medium"
									kind="secondary"
									iconLeft={<IconSolidCog size={14} />}
									onClick={() => {
										setShowSettingsModal(true)
									}}
								>
									Settings
								</Button>
								<Button
									emphasis="medium"
									kind="secondary"
									iconLeft={<IconSolidPlus size={14} />}
									onClick={() => {
										navigate({
											pathname: 'new',
											search: location.search,
										})
									}}
								>
									Add graph
								</Button>
							</>
						</Box>
					</Box>
					{noGraphs ? (
						<EmptyDashboardCallout />
					) : (
						<Box
							display="flex"
							flexDirection="column"
							justifyContent="space-between"
							height="full"
							cssClass={style.dashboardContent}
						>
							<VariablesBar dashboardId={dashboard_id!} />
							<Box
								display="flex"
								position="relative"
								width="full"
								height="full"
							>
								<Box cssClass={clsx(style.graphGrid)}>
									<GraphContextProvider value={graphContext}>
										<DndContext
											sensors={sensors}
											collisionDetection={closestCenter}
											onDragEnd={handleDragEnd}
										>
											<SortableContext
												items={graphs ?? []}
												strategy={rectSortingStrategy}
											>
<<<<<<< HEAD
												{graphs?.map((g) => (
													<DashboardCell
														key={g.id}
														g={g}
														startDate={startDate}
														endDate={endDate}
														selectedPreset={
															selectedPreset
														}
														updateSearchTime={
															updateSearchTime
														}
													/>
												))}
=======
												{graphs?.map((g) => {
													const isTemp =
														g.id.startsWith('temp-')
													return (
														<DashboardCard
															id={g.id}
															key={g.id}
															onClone={
																isTemp
																	? undefined
																	: () => {
																			const graphInput: GraphInput =
																				{
																					visualizationId:
																						dashboard_id!,
																					afterGraphId:
																						g.id,
																					bucketByKey:
																						g.bucketByKey,
																					bucketCount:
																						g.bucketCount,
																					bucketInterval:
																						g.bucketInterval,
																					display:
																						g.display,
																					groupByKeys:
																						g.groupByKeys,
																					limit: g.limit,
																					limitFunctionType:
																						g.limitFunctionType,
																					limitMetric:
																						g.limitMetric,
																					funnelSteps:
																						g.funnelSteps,
																					nullHandling:
																						g.nullHandling,
																					productType:
																						g.productType,
																					query: g.query,
																					title: g.title,
																					type: g.type,
																					expressions:
																						g.expressions,
																				}

																			upsertGraph(
																				{
																					variables:
																						{
																							graph: graphInput,
																						},
																					optimisticResponse:
																						{
																							upsertGraph:
																								{
																									...graphInput,
																									id: `temp-${tempId}`,
																									__typename:
																										'Graph',
																								},
																						},
																					update(
																						cache,
																						result,
																					) {
																						const vizId =
																							cache.identify(
																								{
																									id: dashboard_id,
																									__typename:
																										'Visualization',
																								},
																							)
																						const afterGraphId =
																							cache.identify(
																								{
																									id: g.id,
																									__typename:
																										'Graph',
																								},
																							)
																						const graphId =
																							cache.identify(
																								{
																									id: result
																										.data
																										?.upsertGraph
																										.id,
																									__typename:
																										'Graph',
																								},
																							)
																						cache.modify(
																							{
																								id: vizId,
																								fields: {
																									graphs(
																										existing = [],
																									) {
																										const idx =
																											existing.findIndex(
																												(
																													e: any,
																												) =>
																													e.__ref ===
																													afterGraphId,
																											)
																										const clone =
																											[
																												...existing,
																											]
																										clone.splice(
																											idx,
																											0,
																											{
																												__ref: graphId,
																											},
																										)
																										return clone
																									},
																								},
																							},
																						)
																					},
																				},
																			)
																				.then(
																					() => {
																						toast.success(
																							`Metric view cloned`,
																						)
																					},
																				)
																				.catch(
																					() => {
																						toast.error(
																							'Failed to clone metric view',
																						)
																					},
																				)
																		}
															}
															onDelete={
																isTemp
																	? undefined
																	: () => {
																			deleteGraph(
																				{
																					variables:
																						{
																							id: g.id,
																						},
																					optimisticResponse:
																						{
																							deleteGraph:
																								true,
																						},
																					update(
																						cache,
																					) {
																						const vizId =
																							cache.identify(
																								{
																									id: dashboard_id,
																									__typename:
																										'Visualization',
																								},
																							)
																						const graphId =
																							cache.identify(
																								{
																									id: g.id,
																									__typename:
																										'Graph',
																								},
																							)
																						cache.modify(
																							{
																								id: vizId,
																								fields: {
																									graphs(
																										existing = [],
																									) {
																										const filtered =
																											existing.filter(
																												(
																													e: any,
																												) =>
																													e.__ref !==
																													graphId,
																											)
																										return filtered
																									},
																								},
																							},
																						)
																					},
																				},
																			)
																				.then(
																					() =>
																						toast.success(
																							'Metric view deleted',
																						),
																				)
																				.catch(
																					() =>
																						toast.error(
																							'Failed to delete metric view',
																						),
																				)
																		}
															}
															onExpand={
																isTemp
																	? undefined
																	: () => {
																			navigate(
																				{
																					pathname: `view/${g.id}`,
																					search: location.search,
																				},
																			)
																		}
															}
															onEdit={
																isTemp
																	? undefined
																	: () => {
																			navigate(
																				{
																					pathname: `edit/${g.id}`,
																					search: location.search,
																				},
																			)
																		}
															}
															onDownload={() =>
																onDownload(g)
															}
														>
															<Graph
																id={g.id}
																syncId={
																	dashboard_id
																}
																title={g.title}
																viewConfig={getViewConfig(
																	g.type,
																	g.display ??
																		undefined,
																	g.nullHandling ??
																		undefined,
																)}
																productType={
																	g.productType
																}
																projectId={
																	projectId
																}
																selectedPreset={
																	selectedPreset
																}
																startDate={
																	startDate
																}
																endDate={
																	endDate
																}
																query={g.query}
																expressions={
																	g.expressions
																}
																bucketByKey={
																	g.bucketByKey ??
																	undefined
																}
																bucketByWindow={
																	g.bucketInterval ??
																	undefined
																}
																bucketCount={
																	g.bucketCount ??
																	undefined
																}
																groupByKeys={
																	g.groupByKeys ??
																	undefined
																}
																limit={
																	g.limit ??
																	undefined
																}
																limitFunctionType={
																	g.limitFunctionType ??
																	undefined
																}
																limitMetric={
																	g.limitMetric ??
																	undefined
																}
																funnelSteps={(
																	g.funnelSteps ??
																	[]
																).map(
																	loadFunnelStep,
																)}
																setTimeRange={
																	updateSearchTime
																}
																variables={
																	values
																}
																height={280}
															/>
														</DashboardCard>
													)
												})}
>>>>>>> 5b9ed3c4
											</SortableContext>
										</DndContext>
									</GraphContextProvider>
								</Box>
							</Box>
						</Box>
					)}
				</Box>
			</Box>
		</>
	)
}<|MERGE_RESOLUTION|>--- conflicted
+++ resolved
@@ -280,6 +280,7 @@
 				setTimeRange={updateSearchTime}
 				variables={values}
 				height={280}
+				syncId={dashboard_id}
 			/>
 		</DashboardCard>
 	)
@@ -568,7 +569,6 @@
 												items={graphs ?? []}
 												strategy={rectSortingStrategy}
 											>
-<<<<<<< HEAD
 												{graphs?.map((g) => (
 													<DashboardCell
 														key={g.id}
@@ -583,326 +583,6 @@
 														}
 													/>
 												))}
-=======
-												{graphs?.map((g) => {
-													const isTemp =
-														g.id.startsWith('temp-')
-													return (
-														<DashboardCard
-															id={g.id}
-															key={g.id}
-															onClone={
-																isTemp
-																	? undefined
-																	: () => {
-																			const graphInput: GraphInput =
-																				{
-																					visualizationId:
-																						dashboard_id!,
-																					afterGraphId:
-																						g.id,
-																					bucketByKey:
-																						g.bucketByKey,
-																					bucketCount:
-																						g.bucketCount,
-																					bucketInterval:
-																						g.bucketInterval,
-																					display:
-																						g.display,
-																					groupByKeys:
-																						g.groupByKeys,
-																					limit: g.limit,
-																					limitFunctionType:
-																						g.limitFunctionType,
-																					limitMetric:
-																						g.limitMetric,
-																					funnelSteps:
-																						g.funnelSteps,
-																					nullHandling:
-																						g.nullHandling,
-																					productType:
-																						g.productType,
-																					query: g.query,
-																					title: g.title,
-																					type: g.type,
-																					expressions:
-																						g.expressions,
-																				}
-
-																			upsertGraph(
-																				{
-																					variables:
-																						{
-																							graph: graphInput,
-																						},
-																					optimisticResponse:
-																						{
-																							upsertGraph:
-																								{
-																									...graphInput,
-																									id: `temp-${tempId}`,
-																									__typename:
-																										'Graph',
-																								},
-																						},
-																					update(
-																						cache,
-																						result,
-																					) {
-																						const vizId =
-																							cache.identify(
-																								{
-																									id: dashboard_id,
-																									__typename:
-																										'Visualization',
-																								},
-																							)
-																						const afterGraphId =
-																							cache.identify(
-																								{
-																									id: g.id,
-																									__typename:
-																										'Graph',
-																								},
-																							)
-																						const graphId =
-																							cache.identify(
-																								{
-																									id: result
-																										.data
-																										?.upsertGraph
-																										.id,
-																									__typename:
-																										'Graph',
-																								},
-																							)
-																						cache.modify(
-																							{
-																								id: vizId,
-																								fields: {
-																									graphs(
-																										existing = [],
-																									) {
-																										const idx =
-																											existing.findIndex(
-																												(
-																													e: any,
-																												) =>
-																													e.__ref ===
-																													afterGraphId,
-																											)
-																										const clone =
-																											[
-																												...existing,
-																											]
-																										clone.splice(
-																											idx,
-																											0,
-																											{
-																												__ref: graphId,
-																											},
-																										)
-																										return clone
-																									},
-																								},
-																							},
-																						)
-																					},
-																				},
-																			)
-																				.then(
-																					() => {
-																						toast.success(
-																							`Metric view cloned`,
-																						)
-																					},
-																				)
-																				.catch(
-																					() => {
-																						toast.error(
-																							'Failed to clone metric view',
-																						)
-																					},
-																				)
-																		}
-															}
-															onDelete={
-																isTemp
-																	? undefined
-																	: () => {
-																			deleteGraph(
-																				{
-																					variables:
-																						{
-																							id: g.id,
-																						},
-																					optimisticResponse:
-																						{
-																							deleteGraph:
-																								true,
-																						},
-																					update(
-																						cache,
-																					) {
-																						const vizId =
-																							cache.identify(
-																								{
-																									id: dashboard_id,
-																									__typename:
-																										'Visualization',
-																								},
-																							)
-																						const graphId =
-																							cache.identify(
-																								{
-																									id: g.id,
-																									__typename:
-																										'Graph',
-																								},
-																							)
-																						cache.modify(
-																							{
-																								id: vizId,
-																								fields: {
-																									graphs(
-																										existing = [],
-																									) {
-																										const filtered =
-																											existing.filter(
-																												(
-																													e: any,
-																												) =>
-																													e.__ref !==
-																													graphId,
-																											)
-																										return filtered
-																									},
-																								},
-																							},
-																						)
-																					},
-																				},
-																			)
-																				.then(
-																					() =>
-																						toast.success(
-																							'Metric view deleted',
-																						),
-																				)
-																				.catch(
-																					() =>
-																						toast.error(
-																							'Failed to delete metric view',
-																						),
-																				)
-																		}
-															}
-															onExpand={
-																isTemp
-																	? undefined
-																	: () => {
-																			navigate(
-																				{
-																					pathname: `view/${g.id}`,
-																					search: location.search,
-																				},
-																			)
-																		}
-															}
-															onEdit={
-																isTemp
-																	? undefined
-																	: () => {
-																			navigate(
-																				{
-																					pathname: `edit/${g.id}`,
-																					search: location.search,
-																				},
-																			)
-																		}
-															}
-															onDownload={() =>
-																onDownload(g)
-															}
-														>
-															<Graph
-																id={g.id}
-																syncId={
-																	dashboard_id
-																}
-																title={g.title}
-																viewConfig={getViewConfig(
-																	g.type,
-																	g.display ??
-																		undefined,
-																	g.nullHandling ??
-																		undefined,
-																)}
-																productType={
-																	g.productType
-																}
-																projectId={
-																	projectId
-																}
-																selectedPreset={
-																	selectedPreset
-																}
-																startDate={
-																	startDate
-																}
-																endDate={
-																	endDate
-																}
-																query={g.query}
-																expressions={
-																	g.expressions
-																}
-																bucketByKey={
-																	g.bucketByKey ??
-																	undefined
-																}
-																bucketByWindow={
-																	g.bucketInterval ??
-																	undefined
-																}
-																bucketCount={
-																	g.bucketCount ??
-																	undefined
-																}
-																groupByKeys={
-																	g.groupByKeys ??
-																	undefined
-																}
-																limit={
-																	g.limit ??
-																	undefined
-																}
-																limitFunctionType={
-																	g.limitFunctionType ??
-																	undefined
-																}
-																limitMetric={
-																	g.limitMetric ??
-																	undefined
-																}
-																funnelSteps={(
-																	g.funnelSteps ??
-																	[]
-																).map(
-																	loadFunnelStep,
-																)}
-																setTimeRange={
-																	updateSearchTime
-																}
-																variables={
-																	values
-																}
-																height={280}
-															/>
-														</DashboardCard>
-													)
-												})}
->>>>>>> 5b9ed3c4
 											</SortableContext>
 										</DndContext>
 									</GraphContextProvider>
