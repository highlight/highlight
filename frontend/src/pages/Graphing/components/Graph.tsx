--- conflicted
+++ resolved
@@ -26,11 +26,7 @@
 import _ from 'lodash'
 import moment from 'moment'
 import { useCallback, useEffect, useMemo, useRef, useState } from 'react'
-<<<<<<< HEAD
 import { Area, Tooltip as RechartsTooltip, ReferenceArea } from 'recharts'
-=======
-import { ReferenceArea, Tooltip as RechartsTooltip } from 'recharts'
->>>>>>> 8b0c38cc
 import { CategoricalChartState } from 'recharts/types/chart/types'
 
 import { loadingIcon } from '@/components/Button/style.css'
@@ -148,12 +144,8 @@
 	height?: number
 	setTimeRange?: SetTimeRange
 	loadExemplars?: LoadExemplars
-<<<<<<< HEAD
-	variables?: Map<string, string>
+	variables?: Map<string, string[]>
 	predictionSettings?: PredictionSettings
-=======
-	variables?: Map<string, string[]>
->>>>>>> 8b0c38cc
 }
 
 export interface InnerChartProps<TConfig> {
@@ -561,7 +553,6 @@
 									weight="medium"
 									color="default"
 									cssClass={style.tooltipText}
-<<<<<<< HEAD
 								>
 									{p.name ? p.name : yAxisFunction}
 								</Text>
@@ -584,9 +575,7 @@
 											)
 									}}
 								/>
-=======
-								></Text>
-							</Badge>
+							)}
 							{funnelMode ? (
 								<Text
 									lines="1"
@@ -607,7 +596,6 @@
 								>
 									{p.name ? p.name : yAxisFunction}
 								</Text>
->>>>>>> 8b0c38cc
 							)}
 						</Box>
 					))}
@@ -804,23 +792,16 @@
 	data: any[] | undefined,
 	xAxisMetric: string,
 ) => {
-<<<<<<< HEAD
-	const series = useMemo(() => {
-=======
 	return useMemo(() => {
->>>>>>> 8b0c38cc
 		const excluded = [
 			xAxisMetric,
 			BUCKET_MIN_KEY,
 			BUCKET_MAX_KEY,
-<<<<<<< HEAD
 			YHAT_UPPER_KEY,
 			YHAT_LOWER_KEY,
 			YHAT_LOWER_REGION_KEY,
 			YHAT_UPPER_REGION_KEY,
-=======
 			PERCENT_KEY,
->>>>>>> 8b0c38cc
 		]
 		return _.uniq(data?.flatMap((d) => Object.keys(d))).filter(
 			(key) => !excluded.includes(key),
@@ -1024,28 +1005,7 @@
 					start_date: start.format(TIME_FORMAT),
 					end_date: end.format(TIME_FORMAT),
 				},
-<<<<<<< HEAD
-				column: replaceVariables(yAxisMetric, variables),
-				metric_types: [functionType],
-				group_by:
-					groupByKey !== undefined
-						? [replaceVariables(groupByKey, variables)]
-						: [],
-				bucket_by:
-					bucketByKey !== undefined
-						? replaceVariables(bucketByKey, variables)
-						: TIMESTAMP_KEY,
-				bucket_window: bucketByWindow,
-				bucket_count: queriedBucketCount,
-				limit: limit,
-				limit_aggregator: limitFunctionType,
-				limit_column: limitMetric
-					? replaceVariables(limitMetric, variables)
-					: undefined,
-				prediction_settings: predictionSettings,
-=======
 				query: replaceQueryVariables(query, variables),
->>>>>>> 8b0c38cc
 			},
 			column: matchParamVariables(yAxisMetric, variables).at(0) ?? '',
 			metric_types: [functionType],
@@ -1064,6 +1024,7 @@
 			limit_column: limitMetric
 				? matchParamVariables(limitMetric, variables).at(0)
 				: undefined,
+			prediction_settings: predictionSettings,
 		}
 
 		setLoading(true)
@@ -1148,11 +1109,7 @@
 		queriedBucketCount,
 		query,
 		variables,
-<<<<<<< HEAD
-		replaceVariables,
 		predictionSettings,
-=======
->>>>>>> 8b0c38cc
 	])
 
 	const graphData = useGraphData(results?.at(0), xAxisMetric)
