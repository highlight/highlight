import {
	Badge,
	Box,
	Button,
	ButtonIcon,
	DateRangePreset,
	IconSolidChartSquareBar,
	IconSolidChartSquareLine,
	IconSolidDocumentReport,
	IconSolidExternalLink,
	IconSolidLoading,
	IconSolidLocationMarker,
	IconSolidTable,
	presetStartDate,
	Stack,
	Text,
	Tooltip,
} from '@highlight-run/ui/components'
import { vars } from '@highlight-run/ui/vars'
import {
	FunnelChart,
	FunnelChartConfig,
} from '@pages/Graphing/components/FunnelChart'
import { FunnelDisplay } from '@pages/Graphing/components/types'
import clsx from 'clsx'
import _ from 'lodash'
import moment from 'moment'
import { useCallback, useEffect, useMemo, useRef, useState } from 'react'
import { Area, Tooltip as RechartsTooltip, ReferenceArea } from 'recharts'
import { CategoricalChartState } from 'recharts/types/chart/types'

import { loadingIcon } from '@/components/Button/style.css'
import { useRelatedResource } from '@/components/RelatedResources/hooks'
import { TIME_FORMAT } from '@/components/Search/SearchForm/constants'
import {
	GetMetricsQueryResult,
	useGetMetricsLazyQuery,
} from '@/graph/generated/hooks'
import { GetMetricsQuery } from '@/graph/generated/operations'
import {
	Maybe,
	MetricAggregator,
	PredictionSettings,
	ProductType,
} from '@/graph/generated/schemas'
import {
	BarChart,
	BarChartConfig,
	BarDisplay,
} from '@/pages/Graphing/components/BarChart'
import {
	LineChart,
	LineChartConfig,
	LineDisplay,
	LineNullHandling,
} from '@/pages/Graphing/components/LineChart'
import {
	MetricTable,
	TableConfig,
	TableNullHandling,
} from '@/pages/Graphing/components/Table'

import * as style from './Graph.css'

import { EventSelectionStep } from '@pages/Graphing/util'
import { useGraphContext } from '../context/GraphContext'

export type View = 'Line chart' | 'Bar chart' | 'Funnel chart' | 'Table'

export const VIEW_OPTIONS = [
	{
		value: 'Line chart',
		name: 'Line chart',
		icon: <IconSolidChartSquareLine size={16} />,
	},
	{
		value: 'Bar chart',
		name: 'Bar chart / histogram',
		icon: <IconSolidChartSquareBar size={16} />,
	},
	{
		value: 'Funnel chart',
		name: 'Funnel chart',
		icon: <IconSolidLocationMarker size={16} key="funnel chart" />,
	},
	{
		value: 'Table',
		name: 'Table',
		icon: <IconSolidTable size={16} />,
	},
]

export const TIMESTAMP_KEY = 'Timestamp'
export const GROUP_KEY = 'Group'
export const PERCENT_KEY = 'Percent'
export const BUCKET_MIN_KEY = 'BucketMin'
export const BUCKET_MAX_KEY = 'BucketMax'
export const YHAT_UPPER_KEY = 'yhat_upper'
export const YHAT_LOWER_KEY = 'yhat_lower'
export const YHAT_UPPER_REGION_KEY = 'yhat_upper_region'
export const YHAT_LOWER_REGION_KEY = 'yhat_lower_region'
export const NO_GROUP_PLACEHOLDER = '<empty>'
const MAX_LABEL_CHARS = 100

export type PieChartConfig = {
	type: 'Pie chart'
	showLegend: true
}

export type ListConfig = {
	type: 'List'
	showLegend: false
}

export type ViewConfig =
	| LineChartConfig
	| BarChartConfig
	| PieChartConfig
	| FunnelChartConfig
	| TableConfig
	| ListConfig

export interface ChartProps<TConfig> {
	id?: string
	title: string
	productType: ProductType
	projectId: string
	startDate: Date
	endDate: Date
	selectedPreset?: DateRangePreset
	query: string
	metric: string
	functionType: MetricAggregator
	groupByKeys?: string[]
	bucketByKey?: string
	bucketCount?: number
	bucketByWindow?: number
	limit?: number
	limitFunctionType?: MetricAggregator
	limitMetric?: string
	funnelSteps?: EventSelectionStep[]
	viewConfig: TConfig
	disabled?: boolean
	height?: number
	setTimeRange?: SetTimeRange
	loadExemplars?: LoadExemplars
	minYAxisMax?: number
	maxYAxisMin?: number
	variables?: Map<string, string[]>
	predictionSettings?: PredictionSettings
}

export interface InnerChartProps<TConfig> {
	data: any[] | undefined
	xAxisMetric: string
	yAxisMetric: string
	yAxisFunction: string
	title?: string
	loading?: boolean
	viewConfig: TConfig
	disabled?: boolean
	setTimeRange?: SetTimeRange
	loadExemplars?: LoadExemplars
}

export interface SeriesInfo {
	series: string[]
	spotlight?: number | undefined
	strokeColors?: string[] | Map<string, string>
}

export interface AxisConfig {
	showXAxis?: boolean
	showYAxis?: boolean
	showGrid?: boolean
	minYAxisMax?: number
	maxYAxisMin?: number
}

export type LoadExemplars = (
	bucketMin: number | undefined,
	bucketMax: number | undefined,
	group: string | undefined,
) => void

export type SetTimeRange = (startDate: Date, endDate: Date) => void

const strokeColors = [
	'#0090FF',
	'#D6409F',
	'#744ED4',
	'#F76B15',
	'#BDEE63',
	'#29A383',
	'#E5484D',
	'#FFE629',
	'#46A758',
	'#3E63DD',
]

export interface TooltipSettings {
	dashed?: boolean
	funnelMode?: true
}

export const useGraphCallbacks = (
	xAxisMetric: string,
	yAxisMetric: string,
	yAxisFunction: string,
	setTimeRange?: SetTimeRange,
	loadExemplars?: LoadExemplars,
	tooltipSettings?: TooltipSettings,
) => {
	const [refAreaStart, setRefAreaStart] = useState<number | undefined>()
	const [refAreaEnd, setRefAreaEnd] = useState<number | undefined>()

	const referenceArea =
		refAreaStart && refAreaEnd ? (
			<ReferenceArea
				x1={refAreaStart}
				x2={refAreaEnd}
				strokeOpacity={0.3}
			/>
		) : null

	const chartRef = useRef<HTMLDivElement>(null)
	const tooltipRef = useRef<HTMLDivElement>(null)

	const [mouseMoveState, setMouseMoveState] =
		useState<CategoricalChartState>()
	const [frozenTooltip, setFrozenTooltip] = useState<CategoricalChartState>()

	const allowDrag = setTimeRange !== undefined

	const onMouseDown = allowDrag
		? (e: CategoricalChartState) => {
				if (frozenTooltip) {
					return
				}

				const tooltipRect = tooltipRef.current?.getBoundingClientRect()
				const chartRect = chartRef.current?.getBoundingClientRect()
				if (
					chartRect !== undefined &&
					tooltipRect !== undefined &&
					frozenTooltip === undefined &&
					loadExemplars
				) {
					e.chartX = tooltipRect.x - chartRect.x
					e.chartY = tooltipRect.y - chartRect.y
					e.activePayload = e.activePayload?.filter(
						(v) => ![undefined, null].includes(v.value),
					)

					if (e.activePayload && e.activePayload.length > 0) {
						setFrozenTooltip(e)
					}
				}

				if (e.activeLabel !== undefined && !frozenTooltip) {
					setRefAreaStart(Number(e.activeLabel))
				}
			}
		: undefined

	const onMouseMove = allowDrag
		? (e: CategoricalChartState) => {
				setMouseMoveState(e)

				if (refAreaStart !== undefined && e.activeLabel !== undefined) {
					setRefAreaEnd(Number(e.activeLabel))
					setFrozenTooltip(undefined)
				}
			}
		: undefined

	const onMouseUp = allowDrag
		? () => {
				if (
					refAreaStart !== undefined &&
					refAreaEnd !== undefined &&
					refAreaStart !== refAreaEnd &&
					xAxisMetric === TIMESTAMP_KEY
				) {
					const startDate = Math.min(refAreaStart, refAreaEnd)
					const endDate = Math.max(refAreaStart, refAreaEnd)

					setTimeRange(
						new Date(startDate * 1000),
						new Date(endDate * 1000),
					)
				}
				setRefAreaStart(undefined)
				setRefAreaEnd(undefined)
			}
		: undefined

	const onMouseLeave = () => {
		setFrozenTooltip(undefined)
		setRefAreaStart(undefined)
		setRefAreaEnd(undefined)
	}

	const tooltip = (
		<RechartsTooltip
			content={getCustomTooltip(
				xAxisMetric,
				yAxisMetric,
				yAxisFunction,
				frozenTooltip,
				tooltipRef,
				onMouseLeave,
				loadExemplars,
				tooltipSettings?.funnelMode,
			)}
			cursor={
				frozenTooltip
					? false
					: {
							stroke: '#C8C7CB',
							strokeDasharray: tooltipSettings?.dashed
								? 4
								: undefined,
						}
			}
			isAnimationActive={false}
			wrapperStyle={{
				zIndex: 100,
				pointerEvents: 'auto',
				...(frozenTooltip && { visibility: 'visible' }),
				...(frozenTooltip && {
					transform: `translate(${frozenTooltip.chartX}px, ${frozenTooltip.chartY}px)`,
				}),
			}}
			payload={frozenTooltip?.activePayload}
			active={frozenTooltip ? true : undefined}
		/>
	)

	const tooltipCanFreeze =
		loadExemplars &&
		!frozenTooltip &&
		mouseMoveState?.activePayload?.find(
			(p) => ![undefined, null].includes(p.value),
		)

	return {
		referenceArea,
		tooltip,
		chartRef,
		tooltipCanFreeze,
		onMouseDown,
		onMouseMove,
		onMouseUp,
		onMouseLeave,
	}
}

export const getColor = (
	idx: number,
	key: string,
	colorOverride?: string[] | Map<string, string>,
): string => {
	const defaultColor = strokeColors[idx % strokeColors.length]
	if (colorOverride === undefined) {
		return defaultColor
	}
	if ('at' in colorOverride) {
		return colorOverride.at(idx) ?? defaultColor
	}
	return colorOverride.get(key) ?? defaultColor
}

const formatNumber = (n: number | null) => {
	if (n === null) {
		return 'null'
	}
	if (n < 10000) {
		return parseFloat(n.toPrecision(4)).toString()
	}
	const k = 1000
	const sizes = ['', 'K', 'M', 'B', 'T']
	const i = Math.max(
		Math.min(Math.floor(Math.log(n) / Math.log(k)), sizes.length),
		0,
	)
	const res = n / Math.pow(k, i)
	return parseFloat(res.toPrecision(3)) + sizes[i]
}

const durationUnitMap: [number, string][] = [
	[1, 'ns'],
	[1000, 'µs'],
	[1000, 'ms'],
	[1000, 's'],
	[60, 'm'],
	[60, 'h'],
	[24, 'd'],
]

const DEFAULT_TIME_METRIC = 'ns'

const timeMetrics = {
	active_length: 'ms',
	length: 'ms',
	duration: 'ns',
	Jank: 'ms',
	FCP: 'ms',
	FID: 'ms',
	LCP: 'ms',
	TTFB: 'ms',
	INP: 'ms',
}

export const getTickFormatter = (metric: string, data?: any[] | undefined) => {
	if (metric === 'Timestamp') {
		if (data === undefined) {
			return (value: any) =>
				moment(value * 1000).format('MMM D, h:mm:ss A')
		}

		const start = data.at(0).Timestamp * 1000
		const end = data.at(data.length - 1).Timestamp * 1000
		const diffMinutes = moment(end).diff(start, 'minutes')
		if (diffMinutes < 15) {
			return (value: any) => moment(value * 1000).format('HH:mm:ss')
		} else if (diffMinutes < 12 * 60) {
			return (value: any) => moment(value * 1000).format('HH:mm')
		} else {
			return (value: any) => moment(value * 1000).format('MM/DD')
		}
	} else if (Object.hasOwn(timeMetrics, metric)) {
		return (value: any) => {
			let startUnit =
				timeMetrics[metric as keyof typeof timeMetrics] ??
				DEFAULT_TIME_METRIC
			let lastUnit = startUnit
			for (const entry of durationUnitMap) {
				if (startUnit !== '') {
					if (startUnit === entry[1]) {
						startUnit = ''
					}
					continue
				}
				if (value / entry[0] < 1) {
					break
				}
				value /= entry[0]
				lastUnit = entry[1]
			}
			return `${value.toFixed(0)}${lastUnit}`
		}
	} else if (metric === 'percent') {
		return (value: any) => {
			return `${value.toFixed(1)}%`
		}
	} else if (metric === GROUP_KEY) {
		const maxChars = Math.max(MAX_LABEL_CHARS / (data?.length || 1), 10)
		return (value: any) => {
			let result = value.toString() as string
			if (result.length > maxChars) {
				result = result.substring(0, maxChars - 3) + '...'
			}
			if (result === '') {
				result = NO_GROUP_PLACEHOLDER
			}
			return result
		}
	} else {
		return (value: any) => formatNumber(value)
	}
}

const getCustomTooltip =
	(
		xAxisMetric: string,
		yAxisMetric: string,
		yAxisFunction: string,
		frozenTooltip?: CategoricalChartState | undefined,
		tooltipRef?: React.MutableRefObject<HTMLDivElement | null>,
		onMouseLeave?: () => void,
		loadExemplars?: LoadExemplars,
		funnelMode?: true,
	) =>
	({ active, payload, label }: any) => {
		if (frozenTooltip !== undefined) {
			active = true
			payload = frozenTooltip.activePayload
			label = frozenTooltip.activeLabel
		}

		const isValid = active && payload && payload.length
		return (
			<Box
				cssClass={style.tooltipWrapper}
				ref={tooltipRef}
				onMouseLeave={onMouseLeave}
			>
				<Text
					lines="1"
					size="xxSmall"
					weight="medium"
					color="default"
					cssClass={style.tooltipText}
				>
					{isValid && getTickFormatter(xAxisMetric)(label)}
				</Text>
				{payload
					.filter(
						(p: any) =>
							![
								YHAT_LOWER_REGION_KEY,
								YHAT_UPPER_REGION_KEY,
							].includes(p.dataKey),
					)
					.map((p: any, idx: number) => (
						<Box
							display="flex"
							key={idx}
							justifyContent="space-between"
							gap="4"
							cssClass={style.tooltipRow}
						>
							<Box
								display="flex"
								flexDirection="row"
								alignItems="center"
								gap="4"
							>
								<Box
									style={{
										backgroundColor: p.color,
									}}
									cssClass={style.tooltipDot}
								></Box>
								<Badge
									size="small"
									shape="basic"
									label={
										isValid &&
										getTickFormatter(yAxisMetric)(p.value)
									}
								>
									<Text
										lines="1"
										size="xSmall"
										weight="medium"
										color="default"
										cssClass={style.tooltipText}
									></Text>
								</Badge>
								{funnelMode ? (
									<Text
										lines="1"
										size="xSmall"
										weight="medium"
										color="default"
										cssClass={style.tooltipText}
									>
										{(p.payload[PERCENT_KEY] * 100).toFixed(
											1,
										)}
										%
									</Text>
								) : (
									<Text
										lines="1"
										size="xxSmall"
										weight="medium"
										color="default"
										cssClass={style.tooltipText}
									>
										{p.name ? p.name : yAxisFunction}
									</Text>
								)}
							</Box>
							{frozenTooltip && (
								<ButtonIcon
									icon={<IconSolidExternalLink size={16} />}
									size="minimal"
									shape="square"
									emphasis="low"
									kind="secondary"
									cssClass={style.exemplarButton}
									onClick={() => {
										loadExemplars &&
											loadExemplars(
												p.payload[BUCKET_MIN_KEY],
												p.payload[BUCKET_MAX_KEY],
												p.dataKey ||
													p.payload[GROUP_KEY],
											)
									}}
								/>
							)}
						</Box>
					))}
			</Box>
		)
	}

export const CustomYAxisTick = ({
	y,
	payload,
	tickFormatter,
}: {
	y: any
	payload: any
	tickFormatter: (value: any, index: number) => string
}) => (
	<g transform={`translate(${0},${y})`}>
		<text
			x={0}
			y={0}
			fontSize={10}
			fill={vars.theme.static.content.weak}
			textAnchor="start"
			orientation="left"
			className={style.tickText}
		>
			{tickFormatter(payload.value, payload.index)}
		</text>
	</g>
)

export const CustomXAxisTick = ({
	x,
	y,
	payload,
	tickFormatter,
}: {
	x: any
	y: any
	payload: any
	tickFormatter: (value: any, index: number) => string
}) => (
	<g transform={`translate(${x},${y})`}>
		<text
			x={0}
			y={0}
			dy={4}
			fontSize={10}
			fill={vars.theme.static.content.weak}
			textAnchor="middle"
			orientation="bottom"
			width={30}
			className={style.tickText}
		>
			{tickFormatter(payload.value, payload.index)}
		</text>
	</g>
)

export const isActive = (spotlight: number | undefined, idx: number) =>
	spotlight === undefined || spotlight === idx

export const getViewConfig = (
	viewType: string,
	display?: Maybe<string>,
	nullHandling?: Maybe<string>,
): ViewConfig => {
	let viewConfig: ViewConfig
	if (viewType === 'Line chart') {
		viewConfig = {
			type: viewType,
			showLegend: true,
			display: display as LineDisplay,
			nullHandling: nullHandling as LineNullHandling,
		}
	} else if (viewType === 'Bar chart') {
		viewConfig = {
			type: viewType,
			showLegend: true,
			display: display as BarDisplay,
		}
	} else if (viewType === 'Funnel chart') {
		viewConfig = {
			type: viewType,
			showLegend: true,
			display: display as FunnelDisplay,
		}
	} else if (viewType === 'Table') {
		viewConfig = {
			type: viewType,
			showLegend: false,
			nullHandling: nullHandling as TableNullHandling,
		}
	} else {
		viewConfig = {
			type: 'Line chart',
			showLegend: true,
		}
	}
	return viewConfig
}

export const useGraphData = (
	metrics: GetMetricsQuery | undefined,
	xAxisMetric: string,
) => {
	return useMemo(() => {
		let data: any[] | undefined
		if (metrics?.metrics?.buckets) {
			if (xAxisMetric !== GROUP_KEY) {
				data = []
				for (let i = 0; i < metrics.metrics.bucket_count; i++) {
					data.push({})
				}

				const hasGroups =
					metrics.metrics.buckets.find((b) => b.group.length) !==
					undefined

				console.log(
					'hasGroups',
					metrics.metrics.buckets.find((b) => b.group.length),
				)

				for (const b of metrics.metrics.buckets) {
					const seriesKey = hasGroups
						? b.group.join(', ') || NO_GROUP_PLACEHOLDER
						: b.metric_type
					data[b.bucket_id][xAxisMetric] =
						(b.bucket_min + b.bucket_max) / 2
					data[b.bucket_id][seriesKey] = b.metric_value
					data[b.bucket_id][BUCKET_MIN_KEY] = b.bucket_min
					data[b.bucket_id][BUCKET_MAX_KEY] = b.bucket_max

					if (b.yhat_upper) {
						data[b.bucket_id][YHAT_UPPER_KEY] = {
							[seriesKey]: b.yhat_upper,
						}
						if (!hasGroups) {
							data[b.bucket_id][YHAT_UPPER_REGION_KEY] =
								b.yhat_upper - (b.yhat_lower ?? 0)
						}
					}

					if (b.yhat_lower) {
						data[b.bucket_id][YHAT_LOWER_KEY] = {
							[seriesKey]: b.yhat_lower,
						}
						if (!hasGroups) {
							data[b.bucket_id][YHAT_LOWER_REGION_KEY] =
								b.yhat_lower
						}
					}
				}
			} else {
				data = []
				for (const b of metrics.metrics.buckets) {
					data.push({
						[GROUP_KEY]: b.group.join(', '),
						'': b.metric_value,
					})
				}
			}
		}
		return data
	}, [metrics?.metrics.bucket_count, metrics?.metrics.buckets, xAxisMetric])
}

export const useFunnelData = (
	results: GetMetricsQuery[] | undefined,
	funnelSteps: EventSelectionStep[] | undefined,
) => {
	return useMemo(() => {
		if (!results?.length || !results[0]?.metrics) return
		const buckets: { [key: number]: { value: number; percent: number } } =
			{}
		results.forEach((r, idx) => {
			if (r?.metrics?.buckets) {
				r.metrics.buckets.forEach((b) => {
					const prev = buckets[idx - 1]?.value ?? 0
					const value =
						(buckets[idx]?.value ?? 0) + (b?.metric_value ?? 0)
					buckets[idx] = {
						value,
						percent: prev > 0 ? value / prev : 1,
					}
				})
			}
		})

		return Object.values(buckets).map((r, idx) => {
			const key =
				funnelSteps?.at(idx)?.title || funnelSteps?.at(idx)?.query || ''
			return {
				[GROUP_KEY]: key,
				[PERCENT_KEY]: r.percent,
				[key]: r.value,
			}
		})
	}, [funnelSteps, results])
}

export const useGraphSeries = (
	data: any[] | undefined,
	xAxisMetric: string,
) => {
	return useMemo(() => {
		const excluded = [
			xAxisMetric,
			BUCKET_MIN_KEY,
			BUCKET_MAX_KEY,
			YHAT_UPPER_KEY,
			YHAT_LOWER_KEY,
			YHAT_LOWER_REGION_KEY,
			YHAT_UPPER_REGION_KEY,
			PERCENT_KEY,
		]
		return _.uniq(data?.flatMap((d) => Object.keys(d))).filter(
			(key) => !excluded.includes(key),
		)
	}, [data, xAxisMetric])
}

const POLL_INTERVAL_VALUE = 1000 * 60
const LONGER_POLL_INTERVAL_VALUE = 1000 * 60 * 5

const replaceQueryVariables = (
	text: string,
	vars: Map<string, string[]> | undefined,
) => {
	vars?.forEach((values, key) => {
		let replacementText = ''
		if (values.length === 1) {
			replacementText = values[0]
		} else if (values.length > 1) {
			replacementText = `(${values.join(' OR ')})`
		}
		text = text?.replaceAll(`$${key}`, replacementText)
	})
	return text
}

const matchParamVariables = (
	text: string | string[],
	vars: Map<string, string[]> | undefined,
): string[] => {
	if (Array.isArray(text)) {
		const results: string[] = []
		text.forEach((t) => {
			const values = vars?.get(t)
			if (values !== undefined) {
				results.push(...values)
			} else {
				results.push(t)
			}
		})
		return results
	} else {
		const values = vars?.get(text)
		if (values !== undefined) {
			return values
		} else {
			return [text]
		}
	}
}

const Graph = ({
	productType,
	projectId,
	startDate,
	endDate,
	query,
	metric,
	functionType,
	groupByKeys,
	bucketByKey,
	bucketByWindow,
	bucketCount,
	limit,
	limitFunctionType,
	limitMetric,
	funnelSteps,
	title,
	id,
	viewConfig,
	disabled,
	height,
	setTimeRange,
	selectedPreset,
	variables,
<<<<<<< HEAD
	minYAxisMax,
	maxYAxisMin,
=======
	predictionSettings,
>>>>>>> e1c88e78
	children,
}: React.PropsWithChildren<ChartProps<ViewConfig>>) => {
	const { setGraphData } = useGraphContext()
	const queriedBucketCount = bucketByKey !== undefined ? bucketCount : 1

	const pollTimeout = useRef<number>()
	const [pollInterval, setPollInterval] = useState<number>(0)
	const [fetchStart, setFetchStart] = useState<Date>()
	const [fetchEnd, setFetchEnd] = useState<Date>()
	const [results, setResults] = useState<GetMetricsQuery[]>()
	const [loading, setLoading] = useState<boolean>(false)

	const { set } = useRelatedResource()

	const loadExemplars = (
		bucketMin: number | undefined,
		bucketMax: number | undefined,
		groups: string | undefined,
	) => {
		let relatedResourceType: 'logs' | 'errors' | 'sessions' | 'traces'
		switch (productType) {
			case ProductType.Errors:
				relatedResourceType = 'errors'
				break
			case ProductType.Logs:
				relatedResourceType = 'logs'
				break
			case ProductType.Sessions:
				relatedResourceType = 'sessions'
				break
			case ProductType.Traces:
				relatedResourceType = 'traces'
				break
			case ProductType.Metrics:
				relatedResourceType = 'sessions'
				break
			default:
				return
		}

		let relatedResourceQuery = replaceQueryVariables(query, variables)
		if (groupByKeys !== undefined && groupByKeys.length > 0) {
			groups?.split(', ').forEach((group, idx) => {
				if (group !== NO_GROUP_PLACEHOLDER && group !== '') {
					relatedResourceQuery += ` ${groupByKeys[idx]}="${group}"`
				} else {
					relatedResourceQuery += ` ${groupByKeys[idx]} not exists`
				}
			})
		}
		if (![undefined, TIMESTAMP_KEY].includes(bucketByKey)) {
			if (relatedResourceQuery !== '') {
				relatedResourceQuery += ' '
			}
			relatedResourceQuery += `${bucketByKey}>=${bucketMin} ${bucketByKey}<${bucketMax}`
		}

		let startDateStr = moment(startDate).toISOString()
		let endDateStr = moment(endDate).toISOString()
		if (bucketByKey === TIMESTAMP_KEY && bucketMin && bucketMax) {
			startDateStr = new Date(bucketMin * 1000).toISOString()
			endDateStr = new Date(bucketMax * 1000).toISOString()
		}

		set({
			type: relatedResourceType,
			query: relatedResourceQuery,
			startDate: startDateStr,
			endDate: endDateStr,
		})
	}

	const [getMetrics, { called }] = useGetMetricsLazyQuery()

	const rebaseFetchTime = useCallback(() => {
		if (!selectedPreset) {
			setPollInterval(0)
			setFetchStart(startDate)
			setFetchEnd(endDate)
			return
		}

		const newStartFetch = presetStartDate(selectedPreset)
		const newPollInterval =
			moment().diff(newStartFetch, 'hours') >= 4
				? LONGER_POLL_INTERVAL_VALUE
				: POLL_INTERVAL_VALUE

		setPollInterval(newPollInterval)
		setFetchStart(newStartFetch)
		setFetchEnd(moment().toDate())
	}, [selectedPreset, startDate, endDate])

	const xAxisMetric = bucketByKey !== undefined ? bucketByKey : GROUP_KEY
	const yAxisMetric = functionType === MetricAggregator.Count ? '' : metric
	const yAxisFunction = functionType

	// set the fetch dates and poll interval when selected date changes
	useEffect(() => {
		rebaseFetchTime()
	}, [rebaseFetchTime])

	// fetch new metrics when varaibles change (including polled fetch time)
	useEffect(() => {
		if (!fetchStart || !fetchEnd) {
			return
		}

		const useLongerRounding =
			moment(fetchEnd).diff(fetchStart, 'hours') >= 4

		const overage = useLongerRounding ? moment(fetchStart).minute() % 5 : 0
		const start = moment(fetchStart)
			.startOf('minute')
			.subtract(overage, 'minute')
		const end = moment(fetchEnd)
			.startOf('minute')
			.subtract(overage, 'minute')

		const getMetricsVariables = {
			product_type: productType,
			project_id: projectId,
			params: {
				date_range: {
					start_date: start.format(TIME_FORMAT),
					end_date: end.format(TIME_FORMAT),
				},
				query: replaceQueryVariables(query, variables),
			},
			column: matchParamVariables(yAxisMetric, variables).at(0) ?? '',
			metric_types: [functionType],
			group_by:
				groupByKeys !== undefined
					? matchParamVariables(groupByKeys, variables)
					: [],
			bucket_by:
				bucketByKey !== undefined
					? (matchParamVariables(bucketByKey, variables).at(0) ?? '')
					: TIMESTAMP_KEY,
			bucket_window: bucketByWindow,
			bucket_count: queriedBucketCount,
			limit: limit,
			limit_aggregator: limitFunctionType,
			limit_column: limitMetric
				? matchParamVariables(limitMetric, variables).at(0)
				: undefined,
			prediction_settings: predictionSettings,
		}

		setLoading(true)
		let getMetricsPromises: Promise<GetMetricsQueryResult>[] = []
		if (funnelSteps?.length) {
			let promise: Promise<GetMetricsQueryResult> = Promise.resolve(
				{} as GetMetricsQueryResult,
			)
			for (const step of funnelSteps) {
				promise = promise.then((result) => {
					// once events have other session attributes, we can support per-user aggregation
					const keys = result.data?.metrics.buckets?.map(
						(b) => b.group[0],
					)
					// if previous step exists but no result, we should have no results
					if (keys?.length && keys.at(0) === '') {
						return Promise.resolve({
							data: {
								metrics: { buckets: [{}] },
							},
						} as GetMetricsQueryResult)
					}
					const previousStepFilter = keys
						?.map((k) => `secure_session_id=${k}`)
						?.join(' OR ')
					return getMetrics({
						variables: {
							...getMetricsVariables,
							params: {
								...getMetricsVariables.params,
								query: keys?.length
									? `${step.query} AND (${previousStepFilter})`
									: step.query,
							},
						},
					})
				})
				getMetricsPromises.push(promise)
			}
		} else {
			getMetricsPromises = [
				getMetrics({ variables: getMetricsVariables }),
			]
		}
		Promise.all(getMetricsPromises)
			.then((results: GetMetricsQueryResult[]) => {
				setResults(results.filter((r) => r.data).map((r) => r.data!))
			})
			.finally(() => {
				setLoading(false)
				// create another poll timeout if pollInterval is set
				if (pollInterval) {
					pollTimeout.current = setTimeout(
						rebaseFetchTime,
						pollInterval,
					) as unknown as number
				}
			})

		return () => {
			if (!!pollTimeout.current) {
				clearTimeout(pollTimeout.current)
				pollTimeout.current = undefined
			}
		}
		// eslint-disable-next-line react-hooks/exhaustive-deps
	}, [
		bucketByKey,
		bucketByWindow,
		fetchEnd,
		fetchStart,
		functionType,
		getMetrics,
		groupByKeys,
		limit,
		limitFunctionType,
		limitMetric,
		funnelSteps,
		yAxisMetric,
		productType,
		projectId,
		queriedBucketCount,
		query,
		variables,
		predictionSettings,
	])

	const graphData = useGraphData(results?.at(0), xAxisMetric)
	const funnelData = useFunnelData(results, funnelSteps)
	const data = viewConfig.type === 'Funnel chart' ? funnelData : graphData
	const series = useGraphSeries(data, xAxisMetric)

	const [spotlight, setSpotlight] = useState<number | undefined>()

	useEffect(() => {
		if (id && data) {
			setGraphData((graphData) =>
				graphData[id]?.length
					? graphData
					: { ...graphData, [id]: data },
			)
		}
	}, [data, id, setGraphData])

	// Reset spotlight when `series` is updated
	useEffect(() => {
		setSpotlight(undefined)
	}, [series])

	let isEmpty = true
	for (const d of data ?? []) {
		for (const v of Object.values(d)) {
			if (!!v) {
				isEmpty = false
			}
		}
	}

	let innerChart: JSX.Element | null = null
	if (isEmpty) {
		innerChart = (
			<Stack
				width="full"
				height="full"
				alignItems="center"
				justifyContent="center"
			>
				{!loading && (
					<Badge
						size="medium"
						shape="basic"
						variant="gray"
						label="No data found"
						iconStart={<IconSolidDocumentReport />}
					/>
				)}
			</Stack>
		)
	} else {
		switch (viewConfig.type) {
			case 'Line chart':
				innerChart = (
					<LineChart
						data={data}
						xAxisMetric={xAxisMetric}
						yAxisMetric={yAxisMetric}
						yAxisFunction={yAxisFunction}
						viewConfig={viewConfig}
						series={series}
						spotlight={spotlight}
						setTimeRange={setTimeRange}
						loadExemplars={loadExemplars}
						minYAxisMax={minYAxisMax}
						maxYAxisMin={maxYAxisMin}
						showGrid
					>
						{children}
						<Area
							isAnimationActive={false}
							dataKey={YHAT_LOWER_REGION_KEY}
							strokeWidth="2px"
							fill="#FFFFFF"
							stroke="#555555"
							fillOpacity={0.1}
							stackId={-1}
							connectNulls
							activeDot={<></>}
						/>
						<Area
							isAnimationActive={false}
							dataKey={YHAT_UPPER_REGION_KEY}
							strokeWidth="2px"
							fill="#555555"
							stroke="#555555"
							fillOpacity={0.1}
							stackId={-1}
							connectNulls
							activeDot={<></>}
						/>
					</LineChart>
				)
				break
			case 'Bar chart':
				innerChart = (
					<BarChart
						data={data}
						xAxisMetric={xAxisMetric}
						yAxisMetric={yAxisMetric}
						yAxisFunction={yAxisFunction}
						viewConfig={viewConfig}
						series={series}
						spotlight={spotlight}
						setTimeRange={setTimeRange}
						loadExemplars={loadExemplars}
						showGrid
					>
						{children}
					</BarChart>
				)
				break
			case 'Funnel chart':
				if (viewConfig.display === 'Bar Chart') {
					innerChart = (
						<BarChart
							data={data}
							xAxisMetric={xAxisMetric}
							yAxisMetric={yAxisMetric}
							yAxisFunction={yAxisFunction}
							viewConfig={{
								shadeToPrevious: true,
								showLegend: true,
								type: 'Bar chart',
								display: 'Stacked',
								tooltipSettings: { funnelMode: true },
							}}
							series={series}
							spotlight={spotlight}
							setTimeRange={setTimeRange}
							loadExemplars={loadExemplars}
							showGrid
						>
							{children}
						</BarChart>
					)
				} else if (viewConfig.display === 'Line Chart') {
					innerChart = (
						<LineChart
							data={data}
							xAxisMetric={xAxisMetric}
							yAxisMetric={yAxisMetric}
							yAxisFunction={yAxisFunction}
							viewConfig={{
								showLegend: true,
								type: 'Line chart',
								display: 'Stacked area',
								tooltipSettings: { funnelMode: true },
							}}
							series={series}
							spotlight={spotlight}
							setTimeRange={setTimeRange}
							loadExemplars={loadExemplars}
							showGrid
						>
							{children}
						</LineChart>
					)
				} else if (viewConfig.display === 'Vertical Funnel') {
					innerChart = (
						<FunnelChart
							data={data}
							xAxisMetric={xAxisMetric}
							yAxisMetric={yAxisMetric}
							yAxisFunction={yAxisFunction}
							viewConfig={viewConfig}
							series={series}
							spotlight={spotlight}
							setTimeRange={setTimeRange}
						>
							{children}
						</FunnelChart>
					)
				}
				break
			case 'Table':
				innerChart = (
					<MetricTable
						data={data}
						xAxisMetric={xAxisMetric}
						yAxisMetric={yAxisMetric}
						yAxisFunction={yAxisFunction}
						viewConfig={viewConfig}
						series={series}
						disabled={disabled}
					/>
				)
				break
		}
	}

	const showLegend =
		viewConfig.showLegend &&
		series.join('') !== yAxisFunction &&
		series.join('') !== ''
	return (
		<Box
			position="relative"
			width="full"
			height="full"
			display="flex"
			flexDirection="column"
			gap="8"
			justifyContent="space-between"
		>
			<Box
				display="flex"
				flexDirection="row"
				justifyContent="space-between"
			>
				<Text size="small" color="default" cssClass={style.titleText}>
					{title || 'Untitled metric view'}
				</Text>
			</Box>
			{called && (
				<Box
					style={{ height: height ?? '100%' }}
					key={series.join(';')} // Hacky but recharts' ResponsiveContainer has issues when this height changes so just rerender the whole thing
					cssClass={clsx({
						[style.disabled]: disabled,
					})}
					position="relative"
				>
					{loading && (
						<Stack
							position="absolute"
							width="full"
							height="full"
							alignItems="center"
							justifyContent="center"
							cssClass={style.loadingOverlay}
						>
							<Badge
								size="medium"
								shape="basic"
								variant="gray"
								label="Loading"
								iconStart={
									<IconSolidLoading
										className={loadingIcon}
										color={vars.theme.static.content.weak}
									/>
								}
							/>
						</Stack>
					)}
					{innerChart}
				</Box>
			)}
			{showLegend && (
				<Box position="relative" cssClass={style.legendWrapper}>
					{series.map((key, idx) => {
						return (
							<Button
								kind="secondary"
								emphasis="low"
								size="xSmall"
								key={key}
								onClick={() => {
									if (spotlight === idx) {
										setSpotlight(undefined)
									} else {
										setSpotlight(idx)
									}
								}}
								cssClass={style.legendTextButton}
							>
								<Tooltip
									delayed
									trigger={
										<>
											<Box
												style={{
													backgroundColor: isActive(
														spotlight,
														idx,
													)
														? getColor(
																idx,
																key,
																strokeColors,
															)
														: undefined,
												}}
												cssClass={style.legendDot}
											></Box>
											<Box
												cssClass={
													style.legendTextWrapper
												}
											>
												<Text
													lines="1"
													color={
														isActive(spotlight, idx)
															? undefined
															: 'n8'
													}
													align="left"
												>
													{key ||
														NO_GROUP_PLACEHOLDER}
												</Text>
											</Box>
										</>
									}
								>
									{key || NO_GROUP_PLACEHOLDER}
								</Tooltip>
							</Button>
						)
					})}
				</Box>
			)}
		</Box>
	)
}

export default Graph<|MERGE_RESOLUTION|>--- conflicted
+++ resolved
@@ -883,12 +883,9 @@
 	setTimeRange,
 	selectedPreset,
 	variables,
-<<<<<<< HEAD
 	minYAxisMax,
 	maxYAxisMin,
-=======
 	predictionSettings,
->>>>>>> e1c88e78
 	children,
 }: React.PropsWithChildren<ChartProps<ViewConfig>>) => {
 	const { setGraphData } = useGraphContext()
