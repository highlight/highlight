import {
	Badge,
	Box,
	Button,
	ButtonIcon,
	DateRangePreset,
	IconSolidChartSquareBar,
	IconSolidChartSquareLine,
	IconSolidDocumentReport,
	IconSolidExternalLink,
	IconSolidLoading,
	IconSolidLocationMarker,
	IconSolidTable,
	presetStartDate,
	Stack,
	Text,
	Tooltip,
} from '@highlight-run/ui/components'
import { vars } from '@highlight-run/ui/vars'
import {
	FunnelChart,
	FunnelChartConfig,
} from '@pages/Graphing/components/FunnelChart'
import { FunnelDisplay } from '@pages/Graphing/components/types'
import clsx from 'clsx'
import _ from 'lodash'
import moment from 'moment'
import { useCallback, useEffect, useMemo, useRef, useState } from 'react'
import { Area, Tooltip as RechartsTooltip, ReferenceArea } from 'recharts'
import { CategoricalChartState } from 'recharts/types/chart/types'

import { loadingIcon } from '@/components/Button/style.css'
import { useRelatedResource } from '@/components/RelatedResources/hooks'
import { TIME_FORMAT } from '@/components/Search/SearchForm/constants'
import {
	GetMetricsQueryResult,
	useGetMetricsLazyQuery,
} from '@/graph/generated/hooks'
import { GetMetricsQuery } from '@/graph/generated/operations'
import {
	Maybe,
	MetricAggregator,
	PredictionSettings,
	ProductType,
} from '@/graph/generated/schemas'
import {
	BarChart,
	BarChartConfig,
	BarDisplay,
} from '@/pages/Graphing/components/BarChart'
import {
	LineChart,
	LineChartConfig,
	LineDisplay,
	LineNullHandling,
} from '@/pages/Graphing/components/LineChart'
import {
	MetricTable,
	TableConfig,
	TableNullHandling,
} from '@/pages/Graphing/components/Table'

import * as style from './Graph.css'

import { EventSelectionStep } from '@pages/Graphing/util'
import { useGraphContext } from '../context/GraphContext'
import { TIME_METRICS } from '@pages/Graphing/constants'

export type View = 'Line chart' | 'Bar chart' | 'Funnel chart' | 'Table'

export const VIEW_OPTIONS = [
	{
		value: 'Line chart',
		name: 'Line chart',
		icon: <IconSolidChartSquareLine size={16} />,
	},
	{
		value: 'Bar chart',
		name: 'Bar chart / histogram',
		icon: <IconSolidChartSquareBar size={16} />,
	},
	{
		value: 'Funnel chart',
		name: 'Funnel chart',
		icon: <IconSolidLocationMarker size={16} key="funnel chart" />,
	},
	{
		value: 'Table',
		name: 'Table',
		icon: <IconSolidTable size={16} />,
	},
]

export const TIMESTAMP_KEY = 'Timestamp'
export const GROUP_KEY = 'Group'
export const PERCENT_KEY = 'Percent'
export const BUCKET_MIN_KEY = 'BucketMin'
export const BUCKET_MAX_KEY = 'BucketMax'
export const YHAT_UPPER_KEY = 'yhat_upper'
export const YHAT_LOWER_KEY = 'yhat_lower'
export const YHAT_UPPER_REGION_KEY = 'yhat_upper_region'
export const YHAT_LOWER_REGION_KEY = 'yhat_lower_region'
export const NO_GROUP_PLACEHOLDER = '<empty>'
const MAX_LABEL_CHARS = 100

export type PieChartConfig = {
	type: 'Pie chart'
	showLegend: true
}

export type ListConfig = {
	type: 'List'
	showLegend: false
}

export type ViewConfig =
	| LineChartConfig
	| BarChartConfig
	| PieChartConfig
	| FunnelChartConfig
	| TableConfig
	| ListConfig

export interface ChartProps<TConfig> {
	id?: string
	title: string
	productType: ProductType
	projectId: string
	startDate: Date
	endDate: Date
	selectedPreset?: DateRangePreset
	query: string
	metric: string
	functionType: MetricAggregator
	groupByKeys?: string[]
	bucketByKey?: string
	bucketCount?: number
	bucketByWindow?: number
	limit?: number
	limitFunctionType?: MetricAggregator
	limitMetric?: string
	funnelSteps?: EventSelectionStep[]
	viewConfig: TConfig
	disabled?: boolean
	height?: number
	setTimeRange?: SetTimeRange
	loadExemplars?: LoadExemplars
	minYAxisMax?: number
	maxYAxisMin?: number
	variables?: Map<string, string[]>
	predictionSettings?: PredictionSettings
}

export interface InnerChartProps<TConfig> {
	data: any[] | undefined
	xAxisMetric: string
	yAxisMetric: string
	yAxisFunction: string
	title?: string
	loading?: boolean
	viewConfig: TConfig
	disabled?: boolean
	setTimeRange?: SetTimeRange
	loadExemplars?: LoadExemplars
}

export interface SeriesInfo {
	series: string[]
	spotlight?: number | undefined
	strokeColors?: string[] | Map<string, string>
}

export interface VizId {
	visualizationId: string | undefined
}

export interface AxisConfig {
	showXAxis?: boolean
	showYAxis?: boolean
	showGrid?: boolean
	minYAxisMax?: number
	maxYAxisMin?: number
}

export type LoadExemplars = (
	bucketMin: number | undefined,
	bucketMax: number | undefined,
	group: string | undefined,
) => void

export type SetTimeRange = (startDate: Date, endDate: Date) => void

const strokeColors = [
	'#0090FF',
	'#D6409F',
	'#744ED4',
	'#F76B15',
	'#BDEE63',
	'#29A383',
	'#E5484D',
	'#FFE629',
	'#46A758',
	'#3E63DD',
]

export interface TooltipSettings {
	dashed?: boolean
	funnelMode?: true
}

export const useGraphCallbacks = (
	xAxisMetric: string,
	yAxisMetric: string,
	yAxisFunction: string,
	setTimeRange?: SetTimeRange,
	loadExemplars?: LoadExemplars,
	tooltipSettings?: TooltipSettings,
) => {
	const [refAreaStart, setRefAreaStart] = useState<number | undefined>()
	const [refAreaEnd, setRefAreaEnd] = useState<number | undefined>()

	const referenceArea =
		refAreaStart && refAreaEnd ? (
			<ReferenceArea
				x1={refAreaStart}
				x2={refAreaEnd}
				strokeOpacity={0.3}
			/>
		) : null

	const chartRef = useRef<HTMLDivElement>(null)
	const tooltipRef = useRef<HTMLDivElement>(null)

	const [frozenTooltip, setFrozenTooltip] = useState<CategoricalChartState>()

	const allowDrag = setTimeRange !== undefined

	const onMouseDown = allowDrag
		? (e: CategoricalChartState) => {
				if (frozenTooltip) {
					return
				}

				const tooltipRect = tooltipRef.current?.getBoundingClientRect()
				const chartRect = chartRef.current?.getBoundingClientRect()
				if (
					chartRect !== undefined &&
					tooltipRect !== undefined &&
					frozenTooltip === undefined &&
					loadExemplars
				) {
					e.chartX = tooltipRect.x - chartRect.x
					e.chartY = tooltipRect.y - chartRect.y
					e.activePayload = e.activePayload?.filter(
						(v) => ![undefined, null].includes(v.value),
					)

					if (e.activePayload && e.activePayload.length > 0) {
						setFrozenTooltip(e)
					}
				}

				if (e.activeLabel !== undefined && !frozenTooltip) {
					setRefAreaStart(Number(e.activeLabel))
				}
			}
		: undefined

	const onMouseMove = allowDrag
		? (e: CategoricalChartState) => {
				if (refAreaStart !== undefined && e.activeLabel !== undefined) {
					setRefAreaEnd(Number(e.activeLabel))
					setFrozenTooltip(undefined)
				}
			}
		: undefined

	const onMouseUp = allowDrag
		? () => {
				if (
					refAreaStart !== undefined &&
					refAreaEnd !== undefined &&
					refAreaStart !== refAreaEnd &&
					xAxisMetric === TIMESTAMP_KEY
				) {
					const startDate = Math.min(refAreaStart, refAreaEnd)
					const endDate = Math.max(refAreaStart, refAreaEnd)

					setTimeRange(
						new Date(startDate * 1000),
						new Date(endDate * 1000),
					)
				}
				setRefAreaStart(undefined)
				setRefAreaEnd(undefined)
			}
		: undefined

	const onMouseLeave = () => {
		setFrozenTooltip(undefined)
		setRefAreaStart(undefined)
		setRefAreaEnd(undefined)
	}

	const tooltip = (
		<RechartsTooltip
			content={getCustomTooltip(
				xAxisMetric,
				yAxisMetric,
				yAxisFunction,
				frozenTooltip,
				tooltipRef,
				onMouseLeave,
				loadExemplars,
				tooltipSettings?.funnelMode,
			)}
			cursor={
				frozenTooltip
					? false
					: {
							stroke: '#C8C7CB',
							strokeDasharray: tooltipSettings?.dashed
								? 4
								: undefined,
						}
			}
			isAnimationActive={false}
			wrapperStyle={{
				zIndex: 100,
				pointerEvents: 'auto',
				...(frozenTooltip && { visibility: 'visible' }),
				...(frozenTooltip && {
					transform: `translate(${frozenTooltip.chartX}px, ${frozenTooltip.chartY}px)`,
				}),
			}}
			payload={frozenTooltip?.activePayload}
			active={frozenTooltip ? true : undefined}
		/>
	)

	const tooltipCanFreeze = loadExemplars && !frozenTooltip

	return {
		referenceArea,
		tooltip,
		chartRef,
		tooltipCanFreeze,
		onMouseDown,
		onMouseMove,
		onMouseUp,
		onMouseLeave,
	}
}

export const getColor = (
	idx: number,
	key: string,
	colorOverride?: string[] | Map<string, string>,
): string => {
	const defaultColor = strokeColors[idx % strokeColors.length]
	if (colorOverride === undefined) {
		return defaultColor
	}
	if ('at' in colorOverride) {
		return colorOverride.at(idx) ?? defaultColor
	}
	return colorOverride.get(key) ?? defaultColor
}

const formatNumber = (n: number | null) => {
	if (n === null) {
		return 'null'
	}
	if (n < 10000) {
		return parseFloat(n.toPrecision(4)).toString()
	}
	const k = 1000
	const sizes = ['', 'K', 'M', 'B', 'T']
	const i = Math.max(
		Math.min(Math.floor(Math.log(n) / Math.log(k)), sizes.length),
		0,
	)
	const res = n / Math.pow(k, i)
	return parseFloat(res.toPrecision(3)) + sizes[i]
}

const durationUnitMap: [number, string][] = [
	[1, 'ns'],
	[1000, 'µs'],
	[1000, 'ms'],
	[1000, 's'],
	[60, 'm'],
	[60, 'h'],
	[24, 'd'],
]

const DEFAULT_TIME_METRIC = 'ns'

export const getTickFormatter = (metric: string, data?: any[] | undefined) => {
	if (metric === 'Timestamp') {
		if (data === undefined) {
			return (value: any) =>
				moment(value * 1000).format('MMM D, h:mm:ss A')
		}

		const start = data.at(0).Timestamp * 1000
		const end = data.at(data.length - 1).Timestamp * 1000
		const diffMinutes = moment(end).diff(start, 'minutes')
		if (diffMinutes < 15) {
			return (value: any) => moment(value * 1000).format('HH:mm:ss')
		} else if (diffMinutes < 12 * 60) {
			return (value: any) => moment(value * 1000).format('HH:mm')
		} else {
			return (value: any) => moment(value * 1000).format('MM/DD')
		}
	} else if (Object.hasOwn(TIME_METRICS, metric)) {
		return (value: any) => {
			let startUnit =
				TIME_METRICS[metric as keyof typeof TIME_METRICS] ??
				DEFAULT_TIME_METRIC
			let lastUnit = startUnit
			for (const entry of durationUnitMap) {
				if (startUnit !== '') {
					if (startUnit === entry[1]) {
						startUnit = ''
					}
					continue
				}
				if (value / entry[0] < 1) {
					break
				}
				value /= entry[0]
				lastUnit = entry[1]
			}
			return `${value.toFixed(0)}${lastUnit}`
		}
	} else if (metric === 'percent') {
		return (value: any) => {
			return `${value.toFixed(1)}%`
		}
	} else if (metric === GROUP_KEY) {
		const maxChars = Math.max(MAX_LABEL_CHARS / (data?.length || 1), 10)
		return (value: any) => {
			let result = value.toString() as string
			if (result.length > maxChars) {
				result = result.substring(0, maxChars - 3) + '...'
			}
			if (result === '') {
				result = NO_GROUP_PLACEHOLDER
			}
			return result
		}
	} else {
		return (value: any) => formatNumber(value)
	}
}

const getCustomTooltip =
	(
		xAxisMetric: string,
		yAxisMetric: string,
		yAxisFunction: string,
		frozenTooltip?: CategoricalChartState | undefined,
		tooltipRef?: React.MutableRefObject<HTMLDivElement | null>,
		onMouseLeave?: () => void,
		loadExemplars?: LoadExemplars,
		funnelMode?: true,
	) =>
	({ active, payload, label }: any) => {
		if (frozenTooltip !== undefined) {
			active = true
			payload = frozenTooltip.activePayload
			label = frozenTooltip.activeLabel
		}

		const isValid = active && payload && payload.length
		return (
			<Box
				cssClass={style.tooltipWrapper}
				ref={tooltipRef}
				onMouseLeave={onMouseLeave}
			>
				<Text
					lines="1"
					size="xxSmall"
					weight="medium"
					color="default"
					cssClass={style.tooltipText}
				>
					{isValid && getTickFormatter(xAxisMetric)(label)}
				</Text>
				{payload
					.filter(
						(p: any) =>
							![
								YHAT_LOWER_REGION_KEY,
								YHAT_UPPER_REGION_KEY,
							].includes(p.dataKey),
					)
					.map((p: any, idx: number) => (
						<Box
							display="flex"
							key={idx}
							justifyContent="space-between"
							gap="4"
							cssClass={style.tooltipRow}
						>
							<Box
								display="flex"
								flexDirection="row"
								alignItems="center"
								gap="4"
							>
								<Box
									style={{
										backgroundColor: p.color,
									}}
									cssClass={style.tooltipDot}
								></Box>
								<Badge
									size="small"
									shape="basic"
									label={
										isValid &&
										getTickFormatter(yAxisMetric)(p.value)
									}
								>
									<Text
										lines="1"
										size="xSmall"
										weight="medium"
										color="default"
										cssClass={style.tooltipText}
									></Text>
								</Badge>
								{funnelMode ? (
									<Text
										lines="1"
										size="xSmall"
										weight="medium"
										color="default"
										cssClass={style.tooltipText}
									>
										{(p.payload[PERCENT_KEY] * 100).toFixed(
											1,
										)}
										%
									</Text>
								) : (
									<Text
										lines="1"
										size="xxSmall"
										weight="medium"
										color="default"
										cssClass={style.tooltipText}
									>
										{p.name ? p.name : yAxisFunction}
									</Text>
								)}
							</Box>
							{frozenTooltip && (
								<ButtonIcon
									icon={<IconSolidExternalLink size={16} />}
									size="minimal"
									shape="square"
									emphasis="low"
									kind="secondary"
									cssClass={style.exemplarButton}
									onClick={() => {
										loadExemplars &&
											loadExemplars(
												p.payload[BUCKET_MIN_KEY],
												p.payload[BUCKET_MAX_KEY],
												p.dataKey ||
													p.payload[GROUP_KEY],
											)
									}}
								/>
							)}
						</Box>
					))}
			</Box>
		)
	}

export const CustomYAxisTick = ({
	y,
	payload,
	tickFormatter,
}: {
	y: any
	payload: any
	tickFormatter: (value: any, index: number) => string
}) => (
	<g transform={`translate(${0},${y})`}>
		<text
			x={0}
			y={0}
			fontSize={10}
			fill={vars.theme.static.content.weak}
			textAnchor="start"
			orientation="left"
			className={style.tickText}
		>
			{tickFormatter(payload.value, payload.index)}
		</text>
	</g>
)

export const CustomXAxisTick = ({
	x,
	y,
	payload,
	tickFormatter,
}: {
	x: any
	y: any
	payload: any
	tickFormatter: (value: any, index: number) => string
}) => (
	<g transform={`translate(${x},${y})`}>
		<text
			x={0}
			y={0}
			dy={4}
			fontSize={10}
			fill={vars.theme.static.content.weak}
			textAnchor="middle"
			orientation="bottom"
			width={30}
			className={style.tickText}
		>
			{tickFormatter(payload.value, payload.index)}
		</text>
	</g>
)

export const isActive = (spotlight: number | undefined, idx: number) =>
	spotlight === undefined || spotlight === idx

export const getViewConfig = (
	viewType: string,
	display?: Maybe<string>,
	nullHandling?: Maybe<string>,
): ViewConfig => {
	let viewConfig: ViewConfig
	if (viewType === 'Line chart') {
		viewConfig = {
			type: viewType,
			showLegend: true,
			display: display as LineDisplay,
			nullHandling: nullHandling as LineNullHandling,
		}
	} else if (viewType === 'Bar chart') {
		viewConfig = {
			type: viewType,
			showLegend: true,
			display: display as BarDisplay,
		}
	} else if (viewType === 'Funnel chart') {
		viewConfig = {
			type: viewType,
			showLegend: true,
			display: display as FunnelDisplay,
		}
	} else if (viewType === 'Table') {
		viewConfig = {
			type: viewType,
			showLegend: false,
			nullHandling: nullHandling as TableNullHandling,
		}
	} else {
		viewConfig = {
			type: 'Line chart',
			showLegend: true,
		}
	}
	return viewConfig
}

export const useGraphData = (
	metrics: GetMetricsQuery | undefined,
	xAxisMetric: string,
) => {
	return useMemo(() => {
		let data: any[] | undefined
		if (metrics?.metrics?.buckets) {
			if (xAxisMetric !== GROUP_KEY) {
				data = []
				for (let i = 0; i < metrics.metrics.bucket_count; i++) {
					data.push({})
				}

				const hasGroups =
					metrics.metrics.buckets.find((b) => b.group.length) !==
					undefined

				console.log(
					'hasGroups',
					metrics.metrics.buckets.find((b) => b.group.length),
				)

				for (const b of metrics.metrics.buckets) {
					const seriesKey = hasGroups
						? b.group.join(', ') || NO_GROUP_PLACEHOLDER
						: b.metric_type
					data[b.bucket_id][xAxisMetric] =
						(b.bucket_min + b.bucket_max) / 2
					data[b.bucket_id][seriesKey] = b.metric_value
					data[b.bucket_id][BUCKET_MIN_KEY] = b.bucket_min
					data[b.bucket_id][BUCKET_MAX_KEY] = b.bucket_max

					if (b.yhat_upper) {
						data[b.bucket_id][YHAT_UPPER_KEY] = {
							[seriesKey]: b.yhat_upper,
						}
						if (!hasGroups) {
							data[b.bucket_id][YHAT_UPPER_REGION_KEY] =
								b.yhat_upper - (b.yhat_lower ?? 0)
						}
					}

					if (b.yhat_lower) {
						data[b.bucket_id][YHAT_LOWER_KEY] = {
							[seriesKey]: b.yhat_lower,
						}
						if (!hasGroups) {
							data[b.bucket_id][YHAT_LOWER_REGION_KEY] =
								b.yhat_lower
						}
					}
				}
			} else {
				data = []
				for (const b of metrics.metrics.buckets) {
					data.push({
						[GROUP_KEY]: b.group.join(', '),
						'': b.metric_value,
					})
				}
			}
		}
		return data
	}, [metrics?.metrics.bucket_count, metrics?.metrics.buckets, xAxisMetric])
}

export const useFunnelData = (
	results: GetMetricsQuery[] | undefined,
	funnelSteps: EventSelectionStep[] | undefined,
) => {
	return useMemo(() => {
		if (!results?.length || !results[0]?.metrics) return
		const buckets: { [key: number]: { value: number; percent: number } } =
			{}
		results.forEach((r, idx) => {
			if (r?.metrics?.buckets) {
				r.metrics.buckets.forEach((b) => {
					const prev = buckets[idx - 1]?.value ?? 0
					const value =
						(buckets[idx]?.value ?? 0) + (b?.metric_value ?? 0)
					buckets[idx] = {
						value,
						percent: prev > 0 ? value / prev : 1,
					}
				})
			}
		})

		return Object.values(buckets).map((r, idx) => {
			const key =
				funnelSteps?.at(idx)?.title || funnelSteps?.at(idx)?.query || ''
			return {
				[GROUP_KEY]: key,
				[PERCENT_KEY]: r.percent,
				[key]: r.value,
			}
		})
	}, [funnelSteps, results])
}

export const useGraphSeries = (
	data: any[] | undefined,
	xAxisMetric: string,
) => {
	return useMemo(() => {
		const excluded = [
			xAxisMetric,
			BUCKET_MIN_KEY,
			BUCKET_MAX_KEY,
			YHAT_UPPER_KEY,
			YHAT_LOWER_KEY,
			YHAT_LOWER_REGION_KEY,
			YHAT_UPPER_REGION_KEY,
			PERCENT_KEY,
		]
		return _.uniq(data?.flatMap((d) => Object.keys(d))).filter(
			(key) => !excluded.includes(key),
		)
	}, [data, xAxisMetric])
}

const POLL_INTERVAL_VALUE = 1000 * 60
const LONGER_POLL_INTERVAL_VALUE = 1000 * 60 * 5

const replaceQueryVariables = (
	text: string,
	vars: Map<string, string[]> | undefined,
) => {
	vars?.forEach((values, key) => {
		let replacementText = ''
		if (values.length === 1) {
			replacementText = values[0]
		} else if (values.length > 1) {
			replacementText = `(${values.join(' OR ')})`
		}
		text = text?.replaceAll(`$${key}`, replacementText)
	})
	return text
}

const matchParamVariables = (
	text: string | string[],
	vars: Map<string, string[]> | undefined,
): string[] => {
	if (Array.isArray(text)) {
		const results: string[] = []
		text.forEach((t) => {
			const values = vars?.get(t)
			if (values !== undefined) {
				results.push(...values)
			} else {
				results.push(t)
			}
		})
		return results
	} else {
		const values = vars?.get(text)
		if (values !== undefined) {
			return values
		} else {
			return [text]
		}
	}
}

const Graph = ({
	productType,
	projectId,
	startDate,
	endDate,
	query,
	metric,
	functionType,
	groupByKeys,
	bucketByKey,
	bucketByWindow,
	bucketCount,
	limit,
	limitFunctionType,
	limitMetric,
	funnelSteps,
	title,
	id,
	viewConfig,
	disabled,
	height,
	setTimeRange,
	selectedPreset,
	variables,
	minYAxisMax,
	maxYAxisMin,
	predictionSettings,
	children,
}: React.PropsWithChildren<ChartProps<ViewConfig>>) => {
	const { setGraphData } = useGraphContext()
	const queriedBucketCount = bucketByKey !== undefined ? bucketCount : 1

	const pollTimeout = useRef<number>()
	const [pollInterval, setPollInterval] = useState<number>(0)
	const [fetchStart, setFetchStart] = useState<Date>()
	const [fetchEnd, setFetchEnd] = useState<Date>()
	const [results, setResults] = useState<GetMetricsQuery[]>()
	const [loading, setLoading] = useState<boolean>(true)

	const { set } = useRelatedResource()

	const loadExemplars = (
		bucketMin: number | undefined,
		bucketMax: number | undefined,
		groups: string | undefined,
	) => {
		let relatedResourceType:
			| 'logs'
			| 'errors'
			| 'sessions'
			| 'traces'
			| 'events'
		switch (productType) {
			case ProductType.Errors:
				relatedResourceType = 'errors'
				break
			case ProductType.Logs:
				relatedResourceType = 'logs'
				break
			case ProductType.Sessions:
				relatedResourceType = 'sessions'
				break
			case ProductType.Traces:
				relatedResourceType = 'traces'
				break
			case ProductType.Metrics:
				relatedResourceType = 'sessions'
				break
			case ProductType.Events:
				relatedResourceType = 'events'
				break
			default:
				return
		}

		let relatedResourceQuery = replaceQueryVariables(query, variables)
		if (groupByKeys !== undefined && groupByKeys.length > 0) {
			groups?.split(', ').forEach((group, idx) => {
				if (group !== NO_GROUP_PLACEHOLDER && group !== '') {
					relatedResourceQuery += ` ${groupByKeys[idx]}="${group}"`
				} else {
					relatedResourceQuery += ` ${groupByKeys[idx]} not exists`
				}
			})
		}
		if (![undefined, TIMESTAMP_KEY].includes(bucketByKey)) {
			if (relatedResourceQuery !== '') {
				relatedResourceQuery += ' '
			}
			relatedResourceQuery += `${bucketByKey}>=${bucketMin} ${bucketByKey}<${bucketMax}`
		}

		let startDateStr = moment(startDate).toISOString()
		let endDateStr = moment(endDate).toISOString()
		if (bucketByKey === TIMESTAMP_KEY && bucketMin && bucketMax) {
			startDateStr = new Date(bucketMin * 1000).toISOString()
			endDateStr = new Date(bucketMax * 1000).toISOString()
		}

		set({
			type: relatedResourceType,
			query: relatedResourceQuery,
			startDate: startDateStr,
			endDate: endDateStr,
		})
	}

	const [getMetrics, { called }] = useGetMetricsLazyQuery()

	const rebaseFetchTime = useCallback(() => {
		if (!selectedPreset) {
			setPollInterval(0)
			setFetchStart(startDate)
			setFetchEnd(endDate)
			return
		}

		const newStartFetch = presetStartDate(selectedPreset)
		const newPollInterval =
			moment().diff(newStartFetch, 'hours') >= 4
				? LONGER_POLL_INTERVAL_VALUE
				: POLL_INTERVAL_VALUE

		setPollInterval(newPollInterval)
		setFetchStart(newStartFetch)
		setFetchEnd(moment().toDate())
	}, [selectedPreset, startDate, endDate])

	const xAxisMetric = bucketByKey !== undefined ? bucketByKey : GROUP_KEY
	const yAxisMetric = functionType === MetricAggregator.Count ? '' : metric
	const yAxisFunction = functionType

	// set the fetch dates and poll interval when selected date changes
	useEffect(() => {
		rebaseFetchTime()
	}, [rebaseFetchTime])

	// fetch new metrics when varaibles change (including polled fetch time)
	useEffect(() => {
		if (!fetchStart || !fetchEnd) {
			return
		}

		const useLongerRounding =
			moment(fetchEnd).diff(fetchStart, 'hours') >= 4

		const overage = useLongerRounding ? moment(fetchStart).minute() % 5 : 0
		const start = moment(fetchStart)
			.startOf('minute')
			.subtract(overage, 'minute')
		const end = moment(fetchEnd)
			.startOf('minute')
			.subtract(overage, 'minute')

		const getMetricsVariables = {
			product_type: productType,
			project_id: projectId,
			params: {
				date_range: {
					start_date: start.format(TIME_FORMAT),
					end_date: end.format(TIME_FORMAT),
				},
				query: replaceQueryVariables(query, variables),
			},
			column: matchParamVariables(yAxisMetric, variables).at(0) ?? '',
			metric_types: [functionType],
			group_by:
				groupByKeys !== undefined
					? matchParamVariables(groupByKeys, variables)
					: [],
			bucket_by:
				bucketByKey !== undefined
					? (matchParamVariables(bucketByKey, variables).at(0) ?? '')
					: TIMESTAMP_KEY,
			bucket_window: bucketByWindow,
			bucket_count: queriedBucketCount,
			limit: limit,
			limit_aggregator: limitFunctionType,
			limit_column: limitMetric
				? matchParamVariables(limitMetric, variables).at(0)
				: undefined,
			prediction_settings: predictionSettings,
		}

		setLoading(true)
		let getMetricsPromises: Promise<GetMetricsQueryResult>[] = []
		if (funnelSteps?.length) {
			let promise: Promise<GetMetricsQueryResult> = Promise.resolve(
				{} as GetMetricsQueryResult,
			)
			for (const step of funnelSteps) {
				promise = promise.then((result) => {
					// once events have other session attributes, we can support per-user aggregation
					const keys = result.data?.metrics.buckets?.map(
						(b) => b.group[0],
					)
					// if previous step exists but no result, we should have no results
					if (keys?.length && keys.at(0) === '') {
						return Promise.resolve({
							data: {
								metrics: { buckets: [{}] },
							},
						} as GetMetricsQueryResult)
					}
					const previousStepFilter = keys
						?.map((k) => `secure_session_id=${k}`)
						?.join(' OR ')
					return getMetrics({
						variables: {
							...getMetricsVariables,
							params: {
								...getMetricsVariables.params,
								query: keys?.length
									? `${step.query} AND (${previousStepFilter})`
									: step.query,
							},
						},
					})
				})
				getMetricsPromises.push(promise)
			}
		} else {
			getMetricsPromises = [
				getMetrics({ variables: getMetricsVariables }),
			]
		}
		Promise.all(getMetricsPromises)
			.then((results: GetMetricsQueryResult[]) => {
				setResults(results.filter((r) => r.data).map((r) => r.data!))
			})
			.finally(() => {
				setLoading(false)
				// create another poll timeout if pollInterval is set
				if (pollInterval) {
					pollTimeout.current = setTimeout(
						rebaseFetchTime,
						pollInterval,
					) as unknown as number
				}
			})

		return () => {
			if (!!pollTimeout.current) {
				clearTimeout(pollTimeout.current)
				pollTimeout.current = undefined
			}
		}
		// eslint-disable-next-line react-hooks/exhaustive-deps
	}, [
		bucketByKey,
		bucketByWindow,
		fetchEnd,
		fetchStart,
		functionType,
		getMetrics,
		groupByKeys,
		limit,
		limitFunctionType,
		limitMetric,
		funnelSteps,
		yAxisMetric,
		productType,
		projectId,
		queriedBucketCount,
		query,
		variables,
		predictionSettings,
	])

	const graphData = useGraphData(results?.at(0), xAxisMetric)
	const funnelData = useFunnelData(results, funnelSteps)
	const data = viewConfig.type === 'Funnel chart' ? funnelData : graphData
	const series = useGraphSeries(data, xAxisMetric)

	const [spotlight, setSpotlight] = useState<number | undefined>()

	useEffect(() => {
		if (id && data) {
			setGraphData((graphData) => ({ ...graphData, [id]: data }))
		}
	}, [data, id, setGraphData])

	// Reset spotlight when `series` is updated
	useEffect(() => {
		setSpotlight(undefined)
	}, [series])

	let isEmpty = true
	for (const d of data ?? []) {
		for (const v of Object.values(d)) {
			if (!!v) {
				isEmpty = false
			}
		}
	}

	let innerChart: JSX.Element | null = null
	if (isEmpty) {
		innerChart = (
			<Stack
				width="full"
				height="full"
				alignItems="center"
				justifyContent="center"
			>
				{!loading && called && (
					<Badge
						size="medium"
						shape="basic"
						variant="gray"
						label="No data found"
						iconStart={<IconSolidDocumentReport />}
					/>
				)}
			</Stack>
		)
	} else {
		switch (viewConfig.type) {
			case 'Line chart':
				innerChart = (
					<LineChart
						data={data}
						xAxisMetric={xAxisMetric}
						yAxisMetric={yAxisMetric}
						yAxisFunction={yAxisFunction}
						viewConfig={viewConfig}
						series={series}
						spotlight={spotlight}
						setTimeRange={setTimeRange}
						loadExemplars={loadExemplars}
						minYAxisMax={minYAxisMax}
						maxYAxisMin={maxYAxisMin}
						showGrid
					>
						{children}
						<Area
							isAnimationActive={false}
							dataKey={YHAT_LOWER_REGION_KEY}
							strokeWidth="2px"
							fill="#FFFFFF"
							stroke="#555555"
							fillOpacity={0.1}
							stackId={-1}
							connectNulls
							activeDot={<></>}
						/>
						<Area
							isAnimationActive={false}
							dataKey={YHAT_UPPER_REGION_KEY}
							strokeWidth="2px"
							fill="#555555"
							stroke="#555555"
							fillOpacity={0.1}
							stackId={-1}
							connectNulls
							activeDot={<></>}
						/>
					</LineChart>
				)
				break
			case 'Bar chart':
				innerChart = (
					<BarChart
						data={data}
						xAxisMetric={xAxisMetric}
						yAxisMetric={yAxisMetric}
						yAxisFunction={yAxisFunction}
						viewConfig={viewConfig}
						series={series}
						spotlight={spotlight}
						setTimeRange={setTimeRange}
						loadExemplars={loadExemplars}
						showGrid
					>
						{children}
					</BarChart>
				)
				break
			case 'Funnel chart':
				if (viewConfig.display === 'Bar Chart') {
					innerChart = (
						<BarChart
							data={data}
							xAxisMetric={xAxisMetric}
							yAxisMetric={yAxisMetric}
							yAxisFunction={yAxisFunction}
							viewConfig={{
								shadeToPrevious: true,
								showLegend: true,
								type: 'Bar chart',
								display: 'Stacked',
								tooltipSettings: { funnelMode: true },
							}}
							series={series}
							spotlight={spotlight}
							setTimeRange={setTimeRange}
							loadExemplars={loadExemplars}
							showGrid
						>
							{children}
						</BarChart>
					)
				} else if (viewConfig.display === 'Line Chart') {
					innerChart = (
						<LineChart
							data={data}
							xAxisMetric={xAxisMetric}
							yAxisMetric={yAxisMetric}
							yAxisFunction={yAxisFunction}
							viewConfig={{
								showLegend: true,
								type: 'Line chart',
								display: 'Stacked area',
								tooltipSettings: { funnelMode: true },
							}}
							series={series}
							spotlight={spotlight}
							setTimeRange={setTimeRange}
							loadExemplars={loadExemplars}
							showGrid
						>
							{children}
						</LineChart>
					)
				} else if (viewConfig.display === 'Vertical Funnel') {
					innerChart = (
						<FunnelChart
							data={data}
							xAxisMetric={xAxisMetric}
							yAxisMetric={yAxisMetric}
							yAxisFunction={yAxisFunction}
							viewConfig={viewConfig}
							series={series}
							spotlight={spotlight}
							setTimeRange={setTimeRange}
						>
							{children}
						</FunnelChart>
					)
				}
				break
			case 'Table':
				innerChart = (
					<MetricTable
						data={data}
						xAxisMetric={xAxisMetric}
						yAxisMetric={yAxisMetric}
						yAxisFunction={yAxisFunction}
						viewConfig={viewConfig}
						series={series}
						disabled={disabled}
<<<<<<< HEAD
						loadExemplars={loadExemplars}
=======
						visualizationId={id}
>>>>>>> 6c0f0e52
					/>
				)
				break
		}
	}

	const showLegend =
		viewConfig.showLegend &&
		series.join('') !== yAxisFunction &&
		series.join('') !== ''
	return (
		<Box
			position="relative"
			width="full"
			height="full"
			display="flex"
			flexDirection="column"
			gap="8"
			justifyContent="space-between"
		>
			<Box
				display="flex"
				flexDirection="row"
				justifyContent="space-between"
			>
				<Text size="small" color="default" cssClass={style.titleText}>
					{title || 'Untitled metric view'}
				</Text>
			</Box>
			{
				<Box
					style={{ height: height ?? '100%' }}
					key={series.join(';')} // Hacky but recharts' ResponsiveContainer has issues when this height changes so just rerender the whole thing
					cssClass={clsx({
						[style.disabled]: disabled,
					})}
					position="relative"
				>
					{loading && (
						<Stack
							position="absolute"
							width="full"
							height="full"
							alignItems="center"
							justifyContent="center"
							cssClass={style.loadingOverlay}
						>
							<Badge
								size="medium"
								shape="basic"
								variant="gray"
								label="Loading"
								iconStart={
									<IconSolidLoading
										className={loadingIcon}
										color={vars.theme.static.content.weak}
									/>
								}
							/>
						</Stack>
					)}
					{innerChart}
				</Box>
			}
			{loading &&
				groupByKeys !== undefined &&
				groupByKeys.length > 0 &&
				viewConfig.showLegend && (
					<Box position="relative" cssClass={style.legendLoading} />
				)}
			{showLegend && (
				<Box position="relative" cssClass={style.legendWrapper}>
					{series.map((key, idx) => {
						return (
							<Button
								kind="secondary"
								emphasis="low"
								size="xSmall"
								key={key}
								onClick={() => {
									if (spotlight === idx) {
										setSpotlight(undefined)
									} else {
										setSpotlight(idx)
									}
								}}
								cssClass={style.legendTextButton}
							>
								<Tooltip
									delayed
									trigger={
										<>
											<Box
												style={{
													backgroundColor: isActive(
														spotlight,
														idx,
													)
														? getColor(
																idx,
																key,
																strokeColors,
															)
														: undefined,
												}}
												cssClass={style.legendDot}
											></Box>
											<Box
												cssClass={
													style.legendTextWrapper
												}
											>
												<Text
													lines="1"
													color={
														isActive(spotlight, idx)
															? undefined
															: 'n8'
													}
													align="left"
												>
													{key ||
														NO_GROUP_PLACEHOLDER}
												</Text>
											</Box>
										</>
									}
								>
									{key || NO_GROUP_PLACEHOLDER}
								</Tooltip>
							</Button>
						)
					})}
				</Box>
			)}
		</Box>
	)
}

export default Graph<|MERGE_RESOLUTION|>--- conflicted
+++ resolved
@@ -1294,11 +1294,8 @@
 						viewConfig={viewConfig}
 						series={series}
 						disabled={disabled}
-<<<<<<< HEAD
 						loadExemplars={loadExemplars}
-=======
 						visualizationId={id}
->>>>>>> 6c0f0e52
 					/>
 				)
 				break
