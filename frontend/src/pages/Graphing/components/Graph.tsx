import {
	Badge,
	Box,
	Button,
	ButtonIcon,
	DateRangePreset,
	IconSolidChartSquareBar,
	IconSolidChartSquareLine,
	IconSolidDocumentReport,
	IconSolidExternalLink,
	IconSolidLoading,
	IconSolidLocationMarker,
	IconSolidTable,
	presetStartDate,
	Stack,
	Text,
	Tooltip,
} from '@highlight-run/ui/components'
import { vars } from '@highlight-run/ui/vars'
import {
	FunnelChart,
	FunnelChartConfig,
} from '@pages/Graphing/components/FunnelChart'
import { FunnelDisplay } from '@pages/Graphing/components/types'
import clsx from 'clsx'
import moment from 'moment'
<<<<<<< HEAD
import { memo, useCallback, useEffect, useMemo, useRef, useState } from 'react'
=======
import React, { useCallback, useEffect, useMemo, useRef, useState } from 'react'
>>>>>>> 5b9ed3c4
import { Area, Tooltip as RechartsTooltip, ReferenceArea } from 'recharts'
import { CategoricalChartState } from 'recharts/types/chart/types'

import { loadingIcon } from '@/components/Button/style.css'
import { TIME_FORMAT } from '@/components/Search/SearchForm/constants'
import {
	GetMetricsQueryResult,
	useGetMetricsLazyQuery,
} from '@/graph/generated/hooks'
import { GetMetricsQuery } from '@/graph/generated/operations'
import {
	Maybe,
	MetricAggregator,
	MetricExpression,
	PredictionSettings,
	ProductType,
	ThresholdCondition,
	ThresholdType,
} from '@/graph/generated/schemas'
import {
	BarChart,
	BarChartConfig,
	BarDisplay,
} from '@/pages/Graphing/components/BarChart'
import {
	LineChart,
	LineChartConfig,
	LineDisplay,
	LineNullHandling,
} from '@/pages/Graphing/components/LineChart'
import {
	MetricTable,
	TableConfig,
	TableNullHandling,
} from '@/pages/Graphing/components/Table'

import * as style from './Graph.css'

import { EventSelectionStep } from '@pages/Graphing/util'
import { useGraphContext } from '../context/GraphContext'
import { TIME_METRICS } from '@pages/Graphing/constants'
import _ from 'lodash'
import { useSetRelatedResource } from '@/components/RelatedResources/hooks'

export type View = 'Line chart' | 'Bar chart' | 'Funnel chart' | 'Table'

export const VIEW_OPTIONS = [
	{
		value: 'Line chart',
		name: 'Line chart',
		icon: <IconSolidChartSquareLine size={16} />,
	},
	{
		value: 'Bar chart',
		name: 'Bar chart / histogram',
		icon: <IconSolidChartSquareBar size={16} />,
	},
	{
		value: 'Funnel chart',
		name: 'Funnel chart',
		icon: <IconSolidLocationMarker size={16} key="funnel chart" />,
	},
	{
		value: 'Table',
		name: 'Table',
		icon: <IconSolidTable size={16} />,
	},
]

export const TIMESTAMP_KEY = 'Timestamp'
export const GROUPS_KEY = 'groups'
export const PERCENT_KEY = 'Percent'
export const QUERY_KEY = 'Query'
export const COLUMN_KEY = 'column'
export const AGGREGATOR_KEY = 'aggregator'
export const VALUE_KEY = 'value'
export const SERIES_KEY = 'series'
export const BUCKET_MIN_KEY = 'BucketMin'
export const BUCKET_MAX_KEY = 'BucketMax'
export const YHAT_UPPER_KEY = 'yhat_upper'
export const YHAT_LOWER_KEY = 'yhat_lower'
export const YHAT_UPPER_REGION_KEY = 'yhat_upper_region'
export const YHAT_LOWER_REGION_KEY = 'yhat_lower_region'
export const NO_GROUP_PLACEHOLDER = '<empty>'
const MAX_LABEL_CHARS = 100

export type PieChartConfig = {
	type: 'Pie chart'
	showLegend: true
}

export type ListConfig = {
	type: 'List'
	showLegend: false
}

export type ViewConfig =
	| LineChartConfig
	| BarChartConfig
	| PieChartConfig
	| FunnelChartConfig
	| TableConfig
	| ListConfig

export type ThresholdSettings = {
	thresholdValue: number
	thresholdType: ThresholdType
	thresholdCondition: ThresholdCondition
}

export interface ChartProps<TConfig> {
	id?: string
	title: string
	syncId?: string
	productType: ProductType
	projectId: string
	startDate: Date
	endDate: Date
	selectedPreset?: DateRangePreset
	query: string
	groupByKeys?: string[]
	bucketByKey?: string
	bucketCount?: number
	bucketByWindow?: number
	limit?: number
	limitFunctionType?: MetricAggregator
	limitMetric?: string
	funnelSteps?: EventSelectionStep[]
	viewConfig: TConfig
	disabled?: boolean
	height?: number
	setTimeRange?: SetTimeRange
	loadExemplars?: LoadExemplars
	variables?: Map<string, string[]>
	predictionSettings?: PredictionSettings
	thresholdSettings?: ThresholdSettings
	expressions: MetricExpression[]
}

export interface InnerChartProps<TConfig> {
	data: any[] | undefined
	xAxisMetric: string
	title?: string
	syncId?: string
	loading?: boolean
	viewConfig: TConfig
	disabled?: boolean
	setTimeRange?: SetTimeRange
	loadExemplars?: LoadExemplars
}

export interface SeriesInfo {
	spotlight?: number | undefined
	strokeColors?: string[] | Map<string, string>
}

export interface VizId {
	visualizationId: string | undefined
}

export interface AxisConfig {
	showXAxis?: boolean
	showYAxis?: boolean
	showGrid?: boolean
	minYAxisMax?: number
	maxYAxisMin?: number
}

export type LoadExemplars = (
	bucketMin: number | undefined,
	bucketMax: number | undefined,
	groups: string[] | undefined,
	stepQuery?: string,
) => void

export type SetTimeRange = (startDate: Date, endDate: Date) => void

const strokeColors = [
	'#0090FF',
	'#D6409F',
	'#744ED4',
	'#F76B15',
	'#BDEE63',
	'#29A383',
	'#E5484D',
	'#FFE629',
	'#46A758',
	'#3E63DD',
]

export interface TooltipSettings {
	dashed?: boolean
	funnelMode?: true
}

export const useGraphCallbacks = (
	xAxisMetric: string,
	setTimeRange?: SetTimeRange,
	loadExemplars?: LoadExemplars,
	tooltipSettings?: TooltipSettings,
) => {
	const [refAreaStart, setRefAreaStart] = useState<number | undefined>()
	const [refAreaEnd, setRefAreaEnd] = useState<number | undefined>()

	const referenceArea =
		refAreaStart && refAreaEnd ? (
			<ReferenceArea
				x1={refAreaStart}
				x2={refAreaEnd}
				strokeOpacity={0.3}
			/>
		) : null

	const chartRef = useRef<HTMLDivElement>(null)
	const tooltipRef = useRef<HTMLDivElement>(null)

	const [frozenTooltip, setFrozenTooltip] = useState<CategoricalChartState>()
	const [displayTooltip, setDisplayTooltip] = useState(false)

	const allowDrag = setTimeRange !== undefined

	const onMouseDown = allowDrag
		? (e: CategoricalChartState) => {
				if (frozenTooltip) {
					return
				}

				const tooltipRect = tooltipRef.current?.getBoundingClientRect()
				const chartRect = chartRef.current?.getBoundingClientRect()
				if (
					chartRect !== undefined &&
					tooltipRect !== undefined &&
					frozenTooltip === undefined &&
					loadExemplars
				) {
					e.chartX = tooltipRect.x - chartRect.x
					e.chartY = tooltipRect.y - chartRect.y
					e.activePayload = e.activePayload?.filter(
						(v) => ![undefined, null].includes(v.value),
					)

					if (e.activePayload && e.activePayload.length > 0) {
						setFrozenTooltip(e)
					}
				}

				if (e.activeLabel !== undefined && !frozenTooltip) {
					setRefAreaStart(Number(e.activeLabel))
				}
			}
		: undefined

	const onMouseMove = allowDrag
		? (e: CategoricalChartState) => {
				if (refAreaStart !== undefined && e.activeLabel !== undefined) {
					setRefAreaEnd(Number(e.activeLabel))
					setFrozenTooltip(undefined)
				}
			}
		: undefined

	const onMouseUp = allowDrag
		? () => {
				if (
					refAreaStart !== undefined &&
					refAreaEnd !== undefined &&
					refAreaStart !== refAreaEnd &&
					xAxisMetric === TIMESTAMP_KEY
				) {
					const startDate = Math.min(refAreaStart, refAreaEnd)
					const endDate = Math.max(refAreaStart, refAreaEnd)

					setTimeRange(
						new Date(startDate * 1000),
						new Date(endDate * 1000),
					)
				}
				setRefAreaStart(undefined)
				setRefAreaEnd(undefined)
			}
		: undefined

	const onMouseLeave = () => {
		setFrozenTooltip(undefined)
		setRefAreaStart(undefined)
		setRefAreaEnd(undefined)
		setDisplayTooltip(false)
	}

	const onMouseOver = () => {
		setDisplayTooltip(true)
	}

	const onTooltipMouseLeave = () => {
		setFrozenTooltip(undefined)
	}

	const tooltip = (
		<RechartsTooltip
			content={getCustomTooltip(
				xAxisMetric,
				frozenTooltip,
				tooltipRef,
				onTooltipMouseLeave,
				loadExemplars,
				tooltipSettings?.funnelMode,
				displayTooltip,
			)}
			cursor={
				frozenTooltip
					? false
					: {
							stroke: '#C8C7CB',
							strokeDasharray: tooltipSettings?.dashed
								? 4
								: undefined,
						}
			}
			isAnimationActive={false}
			wrapperStyle={{
				zIndex: 100,
				pointerEvents: 'auto',
				...(frozenTooltip && { visibility: 'visible' }),
				...(frozenTooltip && {
					transform: `translate(${frozenTooltip.chartX}px, ${frozenTooltip.chartY}px)`,
				}),
			}}
			payload={frozenTooltip?.activePayload}
			active={frozenTooltip ? true : undefined}
		/>
	)

	const tooltipCanFreeze = loadExemplars && !frozenTooltip

	return {
		referenceArea,
		tooltip,
		chartRef,
		tooltipCanFreeze,
		onMouseDown,
		onMouseMove,
		onMouseUp,
		onMouseLeave,
		onMouseOver,
	}
}

export const getColor = (
	idx: number,
	key: string,
	colorOverride?: string[] | Map<string, string>,
): string => {
	const defaultColor = strokeColors[idx % strokeColors.length]
	if (colorOverride === undefined) {
		return defaultColor
	}
	if ('at' in colorOverride) {
		return colorOverride.at(idx) ?? defaultColor
	}
	return colorOverride.get(key) ?? defaultColor
}

const formatNumber = (n: number | null) => {
	if (n === null) {
		return 'null'
	}
	if (n < 10000) {
		return parseFloat(n.toPrecision(4)).toString()
	}
	const k = 1000
	const sizes = ['', 'K', 'M', 'B', 'T']
	const i = Math.max(
		Math.min(Math.floor(Math.log(n) / Math.log(k)), sizes.length),
		0,
	)
	const res = n / Math.pow(k, i)
	return parseFloat(res.toPrecision(3)) + sizes[i]
}

const durationUnitMap: [number, string][] = [
	[1, 'ns'],
	[1000, 'µs'],
	[1000, 'ms'],
	[1000, 's'],
	[60, 'm'],
	[60, 'h'],
]

const DEFAULT_TIME_METRIC = 'ns'

export enum FormatType {
	Date = 'Date',
	Duration = 'Duration',
	Percent = 'Percent',
	Group = 'Group',
	Number = 'Number',
}

export const getFormatType = (metric: string) => {
	if (metric === 'Timestamp' || metric === 'timestamp') {
		return FormatType.Date
	} else if (Object.hasOwn(TIME_METRICS, metric)) {
		return FormatType.Duration
	} else if (metric === 'percent') {
		return FormatType.Percent
	} else if (metric === GROUPS_KEY) {
		return FormatType.Group
	} else {
		return FormatType.Number
	}
}

export const getTickFormatter = (metric: string, data?: any[] | undefined) => {
	if (metric === 'Timestamp' || metric === 'timestamp') {
		if (data === undefined) {
			return (value: any) =>
				moment(value * 1000).format('MMM D, h:mm:ss A')
		}

		// ZANETODO: test below with new data format
		const start = data.at(0).Timestamp * 1000
		const end = data.at(data.length - 1).Timestamp * 1000
		const diffMinutes = moment(end).diff(start, 'minutes')
		if (diffMinutes < 15) {
			return (value: any) => moment(value * 1000).format('HH:mm:ss')
		} else if (diffMinutes < 12 * 60) {
			return (value: any) => moment(value * 1000).format('HH:mm')
		} else {
			return (value: any) => moment(value * 1000).format('MM/DD')
		}
	} else if (Object.hasOwn(TIME_METRICS, metric)) {
		return (value: any) => {
			let startUnit =
				TIME_METRICS[metric as keyof typeof TIME_METRICS] ??
				DEFAULT_TIME_METRIC
			let lastUnit = startUnit
			for (const entry of durationUnitMap) {
				if (startUnit !== '') {
					if (startUnit === entry[1]) {
						startUnit = ''
					}
					continue
				}
				if (value / entry[0] < 1) {
					break
				}
				value /= entry[0]
				lastUnit = entry[1]
			}
			return `${value.toFixed(lastUnit === 'h' ? 1 : 0)}${lastUnit}`
		}
	} else if (metric === 'percent') {
		return (value: any) => {
			return `${value.toFixed(1)}%`
		}
	} else if (metric === GROUPS_KEY) {
		const maxChars = Math.max(MAX_LABEL_CHARS / (data?.length || 1), 10)
		return (value: any) => {
			let result = value.toString() as string
			if (result.length > maxChars) {
				result = result.substring(0, maxChars - 3) + '...'
			}
			if (result === '') {
				result = NO_GROUP_PLACEHOLDER
			}
			return result
		}
	} else {
		return (value: any) => formatNumber(value)
	}
}

const getCustomTooltip =
	(
		xAxisMetric: string,
		frozenTooltip?: CategoricalChartState | undefined,
		tooltipRef?: React.MutableRefObject<HTMLDivElement | null>,
		onMouseLeave?: () => void,
		loadExemplars?: LoadExemplars,
		funnelMode?: true,
		displayTooltip?: boolean,
	) =>
	({ active, payload, label }: any) => {
		if (!displayTooltip) {
			return null
		}

		if (frozenTooltip !== undefined) {
			active = true
			payload = frozenTooltip.activePayload
			label = frozenTooltip.activeLabel
		}

		const isValid = active && payload && payload.length
		return (
			<Box
				cssClass={style.tooltipWrapper}
				ref={tooltipRef}
				onMouseLeave={onMouseLeave}
			>
				<Text
					lines="1"
					size="xxSmall"
					weight="medium"
					color="default"
					cssClass={style.tooltipText}
				>
					{isValid && getTickFormatter(xAxisMetric)(label)}
				</Text>
				{payload
					?.filter(
						(p: any) =>
							![
								YHAT_LOWER_REGION_KEY,
								YHAT_UPPER_REGION_KEY,
							].includes(p.dataKey),
					)
					// sort the tooltip to show the keys with largest value first
					.sort(
						(p1: any, p2: any) => (p2.value ?? 0) - (p1.value ?? 0),
					)
					.map((p: any, idx: number) => {
						// `dataKey` includes `.value` - trim this off
						const seriesKey = p.dataKey.slice(
							0,
							-VALUE_KEY.length - 1,
						)
						const seriesInfo = p.payload[seriesKey]?.series as
							| Series
							| undefined
						return (
							<Box
								display="flex"
								key={idx}
								justifyContent="space-between"
								gap="4"
								cssClass={style.tooltipRow}
							>
								<Box
									display="flex"
									flexDirection="row"
									alignItems="center"
									gap="4"
								>
									<Box
										style={{
											backgroundColor: p.color,
										}}
										cssClass={style.tooltipDot}
									></Box>
									<Badge
										size="small"
										shape="basic"
										label={
											isValid
												? getTickFormatter(
														seriesInfo?.column ??
															'',
													)(p.value)
												: ''
										}
									>
										<Text
											lines="1"
											size="xSmall"
											weight="medium"
											color="default"
											cssClass={style.tooltipText}
										></Text>
									</Badge>
									{funnelMode ? (
										<Text
											lines="1"
											size="xSmall"
											weight="medium"
											color="default"
											cssClass={style.tooltipText}
										>
											{(
												p.payload[PERCENT_KEY] * 100
											).toFixed(1)}
											%
										</Text>
									) : (
										<Text
											lines="1"
											size="xxSmall"
											weight="medium"
											color="default"
											cssClass={style.tooltipText}
										>
											{p.name}
										</Text>
									)}
								</Box>
								{frozenTooltip && (
									<ButtonIcon
										icon={
											<IconSolidExternalLink size={16} />
										}
										size="minimal"
										shape="square"
										emphasis="low"
										kind="secondary"
										cssClass={style.exemplarButton}
										onClick={() => {
											loadExemplars &&
												loadExemplars(
													p.payload[BUCKET_MIN_KEY],
													p.payload[BUCKET_MAX_KEY],
													seriesInfo?.groups,
													p.payload[QUERY_KEY],
												)
										}}
									/>
								)}
							</Box>
						)
					})}
			</Box>
		)
	}

export const CustomYAxisTick = ({
	y,
	payload,
	tickFormatter,
}: {
	y: any
	payload: any
	tickFormatter: (value: any, index: number) => string
}) => (
	<g transform={`translate(${0},${y})`}>
		<text
			x={0}
			y={0}
			fontSize={10}
			fill={vars.theme.static.content.weak}
			textAnchor="start"
			orientation="left"
			className={style.tickText}
		>
			{tickFormatter(payload.value, payload.index)}
		</text>
	</g>
)

export const CustomXAxisTick = ({
	x,
	y,
	payload,
	tickFormatter,
}: {
	x: any
	y: any
	payload: any
	tickFormatter: (value: any, index: number) => string
}) => (
	<g transform={`translate(${x},${y})`}>
		<text
			x={0}
			y={0}
			dy={4}
			fontSize={10}
			fill={vars.theme.static.content.weak}
			textAnchor="middle"
			orientation="bottom"
			width={30}
			className={style.tickText}
		>
			{tickFormatter(payload.value, payload.index)}
		</text>
	</g>
)

export const isActive = (spotlight: number | undefined, idx: number) =>
	spotlight === undefined || spotlight === idx

export const useGetViewConfig = (
	viewType: string,
	display?: Maybe<string>,
	nullHandling?: Maybe<string>,
): ViewConfig => {
	return useMemo(() => {
		let viewConfig: ViewConfig
		if (viewType === 'Line chart') {
			viewConfig = {
				type: viewType,
				showLegend: true,
				display: display as LineDisplay,
				nullHandling: nullHandling as LineNullHandling,
			}
		} else if (viewType === 'Bar chart') {
			viewConfig = {
				type: viewType,
				showLegend: true,
				display: display as BarDisplay,
			}
		} else if (viewType === 'Funnel chart') {
			viewConfig = {
				type: viewType,
				showLegend: true,
				display: display as FunnelDisplay,
			}
		} else if (viewType === 'Table') {
			viewConfig = {
				type: viewType,
				showLegend: false,
				nullHandling: nullHandling as TableNullHandling,
			}
		} else {
			viewConfig = {
				type: 'Line chart',
				showLegend: true,
			}
		}
		return viewConfig
	}, [display, nullHandling, viewType])
}

export const getGroupKey = (groups: string[]) => {
	return groups?.join(', ') || NO_GROUP_PLACEHOLDER
}

export interface Series {
	aggregator: string
	column: string
	groups: string[]
}

export interface NamedSeries extends Series {
	name: string
}

export const getSeriesKey = (s: Series | undefined): string => {
	if (s === undefined) {
		return 'undefined'
	}
	return btoa(
		JSON.stringify([
			s.aggregator,
			s.column,
			s.groups.map((g) => encodeURIComponent(g)),
		]),
	)
}

export const getSeriesName = (
	s: Series,
	isMultiFunction: boolean,
	isGrouped: boolean,
) => {
	let columnExpr = `(${s.column})`
	if (s.aggregator === MetricAggregator.Count) {
		columnExpr = ''
	}
	if (isMultiFunction && isGrouped) {
		return `${s.aggregator}${columnExpr} - ${getGroupKey(s.groups)}`
	} else if (isGrouped) {
		return getGroupKey(s.groups)
	} else {
		return `${s.aggregator}${columnExpr}`
	}
}

export const useGraphData = (
	metrics: GetMetricsQuery | undefined,
	xAxisMetric: string,
	thresholdSettings?: ThresholdSettings,
) => {
	return useMemo(() => {
		let upperThreshold: number | undefined
		let lowerThreshold: number | undefined
		if (thresholdSettings?.thresholdType === ThresholdType.Constant) {
			if (
				thresholdSettings.thresholdCondition ===
				ThresholdCondition.Above
			) {
				upperThreshold = thresholdSettings.thresholdValue
			}
			if (
				thresholdSettings.thresholdCondition ===
				ThresholdCondition.Below
			) {
				lowerThreshold = thresholdSettings.thresholdValue
			}
		}

		let data: any[] | undefined
		if (metrics?.metrics?.buckets) {
			data = []

			if (xAxisMetric !== GROUPS_KEY) {
				for (let i = 0; i < metrics.metrics.bucket_count; i++) {
					data.push({})
				}

				const hasGroups =
					metrics.metrics.buckets.find((b) => b.group.length) !==
					undefined

				for (const b of metrics.metrics.buckets) {
					const seriesKey = getSeriesKey({
						aggregator: b.metric_type,
						column: b.column,
						groups: b.group,
					})
					data[b.bucket_id][xAxisMetric] =
						(b.bucket_min + b.bucket_max) / 2
					data[b.bucket_id][BUCKET_MIN_KEY] = b.bucket_min
					data[b.bucket_id][BUCKET_MAX_KEY] = b.bucket_max
					data[b.bucket_id][seriesKey] = {
						[VALUE_KEY]: b.metric_value,
						[SERIES_KEY]: {
							[AGGREGATOR_KEY]: b.metric_type,
							[COLUMN_KEY]: b.column,
							[GROUPS_KEY]: b.group,
						},
					}

					const bucketUpper = b.yhat_upper || upperThreshold
					const bucketLower = b.yhat_lower || lowerThreshold

					if (bucketUpper) {
						data[b.bucket_id][YHAT_UPPER_KEY] = {
							[seriesKey]: bucketUpper,
							...data[b.bucket_id][YHAT_UPPER_KEY],
						}
						if (!hasGroups) {
							data[b.bucket_id][YHAT_UPPER_REGION_KEY] =
								bucketUpper - (b.yhat_lower ?? 0)
						}
					}

					if (bucketLower) {
						data[b.bucket_id][YHAT_LOWER_KEY] = {
							[seriesKey]: bucketLower,
							...data[b.bucket_id][YHAT_LOWER_KEY],
						}
						if (!hasGroups) {
							data[b.bucket_id][YHAT_LOWER_REGION_KEY] =
								bucketLower
						}
					}
				}
			} else {
				const mapData: any = {}
				for (const b of metrics.metrics.buckets) {
					const groupKey = getGroupKey(b.group)
					const seriesKey = getSeriesKey({
						aggregator: b.metric_type,
						column: b.column,
						groups: [],
					})
					mapData[groupKey] = {
						...mapData[groupKey],
						[seriesKey]: {
							[SERIES_KEY]: {
								[AGGREGATOR_KEY]: b.metric_type,
								[COLUMN_KEY]: b.column,
								[GROUPS_KEY]: [],
							},
							[VALUE_KEY]: b.metric_value,
						},
						[GROUPS_KEY]: b.group,
					}
				}
				for (const d of Object.values(mapData)) {
					data.push(d)
				}
			}
		}
		return data
	}, [metrics, xAxisMetric, thresholdSettings])
}

export const useFunnelData = (
	results: GetMetricsQuery[] | undefined,
	funnelSteps: EventSelectionStep[] | undefined,
) => {
	return useMemo(() => {
		if (!results?.length || !results[0]?.metrics) return
		const buckets: {
			[key: number]: { value: number; percent: number }
		} = {}
		let groups = new Set<string>(
			results[0].metrics.buckets.map((b) => b.group[0]),
		)
		results.forEach((r, idx) => {
			if (r?.metrics?.buckets) {
				const resultGroups = new Set<string>(
					r.metrics.buckets.map((b) => b.group[0]),
				)
				r.metrics.buckets.forEach((b) => {
					const group = b?.group[0]
					const prev = buckets[idx - 1]?.value ?? 0
					const stepValue = groups.has(group)
						? (b?.metric_value ?? 0)
						: 0
					const value = (buckets[idx]?.value ?? 0) + stepValue
					buckets[idx] = {
						value,
						percent: prev > 0 ? value / prev : 1,
					}
				})
				groups = groups.intersection(resultGroups)
			}
		})

		return Object.values(buckets).map((r, idx) => {
			const query = funnelSteps?.at(idx)?.query || ''
			const key = funnelSteps?.at(idx)?.title || query
			const series = {
				aggregator: MetricAggregator.CountDistinct,
				column: 'secure_session_id',
				groups: [key],
			}
			return {
				[GROUPS_KEY]: [key],
				[PERCENT_KEY]: r.percent,
				[QUERY_KEY]: query,
				[getSeriesKey(series)]: {
					[SERIES_KEY]: series,
					value: r.value,
				},
			}
		})
	}, [funnelSteps, results])
}

export const useGraphSeries = (
	data: any[] | undefined,
	xAxisMetric: string,
): NamedSeries[] => {
	return useMemo(() => {
		const excluded = [
			xAxisMetric,
			BUCKET_MIN_KEY,
			BUCKET_MAX_KEY,
			YHAT_UPPER_KEY,
			YHAT_LOWER_KEY,
			YHAT_LOWER_REGION_KEY,
			YHAT_UPPER_REGION_KEY,
			PERCENT_KEY,
			QUERY_KEY,
		]
		const series =
			data
				?.flatMap((d) => Object.entries(d))
				.filter(
					([key, value]) =>
						!excluded.includes(key) && value !== undefined,
				)
				.map(([_, value]: [string, any]) => value[SERIES_KEY] as Series)
				.filter((v) => v !== undefined) ?? []
		const deduped = _.uniqBy(series, getSeriesKey)
		const isMultiFunction =
			_.uniq(series.map((s) => `${s.aggregator}_${s.column}`)).length > 1
		const isGrouped = !!series
			.map((s) => getGroupKey(s.groups))
			.filter((gk) => gk !== NO_GROUP_PLACEHOLDER)?.length

		const named = deduped.map((d) => ({
			...d,
			name: getSeriesName(d, isMultiFunction, isGrouped),
		}))

		return named
	}, [data, xAxisMetric])
}

const POLL_INTERVAL_VALUE = 1000 * 60
const LONGER_POLL_INTERVAL_VALUE = 1000 * 60 * 5

const replaceQueryVariables = (
	text: string,
	vars: Map<string, string[]> | undefined,
) => {
	vars?.forEach((values, key) => {
		let replacementText = ''
		if (values.length === 1) {
			replacementText = values[0]
		} else if (values.length > 1) {
			replacementText = `(${values.join(' OR ')})`
		}
		text = text?.replaceAll(`$${key}`, replacementText)
	})
	return text
}

const matchParamVariables = (
	text: string | string[],
	vars: Map<string, string[]> | undefined,
): string[] => {
	if (Array.isArray(text)) {
		const results: string[] = []
		text.forEach((t) => {
			const values = vars?.get(t)
			if (values !== undefined) {
				results.push(...values)
			} else {
				results.push(t)
			}
		})
		return results
	} else {
		const values = vars?.get(text)
		if (values !== undefined) {
			return values
		} else {
			return [text]
		}
	}
}

const FUNNEL_BAR_CONFIG: BarChartConfig = {
	shadeToPrevious: true,
	showLegend: true,
	type: 'Bar chart',
	display: 'Stacked',
	tooltipSettings: { funnelMode: true },
}

const FUNNEL_LINE_CONFIG: LineChartConfig = {
	showLegend: true,
	type: 'Line chart',
	display: 'Stacked area',
	tooltipSettings: { funnelMode: true },
}

type LegendProps = {
	series: NamedSeries[]
	spotlight: number | undefined
	setSpotlight: React.Dispatch<React.SetStateAction<number | undefined>>
}

const Legend = memo(({ series, spotlight, setSpotlight }: LegendProps) => {
	return (
		<Box position="relative" cssClass={style.legendWrapper}>
			{series.map((s, idx) => {
				const seriesKey = getSeriesKey(s)
				return (
					<Button
						kind="secondary"
						emphasis="low"
						size="xSmall"
						key={seriesKey}
						onClick={() => {
							if (spotlight === idx) {
								setSpotlight(undefined)
							} else {
								setSpotlight(idx)
							}
						}}
						cssClass={style.legendTextButton}
					>
						<Tooltip
							delayed
							trigger={
								<>
									<Box
										style={{
											backgroundColor: isActive(
												spotlight,
												idx,
											)
												? getColor(
														idx,
														seriesKey,
														strokeColors,
													)
												: undefined,
										}}
										cssClass={style.legendDot}
									></Box>
									<Box cssClass={style.legendTextWrapper}>
										<Text
											lines="1"
											color={
												isActive(spotlight, idx)
													? undefined
													: 'n8'
											}
											align="left"
										>
											{s.name}
										</Text>
									</Box>
								</>
							}
						>
							{s.name}
						</Tooltip>
					</Button>
				)
			})}
		</Box>
	)
})

const Graph = ({
	productType,
	projectId,
	startDate,
	endDate,
	query,
	groupByKeys,
	bucketByKey,
	bucketByWindow,
	bucketCount,
	limit,
	limitFunctionType,
	limitMetric,
	funnelSteps,
	title,
	id,
	viewConfig,
	disabled,
	height,
	setTimeRange,
	selectedPreset,
	variables,
	predictionSettings,
	thresholdSettings,
	expressions,
	syncId,
	children,
}: React.PropsWithChildren<ChartProps<ViewConfig>>) => {
	const { setGraphData } = useGraphContext()
	const queriedBucketCount = bucketByKey !== undefined ? bucketCount : 1

	const pollTimeout = useRef<number>()
	const [pollInterval, setPollInterval] = useState<number>(0)
	const [fetchStart, setFetchStart] = useState<Date>()
	const [fetchEnd, setFetchEnd] = useState<Date>()
	const [results, setResults] = useState<GetMetricsQuery[]>()
	const [loading, setLoading] = useState<boolean>(true)

	const set = useSetRelatedResource()

	const replacedQuery = replaceQueryVariables(query, variables)
	const loadExemplars = useCallback(
		(
			bucketMin: number | undefined,
			bucketMax: number | undefined,
			groups: string[] | undefined,
			stepQuery: string | undefined,
		) => {
			let relatedResourceType:
				| 'logs'
				| 'errors'
				| 'sessions'
				| 'traces'
				| 'events'

			switch (productType) {
				case ProductType.Errors:
					relatedResourceType = 'errors'
					break
				case ProductType.Logs:
					relatedResourceType = 'logs'
					break
				case ProductType.Sessions:
					relatedResourceType = 'sessions'
					break
				case ProductType.Traces:
					relatedResourceType = 'traces'
					break
				case ProductType.Metrics:
					relatedResourceType = 'sessions'
					break
				case ProductType.Events:
					relatedResourceType = 'events'
					break
				default:
					return
			}

			let relatedResourceQuery = stepQuery || replacedQuery
			if (
				productType !== ProductType.Events &&
				groupByKeys !== undefined &&
				groupByKeys.length > 0
			) {
				groups?.forEach((group, idx) => {
					if (!groupByKeys) {
						return
					}
					if (group !== NO_GROUP_PLACEHOLDER && group !== '') {
						relatedResourceQuery += ` ${groupByKeys[idx]}="${group}"`
					} else {
						relatedResourceQuery += ` ${groupByKeys[idx]} not exists`
					}
				})
			}
			if (![undefined, TIMESTAMP_KEY].includes(bucketByKey)) {
				if (relatedResourceQuery !== '') {
					relatedResourceQuery += ' '
				}
				relatedResourceQuery += `${bucketByKey}>=${bucketMin} ${bucketByKey}<${bucketMax}`
			}

			let startDateStr = moment(startDate).toISOString()
			let endDateStr = moment(endDate).toISOString()
			if (bucketByKey === TIMESTAMP_KEY && bucketMin && bucketMax) {
				startDateStr = (
					bucketMin ? new Date(bucketMin * 1000) : startDate
				).toISOString()
				endDateStr = (
					bucketMax ? new Date(bucketMax * 1000) : endDate
				).toISOString()
			}

			set({
				type: relatedResourceType,
				query: relatedResourceQuery,
				startDate: startDateStr,
				endDate: endDateStr,
			})
		},
		[
			bucketByKey,
			endDate,
			groupByKeys,
			productType,
			replacedQuery,
			set,
			startDate,
		],
	)

	const [getMetrics, { called }] = useGetMetricsLazyQuery({})

	const rebaseFetchTime = useCallback(() => {
		if (!selectedPreset) {
			setPollInterval(0)
			setFetchStart(startDate)
			setFetchEnd(endDate)
			return
		}

		const newStartFetch = presetStartDate(selectedPreset)
		const newPollInterval =
			moment().diff(newStartFetch, 'hours') >= 4
				? LONGER_POLL_INTERVAL_VALUE
				: POLL_INTERVAL_VALUE

		setPollInterval(newPollInterval)
		setFetchStart(newStartFetch)
		setFetchEnd(moment().toDate())
	}, [selectedPreset, startDate, endDate])

	const xAxisMetric = bucketByKey !== undefined ? bucketByKey : GROUPS_KEY

	// set the fetch dates and poll interval when selected date changes
	useEffect(() => {
		rebaseFetchTime()
	}, [rebaseFetchTime])

	// fetch new metrics when varaibles change (including polled fetch time)
	useEffect(() => {
		if (!fetchStart || !fetchEnd) {
			return
		}

		const useLongerRounding =
			moment(fetchEnd).diff(fetchStart, 'hours') >= 4

		const overage = useLongerRounding ? moment(fetchStart).minute() % 5 : 0
		const start = moment(fetchStart)
			.startOf('minute')
			.subtract(overage, 'minute')
		const end = moment(fetchEnd)
			.startOf('minute')
			.subtract(overage, 'minute')

		const getMetricsVariables = {
			product_type: productType,
			project_id: projectId,
			params: {
				date_range: {
					start_date: start.format(TIME_FORMAT),
					end_date: end.format(TIME_FORMAT),
				},
				query: replaceQueryVariables(query, variables),
			},
			group_by:
				groupByKeys !== undefined
					? matchParamVariables(groupByKeys, variables)
					: [],
			bucket_by:
				bucketByKey !== undefined
					? (matchParamVariables(bucketByKey, variables).at(0) ?? '')
					: TIMESTAMP_KEY,
			bucket_window: bucketByWindow,
			bucket_count: queriedBucketCount,
			limit: limit,
			limit_aggregator: limitFunctionType,
			limit_column: limitMetric
				? matchParamVariables(limitMetric, variables).at(0)
				: undefined,
			prediction_settings: predictionSettings,
			expressions: expressions.map((e) => ({ ...e })), // This is a hack but Apollo isn't noticing a change otherwise
		}

		setLoading(true)
		let getMetricsPromises: Promise<GetMetricsQueryResult>[] = []
		if (funnelSteps?.length) {
			for (const step of funnelSteps) {
				getMetricsPromises.push(
					getMetrics({
						variables: {
							...getMetricsVariables,
							params: {
								...getMetricsVariables.params,
								query: step.query,
							},
						},
					}),
				)
			}
		} else {
			getMetricsPromises = [
				getMetrics({ variables: getMetricsVariables }),
			]
		}

		Promise.all(getMetricsPromises)
			.then((results: GetMetricsQueryResult[]) => {
				setResults(results.filter((r) => r.data).map((r) => r.data!))
			})
			.finally(() => {
				setLoading(false)
				// create another poll timeout if pollInterval is set
				if (pollInterval) {
					pollTimeout.current = setTimeout(
						rebaseFetchTime,
						pollInterval,
					) as unknown as number
				}
			})
		return () => {
			if (!!pollTimeout.current) {
				clearTimeout(pollTimeout.current)
				pollTimeout.current = undefined
			}
		}
		// eslint-disable-next-line react-hooks/exhaustive-deps
	}, [
		bucketByKey,
		bucketByWindow,
		fetchEnd,
		fetchStart,
		getMetrics,
		groupByKeys,
		limit,
		limitFunctionType,
		limitMetric,
		funnelSteps,
		productType,
		projectId,
		queriedBucketCount,
		query,
		variables,
		predictionSettings,
		expressions,
	])

	const graphData = useGraphData(
		results?.at(0),
		xAxisMetric,
		thresholdSettings,
	)

	const funnelData = useFunnelData(results, funnelSteps)
	const data = viewConfig.type === 'Funnel chart' ? funnelData : graphData
	const series = useGraphSeries(data, xAxisMetric)

	const [spotlight, setSpotlight] = useState<number | undefined>()

	useEffect(() => {
		if (id && data) {
			setGraphData((graphData) => ({ ...graphData, [id]: data }))
		}
	}, [data, id, setGraphData])

	// Reset spotlight when `series` is updated
	useEffect(() => {
		setSpotlight(undefined)
	}, [series])

	let isEmpty = true
	for (const d of data ?? []) {
		for (const v of Object.values(d)) {
			if (!!v) {
				isEmpty = false
			}
		}
	}

	const lineChildren = useMemo(
		() => (
			<>
				{children}
				<Area
					isAnimationActive={false}
					dataKey={YHAT_LOWER_REGION_KEY}
					strokeWidth="2px"
					strokeDasharray="8 8"
					strokeLinecap="round"
					stroke="#C8C7CB"
					fillOpacity={0}
					stackId={-1}
					connectNulls
					activeDot={<></>}
				/>
				<Area
					isAnimationActive={false}
					dataKey={YHAT_UPPER_REGION_KEY}
					strokeWidth="2px"
					strokeDasharray="8 8"
					strokeLinecap="round"
					fill="#F9F8F9"
					stroke="#C8C7CB"
					stackId={-1}
					connectNulls
					activeDot={<></>}
				/>
			</>
		),
		[children],
	)

	let innerChart: JSX.Element | null = null
	if (isEmpty) {
		innerChart = (
			<Stack
				width="full"
				height="full"
				alignItems="center"
				justifyContent="center"
			>
				{!loading && called && (
					<Badge
						size="medium"
						shape="basic"
						variant="gray"
						label="No data found"
						iconStart={<IconSolidDocumentReport />}
					/>
				)}
			</Stack>
		)
	} else {
		switch (viewConfig.type) {
			case 'Line chart':
				const axisLimit =
					thresholdSettings?.thresholdType === ThresholdType.Constant
						? thresholdSettings?.thresholdValue
						: undefined

				innerChart = (
					<LineChart
						data={data}
						syncId={syncId}
						xAxisMetric={xAxisMetric}
						viewConfig={viewConfig}
						spotlight={spotlight}
						setTimeRange={setTimeRange}
						loadExemplars={loadExemplars}
						minYAxisMax={axisLimit}
						maxYAxisMin={axisLimit}
						showGrid
					>
						{lineChildren}
					</LineChart>
				)
				break
			case 'Bar chart':
				innerChart = (
					<BarChart
						data={data}
						syncId={syncId}
						xAxisMetric={xAxisMetric}
						viewConfig={viewConfig}
						spotlight={spotlight}
						setTimeRange={setTimeRange}
						loadExemplars={loadExemplars}
						showGrid
					>
						{children}
					</BarChart>
				)
				break
			case 'Funnel chart':
				if (viewConfig.display === 'Bar Chart') {
					innerChart = (
						<BarChart
							data={data}
							xAxisMetric={xAxisMetric}
							viewConfig={FUNNEL_BAR_CONFIG}
							spotlight={spotlight}
							setTimeRange={setTimeRange}
							loadExemplars={loadExemplars}
							showGrid
						>
							{children}
						</BarChart>
					)
				} else if (viewConfig.display === 'Line Chart') {
					innerChart = (
						<LineChart
							data={data}
							xAxisMetric={xAxisMetric}
							viewConfig={FUNNEL_LINE_CONFIG}
							spotlight={spotlight}
							setTimeRange={setTimeRange}
							loadExemplars={loadExemplars}
							showGrid
						>
							{children}
						</LineChart>
					)
				} else if (viewConfig.display === 'Vertical Funnel') {
					innerChart = (
						<FunnelChart
							data={data}
							xAxisMetric={xAxisMetric}
							viewConfig={viewConfig}
							spotlight={spotlight}
							setTimeRange={setTimeRange}
						>
							{children}
						</FunnelChart>
					)
				}
				break
			case 'Table':
				innerChart = (
					<MetricTable
						data={data}
						xAxisMetric={xAxisMetric}
						viewConfig={viewConfig}
						disabled={disabled}
						loadExemplars={loadExemplars}
						visualizationId={id}
					/>
				)
				break
		}
	}

	const showLegend = viewConfig.showLegend && series.join('') !== ''
	return (
		<Box
			position="relative"
			width="full"
			height="full"
			display="flex"
			flexDirection="column"
			gap="8"
			justifyContent="space-between"
		>
			<Box
				display="flex"
				flexDirection="row"
				justifyContent="space-between"
			>
				<Text size="small" color="default" cssClass={style.titleText}>
					{title || 'Untitled metric view'}
				</Text>
			</Box>
			<Box
				style={{ height: height ?? '100%' }}
				key={series.join(';')} // Hacky but recharts' ResponsiveContainer has issues when this height changes so just rerender the whole thing
				cssClass={clsx({
					[style.disabled]: disabled,
				})}
				position="relative"
			>
				{loading && (
					<Stack
						position="absolute"
						width="full"
						height="full"
						alignItems="center"
						justifyContent="center"
						cssClass={style.loadingOverlay}
					>
						<Badge
							size="medium"
							shape="basic"
							variant="gray"
							label="Loading"
							iconStart={
								<IconSolidLoading
									className={loadingIcon}
									color={vars.theme.static.content.weak}
								/>
							}
						/>
					</Stack>
				)}
				{innerChart}
			</Box>
			{loading &&
				(data ?? []).length === 0 &&
				groupByKeys !== undefined &&
				groupByKeys.length > 0 &&
				viewConfig.showLegend && (
					<Box position="relative" cssClass={style.legendLoading} />
				)}
			{showLegend && (
				<Legend
					series={series}
					spotlight={spotlight}
					setSpotlight={setSpotlight}
				/>
			)}
		</Box>
	)
}

export default Graph<|MERGE_RESOLUTION|>--- conflicted
+++ resolved
@@ -24,11 +24,14 @@
 import { FunnelDisplay } from '@pages/Graphing/components/types'
 import clsx from 'clsx'
 import moment from 'moment'
-<<<<<<< HEAD
-import { memo, useCallback, useEffect, useMemo, useRef, useState } from 'react'
-=======
-import React, { useCallback, useEffect, useMemo, useRef, useState } from 'react'
->>>>>>> 5b9ed3c4
+import React, {
+	memo,
+	useCallback,
+	useEffect,
+	useMemo,
+	useRef,
+	useState,
+} from 'react'
 import { Area, Tooltip as RechartsTooltip, ReferenceArea } from 'recharts'
 import { CategoricalChartState } from 'recharts/types/chart/types'
 
