--- conflicted
+++ resolved
@@ -11,11 +11,6 @@
 	acceptCompletion,
 } from '@codemirror/autocomplete'
 import { EditorView, keymap } from '@codemirror/view'
-<<<<<<< HEAD
-
-=======
-import { indentWithTab } from '@codemirror/commands'
->>>>>>> 27c4f54d
 import { linter, Diagnostic } from '@codemirror/lint'
 
 import { useGetKeysLazyQuery } from '@/graph/generated/hooks'
@@ -27,11 +22,9 @@
 	TIMESTAMP_KEY,
 } from '@/pages/Graphing/components/Graph'
 import { useGraphContext } from '@/pages/Graphing/context/GraphContext'
-<<<<<<< HEAD
 import { useGraphingVariables } from '@/pages/Graphing/hooks/useGraphingVariables'
 import { useParams } from '@/util/react-router/useParams'
 import { indentWithTab, standardKeymap } from '@codemirror/commands'
-=======
 import {
 	MetricAggregator,
 	MetricExpression,
@@ -41,7 +34,6 @@
 import { GraphSettings } from '@/pages/Graphing/constants'
 
 import * as styles from './SqlEditor.css'
->>>>>>> 27c4f54d
 
 interface Props {
 	value: string
