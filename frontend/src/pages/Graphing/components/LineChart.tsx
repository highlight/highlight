--- conflicted
+++ resolved
@@ -45,9 +45,8 @@
 	maxYAxisMin?: number
 }
 
-<<<<<<< HEAD
 const YAXIS_PADDING_FACTOR = 1.05
-=======
+
 const isAnomaly = (props: any, key: string) => {
 	const { payload } = props
 
@@ -65,7 +64,6 @@
 
 	return false
 }
->>>>>>> e1c88e78
 
 export const LineChart = ({
 	data,
