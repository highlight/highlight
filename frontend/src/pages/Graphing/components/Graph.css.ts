import { vars } from '@highlight-run/ui/vars'
import { style } from '@vanilla-extract/css'

export const loadingOverlay = style({
	zIndex: 2,
	pointerEvents: 'none',
})

export const loadingText = style({
	border: vars.border.divider,
	padding: 4,
	borderRadius: 4,
	backgroundColor: vars.color.white,
})

export const legendWrapper = style({
	left: -6,
	flexShrink: 0,
	maxHeight: 42,
	paddingTop: 2,
	paddingBottom: 2,
	overflowY: 'auto',
	display: 'flex',
	flexWrap: 'wrap',
	rowGap: 6,
})

export const legendDot = style({
	borderRadius: '50%',
	margin: 'auto',
	marginRight: '4px',
	width: 8,
	height: 8,
	flexShrink: 0,
})

export const legendTextWrapper = style({
	textAlign: 'left',
})

export const legendTextButton = style({
	height: 16,
	flex: '1 0 calc(100% / 3)',
	maxWidth: 'fit-content',
})

export const titleText = style({
	lineHeight: '24px',
	height: '24px',
	alignItems: 'center',
	display: 'flex',
})

export const hiddenMenu = style({
	visibility: 'hidden',
})

export const tooltipWrapper = style({
	backgroundColor: 'white',
	border: vars.border.divider,
	borderRadius: '6px',
	minWidth: '100px',
	display: 'flex',
	flexDirection: 'column',
	gap: '6px',
	padding: '8px',
<<<<<<< HEAD
	maxHeight: '180px',
	overflowY: 'auto',
	zIndex: 20000000000,
=======
>>>>>>> cb32b70d
})

export const tooltipText = style({
	lineHeight: '16px',
})

export const tooltipDot = style({
	borderRadius: '50%',
	marginRight: '4px',
	width: 8,
	height: 8,
})

export const disabled = style({
	pointerEvents: 'none',
})

export const hoverCard = style({
	width: 'min-content',
})

export const tickText = style({
	userSelect: 'none',
})<|MERGE_RESOLUTION|>--- conflicted
+++ resolved
@@ -64,12 +64,6 @@
 	flexDirection: 'column',
 	gap: '6px',
 	padding: '8px',
-<<<<<<< HEAD
-	maxHeight: '180px',
-	overflowY: 'auto',
-	zIndex: 20000000000,
-=======
->>>>>>> cb32b70d
 })
 
 export const tooltipText = style({
