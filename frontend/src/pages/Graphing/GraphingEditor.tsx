import { toast } from '@components/Toaster'
import {
	Box,
	Button,
	DateRangePicker,
	DEFAULT_TIME_PRESETS,
	Form,
	IconSolidClock,
	Input,
	presetStartDate,
	Select,
	TagSwitchGroup,
	Text,
} from '@highlight-run/ui/components'
import { useParams } from '@util/react-router/useParams'
import { Divider } from 'antd'
import React, {
	PropsWithChildren,
	useId,
	useMemo,
	useRef,
	useState,
} from 'react'
import { Helmet } from 'react-helmet'
import { useNavigate } from 'react-router-dom'
import { useDebounce } from 'react-use'

import { SearchContext } from '@/components/Search/SearchContext'
import { Search } from '@/components/Search/SearchForm/SearchForm'
import {
	useGetVisualizationQuery,
	useUpsertGraphMutation,
} from '@/graph/generated/hooks'
import {
	GraphInput,
	MetricAggregator,
	ProductType,
} from '@/graph/generated/schemas'
import useFeatureFlag, { Feature } from '@/hooks/useFeatureFlag/useFeatureFlag'
import { useProjectId } from '@/hooks/useProjectId'
import { useSearchTime } from '@/hooks/useSearchTime'
import { BAR_DISPLAY, BarDisplay } from '@/pages/Graphing/components/BarChart'
import Graph, {
	getViewConfig,
	TIMESTAMP_KEY,
	View,
	VIEW_ICONS,
	VIEW_LABELS,
	VIEWS,
} from '@/pages/Graphing/components/Graph'
import {
	LINE_DISPLAY,
	LINE_NULL_HANDLING,
	LineDisplay,
	LineNullHandling,
} from '@/pages/Graphing/components/LineChart'
import {
	TABLE_NULL_HANDLING,
	TableNullHandling,
} from '@/pages/Graphing/components/Table'
import { HeaderDivider } from '@/pages/Graphing/Dashboard'

import { Combobox } from './Combobox'
import {
	DEFAULT_BUCKET_COUNT,
	DEFAULT_BUCKET_INTERVAL,
	FUNCTION_TYPES,
	PRODUCT_ICONS,
	PRODUCT_ICONS_WITH_EVENTS,
	PRODUCTS,
	PRODUCTS_WITH_EVENTS,
} from './constants'
import * as style from './GraphingEditor.css'
import { LabeledRow } from './LabeledRow'
import { OptionDropdown } from './OptionDropdown'
import { BarChartSettings, LineChartSettings, TableSettings } from './Settings'
import { FREQUENCIES } from '@/pages/Alerts/AlertConfigurationCard/AlertConfigurationConstants'

type BucketBy = 'None' | 'Interval' | 'Count'
const BUCKET_BY_OPTIONS: BucketBy[] = ['None', 'Interval', 'Count']

const SidebarSection = (props: PropsWithChildren) => {
	return (
		<Box p="12" width="full" display="flex" flexDirection="column" gap="12">
			{props.children}
		</Box>
	)
}

const BackgroundPattern = () => {
	return (
		<svg width="100%" height="100%">
			<defs>
				<pattern
					id="polka-dots"
					x="0"
					y="0"
					width="14"
					height="14"
					patternUnits="userSpaceOnUse"
				>
					<circle fill="#e4e2e4" cx="7" cy="7" r="1" />
				</pattern>
			</defs>

			<rect
				x="0"
				y="0"
				width="100%"
				height="100%"
				fill="url(#polka-dots)"
			/>
		</svg>
	)
}

export const GraphBackgroundWrapper = ({ children }: PropsWithChildren) => {
	return (
		<Box display="flex" position="relative" height="full" width="full">
			<Box
				position="absolute"
				width="full"
				height="full"
				cssClass={style.graphBackground}
			>
				<BackgroundPattern />
			</Box>

			<Box cssClass={style.graphWrapper} shadow="small">
				<Box
					px="16"
					py="12"
					width="full"
					height="full"
					border="divider"
					borderRadius="8"
				>
					{children}
				</Box>
			</Box>
		</Box>
	)
}

const getBucketByKey = (
	bucketBySetting: BucketBy,
	bucketByKey: string,
): string | undefined => {
	switch (bucketBySetting) {
		case 'Count':
			return bucketByKey
		case 'Interval':
			return TIMESTAMP_KEY
		default:
			return undefined
	}
}

export const GraphingEditor: React.FC = () => {
	const { dashboard_id, graph_id } = useParams<{
		dashboard_id: string
		graph_id: string
	}>()

	const eventSearchEnabled = useFeatureFlag(Feature.EventSearch)
	const { products, productIcons } = useMemo(() => {
		if (!eventSearchEnabled) {
			return {
				products: PRODUCTS,
				productIcons: PRODUCT_ICONS,
			}
		}
		return {
			products: PRODUCTS_WITH_EVENTS,
			productIcons: PRODUCT_ICONS_WITH_EVENTS,
		}
	}, [eventSearchEnabled])

	const isEdit = graph_id !== undefined

	const { startDate, endDate, selectedPreset, updateSearchTime } =
		useSearchTime({
			presets: DEFAULT_TIME_PRESETS,
			initialPreset: DEFAULT_TIME_PRESETS[2],
		})

	const [upsertGraph, upsertGraphContext] = useUpsertGraphMutation()

	const tempId = useId()

	const navigate = useNavigate()

	const onSave = () => {
		let display: string | undefined
		let nullHandling: string | undefined

		switch (viewType) {
			case 'Line chart':
				display = lineDisplay
				nullHandling = lineNullHandling
				break
			case 'Bar chart':
				display = barDisplay
				break
			case 'Table':
				nullHandling = tableNullHandling
				break
		}

		const graphInput: GraphInput = {
			visualizationId: dashboard_id!,
			bucketByKey: getBucketByKey(bucketBySetting, bucketByKey) ?? null,
			bucketCount:
				bucketBySetting === 'Count' ? Number(bucketCount) : null,
			bucketInterval:
				bucketBySetting === 'Interval' ? Number(bucketInterval) : null,
			display,
			functionType,
			groupByKey: groupByEnabled ? groupByKey : null,
			limit: groupByEnabled ? Number(limit) : null,
			limitFunctionType: groupByEnabled ? limitFunctionType : null,
			limitMetric: groupByEnabled ? limitMetric : null,
			metric,
			nullHandling,
			productType,
			query: debouncedQuery,
			title: metricViewTitle || tempMetricViewTitle?.current,
			type: viewType,
		}

		if (isEdit) {
			graphInput.id = graph_id
		}

		upsertGraph({
			variables: {
				graph: graphInput,
			},
			optimisticResponse: {
				upsertGraph: {
					...graphInput,
					id: graphInput.id ?? `temp-${tempId}`,
					__typename: 'Graph',
				},
			},
			update(cache, result) {
				if (isEdit) {
					return
				}
				const vizId = cache.identify({
					id: dashboard_id,
					__typename: 'Visualization',
				})
				const graphId = cache.identify({
					id: result.data?.upsertGraph.id,
					__typename: 'Graph',
				})
				cache.modify({
					id: vizId,
					fields: {
						graphs(existing = []) {
							return existing.concat([{ __ref: graphId }])
						},
					},
				})
			},
		})
			.then(() => {
				toast.success(`Metric view ${isEdit ? 'updated' : 'created'}`)
			})
			.catch(() => {
				toast.error('Failed to create metric view')
			})

		navigate({
			pathname: `../${dashboard_id}`,
			search: location.search,
		})
	}

	useGetVisualizationQuery({
		variables: {
			id: dashboard_id!,
		},
		skip: !isEdit,
		onCompleted: (data) => {
			setCompleted(true)
			const g = data.visualization.graphs.find((g) => g.id === graph_id)
			if (g === undefined) {
				return
			}

			const viewType = g.type as View
			setProductType(g.productType)
			setViewType(viewType)
			setFunctionType(g.functionType)

			if (viewType === 'Line chart') {
				setLineNullHandling(g.nullHandling as LineNullHandling)
				setLineDisplay(g.display as LineDisplay)
			} else if (viewType === 'Bar chart') {
				setBarDisplay(g.display as BarDisplay)
			} else if (viewType === 'Table') {
				setTableNullHandling(g.nullHandling as TableNullHandling)
			}

			setQuery(g.query)
			setDebouncedQuery(g.query)
			setMetric(g.metric)
			setMetricViewTitle(g.title)
			setGroupByEnabled(g.groupByKey !== null)
			setGroupByKey(g.groupByKey ?? '')
			setLimitFunctionType(g.limitFunctionType ?? FUNCTION_TYPES[0])
			setLimit(g.limit ?? 10)
			setLimitMetric(g.limitMetric ?? '')
			setBucketByKey(g.bucketByKey ?? '')
			setBucketCount(g.bucketCount ?? DEFAULT_BUCKET_COUNT)
			setBucketInterval(g.bucketInterval ?? DEFAULT_BUCKET_INTERVAL)
			setBucketBySetting(
				g.bucketInterval
					? 'Interval'
					: g.bucketCount
						? 'Count'
						: 'None',
			)
		},
	})

	const { projectId } = useProjectId()

	const [productType, setProductType] = useState(products[0])
	const [viewType, setViewType] = useState(VIEWS[0])
	const [functionType, setFunctionType] = useState(FUNCTION_TYPES[0])
	const [lineNullHandling, setLineNullHandling] = useState(
		LINE_NULL_HANDLING[0],
	)
	const [tableNullHandling, setTableNullHandling] = useState(
		TABLE_NULL_HANDLING[0],
	)
	const [lineDisplay, setLineDisplay] = useState(LINE_DISPLAY[0])
	const [barDisplay, setBarDisplay] = useState(BAR_DISPLAY[0])

	const [query, setQuery] = useState('')
	const [debouncedQuery, setDebouncedQuery] = useState('')
	useDebounce(
		() => {
			setDebouncedQuery(query)
		},
		300,
		[query],
	)

	const [metric, setMetric] = useState('')
	const [metricViewTitle, setMetricViewTitle] = useState('')
	const tempMetricViewTitle = useRef<string>('')
	const [groupByEnabled, setGroupByEnabled] = useState(false)
	const [groupByKey, setGroupByKey] = useState('')

	const [limitFunctionType, setLimitFunctionType] = useState(
		FUNCTION_TYPES[0],
	)
	const [limit, setLimit] = useState<number | string>(10)
	const [limitMetric, setLimitMetric] = useState('')

	const [bucketBySetting, setBucketBySetting] = useState(BUCKET_BY_OPTIONS[2])
	const [bucketByKey, setBucketByKey] = useState(TIMESTAMP_KEY)
	const [bucketCount, setBucketCount] = useState<number | string>(
		DEFAULT_BUCKET_COUNT,
	)
	const [bucketInterval, setBucketInterval] = useState<number | string>(
		DEFAULT_BUCKET_INTERVAL,
	)

	const [completed, setCompleted] = useState(!isEdit)

	tempMetricViewTitle.current = useMemo(() => {
		let newViewTitle = ''
		const stringifiedFunctionType = functionType?.toString() ?? ''
		newViewTitle = metricViewTitle || stringifiedFunctionType || ''
		if (
			newViewTitle === stringifiedFunctionType &&
			stringifiedFunctionType
		) {
			newViewTitle += metric ? `(${metric})` : ''
		}
		newViewTitle = newViewTitle
			? `${newViewTitle} Of ${productType?.toString() ?? ''}`
			: newViewTitle
		return newViewTitle
	}, [functionType, metric, metricViewTitle, productType])

	let display: string | undefined
	let nullHandling: string | undefined
	if (viewType === 'Line chart') {
		display = lineDisplay
		nullHandling = lineNullHandling
	} else if (viewType === 'Bar chart') {
		display = barDisplay
	} else if (viewType === 'Table') {
		nullHandling = tableNullHandling
	}
	const viewConfig = getViewConfig(viewType, display, nullHandling)

	const searchOptionsConfig = useMemo(() => {
		return {
			productType,
			startDate,
			endDate,
		}
	}, [endDate, productType, startDate])

	if (!completed) {
		return null
	}

	return (
		<>
			<Helmet>
				<title>{isEdit ? 'Edit' : 'Create'} Metric View</title>
			</Helmet>
			<Box
				background="n2"
				padding="8"
				flex="stretch"
				justifyContent="stretch"
				display="flex"
				overflow="hidden"
			>
				<Box
					background="white"
					borderRadius="6"
					flexDirection="column"
					display="flex"
					flexGrow={1}
					border="dividerWeak"
					shadow="medium"
				>
					<Box
						width="full"
						cssClass={style.editGraphHeader}
						borderBottom="dividerWeak"
						display="flex"
						justifyContent="space-between"
						alignItems="center"
						paddingLeft="12"
						paddingRight="8"
						py="6"
					>
						<Text size="small" weight="medium">
							{isEdit ? 'Edit' : 'Create'} metric view
						</Text>
						<Box display="flex" gap="4">
							<DateRangePicker
								iconLeft={<IconSolidClock size={14} />}
								emphasis="medium"
								kind="secondary"
								selectedValue={{
									startDate,
									endDate,
									selectedPreset,
								}}
								onDatesChange={updateSearchTime}
								presets={DEFAULT_TIME_PRESETS}
								minDate={presetStartDate(
									DEFAULT_TIME_PRESETS[5],
								)}
							/>
							<HeaderDivider />
							<Button
								emphasis="low"
								kind="secondary"
								onClick={() => {
									navigate({
										pathname: `../${dashboard_id}`,
										search: location.search,
									})
								}}
							>
								Cancel
							</Button>
							<Button
								disabled={upsertGraphContext.loading}
								onClick={onSave}
							>
								Save&nbsp;
							</Button>
						</Box>
					</Box>
					<Box
						display="flex"
						flexDirection="row"
						justifyContent="space-between"
						height="full"
					>
						<GraphBackgroundWrapper>
							<Graph
								title={
									metricViewTitle ||
									tempMetricViewTitle?.current
								}
								viewConfig={viewConfig}
								productType={productType}
								projectId={projectId}
								startDate={startDate}
								selectedPreset={selectedPreset}
								endDate={endDate}
								query={debouncedQuery}
								metric={metric}
								functionType={functionType}
								bucketByKey={getBucketByKey(
									bucketBySetting,
									bucketByKey,
								)}
								bucketCount={
									bucketBySetting === 'Count'
										? Number(bucketCount)
										: undefined
								}
								bucketByWindow={
									bucketBySetting === 'Interval'
										? Number(bucketInterval)
										: undefined
								}
								groupByKey={
									groupByEnabled ? groupByKey : undefined
								}
								limit={
									groupByEnabled ? Number(limit) : undefined
								}
								limitFunctionType={
									groupByEnabled
										? limitFunctionType
										: undefined
								}
								limitMetric={
									groupByEnabled ? limitMetric : undefined
								}
								setTimeRange={updateSearchTime}
							/>
						</GraphBackgroundWrapper>
						<Box
							display="flex"
							borderLeft="dividerWeak"
							height="full"
							cssClass={style.editGraphSidebar}
							overflowY="auto"
							overflowX="hidden"
							flexShrink={0}
						>
							<Form className={style.editGraphSidebar}>
								<SidebarSection>
									<LabeledRow
										label="Metric view title"
										name="title"
									>
										<Input
											type="text"
											name="title"
											placeholder={
												tempMetricViewTitle?.current ||
												'Untitled metric view'
											}
											value={metricViewTitle}
											onChange={(e) => {
												setMetricViewTitle(
													e.target.value,
												)
											}}
											cssClass={style.input}
										/>
									</LabeledRow>
								</SidebarSection>
								<Divider className="m-0" />
								<SidebarSection>
									<LabeledRow
										label="Source"
										name="source"
										tooltip="The resource being queried, one of the four highlight.io resources."
									>
										<OptionDropdown<ProductType>
											options={products}
											selection={productType}
											setSelection={setProductType}
											icons={productIcons}
										/>
									</LabeledRow>
								</SidebarSection>
								<Divider className="m-0" />
								<SidebarSection>
									<LabeledRow
										label="View type"
										name="viewType"
									>
										<OptionDropdown<View>
											options={VIEWS}
											selection={viewType}
											setSelection={setViewType}
											icons={VIEW_ICONS}
											labels={VIEW_LABELS}
										/>
									</LabeledRow>
									{viewType === 'Line chart' && (
										<LineChartSettings
											nullHandling={lineNullHandling}
											setNullHandling={
												setLineNullHandling
											}
											lineDisplay={lineDisplay}
											setLineDisplay={setLineDisplay}
										/>
									)}
									{viewType === 'Bar chart' && (
										<BarChartSettings
											barDisplay={barDisplay}
											setBarDisplay={setBarDisplay}
										/>
									)}
									{viewType === 'Table' && (
										<TableSettings
											nullHandling={tableNullHandling}
											setNullHandling={
												setTableNullHandling
											}
										/>
									)}
								</SidebarSection>
								<Divider className="m-0" />
								<SidebarSection>
									<LabeledRow
										label="Function"
										name="function"
										tooltip="Determines how data points are aggregated. If the function requires a numeric field as input, one can be chosen."
									>
										<OptionDropdown<MetricAggregator>
											options={FUNCTION_TYPES}
											selection={functionType}
											setSelection={setFunctionType}
										/>
										{functionType !==
											MetricAggregator.Count && (
											<Combobox
												selection={metric}
												setSelection={setMetric}
												label="metric"
												searchConfig={
													searchOptionsConfig
												}
												onlyNumericKeys={
													functionType !==
													MetricAggregator.CountDistinct
												}
											/>
										)}
									</LabeledRow>
									<LabeledRow
										label="Filters"
										name="query"
										tooltip="The search query used to filter which data points are included before aggregating."
									>
										<Box
											border="divider"
											width="full"
											borderRadius="6"
										>
											<SearchContext
												initialQuery={query}
												onSubmit={setQuery}
											>
												<Search
													startDate={
														new Date(startDate)
													}
													endDate={new Date(endDate)}
													productType={productType}
													hideIcon
												/>
											</SearchContext>
										</Box>
									</LabeledRow>
								</SidebarSection>
								<Divider className="m-0" />
								<SidebarSection>
									<LabeledRow
										label="Group by"
										name="groupBy"
										enabled={groupByEnabled}
										setEnabled={setGroupByEnabled}
										tooltip="A categorical field for grouping results into separate series."
									>
										<Combobox
											selection={groupByKey}
											setSelection={setGroupByKey}
											label="groupBy"
											searchConfig={searchOptionsConfig}
										/>
									</LabeledRow>
									{groupByEnabled && (
										<Box
											display="flex"
											flexDirection="row"
											gap="4"
										>
											<LabeledRow
												label="Limit"
												name="limit"
												tooltip="The maximum number of groups to include."
											>
												<Input
													type="number"
													name="limit"
													placeholder="Enter limit"
													value={limit}
													onChange={(e) => {
														setLimit(e.target.value)
													}}
													cssClass={style.input}
												/>
											</LabeledRow>
											<LabeledRow
												label="By"
												name="limitBy"
												tooltip="The function used to determine which groups are included."
											>
												<OptionDropdown<MetricAggregator>
													options={FUNCTION_TYPES}
													selection={
														limitFunctionType
													}
													setSelection={
														setLimitFunctionType
													}
												/>
												{limitFunctionType !==
													MetricAggregator.Count && (
													<Combobox
														selection={limitMetric}
														setSelection={
															setLimitMetric
														}
														label="limitMetric"
														searchConfig={
															searchOptionsConfig
														}
														onlyNumericKeys
													/>
												)}
											</LabeledRow>
										</Box>
									)}
								</SidebarSection>
								<Divider className="m-0" />
								<SidebarSection>
									<LabeledRow
										label="Bucket by"
										name="bucketBy"
										tooltip="The method for determining the bucket sizes - can be a fixed interval or fixed count."
									>
										<TagSwitchGroup
											options={BUCKET_BY_OPTIONS}
											defaultValue={bucketBySetting}
											onChange={(o: string | number) => {
												setBucketBySetting(
													o as BucketBy,
												)
											}}
											cssClass={style.tagSwitch}
										/>
									</LabeledRow>
									{bucketBySetting === 'Count' && (
										<>
											<LabeledRow
												label="Bucket field"
												name="bucketField"
												tooltip="A numeric field for bucketing results along the X-axis. Timestamp for time series charts, numeric fields for histograms, can be disabled to aggregate all results within the time range."
											>
												<Combobox
													selection={bucketByKey}
													setSelection={
														setBucketByKey
													}
													label="bucketBy"
													searchConfig={
														searchOptionsConfig
													}
													defaultKeys={[
														TIMESTAMP_KEY,
													]}
													onlyNumericKeys
												/>
											</LabeledRow>
											<LabeledRow
												label="Buckets"
												name="bucketCount"
												tooltip="The number of X-axis buckets. A higher value will display smaller, more granular buckets."
											>
												<Input
													type="number"
													name="bucketCount"
													placeholder="Enter bucket count"
													value={bucketCount}
													onChange={(e) => {
														setBucketCount(
															e.target.value,
														)
													}}
													cssClass={style.input}
												/>
											</LabeledRow>
										</>
									)}
									{bucketBySetting === 'Interval' && (
										<LabeledRow
											label="Bucket interval"
											name="bucketInterval"
											tooltip="The number of X-axis buckets. A higher value will display smaller, more granular buckets."
										>
											<Select
												options={FREQUENCIES}
												value={bucketInterval}
												onValueChange={(o) => {
													setBucketInterval(
<<<<<<< HEAD
														e.target.value,
=======
														Number(o.value),
>>>>>>> 2b51c2d6
													)
												}}
											/>
										</LabeledRow>
									)}
								</SidebarSection>
							</Form>
						</Box>
					</Box>
				</Box>
			</Box>
		</>
	)
}<|MERGE_RESOLUTION|>--- conflicted
+++ resolved
@@ -818,13 +818,7 @@
 												options={FREQUENCIES}
 												value={bucketInterval}
 												onValueChange={(o) => {
-													setBucketInterval(
-<<<<<<< HEAD
-														e.target.value,
-=======
-														Number(o.value),
->>>>>>> 2b51c2d6
-													)
+													setBucketInterval(o.value)
 												}}
 											/>
 										</LabeledRow>
