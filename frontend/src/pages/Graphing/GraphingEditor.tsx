--- conflicted
+++ resolved
@@ -402,7 +402,7 @@
 
 	const [productType, setProductTypeImpl] = useState(productOptions[0].value)
 	const setProductType = (pt: ProductType) => {
-		if (productType !== ProductType.Events) {
+		if (productType !== ProductType.Events && viewType === 'Funnel chart') {
 			setViewType(VIEW_OPTIONS[0].value as View)
 		}
 		setProductTypeImpl(pt)
@@ -418,6 +418,8 @@
 			setGroupByEnabled(true)
 			setGroupByKeys(['secure_session_id'])
 			setLimit(Number.MAX_VALUE)
+		} else if (viewType === 'Table') {
+			setLimit(NO_LIMIT)
 		}
 		setViewTypeImpl(vt)
 	}
@@ -527,15 +529,6 @@
 		}
 	}, [viewType])
 
-<<<<<<< HEAD
-=======
-	useEffect(() => {
-		if (productType !== ProductType.Events && viewType === 'Funnel chart') {
-			setViewType(VIEW_OPTIONS[0].value)
-		}
-	}, [productType, viewType])
-
->>>>>>> e3d927e5
 	const { values } = useGraphingVariables(dashboard_id!)
 
 	const variableKeys = Array.from(values).map(([key]) => {
@@ -1075,12 +1068,8 @@
 												}
 											/>
 										</LabeledRow>
-<<<<<<< HEAD
-										{settings.groupByEnabled && (
-=======
-										{groupByEnabled &&
+										{settings.groupByEnabled &&
 										viewType !== 'Table' ? (
->>>>>>> e3d927e5
 											<Box
 												display="flex"
 												flexDirection="row"
