import {
	IconSolidFire,
	IconSolidLightningBolt,
	IconSolidLogs,
	IconSolidPlayCircle,
	IconSolidTraces,
} from '@highlight-run/ui/components'

import {
	MetricAggregator,
	ProductType,
	SuggestionType,
} from '@/graph/generated/schemas'

export const DEFAULT_BUCKET_COUNT = 50
export const DEFAULT_BUCKET_INTERVAL = 300

export const PRODUCT_OPTIONS = [
	{
		name: ProductType.Logs,
		value: ProductType.Logs,
		icon: <IconSolidLogs key="logs" />,
	},
	{
		name: ProductType.Traces,
		value: ProductType.Traces,
		icon: <IconSolidTraces key="traces" />,
	},
	{
		name: ProductType.Sessions,
		value: ProductType.Sessions,
		icon: <IconSolidPlayCircle key="sessions" />,
	},
	{
		name: ProductType.Errors,
		value: ProductType.Errors,
		icon: <IconSolidLightningBolt key="errors" />,
	},
	// TODO(vkorolik) metrics disabled in the frontend to avoid confusion
	// {
	// 	name: ProductType.Metrics,
	// 	value: ProductType.Metrics,
	// 	icon: <IconSolidChartBar key="metrics" />,
	// }
]

<<<<<<< HEAD
export const PRODUCTS_WITH_EVENTS: ProductType[] = PRODUCTS.concat([
	ProductType.Events,
])

export const PRODUCT_ICONS = [
	<IconSolidLogs key="logs" />,
	<IconSolidTraces key="traces" />,
	<IconSolidPlayCircle key="sessions" />,
	<IconSolidLightningBolt key="errors" />,
	// TODO(vkorolik) metrics disabled in the frontend to avoid confusion
	// <IconSolidChartBar key="metrics" />,
]

export const PRODUCT_ICONS_WITH_EVENTS = PRODUCT_ICONS.concat([
	<IconSolidFire key="events" />,
=======
export const PRODUCT_OPTIONS_WITH_EVENTS = PRODUCT_OPTIONS.concat([
	{
		name: ProductType.Events,
		value: ProductType.Events,
		icon: <IconSolidFire key="events" />,
	},
>>>>>>> ad506ec2
])

export const PRODUCTS_TO_ICONS = {
	[ProductType.Logs]: <IconSolidLogs key="logs" />,
	[ProductType.Traces]: <IconSolidTraces key="traces" />,
	[ProductType.Sessions]: <IconSolidPlayCircle key="sessions" />,
	[ProductType.Errors]: <IconSolidLightningBolt key="errors" />,
	[ProductType.Metrics]: <IconSolidChartBar key="metrics" />,
	[ProductType.Events]: <IconSolidFire key="events" />,
}

export const NUMERIC_FUNCTION_TYPES: MetricAggregator[] = [
	MetricAggregator.Min,
	MetricAggregator.Avg,
	MetricAggregator.P50,
	MetricAggregator.P90,
	MetricAggregator.P95,
	MetricAggregator.P99,
	MetricAggregator.Max,
	MetricAggregator.Sum,
]

export const FUNCTION_TYPES: MetricAggregator[] = [
	MetricAggregator.Count,
	MetricAggregator.CountDistinct,
	...NUMERIC_FUNCTION_TYPES,
]

export const SUGGESTION_TYPES: SuggestionType[] = [
	SuggestionType.Value,
	SuggestionType.Key,
	SuggestionType.None,
]

export const GRAPHING_FIELD_DOCS_LINK =
	'https://www.highlight.io/docs/general/product-features/metrics/graphing#graphing-fields'<|MERGE_RESOLUTION|>--- conflicted
+++ resolved
@@ -1,4 +1,5 @@
 import {
+	IconSolidChartBar,
 	IconSolidFire,
 	IconSolidLightningBolt,
 	IconSolidLogs,
@@ -44,30 +45,12 @@
 	// }
 ]
 
-<<<<<<< HEAD
-export const PRODUCTS_WITH_EVENTS: ProductType[] = PRODUCTS.concat([
-	ProductType.Events,
-])
-
-export const PRODUCT_ICONS = [
-	<IconSolidLogs key="logs" />,
-	<IconSolidTraces key="traces" />,
-	<IconSolidPlayCircle key="sessions" />,
-	<IconSolidLightningBolt key="errors" />,
-	// TODO(vkorolik) metrics disabled in the frontend to avoid confusion
-	// <IconSolidChartBar key="metrics" />,
-]
-
-export const PRODUCT_ICONS_WITH_EVENTS = PRODUCT_ICONS.concat([
-	<IconSolidFire key="events" />,
-=======
 export const PRODUCT_OPTIONS_WITH_EVENTS = PRODUCT_OPTIONS.concat([
 	{
 		name: ProductType.Events,
 		value: ProductType.Events,
 		icon: <IconSolidFire key="events" />,
 	},
->>>>>>> ad506ec2
 ])
 
 export const PRODUCTS_TO_ICONS = {
