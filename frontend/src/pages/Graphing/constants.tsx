--- conflicted
+++ resolved
@@ -1,10 +1,7 @@
 import {
-<<<<<<< HEAD
 	IconSolidChartBar,
 	IconSolidFire,
-=======
 	Box,
->>>>>>> 8ed1b57d
 	IconSolidLightningBolt,
 	IconSolidLogs,
 	IconSolidPlayCircle,
