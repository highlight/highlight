--- conflicted
+++ resolved
@@ -29,27 +29,13 @@
 export const ErrorFeed = () => {
     const { organization_id } = useParams<{ organization_id: string }>();
     const [count, setCount] = useState(10);
-<<<<<<< HEAD
+    const [showLoadingSkeleton, setShowLoadingSkeleton] = useState(true);
     const [data, setData] = useState<ErrorResults>({
         error_groups: [],
         totalCount: -1,
     });
     const { searchParams } = useContext(SearchContext);
     const { date_range, os, browser, visited_url, hide_viewed } = searchParams;
-=======
-    const [showLoadingSkeleton, setShowLoadingSkeleton] = useState(true);
-    const [data, setData] = useState<any>({
-        error_groups: [],
-        totalCount: -1,
-    });
-    const {
-        searchParams: { date_range, os, browser, visited_url },
-    } = useContext(SearchContext);
-
-    useEffect(() => {
-        setShowLoadingSkeleton(true); // needed to prevent component unmounting
-    }, [date_range, os, browser, visited_url]);
->>>>>>> 113b1799
 
     const { loading, fetchMore } = useGetErrorGroupsQuery({
         variables: {
