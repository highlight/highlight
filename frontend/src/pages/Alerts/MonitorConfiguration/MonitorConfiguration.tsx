--- conflicted
+++ resolved
@@ -199,115 +199,6 @@
                 {metricPreviewLoading || graphData.length === 0 ? (
                     <Skeleton height="231px" />
                 ) : (
-<<<<<<< HEAD
-                    <LineChart
-                        height={235}
-                        data={graphData}
-                        hideLegend
-                        xAxisDataKeyName="date"
-                        lineColorMapping={{
-                            value: 'var(--color-blue-400)',
-                        }}
-                        yAxisLabel={config.units}
-                        referenceAreaProps={
-                            {
-                                x1: referenceArea.left,
-                                x2: referenceArea.right,
-                            }
-                            // graphData.length > 0
-                            //     ? {
-                            //           x1: graphData[0].date,
-                            //           y1: threshold,
-                            //           fill: 'var(--color-red-200)',
-                            //           fillOpacity: 0.3,
-                            //       }
-                            //     : undefined
-                        }
-                        referenceLines={[
-                            {
-                                value: threshold,
-                                color: 'var(--color-red-400)',
-                            },
-                        ]}
-                        xAxisProps={{
-                            tickLine: {
-                                stroke: 'var(--color-gray-600)',
-                            },
-                            axisLine: {
-                                stroke: 'var(--color-gray-600)',
-                            },
-                        }}
-                        onMouseDown={(e: any) => {
-                            setReferenceArea({
-                                left: e.activeLabel,
-                                right: referenceArea.right,
-                            });
-                            console.log('DOWN', e);
-                            // this.setState({ refAreaLeft: e.activeLabel })
-                        }}
-                        onMouseMove={(e: any) => {
-                            setReferenceArea({
-                                left: referenceArea.left,
-                                right: e.activeLabel,
-                            });
-                            console.log('MOVE', e);
-                            // this.state.refAreaLeft &&
-                            // this.setState({ refAreaRight: e.activeLabel })
-                        }}
-                        // eslint-disable-next-line react/jsx-no-bind
-                        onMouseUp={(e: any) => {
-                            console.log('UP', e);
-                            setReferenceArea({ left: 0, right: 0 });
-
-                            // let { refAreaLeft, refAreaRight } = this.state;
-                            // const { data } = this.state;
-
-                            // if (
-                            //     refAreaLeft === refAreaRight ||
-                            //     refAreaRight === ''
-                            // ) {
-                            //     this.setState(() => ({
-                            //         refAreaLeft: '',
-                            //         refAreaRight: '',
-                            //     }));
-                            //     return;
-                            // }
-
-                            // // xAxis domain
-                            // if (refAreaLeft > refAreaRight)
-                            //     [refAreaLeft, refAreaRight] = [
-                            //         refAreaRight,
-                            //         refAreaLeft,
-                            //     ];
-
-                            // // yAxis domain
-                            // const [bottom, top] = getAxisYDomain(
-                            //     refAreaLeft,
-                            //     refAreaRight,
-                            //     'cost',
-                            //     1
-                            // );
-                            // const [bottom2, top2] = getAxisYDomain(
-                            //     refAreaLeft,
-                            //     refAreaRight,
-                            //     'impression',
-                            //     50
-                            // );
-
-                            // this.setState(() => ({
-                            //     refAreaLeft: '',
-                            //     refAreaRight: '',
-                            //     data: data.slice(),
-                            //     left: refAreaLeft,
-                            //     right: refAreaRight,
-                            //     bottom,
-                            //     top,
-                            //     bottom2,
-                            //     top2,
-                            // }));
-                        }}
-                    />
-=======
                     <>
                         <div style={{ height: 163, position: 'absolute' }}>
                             <Slider
@@ -358,7 +249,6 @@
                             }}
                         />
                     </>
->>>>>>> cc456669
                 )}
             </div>
             <form name="newMonitor" onSubmit={onFormSubmit} autoComplete="off">
