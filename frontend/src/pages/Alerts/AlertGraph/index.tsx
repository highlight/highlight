import { Box, DateRangePreset } from '@highlight-run/ui/components'
import React from 'react'
import { ReferenceArea, ReferenceLine } from 'recharts'

import {
	MetricAggregator,
	ProductType,
	ThresholdCondition,
	ThresholdType,
} from '@/graph/generated/schemas'
import { useProjectId } from '@/hooks/useProjectId'
import Graph, {
	getViewConfig,
	SetTimeRange,
} from '@/pages/Graphing/components/Graph'

import * as style from './styles.css'

type Props = {
	alertName: string
	query: string
	productType: ProductType
	functionColumn: string
	functionType: MetricAggregator
	groupByKey?: string
	thresholdWindow: number
	thresholdValue: number
	thresholdType: ThresholdType
	thresholdCondition: ThresholdCondition
	startDate: Date
	endDate: Date
	selectedPreset?: DateRangePreset
	updateSearchTime: SetTimeRange
}

export const AlertGraph: React.FC<Props> = ({
	alertName,
	query,
	productType,
	functionColumn,
	functionType,
	groupByKey,
	thresholdWindow,
	thresholdValue,
	thresholdType,
	thresholdCondition,
	startDate,
	endDate,
	selectedPreset,
	updateSearchTime,
}) => {
	const { projectId } = useProjectId()
	const sessionsProduct =
		productType === ProductType.Sessions &&
		thresholdType === ThresholdType.Constant

	const viewConfig = sessionsProduct
		? getViewConfig('Bar chart', 'Stacked', 'Zero')
		: getViewConfig('Line chart', 'Line', 'Zero')

	return (
		<Box cssClass={style.graphWrapper} shadow="small">
			<Box
				px="16"
				py="12"
				width="full"
				height="full"
				border="divider"
				borderRadius="8"
			>
				<Graph
					title={alertName || 'Untitled alert'}
					viewConfig={viewConfig}
					productType={productType}
					projectId={projectId}
					startDate={startDate}
					selectedPreset={selectedPreset}
					endDate={endDate}
					query={query}
					metric={functionColumn}
					functionType={functionType}
					groupByKeys={
						sessionsProduct ? undefined : [groupByKey ?? '']
					}
					setTimeRange={updateSearchTime}
					bucketByKey="Timestamp"
					bucketCount={sessionsProduct ? 50 : undefined}
					bucketByWindow={
						sessionsProduct ? undefined : thresholdWindow
					}
				>
<<<<<<< HEAD
					<Graph
						title={alertName || 'Untitled alert'}
						viewConfig={viewConfig}
						productType={productType}
						projectId={projectId}
						startDate={startDate}
						selectedPreset={selectedPreset}
						endDate={endDate}
						query={query}
						metric={functionColumn}
						functionType={functionType}
						groupByKeys={
							sessionsProduct || !groupByKey
								? undefined
								: [groupByKey]
						}
						setTimeRange={updateSearchTime}
						bucketByKey="Timestamp"
						bucketCount={sessionsProduct ? 50 : undefined}
						bucketByWindow={
							sessionsProduct ? undefined : thresholdWindow
						}
						predictionSettings={
							thresholdType === ThresholdType.Anomaly
								? {
										changepointPriorScale: 0.25,
										intervalWidth: thresholdValue,
										thresholdCondition,
										intervalSeconds: thresholdWindow,
									}
								: undefined
						}
					>
						{!sessionsProduct &&
							thresholdType === ThresholdType.Constant && (
								<>
									<ReferenceLine
										y={thresholdValue}
										stroke="red"
									/>
									{thresholdCondition ===
										ThresholdCondition.Above && (
										<ReferenceArea
											y1={thresholdValue}
											opacity={0.5}
											isFront
										/>
									)}
									{thresholdCondition ===
										ThresholdCondition.Below && (
										<ReferenceArea
											y2={thresholdValue}
											opacity={0.5}
											isFront
										/>
									)}
								</>
							)}
					</Graph>
				</Box>
=======
					{!sessionsProduct && (
						<>
							<ReferenceLine y={thresholdValue} stroke="red" />
							{!belowThreshold && (
								<ReferenceArea
									y1={thresholdValue}
									opacity={0.5}
									isFront
								/>
							)}
							{belowThreshold && (
								<ReferenceArea
									y2={thresholdValue}
									opacity={0.5}
									isFront
								/>
							)}
						</>
					)}
				</Graph>
>>>>>>> 3a238203
			</Box>
		</Box>
	)
}<|MERGE_RESOLUTION|>--- conflicted
+++ resolved
@@ -80,7 +80,9 @@
 					metric={functionColumn}
 					functionType={functionType}
 					groupByKeys={
-						sessionsProduct ? undefined : [groupByKey ?? '']
+						sessionsProduct || groupByKey === undefined
+							? undefined
+							: [groupByKey]
 					}
 					setTimeRange={updateSearchTime}
 					bucketByKey="Timestamp"
@@ -88,90 +90,43 @@
 					bucketByWindow={
 						sessionsProduct ? undefined : thresholdWindow
 					}
+					predictionSettings={
+						thresholdType === ThresholdType.Anomaly
+							? {
+									changepointPriorScale: 0.25,
+									intervalWidth: thresholdValue,
+									thresholdCondition,
+									intervalSeconds: thresholdWindow,
+								}
+							: undefined
+					}
 				>
-<<<<<<< HEAD
-					<Graph
-						title={alertName || 'Untitled alert'}
-						viewConfig={viewConfig}
-						productType={productType}
-						projectId={projectId}
-						startDate={startDate}
-						selectedPreset={selectedPreset}
-						endDate={endDate}
-						query={query}
-						metric={functionColumn}
-						functionType={functionType}
-						groupByKeys={
-							sessionsProduct || !groupByKey
-								? undefined
-								: [groupByKey]
-						}
-						setTimeRange={updateSearchTime}
-						bucketByKey="Timestamp"
-						bucketCount={sessionsProduct ? 50 : undefined}
-						bucketByWindow={
-							sessionsProduct ? undefined : thresholdWindow
-						}
-						predictionSettings={
-							thresholdType === ThresholdType.Anomaly
-								? {
-										changepointPriorScale: 0.25,
-										intervalWidth: thresholdValue,
-										thresholdCondition,
-										intervalSeconds: thresholdWindow,
-									}
-								: undefined
-						}
-					>
-						{!sessionsProduct &&
-							thresholdType === ThresholdType.Constant && (
-								<>
-									<ReferenceLine
-										y={thresholdValue}
-										stroke="red"
+					{!sessionsProduct &&
+						thresholdType === ThresholdType.Constant && (
+							<>
+								<ReferenceLine
+									y={thresholdValue}
+									stroke="red"
+								/>
+								{thresholdCondition ===
+									ThresholdCondition.Above && (
+									<ReferenceArea
+										y1={thresholdValue}
+										opacity={0.5}
+										isFront
 									/>
-									{thresholdCondition ===
-										ThresholdCondition.Above && (
-										<ReferenceArea
-											y1={thresholdValue}
-											opacity={0.5}
-											isFront
-										/>
-									)}
-									{thresholdCondition ===
-										ThresholdCondition.Below && (
-										<ReferenceArea
-											y2={thresholdValue}
-											opacity={0.5}
-											isFront
-										/>
-									)}
-								</>
-							)}
-					</Graph>
-				</Box>
-=======
-					{!sessionsProduct && (
-						<>
-							<ReferenceLine y={thresholdValue} stroke="red" />
-							{!belowThreshold && (
-								<ReferenceArea
-									y1={thresholdValue}
-									opacity={0.5}
-									isFront
-								/>
-							)}
-							{belowThreshold && (
-								<ReferenceArea
-									y2={thresholdValue}
-									opacity={0.5}
-									isFront
-								/>
-							)}
-						</>
-					)}
+								)}
+								{thresholdCondition ===
+									ThresholdCondition.Below && (
+									<ReferenceArea
+										y2={thresholdValue}
+										opacity={0.5}
+										isFront
+									/>
+								)}
+							</>
+						)}
 				</Graph>
->>>>>>> 3a238203
 			</Box>
 		</Box>
 	)
