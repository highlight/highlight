import { Box, DateRangePreset } from '@highlight-run/ui/components'
import React from 'react'
import { ReferenceArea, ReferenceLine } from 'recharts'

import { MetricAggregator, ProductType } from '@/graph/generated/schemas'
import { useProjectId } from '@/hooks/useProjectId'
import Graph, {
	getViewConfig,
	SetTimeRange,
} from '@/pages/Graphing/components/Graph'

import * as style from './styles.css'

type Props = {
	alertName: string
	query: string
	productType: ProductType
	functionColumn: string
	functionType: MetricAggregator
	groupByKey?: string
	thresholdWindow: number
	thresholdValue: number
	belowThreshold: boolean
	startDate: Date
	endDate: Date
	selectedPreset?: DateRangePreset
	updateSearchTime: SetTimeRange
}

export const AlertGraph: React.FC<Props> = ({
	alertName,
	query,
	productType,
	functionColumn,
	functionType,
	groupByKey,
	thresholdWindow,
	thresholdValue,
	belowThreshold,
	startDate,
	endDate,
	selectedPreset,
	updateSearchTime,
}) => {
	const { projectId } = useProjectId()
	const sessionsProduct = productType === ProductType.Sessions

	const viewConfig = sessionsProduct
		? getViewConfig('Bar chart', 'Stacked', 'Zero')
		: getViewConfig('Line chart', 'Line', 'Zero')

	return (
		<Box cssClass={style.graphWrapper} shadow="small">
			<Box
				px="16"
				py="12"
				width="full"
				height="full"
				border="divider"
				borderRadius="8"
			>
				<Graph
					title={alertName || 'Untitled alert'}
					viewConfig={viewConfig}
					productType={productType}
					projectId={projectId}
					startDate={startDate}
					selectedPreset={selectedPreset}
					endDate={endDate}
					query={query}
					metric={functionColumn}
					functionType={functionType}
					groupByKey={sessionsProduct ? undefined : groupByKey}
					setTimeRange={updateSearchTime}
					bucketByKey="Timestamp"
					bucketCount={sessionsProduct ? 50 : undefined}
					bucketByWindow={
						sessionsProduct ? undefined : thresholdWindow
					}
				>
<<<<<<< HEAD
					{!sessionsProduct && (
						<>
							<ReferenceLine y={thresholdValue} stroke="red" />
							{!belowThreshold && (
								<ReferenceArea
									y1={thresholdValue}
									opacity={0.5}
									isFront
								/>
							)}
							{belowThreshold && (
								<ReferenceArea
									y2={thresholdValue}
									opacity={0.5}
									isFront
=======
					<Graph
						title={alertName || 'Untitled alert'}
						viewConfig={viewConfig}
						productType={productType}
						projectId={projectId}
						startDate={startDate}
						selectedPreset={selectedPreset}
						endDate={endDate}
						query={query}
						metric={functionColumn}
						functionType={functionType}
						groupByKeys={
							sessionsProduct ? undefined : [groupByKey ?? '']
						}
						setTimeRange={updateSearchTime}
						bucketByKey="Timestamp"
						bucketCount={sessionsProduct ? 50 : undefined}
						bucketByWindow={
							sessionsProduct ? undefined : thresholdWindow
						}
					>
						{!sessionsProduct && (
							<>
								<ReferenceLine
									y={thresholdValue}
									stroke="red"
>>>>>>> 8ed1b57d
								/>
							)}
						</>
					)}
				</Graph>
			</Box>
		</Box>
	)
}<|MERGE_RESOLUTION|>--- conflicted
+++ resolved
@@ -70,7 +70,9 @@
 					query={query}
 					metric={functionColumn}
 					functionType={functionType}
-					groupByKey={sessionsProduct ? undefined : groupByKey}
+					groupByKeys={
+						sessionsProduct ? undefined : [groupByKey ?? '']
+					}
 					setTimeRange={updateSearchTime}
 					bucketByKey="Timestamp"
 					bucketCount={sessionsProduct ? 50 : undefined}
@@ -78,7 +80,6 @@
 						sessionsProduct ? undefined : thresholdWindow
 					}
 				>
-<<<<<<< HEAD
 					{!sessionsProduct && (
 						<>
 							<ReferenceLine y={thresholdValue} stroke="red" />
@@ -94,34 +95,6 @@
 									y2={thresholdValue}
 									opacity={0.5}
 									isFront
-=======
-					<Graph
-						title={alertName || 'Untitled alert'}
-						viewConfig={viewConfig}
-						productType={productType}
-						projectId={projectId}
-						startDate={startDate}
-						selectedPreset={selectedPreset}
-						endDate={endDate}
-						query={query}
-						metric={functionColumn}
-						functionType={functionType}
-						groupByKeys={
-							sessionsProduct ? undefined : [groupByKey ?? '']
-						}
-						setTimeRange={updateSearchTime}
-						bucketByKey="Timestamp"
-						bucketCount={sessionsProduct ? 50 : undefined}
-						bucketByWindow={
-							sessionsProduct ? undefined : thresholdWindow
-						}
-					>
-						{!sessionsProduct && (
-							<>
-								<ReferenceLine
-									y={thresholdValue}
-									stroke="red"
->>>>>>> 8ed1b57d
 								/>
 							)}
 						</>
