--- conflicted
+++ resolved
@@ -17,6 +17,7 @@
 import LeadAlignLayout from '../../components/layout/LeadAlignLayout';
 import {
     useCreateErrorAlertMutation,
+    useCreateNewSessionAlertMutation,
     useCreateNewUserAlertMutation,
     useCreateSessionFeedbackAlertMutation,
     useCreateTrackPropertiesAlertMutation,
@@ -70,7 +71,12 @@
         description:
             'Get alerted when a user submits a session feedback comment.',
     },
-<<<<<<< HEAD
+    'new sessions': {
+        name: 'New Sessions',
+        canControlThreshold: false,
+        type: ALERT_TYPE.NewSession,
+        description: 'Get alerted every time a session is created.',
+    },
 };
 
 const TABLE_COLUMNS = [
@@ -123,13 +129,6 @@
                 Configure <SvgChevronRightIcon />
             </Link>
         ),
-=======
-    {
-        name: 'New Sessions',
-        canControlThreshold: false,
-        type: ALERT_TYPE.NewSession,
-        description: 'Get alerted every time a session is created.',
->>>>>>> 975d537c
     },
 ];
 
@@ -170,7 +169,18 @@
             count_threshold: 1,
             environments: [],
             slack_channels: [],
-            name: 'New User Alert',
+            name: 'New User',
+            threshold_window: 1,
+        },
+        refetchQueries: [namedOperations.Query.GetAlertsPagePayload],
+    });
+    const [createNewSessionAlert, {}] = useCreateNewSessionAlertMutation({
+        variables: {
+            project_id,
+            count_threshold: 1,
+            environments: [],
+            slack_channels: [],
+            name: 'New Session',
             threshold_window: 1,
         },
         refetchQueries: [namedOperations.Query.GetAlertsPagePayload],
@@ -245,12 +255,17 @@
             configuration: ALERT_CONFIGURATIONS['user properties'],
             type: ALERT_CONFIGURATIONS['user properties'].name,
         })),
+        ...(data?.new_session_alerts || []).map((alert) => ({
+            ...alert,
+            configuration: ALERT_CONFIGURATIONS['new sessions'],
+            type: ALERT_CONFIGURATIONS['new sessions'].name,
+        })),
     ];
 
     return (
         <LeadAlignLayout>
             <h2>Alerts</h2>
-            {/* <button
+            <button
                 onClick={() => {
                     createErrorAlert();
                 }}
@@ -284,7 +299,14 @@
                 }}
             >
                 Create Track Properties
-            </button> */}
+            </button>
+            <button
+                onClick={() => {
+                    createNewSessionAlert();
+                }}
+            >
+                Create New Session Alert
+            </button>
             <div className={styles.subTitleContainer}>
                 <p>Configure the environments you want alerts for.</p>
                 <ButtonLink
@@ -390,7 +412,6 @@
                                     });
                                 }}
                             />
-<<<<<<< HEAD
                         ))}
                         {data?.session_feedback_alerts.map(
                             (sessionFeedbackAlert) => (
@@ -470,12 +491,12 @@
                                 />
                             )
                         )}
-                        {data?.track_properties_alerts.map(
+                        {data?.new_session_alerts.map(
                             (trackPropertiesAlert) => (
                                 <AlertConfigurationCard
                                     key={trackPropertiesAlert?.id}
                                     configuration={
-                                        ALERT_CONFIGURATIONS['track properties']
+                                        ALERT_CONFIGURATIONS['new sessions']
                                     }
                                     alert={trackPropertiesAlert || {}}
                                     environmentOptions={
@@ -496,93 +517,32 @@
                                 />
                             )
                         )}
-=======
-                        ))} */}
-                        <AlertConfigurationCard
-                            configuration={ALERT_CONFIGURATIONS[5]}
-                            alert={
-                                data?.new_session_alert
-                                    ? data?.new_session_alert
-                                    : {}
-                            }
-                            environmentOptions={
-                                data?.environment_suggestion || []
-                            }
-                            channelSuggestions={
-                                data?.slack_channel_suggestion || []
-                            }
-                            slackUrl={slackUrl}
-                        />
-                        <AlertConfigurationCard
-                            configuration={ALERT_CONFIGURATIONS[4]}
-                            alert={
-                                data?.session_feedback_alert
-                                    ? data?.session_feedback_alert
-                                    : {}
-                            }
-                            environmentOptions={
-                                data?.environment_suggestion || []
-                            }
-                            channelSuggestions={
-                                data?.slack_channel_suggestion || []
-                            }
-                            slackUrl={slackUrl}
-                        />
-                        <AlertConfigurationCard
-                            configuration={ALERT_CONFIGURATIONS[0]}
-                            alert={data?.error_alert ? data?.error_alert : {}}
-                            environmentOptions={
-                                data?.environment_suggestion || []
-                            }
-                            channelSuggestions={
-                                data?.slack_channel_suggestion || []
-                            }
-                            slackUrl={slackUrl}
-                        />
-                        <AlertConfigurationCard
-                            configuration={ALERT_CONFIGURATIONS[1]}
-                            alert={
-                                data?.new_user_alert ? data?.new_user_alert : {}
-                            }
-                            environmentOptions={
-                                data?.environment_suggestion || []
-                            }
-                            channelSuggestions={
-                                data?.slack_channel_suggestion || []
-                            }
-                            slackUrl={slackUrl}
-                        />
-                        <AlertConfigurationCard
-                            configuration={ALERT_CONFIGURATIONS[2]}
-                            alert={
-                                data?.user_properties_alert
-                                    ? data?.user_properties_alert
-                                    : {}
-                            }
-                            environmentOptions={
-                                data?.environment_suggestion || []
-                            }
-                            channelSuggestions={
-                                data?.slack_channel_suggestion || []
-                            }
-                            slackUrl={slackUrl}
-                        />
-                        <AlertConfigurationCard
-                            configuration={ALERT_CONFIGURATIONS[3]}
-                            alert={
-                                data?.track_properties_alert
-                                    ? data?.track_properties_alert
-                                    : {}
-                            }
-                            environmentOptions={
-                                data?.environment_suggestion || []
-                            }
-                            channelSuggestions={
-                                data?.slack_channel_suggestion || []
-                            }
-                            slackUrl={slackUrl}
-                        />
->>>>>>> 975d537c
+                        {data?.track_properties_alerts.map(
+                            (trackPropertiesAlert) => (
+                                <AlertConfigurationCard
+                                    key={trackPropertiesAlert?.id}
+                                    configuration={
+                                        ALERT_CONFIGURATIONS['track properties']
+                                    }
+                                    alert={trackPropertiesAlert || {}}
+                                    environmentOptions={
+                                        data?.environment_suggestion || []
+                                    }
+                                    channelSuggestions={
+                                        data?.slack_channel_suggestion || []
+                                    }
+                                    slackUrl={slackUrl}
+                                    onDeleteHandler={(alertId) => {
+                                        deleteSessionAlert({
+                                            variables: {
+                                                session_alert_id: alertId,
+                                                project_id,
+                                            },
+                                        });
+                                    }}
+                                />
+                            )
+                        )}
                     </>
                 )}
             </div>
