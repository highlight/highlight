import { Button } from '@components/Button'
import { toast } from '@components/Toaster'
import {
	Box,
	Callout,
	DateRangePicker,
	DEFAULT_TIME_PRESETS,
	Form,
	IconSolidBell,
	IconSolidCheveronRight,
	Input,
	presetStartDate,
	Stack,
	Tag,
	Text,
} from '@highlight-run/ui/components'
import { useParams } from '@util/react-router/useParams'
import { Divider } from 'antd'
import React, { PropsWithChildren, useMemo, useState } from 'react'
import { Helmet } from 'react-helmet'
import { useNavigate, useSearchParams } from 'react-router-dom'

import { SearchContext } from '@/components/Search/SearchContext'
import { Search } from '@/components/Search/SearchForm/SearchForm'
import {
	useCreateAlertMutation,
	useDeleteAlertMutation,
	useGetAlertQuery,
	useUpdateAlertMutation,
} from '@/graph/generated/hooks'
import { namedOperations } from '@/graph/generated/operations'
import {
	AlertDestinationInput,
	MetricAggregator,
	ProductType,
	ThresholdCondition,
	ThresholdType,
} from '@/graph/generated/schemas'
import useFeatureFlag, { Feature } from '@/hooks/useFeatureFlag/useFeatureFlag'
import { useProjectId } from '@/hooks/useProjectId'
import { useSearchTime } from '@/hooks/useSearchTime'
import { FREQUENCIES } from '@/pages/Alerts/AlertConfigurationCard/AlertConfigurationConstants'
import {
	getThresholdConditionOptions,
	THRESHOLD_TYPE_OPTIONS,
} from '@/pages/Alerts/constants'
import { DestinationInput } from '@/pages/Alerts/DestinationInput'
import { Combobox } from '@/pages/Graphing/Combobox'
import {
	FUNCTION_TYPES,
	PRODUCT_OPTIONS,
	PRODUCT_OPTIONS_WITH_EVENTS,
} from '@/pages/Graphing/constants'
import { HeaderDivider } from '@/pages/Graphing/Dashboard'
import { LabeledRow } from '@/pages/Graphing/LabeledRow'
import { OptionDropdown } from '@/pages/Graphing/OptionDropdown'
import { EventSelection } from '@/pages/Graphing/EventSelection'
import { GraphContextProvider } from '@/pages/Graphing/context/GraphContext'
import { useGraphData } from '@pages/Graphing/hooks/useGraphData'

import { AlertGraph } from '../AlertGraph'
import * as style from './styles.css'

const SidebarSection = (props: PropsWithChildren) => {
	return (
		<Box p="12" width="full" display="flex" flexDirection="column" gap="12">
			{props.children}
		</Box>
	)
}

const FREQUENCY_OPTIONS = FREQUENCIES.filter((freq) => Number(freq.value) >= 60)

const CONFIDENCE_OPTIONS = [
	{
		name: '80%',
		id: '80%',
		value: 0.8,
	},
	{
		name: '90%',
		id: '90%',
		value: 0.9,
	},
	{
		name: '95%',
		id: '95%',
		value: 0.95,
	},
	{
		name: '99%',
		id: '99%',
		value: 0.99,
	},
]

const MINUTE = 60
const WEEK = 7 * 24 * 60 * MINUTE

export const SESSION_WINDOW = MINUTE
export const SESSION_COOLDOWN = WEEK

export const DEFAULT_THRESHOLD = 1
export const DEFAULT_WINDOW = MINUTE * 30
export const DEFAULT_COOLDOWN = MINUTE * 30
export const DEFAULT_THRESHOLD_CONDITON = ThresholdCondition.Above
export const DEFAULT_THRESHOLD_TYPE = ThresholdType.Constant
export const DEFAULT_CONFIDENCE_OPTION = CONFIDENCE_OPTIONS[2]

const ALERT_PRODUCT_INFO = {
	[ProductType.Sessions]:
		"Alerts once for every session that matches the condition's filters.",
	[ProductType.Errors]:
		'Alerts every time an open error matches the specified conditions.',
	[ProductType.Logs]: false,
	[ProductType.Traces]: false,
	[ProductType.Metrics]: false,
	[ProductType.Events]: false,
}

export const AlertForm: React.FC = () => {
	const { projectId } = useProjectId()
	const graphContext = useGraphData()
	const { alert_id } = useParams<{
		alert_id: string
	}>()
	const [searchParams] = useSearchParams()

	const eventSearchEnabled = useFeatureFlag(Feature.EventSearch)
	const productOptions = useMemo(() => {
		if (!eventSearchEnabled) {
			return PRODUCT_OPTIONS
		}
		return PRODUCT_OPTIONS_WITH_EVENTS
	}, [eventSearchEnabled])

	const isEdit = alert_id !== undefined

	const { startDate, endDate, selectedPreset, updateSearchTime } =
		useSearchTime({
			presets: DEFAULT_TIME_PRESETS,
			initialPreset: DEFAULT_TIME_PRESETS[2],
		})

	const [createAlert, createAlertContext] = useCreateAlertMutation({
		refetchQueries: [
			namedOperations.Query.GetAlert,
			namedOperations.Query.GetAlertsPagePayload,
		],
	})
	const [updateAlert, updateAlertContext] = useUpdateAlertMutation({
		refetchQueries: [
			namedOperations.Query.GetAlert,
			namedOperations.Query.GetAlertsPagePayload,
		],
	})
	const [deleteAlertMutation] = useDeleteAlertMutation({
		refetchQueries: [namedOperations.Query.GetAlertsPagePayload],
	})

	const navigate = useNavigate()

	const [alertName, setAlertName] = useState('')
	const [productType, setProductType] = useState(
		(searchParams.get('source') as ProductType) || productOptions[0].value,
	)
	const [functionType, setFunctionType] = useState(MetricAggregator.Count)
	const [functionColumn, setFunctionColumn] = useState('')
	const fetchedFunctionColumn = useMemo(() => {
		return functionType === MetricAggregator.Count ? '' : functionColumn
	}, [functionColumn, functionType])

	const isErrorAlert = productType === ProductType.Errors
	const isSessionAlert = productType === ProductType.Sessions

	const [query, setQuery] = useState(searchParams.get('query') ?? '')

	const [groupByEnabled, setGroupByEnabled] = useState(false)
	const [groupByKey, setGroupByKey] = useState('')

	const [thresholdType, setThresholdTypeImpl] = useState(
		DEFAULT_THRESHOLD_TYPE,
	)
	const setThresholdType = (value: ThresholdType) => {
		if (value === thresholdType) {
			return
		}

		if (value === ThresholdType.Anomaly) {
			setThresholdValue(DEFAULT_CONFIDENCE_OPTION.value)
		}

		setThresholdTypeImpl(value)
	}
	const [thresholdCondition, setThresholdCondition] = useState(
		DEFAULT_THRESHOLD_CONDITON,
	)
	const isAnomaly = thresholdType === ThresholdType.Anomaly

	const [thresholdValue, setThresholdValue] = useState(DEFAULT_THRESHOLD)
	const [thresholdWindow, setThresholdWindow] = useState(DEFAULT_WINDOW)
	const [thresholdCooldown, setThresholdCooldown] =
		useState<number>(DEFAULT_COOLDOWN)

	const [initialDestinations, setInitialDestinations] = useState<
		AlertDestinationInput[]
	>([])
	const [destinations, setDestinations] = useState<AlertDestinationInput[]>(
		[],
	)

	const handleProductChange = (product: ProductType) => {
		if (product === productType) {
			return
		}

		setProductType(product)
		if (product === ProductType.Sessions && !isAnomaly) {
			// locked session settings -> group by secure_id
			setGroupByEnabled(true)
			setGroupByKey('secure_id')
			// only alert once per session
			setThresholdWindow(SESSION_WINDOW)
			setThresholdCooldown(SESSION_COOLDOWN)
		} else if (product === ProductType.Errors && !isAnomaly) {
			// locked error settings -> group by secure_id
			setGroupByEnabled(true)
			setGroupByKey('secure_id')
			setThresholdWindow(DEFAULT_WINDOW)
			setThresholdCooldown(DEFAULT_COOLDOWN)
		} else {
			setGroupByEnabled(false)
			setGroupByKey('')
			setThresholdWindow(DEFAULT_WINDOW)
			setThresholdCooldown(DEFAULT_COOLDOWN)
		}

		setThresholdCondition(DEFAULT_THRESHOLD_CONDITON)
		setThresholdValue(DEFAULT_THRESHOLD)
		setQuery('')
		setFunctionType(MetricAggregator.Count)
		setFunctionColumn('')
	}

	const redirectToAlert = () => {
		navigate(`/${projectId}/alerts/${alert_id}`)
	}

	const redirectToAlerts = () => {
		navigate(`/${projectId}/alerts`)
	}

	const onSave = () => {
		const formVariables = {
			project_id: projectId,
			name: alertName,
			product_type: productType,
			function_type: functionType,
			function_column: fetchedFunctionColumn || undefined,
			query: query,
			group_by_key: groupByEnabled ? groupByKey : undefined,
			threshold_value: thresholdValue,
			threshold_window: thresholdWindow,
			threshold_cooldown: thresholdCooldown,
			destinations,
		}

		if (isEdit) {
			updateAlert({
				variables: {
					alert_id: alert_id!,
					...formVariables,
				},
			})
				.then(() => {
					toast.success(`${alertName} updated`).then(() => {
						redirectToAlert()
					})
				})
				.catch(() => {
					toast.error(`Failed to updated alert`)
				})
		} else {
			createAlert({
				variables: {
					...formVariables,
				},
			})
				.then(() => {
					toast.success(`${alertName} created`).then(() => {
						redirectToAlert()
					})
				})
				.catch(() => {
					toast.error(`Failed to created alert`)
				})
		}
	}

	const onDelete = () => {
		if (!projectId || !alert_id) {
			return
		}

		deleteAlertMutation({
			variables: {
				project_id: projectId!,
				alert_id: alert_id!,
			},
		})
			.then((resp) => {
				if (resp.data?.deleteAlert) {
					toast.success(`Alert deleted!`)
					navigate(`/${projectId}/alerts`)
				} else {
					toast.error(`Failed to delete alert!`)
				}
			})
			.catch(() => {
				toast.error(`Failed to delete alert!`)
			})
	}

	const { loading: metaLoading } = useGetAlertQuery({
		variables: {
			id: alert_id!,
		},
		skip: !isEdit,
		onCompleted: (data) => {
			if (!data.alert) {
				return
			}

			setProductType(data.alert.product_type)
			setFunctionType(data.alert.function_type)
			setFunctionColumn(data.alert.function_column ?? '')
			setQuery(data.alert.query ?? '')
			setAlertName(data.alert.name)
			setGroupByEnabled(data.alert.group_by_key !== null)
			setGroupByKey(data.alert.group_by_key ?? '')

			// for threshold alerts
			setThresholdValue(data.alert.threshold_value ?? DEFAULT_THRESHOLD)
			setThresholdWindow(data.alert.threshold_window ?? DEFAULT_WINDOW)
			setThresholdCooldown(
				data.alert.threshold_cooldown ?? DEFAULT_COOLDOWN,
			)
			setThresholdType(
				data.alert.threshold_type ?? DEFAULT_THRESHOLD_TYPE,
			)
			setThresholdCondition(
				data.alert.threshold_condition ?? DEFAULT_THRESHOLD_CONDITON,
			)
			setInitialDestinations(
				data.alert.destinations as AlertDestinationInput[],
			)
			setDestinations(data.alert.destinations as AlertDestinationInput[])
		},
	})

	const searchOptionsConfig = useMemo(() => {
		return {
			productType,
			startDate,
			endDate,
		}
	}, [productType, startDate, endDate])

	if (metaLoading) {
		return null
	}

	const disableSave =
		createAlertContext.loading || updateAlertContext.loading || !alertName

	console.log('thresholdValue', thresholdValue)

	return (
		<GraphContextProvider value={graphContext}>
			<Helmet>
				<title>{isEdit ? 'Edit' : 'Create'} Alert</title>
			</Helmet>
			<Box
				background="n2"
				padding="8"
				flex="stretch"
				justifyContent="stretch"
				display="flex"
				overflow="hidden"
			>
				<Box
					background="white"
					borderRadius="6"
					flexDirection="column"
					display="flex"
					flexGrow={1}
					border="dividerWeak"
					shadow="medium"
				>
					<Box
						width="full"
						cssClass={style.editGraphHeader}
						borderBottom="dividerWeak"
						display="flex"
						justifyContent="space-between"
						alignItems="center"
						paddingLeft="12"
						paddingRight="8"
						py="6"
					>
						<Box
							alignItems="center"
							display="flex"
							gap="4"
							color="weak"
							flexWrap="nowrap"
						>
							<Tag
								shape="basic"
								kind="secondary"
								lines="1"
								iconLeft={<IconSolidBell />}
								onClick={redirectToAlerts}
							>
								Alerts
							</Tag>
							<IconSolidCheveronRight />
							<Text size="small" weight="medium" color="default">
								{isEdit ? 'Edit' : 'Create'} alert
							</Text>
						</Box>
						<Box display="flex" gap="4">
							<DateRangePicker
								emphasis="low"
								kind="secondary"
								selectedValue={{
									startDate,
									endDate,
									selectedPreset,
								}}
								onDatesChange={updateSearchTime}
								presets={DEFAULT_TIME_PRESETS}
								minDate={presetStartDate(
									DEFAULT_TIME_PRESETS[5],
								)}
							/>
							<HeaderDivider />
							<Button
								emphasis="low"
								kind="secondary"
								onClick={redirectToAlert}
								trackingId="AlertCancel"
							>
								Cancel
							</Button>
							{isEdit && (
								<Button
									kind="danger"
									size="small"
									emphasis="low"
									onClick={onDelete}
									trackingId="AlertDelete"
								>
									Delete alert
								</Button>
							)}

							<Button
								disabled={disableSave}
								onClick={onSave}
								trackingId="AlertSave"
							>
								Save&nbsp;
							</Button>
						</Box>
					</Box>
					<Box
						display="flex"
						flexDirection="row"
						justifyContent="space-between"
						cssClass={style.editGraphPanel}
					>
<<<<<<< HEAD
						<AlertGraph
							alertName={alertName}
							query={query}
							productType={productType}
							functionColumn={fetchedFunctionColumn}
							functionType={functionType}
							groupByKey={groupByEnabled ? groupByKey : undefined}
							thresholdWindow={thresholdWindow}
							thresholdValue={thresholdValue}
							thresholdType={thresholdType}
							thresholdCondition={thresholdCondition}
							startDate={startDate}
							endDate={endDate}
							selectedPreset={selectedPreset}
							updateSearchTime={updateSearchTime}
						/>
=======
						<Box
							display="flex"
							position="relative"
							height="full"
							cssClass={style.previewWindow}
						>
							<Box
								position="absolute"
								width="full"
								height="full"
								cssClass={style.graphBackground}
							>
								<EditorBackground />
							</Box>
							<Box cssClass={style.graphContainer}>
								<AlertGraph
									alertName={alertName}
									query={query}
									productType={productType}
									functionColumn={fetchedFunctionColumn}
									functionType={functionType}
									groupByKey={
										groupByEnabled ? groupByKey : undefined
									}
									thresholdWindow={thresholdWindow}
									thresholdValue={thresholdValue}
									belowThreshold={belowThreshold}
									startDate={startDate}
									endDate={endDate}
									selectedPreset={selectedPreset}
									updateSearchTime={updateSearchTime}
								/>
							</Box>
						</Box>
>>>>>>> 3a238203
						<Box
							display="flex"
							borderLeft="dividerWeak"
							height="full"
							cssClass={style.editGraphSidebar}
							overflowY="auto"
							overflowX="hidden"
						>
							<Form className={style.editGraphSidebar}>
								<SidebarSection>
									<LabeledRow
										label="Alert title"
										name="title"
									>
										<Input
											type="text"
											name="title"
											placeholder="Untitled alert"
											value={alertName}
											onChange={(e) => {
												setAlertName(e.target.value)
											}}
											cssClass={style.input}
										/>
									</LabeledRow>
								</SidebarSection>
								<Divider className="m-0" />
								<SidebarSection>
									<LabeledRow
										label="Source"
										name="source"
										tooltip="The resource being queried, one of the five highlight.io resources."
									>
										<OptionDropdown
											options={productOptions}
											selection={productType}
											setSelection={handleProductChange}
										/>
									</LabeledRow>
									{!isAnomaly &&
										ALERT_PRODUCT_INFO[productType] && (
											<Callout
												title={`${productType} alerts`}
											>
												<Box pb="8">
													<Text>
														{
															ALERT_PRODUCT_INFO[
																productType
															]
														}
													</Text>
												</Box>
											</Callout>
										)}
								</SidebarSection>
								<Divider className="m-0" />
								<SidebarSection>
									{productType === ProductType.Events ? (
										<EventSelection
											initialQuery={query}
											setQuery={setQuery}
											startDate={startDate}
											endDate={endDate}
										/>
									) : (
										<LabeledRow
											label="Filters"
											name="query"
											tooltip="The search query used to filter which data points are included before aggregating."
										>
											<Box
												border="divider"
												width="full"
												borderRadius="6"
											>
												<SearchContext
													initialQuery={query}
													onSubmit={setQuery}
												>
													<Search
														startDate={
															new Date(startDate)
														}
														endDate={
															new Date(endDate)
														}
														productType={
															productType
														}
														hideIcon
													/>
												</SearchContext>
											</Box>
										</LabeledRow>
									)}
								</SidebarSection>
								{(isAnomaly ||
									(!isSessionAlert && !isErrorAlert)) && (
									<>
										<Box px="12">
											<Divider className="m-0" />
										</Box>
										<SidebarSection>
											<LabeledRow
												label="Function"
												name="function"
												tooltip="Determines how data points are aggregated. If the function requires a numeric field as input, one can be chosen."
											>
												<OptionDropdown
													options={FUNCTION_TYPES}
													selection={functionType}
													setSelection={
														setFunctionType
													}
												/>
												<Combobox
													selection={
														fetchedFunctionColumn
													}
													setSelection={
														setFunctionColumn
													}
													searchConfig={
														searchOptionsConfig
													}
													disabled={
														functionType ===
														MetricAggregator.Count
													}
													onlyNumericKeys={
														functionType !==
														MetricAggregator.CountDistinct
													}
												/>
											</LabeledRow>
											<LabeledRow
												label="Group by"
												name="groupBy"
												enabled={groupByEnabled}
												setEnabled={setGroupByEnabled}
												tooltip="A categorical field for grouping results into separate series."
											>
												<Combobox
													selection={groupByKey}
													setSelection={setGroupByKey}
													searchConfig={
														searchOptionsConfig
													}
												/>
											</LabeledRow>
										</SidebarSection>
									</>
								)}
								<>
									<Divider className="m-0" />
									<SidebarSection>
										<LabeledRow
											label="Alert threshold type"
											name="alertType"
										>
											<OptionDropdown<ThresholdType>
												options={THRESHOLD_TYPE_OPTIONS}
												selection={thresholdType}
												setSelection={setThresholdType}
											/>
										</LabeledRow>
										{(isAnomaly || !isSessionAlert) && (
											<>
												<LabeledRow
													label="Alert conditions"
													name="alertConditions"
												>
													<OptionDropdown<ThresholdCondition>
														options={getThresholdConditionOptions(
															thresholdType,
														)}
														selection={
															thresholdCondition
														}
														setSelection={
															setThresholdCondition
														}
													/>
												</LabeledRow>
												<Stack direction="row" gap="12">
													{isAnomaly && (
														<LabeledRow
															label="Confidence"
															name="thresholdValue"
														>
															<OptionDropdown
																options={
																	CONFIDENCE_OPTIONS
																}
																selection={String(
																	thresholdValue,
																)}
																setSelection={(
																	option,
																) => {
																	setThresholdValue(
																		Number(
																			option,
																		),
																	)
																}}
															/>
														</LabeledRow>
													)}
													{!isAnomaly && (
														<LabeledRow
															label="Alert threshold"
															name="thresholdValue"
														>
															<Input
																name="thresholdValue"
																type="number"
																value={
																	thresholdValue
																}
																onChange={(
																	e,
																) => {
																	setThresholdValue(
																		Number(
																			e
																				.target
																				.value,
																		),
																	)
																}}
															/>
														</LabeledRow>
													)}
													<LabeledRow
														label="Alert window"
														name="thresholdWindow"
													>
														<OptionDropdown
															options={
																FREQUENCY_OPTIONS
															}
															selection={String(
																thresholdWindow,
															)}
															setSelection={(
																option,
															) => {
																setThresholdWindow(
																	Number(
																		option,
																	),
																)
															}}
														/>
													</LabeledRow>
												</Stack>
												<LabeledRow
													label="Cooldown"
													name="thresholdCooldown"
												>
													<OptionDropdown
														options={
															FREQUENCY_OPTIONS
														}
														selection={String(
															thresholdCooldown,
														)}
														setSelection={(
															option,
														) => {
															setThresholdCooldown(
																Number(option),
															)
														}}
													/>
												</LabeledRow>
											</>
										)}
									</SidebarSection>
								</>
								<Divider className="m-0" />
								<SidebarSection>
									<DestinationInput
										initialDestinations={
											initialDestinations
										}
										setDestinations={setDestinations}
									/>
								</SidebarSection>
							</Form>
						</Box>
					</Box>
				</Box>
			</Box>
		</GraphContextProvider>
	)
}

const EditorBackground = () => {
	return (
		<svg width="100%" height="100%">
			<defs>
				<pattern
					id="polka-dots"
					x="0"
					y="0"
					width="14"
					height="14"
					patternUnits="userSpaceOnUse"
				>
					<circle fill="#e4e2e4" cx="7" cy="7" r="1" />
				</pattern>
			</defs>

			<rect
				x="0"
				y="0"
				width="100%"
				height="100%"
				fill="url(#polka-dots)"
			/>
		</svg>
	)
}<|MERGE_RESOLUTION|>--- conflicted
+++ resolved
@@ -105,7 +105,7 @@
 export const DEFAULT_COOLDOWN = MINUTE * 30
 export const DEFAULT_THRESHOLD_CONDITON = ThresholdCondition.Above
 export const DEFAULT_THRESHOLD_TYPE = ThresholdType.Constant
-export const DEFAULT_CONFIDENCE_OPTION = CONFIDENCE_OPTIONS[2]
+export const DEFAULT_CONFIDENCE_OPTION = CONFIDENCE_OPTIONS[1]
 
 const ALERT_PRODUCT_INFO = {
 	[ProductType.Sessions]:
@@ -188,6 +188,8 @@
 
 		if (value === ThresholdType.Anomaly) {
 			setThresholdValue(DEFAULT_CONFIDENCE_OPTION.value)
+		} else if (value === ThresholdType.Constant) {
+			setThresholdValue(DEFAULT_THRESHOLD)
 		}
 
 		setThresholdTypeImpl(value)
@@ -262,6 +264,8 @@
 			threshold_value: thresholdValue,
 			threshold_window: thresholdWindow,
 			threshold_cooldown: thresholdCooldown,
+			threshold_type: thresholdType,
+			threshold_condition: thresholdCondition,
 			destinations,
 		}
 
@@ -480,24 +484,6 @@
 						justifyContent="space-between"
 						cssClass={style.editGraphPanel}
 					>
-<<<<<<< HEAD
-						<AlertGraph
-							alertName={alertName}
-							query={query}
-							productType={productType}
-							functionColumn={fetchedFunctionColumn}
-							functionType={functionType}
-							groupByKey={groupByEnabled ? groupByKey : undefined}
-							thresholdWindow={thresholdWindow}
-							thresholdValue={thresholdValue}
-							thresholdType={thresholdType}
-							thresholdCondition={thresholdCondition}
-							startDate={startDate}
-							endDate={endDate}
-							selectedPreset={selectedPreset}
-							updateSearchTime={updateSearchTime}
-						/>
-=======
 						<Box
 							display="flex"
 							position="relative"
@@ -524,7 +510,8 @@
 									}
 									thresholdWindow={thresholdWindow}
 									thresholdValue={thresholdValue}
-									belowThreshold={belowThreshold}
+									thresholdType={thresholdType}
+									thresholdCondition={thresholdCondition}
 									startDate={startDate}
 									endDate={endDate}
 									selectedPreset={selectedPreset}
@@ -532,7 +519,6 @@
 								/>
 							</Box>
 						</Box>
->>>>>>> 3a238203
 						<Box
 							display="flex"
 							borderLeft="dividerWeak"
@@ -721,7 +707,7 @@
 												<Stack direction="row" gap="12">
 													{isAnomaly && (
 														<LabeledRow
-															label="Confidence"
+															label="Alert threshold"
 															name="thresholdValue"
 														>
 															<OptionDropdown
