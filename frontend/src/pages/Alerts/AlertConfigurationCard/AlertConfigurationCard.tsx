--- conflicted
+++ resolved
@@ -160,9 +160,7 @@
     const [
         updateSessionFeedbackAlert,
     ] = useUpdateSessionFeedbackAlertMutation();
-<<<<<<< HEAD
     const [updateRageClickAlert] = useUpdateRageClickAlertMutation();
-=======
     const [updateNewSessionAlert] = useUpdateNewSessionAlertMutation();
 
     const excludedEnvironmentsFormName = `${
@@ -174,7 +172,6 @@
             errorName: alert.Name || defaultName,
         });
     }, [alert.Name, defaultName, history]);
->>>>>>> af0bc0dc
 
     const onSubmit = async () => {
         const requestVariables = {
@@ -196,116 +193,6 @@
             refetchQueries: [namedOperations.Query.GetAlertsPagePayload],
         };
         setLoading(true);
-<<<<<<< HEAD
-        try {
-            const requestVariables = {
-                project_id,
-                environments: form.getFieldValue('excludedEnvironments'),
-                count_threshold: form.getFieldValue('threshold'),
-                slack_channels: form
-                    .getFieldValue('channels')
-                    .map((webhook_channel_id: string) => ({
-                        webhook_channel_name: channelSuggestions.find(
-                            (suggestion) =>
-                                suggestion.webhook_channel_id ===
-                                webhook_channel_id
-                        ).webhook_channel,
-                        webhook_channel_id,
-                    })),
-            };
-            const requestBody = {
-                refetchQueries: [namedOperations.Query.GetAlertsPagePayload],
-            };
-
-            switch (type) {
-                case ALERT_TYPE.Error:
-                    await updateErrorAlert({
-                        ...requestBody,
-                        variables: {
-                            ...requestVariables,
-                            error_alert_id: alert.id,
-                            threshold_window: lookbackPeriod,
-                        },
-                    });
-                    break;
-                case ALERT_TYPE.FirstTimeUser:
-                    await updateNewUserAlert({
-                        ...requestBody,
-                        variables: {
-                            ...requestVariables,
-                            session_alert_id: alert.id,
-                        },
-                    });
-                    break;
-                case ALERT_TYPE.UserProperties:
-                    await updateUserPropertiesAlert({
-                        ...requestBody,
-                        variables: {
-                            ...requestVariables,
-                            user_properties: form
-                                .getFieldValue('userProperties')
-                                .map((userProperty: any) => {
-                                    const [
-                                        value,
-                                        name,
-                                        id,
-                                    ] = userProperty.split(':');
-                                    return {
-                                        id,
-                                        value,
-                                        name,
-                                    };
-                                }),
-                            session_alert_id: alert.id,
-                        },
-                    });
-                    break;
-                case ALERT_TYPE.TrackProperties:
-                    await updateTrackPropertiesAlert({
-                        ...requestBody,
-                        variables: {
-                            ...requestVariables,
-                            track_properties: form
-                                .getFieldValue('trackProperties')
-                                .map((trackProperty: any) => {
-                                    const [
-                                        value,
-                                        name,
-                                        id,
-                                    ] = trackProperty.split(':');
-                                    return {
-                                        id,
-                                        value,
-                                        name,
-                                    };
-                                }),
-                            session_alert_id: alert.id,
-                        },
-                    });
-                    break;
-                case ALERT_TYPE.SessionFeedbackComment:
-                    await updateSessionFeedbackAlert({
-                        ...requestBody,
-                        variables: {
-                            ...requestVariables,
-                            session_feedback_alert_id: alert.id,
-                            threshold_window: lookbackPeriod,
-                        },
-                    });
-                    break;
-                case ALERT_TYPE.RageClick:
-                    await updateRageClickAlert({
-                        ...requestBody,
-                        variables: {
-                            ...requestVariables,
-                            rage_click_alert_id: alert.id,
-                            threshold_window: lookbackPeriod,
-                        },
-                    });
-                    break;
-                default:
-                    throw new Error(`Unsupported alert type: ${type}`);
-=======
         if (isCreatingNewAlert) {
             try {
                 switch (type) {
@@ -488,6 +375,16 @@
                             },
                         });
                         break;
+                    case ALERT_TYPE.RageClick:
+                        await updateRageClickAlert({
+                            ...requestBody,
+                            variables: {
+                                ...requestVariables,
+                                rage_click_alert_id: alert.id,
+                                threshold_window: lookbackPeriod,
+                            },
+                        });
+                        break;
                     default:
                         throw new Error(`Unsupported alert type: ${type}`);
                 }
@@ -496,7 +393,6 @@
                 message.error(
                     `There was a problem updating ${defaultName}. Please try again.`
                 );
->>>>>>> af0bc0dc
             }
         }
         setFormTouched(false);
