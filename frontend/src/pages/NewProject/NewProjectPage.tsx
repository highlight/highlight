--- conflicted
+++ resolved
@@ -26,11 +26,7 @@
 import { useLocation } from 'react-router-dom'
 import { StringParam, useQueryParams } from 'use-query-params'
 
-<<<<<<< HEAD
 import SvgCloseIcon from '@/static/CloseIcon'
-=======
-import { authRedirect } from '@/pages/Auth/utils'
->>>>>>> 477152fb
 
 import Button from '../../components/Button/Button/Button'
 import styles from './NewProject.module.css'
@@ -107,7 +103,6 @@
 				})
 			}
 		} else {
-<<<<<<< HEAD
 			if (workspace_id) {
 				await createProject({
 					variables: {
@@ -123,47 +118,6 @@
 				analytics.track('CreateProject', { name })
 				setName('')
 			}
-=======
-			await createProject({
-				variables: {
-					name: name,
-					workspace_id,
-				},
-				refetchQueries: [
-					namedOperations.Query.GetProjects,
-					namedOperations.Query.GetProjectDropdownOptions,
-					namedOperations.Query.GetProjectsAndWorkspaces,
-				],
-			})
-			analytics.track('CreateProject', { name })
-			await client.cache.reset()
-			setName('')
-		}
-	}
-
-	// When a workspace is created, redirect to the 'create project' page
-	if (isWorkspace && workspaceData?.createWorkspace?.id) {
-		return (
-			<Navigate
-				replace
-				to={`/w/${workspaceData.createWorkspace.id}/new${search}`}
-			/>
-		)
-	}
-
-	// When a project is created, redirect to the 'project setup' page
-	if (projectData?.createProject?.id) {
-		const authRedirectRoute = authRedirect.get()
-		if (!!authRedirectRoute) {
-			return <Navigate replace to={authRedirectRoute} />
-		} else {
-			return (
-				<Navigate
-					replace
-					to={`/${projectData.createProject.id}/setup`}
-				/>
-			)
->>>>>>> 477152fb
 		}
 		await client.cache.reset()
 	}
