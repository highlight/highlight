import ButtonLink from '@components/Button/ButtonLink/ButtonLink'
import { CardForm } from '@components/Card/Card'
import Input from '@components/Input/Input'
import { CircularSpinner } from '@components/Loading/Loading'
import { toast } from '@components/Toaster'
import {
	AppLoadingState,
	useAppLoadingContext,
} from '@context/AppLoadingContext'
import {
	useCreateProjectMutation,
	useCreateWorkspaceMutation,
	useGetWorkspaceQuery,
	useGetWorkspacesCountQuery,
	useUpdateAllowedEmailOriginsMutation,
} from '@graph/hooks'
import { namedOperations } from '@graph/operations'
import { Box, Callout, Stack, Text } from '@highlight-run/ui/components'
import analytics from '@util/analytics'
import { client } from '@util/graph'
import { Divider } from 'antd'
import clsx from 'clsx'
import { useEffect, useState } from 'react'
import { Helmet } from 'react-helmet'
import { Navigate, useLocation } from 'react-router-dom'
import { StringParam, useQueryParams } from 'use-query-params'

import { authRedirect } from '@/pages/Auth/utils'
import SvgCloseIcon from '@/static/CloseIcon'

import Button from '../../components/Button/Button/Button'
import { AutoJoinInput } from './AutoJoinInput'
import styles from './NewProject.module.css'

const NewProjectPage = ({ workspace_id }: { workspace_id?: string }) => {
	// User is creating a new workspace if workspace_id is not specified in props
	const isNewWorkspace = !workspace_id
	if (workspace_id) analytics.page('/new', { workspace_id })
	const [name, setName] = useState<string>('')
	const [visible, setVisible] = useState<boolean>(true)
	const [autoJoinDomains, setAutoJoinDomains] = useState<string[]>([])

	const { data: currentWorkspaceData } = useGetWorkspaceQuery({
		skip: isNewWorkspace,
		variables: { id: workspace_id || '-1' },
	})

	const [
		createProject,
		{ loading: projectLoading, data: projectData, error: projectError },
	] = useCreateProjectMutation()

	const [
		createWorkspace,
		{
			loading: workspaceLoading,
			data: workspaceData,
			error: workspaceError,
		},
	] = useCreateWorkspaceMutation()
	const [updateAllowedEmailOrigins] = useUpdateAllowedEmailOriginsMutation()
	const { setLoadingState } = useAppLoadingContext()

	useEffect(() => {
		if (projectError || workspaceError) {
			const err = projectError?.message ?? workspaceError?.message
			toast.error(err!)
		}
	}, [projectError, workspaceError])

	useEffect(() => {
		setLoadingState(AppLoadingState.LOADED)
	}, [setLoadingState])

	const { data, loading } = useGetWorkspacesCountQuery()

	const { search } = useLocation()
	const [{ promo }] = useQueryParams({
		promo: StringParam,
	})
	const [promoCode, setPromoCode] = useState(promo ?? '')
	const [showPromoCode, setShowPromoCode] = useState(!!promoCode)

	const onSubmit = async (e: { preventDefault: () => void }) => {
		e.preventDefault()
		if (isNewWorkspace) {
			const result = await createWorkspace({
				variables: {
					name: name,
					promo_code: promoCode || undefined,
				},
			})
			const createdWorkspaceId = result.data?.createWorkspace?.id
			analytics.track('CreateWorkspace', { name })
			setName('')
			if (createdWorkspaceId && autoJoinDomains.length) {
				await updateAllowedEmailOrigins({
					variables: {
						allowed_auto_join_email_origins:
							JSON.stringify(autoJoinDomains),
						workspace_id: createdWorkspaceId,
					},
					refetchQueries: [namedOperations.Query.GetWorkspaceAdmins],
				})
			}
		} else if (workspace_id) {
			await createProject({
				variables: {
					name: name,
					workspace_id,
				},
				refetchQueries: [
					namedOperations.Query.GetProjects,
					namedOperations.Query.GetProjectDropdownOptions,
					namedOperations.Query.GetProjectsAndWorkspaces,
				],
			})
			analytics.track('CreateProject', { name })
			setName('')
		}

		await client.cache.reset()
	}

	// When a workspace is created, redirect to the 'create project' page
	if (isNewWorkspace && workspaceData?.createWorkspace?.id) {
		return (
			<Navigate
				replace
				to={`/w/${workspaceData.createWorkspace.id}/new${search}`}
			/>
		)
	}

	// When a project is created, redirect to the 'project setup' page
	if (projectData?.createProject?.id) {
		const authRedirectRoute = authRedirect.get()
		if (!!authRedirectRoute) {
			return <Navigate replace to={authRedirectRoute} />
		} else {
			return (
				<Navigate
					replace
					to={`/${projectData.createProject.id}/setup`}
<<<<<<< HEAD
					state={{
						previousPath: `/${projectData.createProject.id}/sessions`,
					}}
=======
					state={{previousPath:`/${projectData.createProject.id}/sessions`}}
>>>>>>> b59e79b2
				/>
			)
		}
	}

	const pageTypeCaps = isNewWorkspace ? 'Workspace' : 'Project'

	return visible ? (
		<>
			<Helmet>
				<title>New {pageTypeCaps}</title>
			</Helmet>
			<Box
				width="screen"
				display="flex"
				height="screen"
				position="fixed"
				alignItems="flex-start"
				justifyContent="center"
				style={{
					zIndex: '30000',
					overflow: 'hidden',
					backgroundColor: '#6F6E777A',
				}}
			>
				<Box
					display="flex"
					borderRadius="8"
					border="secondary"
					key={workspace_id}
					style={{
						marginTop: 'auto',
						marginBottom: 'auto',
						maxWidth: '324px',
					}}
					backgroundColor="white"
				>
					<CardForm onSubmit={onSubmit} className={styles.cardForm}>
						<Box
							p="10"
							display="flex"
							alignItems="center"
							justifyContent="space-between"
						>
							<Text
								cssClass={[styles.noPaddingMargin]}
								color="n11"
							>
								Create new {pageTypeCaps.toLowerCase()}
							</Text>
							<SvgCloseIcon
								width="18px"
								height="18px"
								strokeWidth="8"
								color="#6F6E77"
								cursor="pointer"
								onClick={() => {
									setVisible(false)
									history.back()
								}}
							/>
						</Box>
						<Divider className="m-0" />
						<Box
							py="8"
							px="12"
							gap="16"
							display="flex"
							flexDirection="column"
						>
							<Input
								autoFocus
								name="name"
								value={name}
								autoComplete="off"
								onChange={(e) => {
									setName(e.target.value)
								}}
								className={styles.inputField}
								placeholder={`${pageTypeCaps} name`}
							/>
							<Stack gap="8" justify="flex-start">
								<Callout style={{ padding: 0, border: 0 }}>
									<Box mt="6">
										<Text color="n11">
											{isNewWorkspace
												? `This is usually your company name (e.g. Pied Piper), and can contain multiple projects.`
												: `This is usually a single application (e.g. web front end, landing page, etc.).`}
										</Text>
									</Box>
								</Callout>
							</Stack>
						</Box>
						{isNewWorkspace &&
							(showPromoCode ? (
								<Box
									py="8"
									px="12"
									display="flex"
									flexDirection="column"
								>
									<Text weight="medium" color="n11">
										Promocode
									</Text>
									<Input
										value={promoCode}
										onChange={(e) => {
											setPromoCode(e.target.value)
										}}
										className={styles.inputField}
										placeholder="Enter a promo code"
									/>
								</Box>
							) : (
								<Box
									py="8"
									px="12"
									gap="16"
									display="flex"
									flexDirection="column"
								>
									<span
										onClick={() => {
											setShowPromoCode(true)
										}}
										className={styles.promoCodeToggle}
									>
										+ Add a promo code
									</span>
								</Box>
							))}
						{isNewWorkspace && (
							<Box p="8" backgroundColor="raised">
								<Box border="secondary" borderRadius="8" p="8">
									<AutoJoinInput
										autoJoinDomains={autoJoinDomains}
										setAutoJoinDomains={setAutoJoinDomains}
									/>
								</Box>
							</Box>
						)}
						<Box
							my="0"
							py="4"
							pr="4"
							gap="4"
							display="flex"
							borderRadius="8"
							alignItems="center"
							backgroundColor="raised"
							justifyContent="flex-end"
							mt={isNewWorkspace ? '0' : '8'}
						>
							{isNewWorkspace && (
								<ButtonLink
									type="text"
									to={`/switch${search}`}
									className={clsx(
										styles.button,
										styles.transparent,
									)}
									trackingId={`Enter${pageTypeCaps}`}
								>
									<Text color="n11">Enter existing</Text>
									{!loading &&
										!!data &&
										data.workspaces_count !== 0 && (
											<Box
												ml="4"
												px="3"
												py="3"
												display="flex"
												borderRadius="4"
												border="secondary"
												alignItems="center"
												justifyContent="center"
											>
												<Text size="xSmall" color="n11">
													{data.workspaces_count}
												</Text>
											</Box>
										)}
								</ButtonLink>
							)}
							{!isNewWorkspace &&
								currentWorkspaceData?.workspace &&
								currentWorkspaceData.workspace.projects.length >
									0 && (
									<ButtonLink
										type="text"
										trackingId={`Enter${pageTypeCaps}`}
										to={`/w/${workspace_id}/switch${search}`}
										className={clsx(
											styles.button,
											styles.transparent,
										)}
									>
										<Text color="n11">
											Enter existing project
										</Text>
										{!loading && (
											<Box
												ml="4"
												px="3"
												py="3"
												display="flex"
												borderRadius="4"
												border="secondary"
												alignItems="center"
												justifyContent="center"
											>
												<Text size="xSmall" color="n11">
													{
														currentWorkspaceData
															.workspace.projects
															.length
													}
												</Text>
											</Box>
										)}
									</ButtonLink>
								)}
							<Button
								type="primary"
								htmlType="submit"
								disabled={name.length === 0}
								className={clsx(
									styles.button,
									name.length === 0 && styles.createDisabled,
								)}
								trackingId={`Create${pageTypeCaps}`}
							>
								{projectLoading || workspaceLoading ? (
									<CircularSpinner
										style={{
											fontSize: 18,
											color: 'var(--text-primary-inverted)',
										}}
									/>
								) : (
									`Create ${pageTypeCaps}`
								)}
							</Button>
						</Box>
					</CardForm>
				</Box>
			</Box>
		</>
	) : null
}

export default NewProjectPage<|MERGE_RESOLUTION|>--- conflicted
+++ resolved
@@ -142,13 +142,7 @@
 				<Navigate
 					replace
 					to={`/${projectData.createProject.id}/setup`}
-<<<<<<< HEAD
-					state={{
-						previousPath: `/${projectData.createProject.id}/sessions`,
-					}}
-=======
 					state={{previousPath:`/${projectData.createProject.id}/sessions`}}
->>>>>>> b59e79b2
 				/>
 			)
 		}
