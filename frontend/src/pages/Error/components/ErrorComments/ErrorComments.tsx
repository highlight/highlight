--- conflicted
+++ resolved
@@ -12,7 +12,6 @@
 import SvgFileText2Icon from '@icons/FileText2Icon'
 import SvgTrashIcon from '@icons/TrashIcon'
 import { ErrorCommentButton } from '@pages/Error/components/ErrorComments/ErrorCommentButton/ErrorCommentButton'
-<<<<<<< HEAD
 import { useClickUpIntegration } from '@pages/IntegrationsPage/components/ClickUpIntegration/utils'
 import { useLinearIntegration } from '@pages/IntegrationsPage/components/LinearIntegration/utils'
 import {
@@ -20,10 +19,7 @@
 	LINEAR_INTEGRATION,
 } from '@pages/IntegrationsPage/Integrations'
 import { IssueTrackerIntegration } from '@pages/IntegrationsPage/IssueTrackerIntegrations'
-=======
-import { LINEAR_INTEGRATION } from '@pages/IntegrationsPage/Integrations'
 import analytics from '@util/analytics'
->>>>>>> e296ba06
 import { getErrorBody } from '@util/errors/errorUtils'
 import { Menu } from 'antd'
 import classNames from 'classnames'
@@ -110,7 +106,6 @@
 		return `Issue from this bug`
 	}, [errorGroup])
 
-<<<<<<< HEAD
 	const { isLinearIntegratedWithProject } = useLinearIntegration()
 	const {
 		settings: { isIntegrated: isClickupIntegrated },
@@ -122,7 +117,7 @@
 				<MenuItem
 					icon={<SvgFileText2Icon />}
 					onClick={() => {
-						H.track('Create Linear Issue from Comment')
+						analytics.track('Create Linear Issue from Comment')
 						setShowNewIssueModal(LINEAR_INTEGRATION)
 					}}
 				>
@@ -133,7 +128,7 @@
 				<MenuItem
 					icon={<SvgFileText2Icon />}
 					onClick={() => {
-						H.track('Create ClickUp Issue from Comment')
+						analytics.track('Create ClickUp Issue from Comment')
 						setShowNewIssueModal(CLICKUP_INTEGRATION)
 					}}
 				>
@@ -141,18 +136,6 @@
 				</MenuItem>
 			) : null}
 		</>
-=======
-	const createIssueMenuItem = (
-		<MenuItem
-			icon={<SvgFileText2Icon />}
-			onClick={() => {
-				analytics.track('Create Issue from Comment')
-				setShowNewIssueModal(true)
-			}}
-		>
-			Create Issue from Comment
-		</MenuItem>
->>>>>>> e296ba06
 	)
 
 	const moreMenu = (
