--- conflicted
+++ resolved
@@ -57,22 +57,17 @@
     }>();
     const history = useHistory();
 
-<<<<<<< HEAD
-    const [getErrorGroupQuery, { data, loading }] = useGetErrorGroupLazyQuery({
-        variables: { secure_id: error_secure_id },
-=======
     const { isLoggedIn } = useAuthContext();
     const {
         data,
         loading,
         error: errorQueryingErrorGroup,
     } = useGetErrorGroupQuery({
-        variables: { id: error_id },
-        skip: !error_id,
+        variables: { secure_id: error_secure_id },
+        skip: !error_secure_id,
         onCompleted: () => {
             H.track('Viewed error', { is_guest: !isLoggedIn });
         },
->>>>>>> 10018817
     });
     const [segmentName, setSegmentName] = useState<string | null>(null);
     const [cachedParams, setCachedParams] = useLocalStorage<ErrorSearchParams>(
@@ -99,13 +94,6 @@
     ]);
 
     useEffect(() => {
-<<<<<<< HEAD
-        if (error_secure_id) {
-            getErrorGroupQuery();
-            H.track('Viewed error', { is_guest: !isLoggedIn });
-        }
-    }, [error_secure_id, getErrorGroupQuery, isLoggedIn]);
-=======
         if (dateFromSearchParams) {
             const start_date = moment(dateFromSearchParams);
             const end_date = moment(dateFromSearchParams);
@@ -124,7 +112,6 @@
             history.replace({ search: '' });
         }
     }, [history, dateFromSearchParams, setSearchParams]);
->>>>>>> 10018817
 
     const { showLeftPanel } = useErrorPageConfiguration();
 
@@ -146,11 +133,8 @@
                 <div
                     className={classNames(styles.errorPage, {
                         [styles.withoutLeftPanel]: !showLeftPanel,
-<<<<<<< HEAD
-                        [styles.empty]: !error_secure_id,
-=======
-                        [styles.empty]: !error_id || errorQueryingErrorGroup,
->>>>>>> 10018817
+                        [styles.empty]:
+                            !error_secure_id || errorQueryingErrorGroup,
                     })}
                 >
                     <div
@@ -160,12 +144,7 @@
                     >
                         <ErrorSearchPanel />
                     </div>
-<<<<<<< HEAD
-
-                    {error_secure_id ? (
-=======
-                    {error_id && !errorQueryingErrorGroup ? (
->>>>>>> 10018817
+                    {error_secure_id && !errorQueryingErrorGroup ? (
                         <>
                             <div
                                 className={classNames(
