import classNames from 'classnames';
import moment from 'moment';
import React, { useEffect, useState } from 'react';
import Skeleton from 'react-loading-skeleton';
import { useParams } from 'react-router';
import { useLocalStorage } from 'react-use';
import {
    Bar,
    BarChart,
    CartesianGrid,
    Cell,
    ResponsiveContainer,
    Tooltip as RechartsTooltip,
    XAxis,
    YAxis,
} from 'recharts';

import Button from '../../components/Button/Button/Button';
import Card from '../../components/Card/Card';
import { StandardDropdown } from '../../components/Dropdown/StandardDropdown/StandardDropdown';
import InfoTooltip from '../../components/InfoTooltip/InfoTooltip';
import { RechartTooltip } from '../../components/recharts/RechartTooltip/RechartTooltip';
import Tooltip from '../../components/Tooltip/Tooltip';
import { useGetErrorGroupQuery } from '../../graph/generated/hooks';
import { ErrorGroup, Maybe } from '../../graph/generated/schemas';
import SvgDownloadIcon from '../../static/DownloadIcon';
import { frequencyTimeData } from '../../util/errorCalculations';
import {
    ErrorSearchContextProvider,
    ErrorSearchParams,
} from '../Errors/ErrorSearchContext/ErrorSearchContext';
import { EmptyErrorsSearchParams } from '../Errors/ErrorsPage';
import { IntegrationCard } from '../Sessions/IntegrationCard/IntegrationCard';
import ErrorDescription from './components/ErrorDescription/ErrorDescription';
import { parseErrorDescriptionList } from './components/ErrorDescription/utils/utils';
import NoActiveErrorCard from './components/ErrorRightPanel/components/NoActiveErrorCard/NoActiveErrorCard';
import ErrorRightPanel from './components/ErrorRightPanel/ErrorRightPanel';
import ErrorSearchPanel from './components/ErrorSearchPanel/ErrorSearchPanel';
import ErrorTitle from './components/ErrorTitle/ErrorTitle';
import StackTraceSection from './components/StackTraceSection/StackTraceSection';
import styles from './ErrorPage.module.scss';
import { ErrorStateSelect } from './ErrorStateSelect/ErrorStateSelect';
import useErrorPageConfiguration from './utils/ErrorPageUIConfiguration';

const ErrorPage = ({ integrated }: { integrated: boolean }) => {
    const { error_id } = useParams<{ error_id: string }>();

    const { data, loading } = useGetErrorGroupQuery({
        variables: { id: error_id },
    });
    //     const loading = true;
    const [segmentName, setSegmentName] = useState<string | null>(null);
    const [cachedParams, setCachedParams] = useLocalStorage<ErrorSearchParams>(
        `cachedErrorParams-v2-${segmentName || 'no-selected-segment'}`,
        {}
    );
    const [searchParams, setSearchParams] = useState<ErrorSearchParams>(
        cachedParams || EmptyErrorsSearchParams
    );
    const [existingParams, setExistingParams] = useState<ErrorSearchParams>({});

    useEffect(() => setCachedParams(searchParams), [
        searchParams,
        setCachedParams,
    ]);
    const { showLeftPanel } = useErrorPageConfiguration();

    return (
        <ErrorSearchContextProvider
            value={{
                searchParams,
                setSearchParams,
                existingParams,
                setExistingParams,
                segmentName,
                setSegmentName,
            }}
        >
            {!integrated && <IntegrationCard />}
            <div
                className={classNames(styles.errorPage, {
                    [styles.withoutLeftPanel]: !showLeftPanel,
                })}
            >
                <div
                    className={classNames(styles.errorPageLeftColumn, {
                        [styles.hidden]: !showLeftPanel,
                    })}
                >
                    <ErrorSearchPanel />
                </div>
<<<<<<< HEAD
                <div className={styles.errorPageRight}>
                    <div className={styles.errorPageRightContent}>
                        <h3 className={styles.tooltipTitle}>
                            {loading ? (
                                <Skeleton count={1} style={{ width: 280 }} />
                            ) : (
                                'State'
                            )}
                            <InfoTooltip
                                title={
                                    <>
                                        <ul className={styles.tooltipList}>
                                            <li>
                                                <strong>Open</strong>: This
                                                error has not been fixed. You
                                                will receive alerts when this
                                                error is thrown.
                                            </li>
                                            <li>
                                                <strong>Resolved</strong>: This
                                                error has been fixed and you are
                                                not expecting this error to be
                                                thrown again. If this error gets
                                                thrown, you will receive an
                                                alert.
                                            </li>
                                            <li>
                                                <strong>Ignored</strong>: This
                                                is a noisy/false positive error
                                                that should be ignored. You will
                                                not receive any alerts for this
                                                error.
                                            </li>
                                        </ul>
                                    </>
                                }
                            />
                        </h3>
                        <div className={styles.fieldWrapper}>
                            {data?.error_group?.state && (
                                <ErrorStateSelect
                                    state={data.error_group.state}
                                />
                            )}
                        </div>
                        <h3>
                            {loading ? (
                                <Skeleton count={1} style={{ width: 280 }} />
                            ) : (
                                'Context / Fields'
                            )}
                        </h3>
                        <div className={styles.fieldWrapper}>
                            {loading ? (
                                <Skeleton
                                    count={2}
                                    style={{ height: 20, marginBottom: 10 }}
                                />
                            ) : (
                                <>
                                    {data?.error_group?.fields?.map(
                                        (e, i) =>
                                            e?.name != 'visited_url' && (
                                                <Field
                                                    key={i}
                                                    k={e?.name ?? ''}
                                                    v={
                                                        e?.value.toLowerCase() ??
                                                        ''
                                                    }
                                                />
                                            )
                                    )}
                                </>
                            )}
                        </div>
                        <h3>
                            {loading ? (
                                <Skeleton count={1} style={{ width: 280 }} />
                            ) : (
                                'Comments'
                            )}
                        </h3>
=======

                {error_id ? (
                    <>
>>>>>>> b48a3e27
                        <div
                            className={classNames(
                                styles.errorPageCenterColumn,
                                {
                                    [styles.hidden]: !showLeftPanel,
                                }
                            )}
                        >
                            <div className={styles.titleContainer}>
                                {loading ? (
                                    <Skeleton
                                        count={1}
                                        style={{ width: 300, height: 37 }}
                                    />
                                ) : (
                                    <ErrorTitle
                                        errorGroup={data?.error_group}
                                    />
                                )}
                            </div>
                            <div className={styles.eventText}>
                                {loading ? (
                                    <Skeleton
                                        count={1}
                                        style={{
                                            height: '2ch',
                                            marginBottom: 0,
                                        }}
                                    />
                                ) : (
                                    <ErrorDescription
                                        errorGroup={data?.error_group}
                                    />
                                )}
                            </div>
                            <h3 className={styles.titleWithAction}>
                                Stack Trace
                                <Tooltip title="Download the stack trace">
                                    <Button
                                        trackingId="DownloadErrorStackTrace"
                                        iconButton
                                        type="text"
                                        disabled={loading}
                                        onClick={() => {
                                            if (data?.error_group) {
                                                const traceLines = data.error_group.stack_trace.map(
                                                    (stack_trace) => {
                                                        return `${stack_trace?.fileName} in ${stack_trace?.functionName} at line ${stack_trace?.lineNumber}:${stack_trace?.columnNumber}`;
                                                    }
                                                );

                                                const a = document.createElement(
                                                    'a'
                                                );
                                                const file = new Blob(
                                                    [
                                                        JSON.stringify(
                                                            traceLines,
                                                            undefined,
                                                            2
                                                        ),
                                                    ],
                                                    {
                                                        type:
                                                            'application/json',
                                                    }
                                                );

                                                a.href = URL.createObjectURL(
                                                    file
                                                );
                                                a.download = `stack-trace-for-error-${error_id}.json`;
                                                a.click();

                                                URL.revokeObjectURL(a.href);
                                            }
                                        }}
                                    >
                                        <SvgDownloadIcon />
                                    </Button>
                                </Tooltip>
                            </h3>
                            <div className={styles.fieldWrapper}>
                                <StackTraceSection
                                    loading={loading}
                                    errorGroup={data?.error_group}
                                />
                            </div>
                            {loading && (
                                <h3>
                                    <Skeleton
                                        duration={1}
                                        count={1}
                                        style={{ width: 300 }}
                                    />
                                </h3>
                            )}
                            <div className={styles.fieldWrapper}>
                                <ErrorFrequencyGraph
                                    errorGroup={data?.error_group}
                                />
                            </div>
                        </div>
                        <div className={styles.errorPageRightColumn}>
                            <Card>
                                <h3 className={styles.tooltipTitle}>
                                    State
                                    <InfoTooltip
                                        title={
                                            <>
                                                <ul
                                                    className={
                                                        styles.tooltipList
                                                    }
                                                >
                                                    <li>
                                                        <strong>Open</strong>:
                                                        This error has not been
                                                        fixed. You will receive
                                                        alerts when this error
                                                        is thrown.
                                                    </li>
                                                    <li>
                                                        <strong>
                                                            Resolved
                                                        </strong>
                                                        : This error has been
                                                        fixed and you are not
                                                        expecting this error to
                                                        be thrown again. If this
                                                        error gets thrown, you
                                                        will receive an alert.
                                                    </li>
                                                    <li>
                                                        <strong>Ignored</strong>
                                                        : This is a noisy/false
                                                        positive error that
                                                        should be ignored. You
                                                        will not receive any
                                                        alerts for this error.
                                                    </li>
                                                </ul>
                                            </>
                                        }
                                    />
                                </h3>
                                <div>
                                    <ErrorStateSelect
                                        state={data?.error_group?.state}
                                        loading={loading}
                                    />
                                </div>
                            </Card>
                            <ErrorRightPanel errorGroup={data} />
                        </div>
                    </>
                ) : (
                    <NoActiveErrorCard />
                )}
            </div>
        </ErrorSearchContextProvider>
    );
};

type FrequencyGraphProps = {
    errorGroup?: Maybe<ErrorGroup>;
};

type ErrorFrequency = {
    date: string;
    occurrences: number;
};

const LookbackPeriod = 60;

const timeFilter = [
    { label: 'Last 24 hours', value: 2 },
    { label: 'Last 7 days', value: 7 },
    { label: 'Last 30 days', value: 30 },
    { label: 'Last 90 days', value: 90 },
    { label: 'This year', value: 30 * 12 },
] as const;

export const ErrorFrequencyGraph: React.FC<FrequencyGraphProps> = ({
    errorGroup,
}) => {
    const [errorDates, setErrorDates] = useState<Array<ErrorFrequency>>(
        Array(LookbackPeriod).fill(0)
    );
    const [totalErrors, setTotalErrors] = useState<number>(0);
    const [dateRangeLength, setDateRangeLength] = useState<number>(
        timeFilter[1].value
    );

    useEffect(() => {
        setErrorDates(Array(dateRangeLength).fill(0));
    }, [dateRangeLength]);

    useEffect(() => {
        const errorDatesCopy = frequencyTimeData(errorGroup, dateRangeLength);
        const errorData = errorDatesCopy.map((val, idx) => ({
            date: moment()
                .startOf('day')
                .subtract(dateRangeLength - 1 - idx, 'days')
                .format('D MMM YYYY'),
            occurrences: val,
        }));
        setTotalErrors(errorDatesCopy.reduce((acc, val) => acc + val, 0));
        setErrorDates(errorData);
    }, [errorGroup, dateRangeLength]);
    return (
        <>
            <div
                className={classNames(
                    styles.titleWithAction,
                    styles.titleWithMargin
                )}
            >
                <h3>Error Frequency</h3>
                <StandardDropdown
                    data={timeFilter}
                    defaultValue={timeFilter[1]}
                    onSelect={setDateRangeLength}
                    disabled={!errorGroup}
                />
            </div>
            <div className={classNames(styles.section, styles.graphSection)}>
                <ResponsiveContainer width="100%" height={300}>
                    <BarChart
                        width={500}
                        height={300}
                        data={errorDates}
                        margin={{
                            top: 5,
                            right: 10,
                            left: 10,
                            bottom: 0,
                        }}
                    >
                        <CartesianGrid stroke={'#D9D9D9'} vertical={false} />
                        <XAxis
                            dataKey="date"
                            tick={false}
                            axisLine={{ stroke: '#D9D9D9' }}
                        />
                        <YAxis
                            tickCount={10}
                            interval="preserveStart"
                            allowDecimals={false}
                            hide={true}
                        />
                        <RechartsTooltip content={<RechartTooltip />} />
                        <Bar dataKey="occurrences" radius={[2, 2, 0, 0]}>
                            {errorDates.map((e, i) => (
                                <Cell
                                    key={i}
                                    fill={
                                        e.occurrences >
                                        Math.max(totalErrors * 0.1, 10)
                                            ? 'var(--color-red-500)'
                                            : 'var(--color-brown)'
                                    }
                                />
                            ))}
                        </Bar>
                    </BarChart>
                </ResponsiveContainer>
                <div className={styles.graphLabels}>
                    <div>{`Total Occurrences: ${totalErrors}`}</div>
                </div>
            </div>
        </>
    );
};

export const getHeaderFromError = (
    errorMsg: Maybe<string>[] | undefined
): string => {
    const eventText = parseErrorDescriptionList(errorMsg)[0];
    let title = '';
    // Try to get the text in the form Text: ....
    const splitOnColon = eventText?.split(':') ?? [];
    if (
        splitOnColon.length &&
        (!splitOnColon[0].includes(' ') ||
            splitOnColon[0].toLowerCase().includes('error'))
    ) {
        return splitOnColon[0];
    }
    // Try to get text in the form "'Something' Error" in the event.
    const split = eventText?.split(' ') ?? [];
    let prev = '';
    for (let i = 0; i < split?.length; i++) {
        const curr = split[i];
        if (curr.toLowerCase().includes('error')) {
            title = (prev ? prev + ' ' : '') + curr;
            return title;
        }
        prev = curr;
    }

    return errorMsg?.join() ?? '';
};

export default ErrorPage;<|MERGE_RESOLUTION|>--- conflicted
+++ resolved
@@ -89,95 +89,9 @@
                 >
                     <ErrorSearchPanel />
                 </div>
-<<<<<<< HEAD
-                <div className={styles.errorPageRight}>
-                    <div className={styles.errorPageRightContent}>
-                        <h3 className={styles.tooltipTitle}>
-                            {loading ? (
-                                <Skeleton count={1} style={{ width: 280 }} />
-                            ) : (
-                                'State'
-                            )}
-                            <InfoTooltip
-                                title={
-                                    <>
-                                        <ul className={styles.tooltipList}>
-                                            <li>
-                                                <strong>Open</strong>: This
-                                                error has not been fixed. You
-                                                will receive alerts when this
-                                                error is thrown.
-                                            </li>
-                                            <li>
-                                                <strong>Resolved</strong>: This
-                                                error has been fixed and you are
-                                                not expecting this error to be
-                                                thrown again. If this error gets
-                                                thrown, you will receive an
-                                                alert.
-                                            </li>
-                                            <li>
-                                                <strong>Ignored</strong>: This
-                                                is a noisy/false positive error
-                                                that should be ignored. You will
-                                                not receive any alerts for this
-                                                error.
-                                            </li>
-                                        </ul>
-                                    </>
-                                }
-                            />
-                        </h3>
-                        <div className={styles.fieldWrapper}>
-                            {data?.error_group?.state && (
-                                <ErrorStateSelect
-                                    state={data.error_group.state}
-                                />
-                            )}
-                        </div>
-                        <h3>
-                            {loading ? (
-                                <Skeleton count={1} style={{ width: 280 }} />
-                            ) : (
-                                'Context / Fields'
-                            )}
-                        </h3>
-                        <div className={styles.fieldWrapper}>
-                            {loading ? (
-                                <Skeleton
-                                    count={2}
-                                    style={{ height: 20, marginBottom: 10 }}
-                                />
-                            ) : (
-                                <>
-                                    {data?.error_group?.fields?.map(
-                                        (e, i) =>
-                                            e?.name != 'visited_url' && (
-                                                <Field
-                                                    key={i}
-                                                    k={e?.name ?? ''}
-                                                    v={
-                                                        e?.value.toLowerCase() ??
-                                                        ''
-                                                    }
-                                                />
-                                            )
-                                    )}
-                                </>
-                            )}
-                        </div>
-                        <h3>
-                            {loading ? (
-                                <Skeleton count={1} style={{ width: 280 }} />
-                            ) : (
-                                'Comments'
-                            )}
-                        </h3>
-=======
 
                 {error_id ? (
                     <>
->>>>>>> b48a3e27
                         <div
                             className={classNames(
                                 styles.errorPageCenterColumn,
