--- conflicted
+++ resolved
@@ -20,18 +20,11 @@
 import moment from 'moment';
 import { frequencyTimeData } from '../../util/errorCalculations';
 import classNames from 'classnames';
-<<<<<<< HEAD
 import { ResolveErrorButton } from './ResolveErrorButton/ResolveErrorButton';
 import ErrorSessionsTable from './components/ErrorSessionsTable/ErrorSessionsTable';
 import StackTraceSection from './components/StackTraceSection/StackTraceSection';
 import ErrorDescription from './components/ErrorDescription/ErrorDescription';
 import ErrorTitle from './components/ErrorTitle/ErrorTitle';
-=======
-import { Link } from 'react-router-dom';
-import { ResolveErrorButton } from './ResolveErrorButton/ResolveErrorButton';
-import { PlayerSearchParameters } from '../Player/PlayerHook/utils';
-import Tooltip from '../../components/Tooltip/Tooltip';
->>>>>>> ec267332
 
 export const ErrorPage = () => {
     const { error_id } = useParams<{ error_id: string }>();
@@ -149,7 +142,7 @@
 
 type ErrorFrequency = {
     date: string;
-    occurences: number;
+    occurrences: number;
 };
 
 export const ErrorFrequencyGraph: React.FC<FrequencyGraphProps> = ({
@@ -167,7 +160,7 @@
                 .startOf('day')
                 .subtract(29 - idx, 'days')
                 .format('D MMM YYYY'),
-            occurences: val,
+            occurrences: val,
         }));
         setTotalErrors(errorDatesCopy.reduce((acc, val) => acc + val, 0));
         setErrorDates(errorData);
@@ -207,12 +200,12 @@
                         }}
                         itemStyle={{ color: 'white' }}
                     />
-                    <Bar dataKey="occurences" radius={[2, 2, 0, 0]}>
+                    <Bar dataKey="occurrences" radius={[2, 2, 0, 0]}>
                         {errorDates.map((e, i) => (
                             <Cell
                                 key={i}
                                 fill={
-                                    e.occurences >
+                                    e.occurrences >
                                     Math.max(totalErrors * 0.1, 10)
                                         ? '#C62929'
                                         : '#835E00'
@@ -224,7 +217,7 @@
             </ResponsiveContainer>
             <div className={styles.graphLabels}>
                 <div>Past 30 days</div>
-                <div>{`Total Occurences: ${totalErrors}`}</div>
+                <div>{`Total Occurrences: ${totalErrors}`}</div>
             </div>
         </div>
     );
