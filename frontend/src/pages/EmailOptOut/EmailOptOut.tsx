import {
	AppLoadingState,
	useAppLoadingContext,
} from '@context/AppLoadingContext'
import {
	useGetEmailOptOutsQuery,
	useUpdateEmailOptOutMutation,
} from '@graph/hooks'
import { namedOperations } from '@graph/operations'
import { EmailOptOutCategory } from '@graph/schemas'
<<<<<<< HEAD
import { Box, Heading, Stack, Text } from '@highlight-run/ui'
=======
import { Heading, Stack } from '@highlight-run/ui'
import { ApplicationContextProvider } from '@routers/ProjectRouter/context/ApplicationContext'
>>>>>>> 45223853
import { GlobalContextProvider } from '@routers/ProjectRouter/context/GlobalContext'
import { message } from 'antd'
import { useDialogState } from 'ariakit/dialog'
import { H } from 'highlight.run'
import { useEffect } from 'react'
import { StringParam, useQueryParams } from 'use-query-params'

import { Header } from '@/components/Header/Header'
<<<<<<< HEAD
import LeadAlignLayout from '@/components/layout/LeadAlignLayout'

const OptInRow = (
	label: string,
	info: string | undefined,
	checked: boolean,
	setState: (n: boolean) => void,
	disabled: boolean,
) => {
	return (
		<Box
			border="dividerWeak"
			borderRadius="8"
			p="8"
			pr="12"
			display="flex"
			justifyContent="space-between"
			alignItems="center"
			key={label}
		>
			<Stack gap="8" direction="column" my="6">
				<Text weight="bold" size="small" color="strong">
					{label}
				</Text>
				{info && <Text color="moderate">{info}</Text>}
			</Stack>
			<Switch
				trackingId={`switch-${label}`}
				checked={checked}
				onChange={setState}
				disabled={disabled}
				size="default"
			/>
		</Box>
	)
}
=======
import { ToggleRow } from '@/components/ToggleRow/ToggleRow'
>>>>>>> 45223853

type Props = {
	token?: string | null
	admin_id?: string | null
}

export const EmailOptOutPanel = ({ token, admin_id }: Props) => {
	const [updateEmailOptOut] = useUpdateEmailOptOutMutation({
		refetchQueries: [namedOperations.Query.GetEmailOptOuts],
	})

	const { data, loading, error } = useGetEmailOptOutsQuery({
		variables: { token, admin_id },
	})

	const { setLoadingState } = useAppLoadingContext()
	useEffect(() => {
		if (!loading) {
			setLoadingState(AppLoadingState.LOADED)
		}
	}, [loading, setLoadingState])

	if (loading) {
		return null
	} else if (error) {
		return (
			<>
				<p>Link is invalid or has expired.</p>
				<p>
					Please reach out to us on{' '}
					<a
						onClick={async () => {
							const sessionId = await H.getSessionURL()

							window.Intercom('boot', {
								app_id: 'gm6369ty',
								alignment: 'right',
								hide_default_launcher: true,
								sessionId,
							})
							window.Intercom('showNewMessage')
						}}
					>
						Intercom
					</a>{' '}
					or email{' '}
					<a href="mailto:support@highlight.io">
						support@highlight.io
					</a>
					.
				</p>
			</>
		)
	} else {
		const categories = [
			{
				label: 'Digests',
				info: 'Weekly summaries of user activity and errors for your projects',
				type: EmailOptOutCategory.Digests,
			},
			{
				label: 'Billing',
				info: 'Notifications about billing and plan usage',
				type: EmailOptOutCategory.Billing,
			},
		]

		let optOutAll = false
		const optOuts = new Set<EmailOptOutCategory>()
		for (const o of data?.email_opt_outs ?? []) {
			if (o === EmailOptOutCategory.All) {
				optOutAll = true
				for (const c of categories) {
					optOuts.add(c.type)
				}
			} else {
				optOuts.add(o)
			}
		}

		return (
			<Stack gap="24" direction="column">
				<Heading mt="16" level="h4">
					Notifications
				</Heading>
				<Stack gap="12" direction="column">
					{categories.map((c) =>
						ToggleRow(
							c.label,
							c.info,
							!optOuts.has(c.type),
							(isOptIn: boolean) => {
								updateEmailOptOut({
									variables: {
										token,
										admin_id,
										category: c.type,
										is_opt_out: !isOptIn,
									},
								})
									.then(() => {
										message.success(
											`Opted ${
												isOptIn ? 'in to' : 'out of'
											} ${c.type} emails.`,
										)
									})
									.catch((reason: any) => {
										message.error(String(reason))
									})
							},
							optOutAll,
						),
					)}
				</Stack>
			</Stack>
		)
	}
}

export const EmailOptOutPage = () => {
	const [{ admin_id, token }] = useQueryParams({
		admin_id: StringParam,
		token: StringParam,
	})

	const commandBarDialog = useDialogState()

	return (
		<GlobalContextProvider
			value={{
				showKeyboardShortcutsGuide: false,
				toggleShowKeyboardShortcutsGuide: () => {},
				showBanner: false,
				toggleShowBanner: () => {},
				commandBarDialog,
			}}
		>
			<Header />
			<LeadAlignLayout>
				<h1>Email Settings</h1>
				<EmailOptOutPanel token={token} admin_id={admin_id} />
			</LeadAlignLayout>
		</GlobalContextProvider>
	)
}<|MERGE_RESOLUTION|>--- conflicted
+++ resolved
@@ -8,12 +8,7 @@
 } from '@graph/hooks'
 import { namedOperations } from '@graph/operations'
 import { EmailOptOutCategory } from '@graph/schemas'
-<<<<<<< HEAD
-import { Box, Heading, Stack, Text } from '@highlight-run/ui'
-=======
 import { Heading, Stack } from '@highlight-run/ui'
-import { ApplicationContextProvider } from '@routers/ProjectRouter/context/ApplicationContext'
->>>>>>> 45223853
 import { GlobalContextProvider } from '@routers/ProjectRouter/context/GlobalContext'
 import { message } from 'antd'
 import { useDialogState } from 'ariakit/dialog'
@@ -22,46 +17,8 @@
 import { StringParam, useQueryParams } from 'use-query-params'
 
 import { Header } from '@/components/Header/Header'
-<<<<<<< HEAD
 import LeadAlignLayout from '@/components/layout/LeadAlignLayout'
-
-const OptInRow = (
-	label: string,
-	info: string | undefined,
-	checked: boolean,
-	setState: (n: boolean) => void,
-	disabled: boolean,
-) => {
-	return (
-		<Box
-			border="dividerWeak"
-			borderRadius="8"
-			p="8"
-			pr="12"
-			display="flex"
-			justifyContent="space-between"
-			alignItems="center"
-			key={label}
-		>
-			<Stack gap="8" direction="column" my="6">
-				<Text weight="bold" size="small" color="strong">
-					{label}
-				</Text>
-				{info && <Text color="moderate">{info}</Text>}
-			</Stack>
-			<Switch
-				trackingId={`switch-${label}`}
-				checked={checked}
-				onChange={setState}
-				disabled={disabled}
-				size="default"
-			/>
-		</Box>
-	)
-}
-=======
 import { ToggleRow } from '@/components/ToggleRow/ToggleRow'
->>>>>>> 45223853
 
 type Props = {
 	token?: string | null
