--- conflicted
+++ resolved
@@ -11,11 +11,6 @@
 import { Ariakit, Heading, Stack } from '@highlight-run/ui'
 import { GlobalContextProvider } from '@routers/ProjectRouter/context/GlobalContext'
 import { message } from 'antd'
-<<<<<<< HEAD
-import { H } from 'highlight.run'
-=======
-import { useDialogState } from 'ariakit/dialog'
->>>>>>> 72f1b66f
 import { useEffect } from 'react'
 import { StringParam, useQueryParams } from 'use-query-params'
 
