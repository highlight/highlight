--- conflicted
+++ resolved
@@ -33,8 +33,7 @@
 			variables: { workspace_id: workspaceId! },
 			skip: !workspaceId,
 		})
-<<<<<<< HEAD
-	const { workspace_pending_invites = [] } = data || {}
+	const { workspacePendingInvites = [] } = data || {}
 	const [deleteInviteLinkFromWorkspace] =
 		useDeleteInviteLinkFromWorkspaceMutation({
 			update(cache, { data }) {
@@ -52,9 +51,6 @@
 				})
 			},
 		})
-=======
-	const { workspacePendingInvites = [] } = data || {}
->>>>>>> 189bd91c
 
 	React.useEffect(() => {
 		if (active && shouldRefetchData) {
