--- conflicted
+++ resolved
@@ -3,20 +3,11 @@
 import Input from '@components/Input/Input'
 import { CircularSpinner } from '@components/Loading/Loading'
 import Modal from '@components/Modal/Modal'
-<<<<<<< HEAD
-=======
-import Select from '@components/Select/Select'
 import { toast } from '@components/Toaster'
->>>>>>> 596613c6
 import { useSendAdminWorkspaceInviteMutation } from '@graph/hooks'
 import { AdminRole } from '@graph/schemas'
 import { Box, Stack, Text } from '@highlight-run/ui/components'
 import { getWorkspaceInvitationLink } from '@pages/WorkspaceTeam/utils'
-<<<<<<< HEAD
-import { message } from 'antd'
-=======
-import { titleCaseString } from '@util/string'
->>>>>>> 596613c6
 import clsx from 'clsx'
 import moment from 'moment'
 import { useEffect, useRef, useState } from 'react'
