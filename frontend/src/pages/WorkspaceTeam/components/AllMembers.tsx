--- conflicted
+++ resolved
@@ -1,19 +1,11 @@
 import { useAuthContext } from '@authentication/AuthContext'
 import { AdminAvatar } from '@components/Avatar/Avatar'
-<<<<<<< HEAD
-=======
-import Card from '@components/Card/Card'
-import Select from '@components/Select/Select'
-import Table from '@components/Table/Table'
-import { toast } from '@components/Toaster'
->>>>>>> 596613c6
 import {
 	useChangeAdminRoleMutation,
 	useChangeProjectMembershipMutation,
 	useDeleteAdminFromWorkspaceMutation,
 	useGetWorkspaceSettingsQuery,
 } from '@graph/hooks'
-<<<<<<< HEAD
 import { AdminRole, Project, WorkspaceAdminRole } from '@graph/schemas'
 import {
 	Box,
@@ -28,19 +20,11 @@
 	Tooltip,
 } from '@highlight-run/ui/components'
 import { getDisplayNameFromEmail } from '@util/string'
-import { message } from 'antd'
-=======
-import { namedOperations } from '@graph/operations'
-import { AdminRole, WorkspaceAdminRole } from '@graph/schemas'
-import SvgTrashIconSolid from '@icons/TrashIconSolid'
-import { useAuthorization } from '@util/authorization/authorization'
-import { POLICY_NAMES } from '@util/authorization/authorizationPolicies'
-import { getDisplayNameFromEmail, titleCaseString } from '@util/string'
->>>>>>> 596613c6
 import clsx from 'clsx'
 import { useEffect, useState } from 'react'
 
 import LoadingBox from '@/components/LoadingBox'
+import { toast } from '@/components/Toaster'
 import {
 	ChangeAdminRoleMutation,
 	ChangeProjectMembershipMutation,
@@ -223,28 +207,9 @@
 		policyName: POLICY_NAMES.RolesUpdate,
 	})
 
-<<<<<<< HEAD
 	const { data: workspaceSettings } = useGetWorkspaceSettingsQuery({
 		variables: { workspace_id: workspaceId! },
 		skip: !workspaceId,
-=======
-	const { admin } = useAuthContext()
-	const [deleteAdminFromWorkspace] = useDeleteAdminFromWorkspaceMutation({
-		update(cache, { data }) {
-			cache.modify({
-				fields: {
-					workspace_admins(existingAdmins, { DELETE }) {
-						if (data?.deleteAdminFromWorkspace !== undefined) {
-							toast.success('Removed member')
-							return DELETE
-						}
-						toast.success('Failed to remove member')
-						return existingAdmins
-					},
-				},
-			})
-		},
->>>>>>> 596613c6
 	})
 
 	const canUpdateProjects =
@@ -311,7 +276,6 @@
 					if (!canUpdateProjects) {
 						disabledProject = DISABLED_REASON_NOT_ENTERPRISE
 					}
-<<<<<<< HEAD
 					if (!canUpdateRoles) {
 						disabledProject = DISABLED_REASON_NOT_ADMIN
 						disabledRole = DISABLED_REASON_NOT_ADMIN
@@ -382,12 +346,12 @@
 											},
 										})
 											.then(() =>
-												message.success(
+												toast.success(
 													'Updated user projects',
 												),
 											)
 											.catch(() =>
-												message.error(
+												toast.error(
 													'Error updating user projects',
 												),
 											)
@@ -417,12 +381,12 @@
 											},
 										})
 											.then(() =>
-												message.success(
+												toast.success(
 													'Updated user role',
 												),
 											)
 											.catch(() =>
-												message.error(
+												toast.error(
 													'Error updating user role',
 												),
 											)
@@ -473,63 +437,6 @@
 				})}
 			</Table.Body>
 		</Table>
-=======
-					loading={loading}
-					dataSource={admins?.map((wa: WorkspaceAdminRole) => ({
-						name: wa.admin?.name,
-						email: wa.admin?.email,
-						role: wa.role,
-						photoUrl: wa.admin?.photo_url,
-						id: wa.admin?.id,
-						isSameAdmin: wa.admin?.id === admin?.id,
-						onDeleteHandler: () => {
-							if (!workspaceId) {
-								return
-							}
-							deleteAdminFromWorkspace({
-								variables: {
-									admin_id: wa.admin!.id,
-									workspace_id: workspaceId!,
-								},
-								refetchQueries: [
-									namedOperations.Query.GetWorkspaceAdmins,
-								],
-							})
-						},
-						onUpdateRoleHandler: (new_role: string) => {
-							changeAdminRole({
-								variables: {
-									admin_id: wa.admin!.id,
-									workspace_id: workspaceId!,
-									new_role,
-								},
-							})
-
-							let messageText = ''
-							const displayName =
-								wa.admin?.name ||
-								getDisplayNameFromEmail(wa.admin?.email || '')
-							switch (new_role) {
-								case AdminRole.Admin:
-									messageText = `${displayName} has been granted Admin powers 🧙`
-									break
-								case AdminRole.Member:
-									messageText = `${displayName} no longer has admin access.`
-									break
-							}
-							toast.success(messageText)
-						},
-						canUpdateAdminRole: checkPolicyAccess({
-							policyName: POLICY_NAMES.RolesUpdate,
-						}),
-					}))}
-					pagination={false}
-					showHeader={false}
-					rowHasPadding
-				/>
-			</Card>
-		</div>
->>>>>>> 596613c6
 	)
 }
 
