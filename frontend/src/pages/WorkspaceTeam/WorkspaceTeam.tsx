--- conflicted
+++ resolved
@@ -21,11 +21,7 @@
     useSendAdminWorkspaceInviteMutation,
 } from '../../graph/generated/hooks';
 import SvgTrash from '../../static/Trash';
-<<<<<<< HEAD
-import { getWorkspaceInvitationLink } from './utils';
-=======
-import { getProjectInvitationLink, roleToDisplayValueMapping } from './utils';
->>>>>>> 2290e70d
+import { getWorkspaceInvitationLink, roleToDisplayValueMapping } from './utils';
 import styles from './WorkspaceTeam.module.scss';
 
 type Inputs = {
