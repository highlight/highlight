--- conflicted
+++ resolved
@@ -108,11 +108,7 @@
 		loadingHeight ||
 		loadingGitHub ||
 		loadingJira ||
-<<<<<<< HEAD
 		loadingMicrosoftTeams
-=======
-		loadingGitlab
->>>>>>> f7a6282d
 
 	const integrations = useMemo(() => {
 		return INTEGRATIONS.filter((integration) => {
@@ -152,12 +148,9 @@
 				(inter.key === 'clickup' && isClickUpIntegratedWithProject) ||
 				(inter.key === 'height' && isHeightIntegratedWithProject) ||
 				(inter.key === 'jira' && isJiraIntegratedWithProject) ||
-<<<<<<< HEAD
 				(inter.key === 'microsoft_teams' &&
-					isMicrosoftTeamsConnectedToWorkspace),
-=======
+					isMicrosoftTeamsConnectedToWorkspace) ||
 				(inter.key === 'gitlab' && isGitlabIntegratedWithProject),
->>>>>>> f7a6282d
 		}))
 	}, [
 		currentWorkspace?.id,
@@ -173,11 +166,8 @@
 		isClickUpIntegratedWithProject,
 		isHeightIntegratedWithProject,
 		isJiraIntegratedWithProject,
-<<<<<<< HEAD
 		isMicrosoftTeamsConnectedToWorkspace,
-=======
 		isGitlabIntegratedWithProject,
->>>>>>> f7a6282d
 	])
 
 	useEffect(() => analytics.page(), [])
