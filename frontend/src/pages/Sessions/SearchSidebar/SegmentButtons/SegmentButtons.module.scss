.modalWrapper {
    width: 60vh;
<<<<<<< HEAD
    z-index: 1200;
}

.modalTitle {
    font-size: 23px;
    font-weight: 400;
    margin-bottom: 10px;
=======
>>>>>>> d798e2ea
}

.modalSubTitle {
    font-size: 14px;
    font-weight: 300;
    margin-bottom: 10px;
}<|MERGE_RESOLUTION|>--- conflicted
+++ resolved
@@ -1,15 +1,5 @@
 .modalWrapper {
     width: 60vh;
-<<<<<<< HEAD
-    z-index: 1200;
-}
-
-.modalTitle {
-    font-size: 23px;
-    font-weight: 400;
-    margin-bottom: 10px;
-=======
->>>>>>> d798e2ea
 }
 
 .modalSubTitle {
