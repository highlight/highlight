--- conflicted
+++ resolved
@@ -36,10 +36,7 @@
                 <div
                     className={styles.sideContentWrapper}
                 >
-<<<<<<< HEAD
                     <SegmentPicker />
-=======
->>>>>>> 0541c9ff
                     <SearchSection title="User Properties" open>
                         <UserPropertyInput />
                         <IdentifiedUsersSwitch />
@@ -55,59 +52,9 @@
                         <VisitedUrlInput />
                         <ReferrerInput />
                     </SearchSection>
-<<<<<<< HEAD
-=======
-                    <div className={commonStyles.submitButton}>Save as Segment</div>
->>>>>>> 0541c9ff
                 </div>
                 <SegmentButtons />
             </div >
         </>
     );
-<<<<<<< HEAD
-};
-=======
-};
-
-
-type SearchSectionProps = {
-    title: string;
-    open: boolean;
-};
-
-const SearchSection: React.FunctionComponent<SearchSectionProps> = ({
-    children,
-    title,
-    open
-}) => {
-    const [isOpen, setIsOpen] = useState<boolean>(open);
-    const header = (
-        <div className={styles.headerWrapper}>
-            <div className={styles.header}>{title}</div>
-            <DownIcon
-                className={styles.icon}
-                style={{
-                    transform: !isOpen ? 'rotate(180deg)' : 'rotate(360deg)',
-                }}
-            />
-        </div>
-    );
-    return (
-        <div className={styles.searchSectionWrapper}>
-            <Collapsible
-                open={open}
-                onOpening={() => setIsOpen(true)}
-                onClosing={() => setIsOpen(false)}
-                trigger={header}
-                transitionTime={150}
-                style={{ margin: 10 }}
-                contentOuterClassName={isOpen ? styles.contentOuterOpen : styles.contentOuterClosed}
-            >
-                <div className={styles.searchSection}>
-                    {children}
-                </div>
-            </Collapsible>
-        </div>
-    );
-}
->>>>>>> 0541c9ff
+};