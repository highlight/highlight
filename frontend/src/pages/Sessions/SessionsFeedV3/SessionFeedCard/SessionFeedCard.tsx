import { Avatar } from '@components/Avatar/Avatar'
import { Session } from '@graph/schemas'
import {
	Box,
	IconSolidCursorClick,
	IconSolidExclamation,
	IconSolidEyeOff,
	IconSolidUserCircle,
	IconSolidUsers,
	IconSolidVideoCamera,
	Tag,
	Text,
} from '@highlight-run/ui'
import { useProjectId } from '@hooks/useProjectId'
import {
	RightPanelView,
	usePlayerUIContext,
} from '@pages/Player/context/PlayerUIContext'
import { sessionIsBackfilled } from '@pages/Player/utils/utils'
import { useSearchContext } from '@pages/Sessions/SearchContext/SearchContext'
import ActivityGraph from '@pages/Sessions/SessionsFeedV3/ActivityGraph/ActivityGraph'
import { formatDatetime } from '@pages/Sessions/SessionsFeedV3/SessionQueryBuilder/components/SessionFeedConfiguration/SessionFeedConfiguration'
import { SessionFeedConfigurationContext } from '@pages/Sessions/SessionsFeedV3/SessionQueryBuilder/context/SessionFeedConfigurationContext'
import moment from 'moment/moment'
import React, { useEffect, useRef, useState } from 'react'
import { Link } from 'react-router-dom'

import { buildQueryStateString } from '@/util/url/params'

import {
	getDisplayName,
	getIdentifiedUserProfileImage,
} from '../MinimalSessionCard/utils/utils'
import * as style from './SessionFeedCard.css'
interface Props {
	session: Session
	showDetailedSessionView?: boolean
	autoPlaySessions?: boolean
	selected?: boolean
	configuration?: Pick<
		SessionFeedConfigurationContext,
		'countFormat' | 'datetimeFormat'
	>
}
export const SessionFeedCard = React.memo(
	({
		session,
		showDetailedSessionView,
		autoPlaySessions,
		selected,
		configuration,
	}: Props) => {
		const ref = useRef<HTMLDivElement | null>(null)
		const { projectId } = useProjectId()
		const { setSearchQuery } = useSearchContext()
		const [eventCounts, setEventCounts] =
			useState<{ ts: number; value: number }[]>()
		const customAvatarImage = getIdentifiedUserProfileImage(session)
		const backfilled = sessionIsBackfilled(session as Session | undefined)
		const [viewed, setViewed] = useState(session.viewed || false)

		useEffect(() => {
			if (selected) {
				setViewed(true)
			}
		}, [selected])

		useEffect(() => {
			if (!!session.event_counts) {
				setEventCounts(
					JSON.parse(session.event_counts).map(
						(v: number, k: number) => {
							return { ts: k, value: v }
						},
					),
				)
			}
		}, [session.event_counts, setEventCounts])

		useEffect(() => {
			if (autoPlaySessions && selected && ref?.current) {
				ref.current.scrollIntoView({
					behavior: 'smooth',
					block: 'center',
				})
			}
		}, [autoPlaySessions, selected, session.secure_id])

		const { setRightPanelView } = usePlayerUIContext()

		return (
			<Box ref={ref}>
				<Link
					to={{
						pathname: `/${projectId}/sessions/${session.secure_id}`,
						search: location.search,
					}}
					onClick={() => {
						setRightPanelView(RightPanelView.Session)
					}}
				>
					<Box
						paddingTop="8"
						paddingBottom="10"
						px={`${style.SESSION_CARD_PX}`}
						borderRadius="6"
						display="flex"
						flexDirection="column"
						gap="4"
						cssClass={[
							style.sessionCard,
							{
								[style.sessionCardSelected]: selected,
							},
						]}
					>
						<Box color="n11" cssClass={style.sessionCardTitle}>
							<Box
								display="inline-flex"
								gap="6"
								alignItems="center"
							>
								<Avatar
									seed={getDisplayName(session)}
									style={{ height: 20, width: 20 }}
									customImage={customAvatarImage}
								/>
								<Text
									lines="1"
									size="small"
									color="black"
									cssClass={style.sessionCardTitleText}
								>
									{getDisplayName(session)}
								</Text>
								{backfilled && (
									<Tag
										shape="basic"
										kind="secondary"
										emphasis="low"
										size="small"
										iconLeft={<IconSolidUsers size={12} />}
									/>
								)}
							</Box>
<<<<<<< HEAD
							{!session.processed && (
								<Tag
									shape="basic"
									kind="primary"
									size="small"
									emphasis="low"
									onClick={() => {
										setSearchQuery(
											buildQueryStateString({
												custom_processed: true,
											}),
										)
									}}
								>
									Live
								</Tag>
							)}
=======
>>>>>>> 376f4fa2
						</Box>
						<Box
							alignItems="center"
							display="flex"
							gap="12"
							justifyContent="space-between"
							cssClass={style.sessionMeta}
						>
							<Box
								display="flex"
								flexDirection="column"
								gap="4"
								justifyContent="space-between"
							>
								<Box
									display="flex"
									gap="4"
									alignItems="center"
									style={{ minHeight: 16 }}
								>
									{!viewed && (
										<Tag
											shape="basic"
											kind="secondary"
											emphasis="low"
											size="small"
											icon={<IconSolidEyeOff size={12} />}
											onClick={() => {
												setSearchQuery(
													buildQueryStateString({
														custom_viewed: false,
													}),
												)
											}}
										/>
									)}
									{session.first_time && (
										<Tag
											shape="basic"
											kind="secondary"
											emphasis="low"
											size="small"
											icon={
												<IconSolidUserCircle
													size={12}
												/>
											}
											onClick={() => {
												setSearchQuery(
													buildQueryStateString({
														custom_first_time: true,
													}),
												)
											}}
										/>
									)}
									{session.has_errors && (
										<Tag
											shape="basic"
											kind="secondary"
											emphasis="low"
											size="small"
											icon={
												<IconSolidExclamation
													size={12}
												/>
											}
										/>
									)}
									{session.has_rage_clicks && (
										<Tag
											shape="basic"
											kind="secondary"
											emphasis="low"
											size="small"
											icon={
												<IconSolidCursorClick
													size={12}
												/>
											}
										/>
									)}
								</Box>
								<Box display="flex" gap="4" alignItems="center">
									{session.processed ? (
										<Tag
											shape="basic"
											kind="secondary"
											size="small"
										>
											<Text size="xSmall">
												{moment
													.utc(session.active_length)
													.format('H:mm:ss')}
											</Text>
										</Tag>
									) : (
										<Tag
											shape="basic"
											kind="primary"
											size="small"
											iconLeft={<IconSolidVideoCamera />}
											onClick={() => {
												setSearchParams({
													...EmptySessionsSearchParams,
													show_live_sessions: true,
												})
											}}
										>
											<Text size="xSmall">Live</Text>
										</Tag>
									)}
									<Text lines="1" size="xSmall">
										{configuration?.datetimeFormat
											? formatDatetime(
													session.created_at,
													configuration.datetimeFormat,
											  )
											: `${new Date(
													session.created_at,
											  ).toLocaleString('en-us', {
													day: 'numeric',
													month: 'long',
													year: 'numeric',
											  })}`}
									</Text>
								</Box>
							</Box>
							{showDetailedSessionView && eventCounts?.length && (
								<Box cssClass={style.activityGraph}>
									<ActivityGraph
										selected={selected}
										data={eventCounts}
										height={38}
									/>
								</Box>
							)}
						</Box>
					</Box>
				</Link>
			</Box>
		)
	},
)<|MERGE_RESOLUTION|>--- conflicted
+++ resolved
@@ -143,26 +143,6 @@
 									/>
 								)}
 							</Box>
-<<<<<<< HEAD
-							{!session.processed && (
-								<Tag
-									shape="basic"
-									kind="primary"
-									size="small"
-									emphasis="low"
-									onClick={() => {
-										setSearchQuery(
-											buildQueryStateString({
-												custom_processed: true,
-											}),
-										)
-									}}
-								>
-									Live
-								</Tag>
-							)}
-=======
->>>>>>> 376f4fa2
 						</Box>
 						<Box
 							alignItems="center"
@@ -266,10 +246,11 @@
 											size="small"
 											iconLeft={<IconSolidVideoCamera />}
 											onClick={() => {
-												setSearchParams({
-													...EmptySessionsSearchParams,
-													show_live_sessions: true,
-												})
+												setSearchQuery(
+													buildQueryStateString({
+														custom_processed: false,
+													}),
+												)
 											}}
 										>
 											<Text size="xSmall">Live</Text>
