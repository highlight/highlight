import {
	useEditSegmentMutation,
	useGetFieldsOpensearchQuery,
	useGetFieldTypesQuery,
	useGetSegmentsQuery,
} from '@graph/hooks'
import usePlayerConfiguration from '@pages/Player/PlayerHook/utils/usePlayerConfiguration'
import { useSearchContext } from '@pages/Sessions/SearchContext/SearchContext'
import { useParams } from '@util/react-router/useParams'
import React from 'react'

import QueryBuilder, {
	BOOLEAN_OPERATORS,
	CUSTOM_TYPE,
	CustomField,
	FetchFieldVariables,
	RANGE_OPERATORS,
	SelectOption,
	TIME_OPERATORS,
	VIEWED_BY_OPERATORS,
} from '@/components/QueryBuilder/QueryBuilder'
import CreateSegmentModal from '@/pages/Sessions/SearchSidebar/SegmentButtons/CreateSegmentModal'
import DeleteSessionSegmentModal from '@/pages/Sessions/SearchSidebar/SegmentPicker/DeleteSessionSegmentModal/DeleteSessionSegmentModal'

export const InitialSearchParamsForUrl = {
	browser: undefined,
	date_range: undefined,
	device_id: undefined,
	excluded_properties: undefined,
	excluded_track_properties: undefined,
	first_time: undefined,
	hide_viewed: undefined,
	identified: undefined,
	length_range: undefined,
	os: undefined,
	referrer: undefined,
	track_properties: undefined,
	user_properties: undefined,
	visited_url: undefined,
	show_live_sessions: undefined,
	environments: undefined,
	app_versions: undefined,
} as const

export const TIME_RANGE_FIELD: SelectOption = {
	kind: 'single',
	label: 'created_at',
	value: 'custom_created_at',
}

export const CUSTOM_FIELDS: CustomField[] = [
	{
		type: CUSTOM_TYPE,
		name: 'app_version',
		options: {
			type: 'text',
		},
	},
	{
		type: CUSTOM_TYPE,
		name: 'active_length',
		options: {
			operators: TIME_OPERATORS,
			type: 'long',
		},
	},
	{
		type: CUSTOM_TYPE,
		name: 'pages_visited',
		options: {
			operators: RANGE_OPERATORS,
			type: 'long',
		},
	},
	{
		type: CUSTOM_TYPE,
		name: 'viewed',
		options: {
			type: 'boolean',
		},
	},
	{
		type: CUSTOM_TYPE,
		name: 'viewed_by_me',
		options: {
			type: 'boolean',
			operators: VIEWED_BY_OPERATORS,
		},
	},
	{
		type: CUSTOM_TYPE,
		name: 'has_errors',
		options: {
			type: 'boolean',
			operators: BOOLEAN_OPERATORS,
		},
	},
	{
		type: CUSTOM_TYPE,
		name: 'has_rage_clicks',
		options: {
			type: 'boolean',
			operators: BOOLEAN_OPERATORS,
		},
	},
	{
		type: CUSTOM_TYPE,
		name: 'processed',
		options: {
			type: 'boolean',
		},
	},
	{
		type: CUSTOM_TYPE,
		name: 'first_time',
		options: {
			type: 'boolean',
		},
	},
	{
		type: CUSTOM_TYPE,
		name: 'starred',
		options: {
			type: 'boolean',
		},
	},
	{
		type: CUSTOM_TYPE,
		name: 'has_comments',
		options: {
			type: 'boolean',
			operators: BOOLEAN_OPERATORS,
		},
	},
]

const SessionQueryBuilder = React.memo((props: { readonly?: boolean }) => {
	const { refetch } = useGetFieldsOpensearchQuery({
		skip: true,
	})
	const fetchFields = (variables: FetchFieldVariables) =>
		refetch(variables).then((r) => r.data.fields_opensearch)

	const { project_id } = useParams<{
		project_id: string
	}>()
	const { data: fieldData } = useGetFieldTypesQuery({
		variables: { project_id: project_id! },
		skip: !project_id,
	})
<<<<<<< HEAD
=======
	const searchContext = useSearchContext()
	const { setShowLeftPanel } = usePlayerConfiguration()

	const { page, selectedSegment, setSelectedSegment } = searchContext

	const [activeSegmentUrlParam, setActiveSegmentUrlParam] = useQueryParam(
		'segment',
		JsonParam,
	)

	const [, setPaginationToUrlParams] = useQueryParams({
		page: NumberParam,
	})

	useEffect(() => {
		if (page !== undefined) {
			setPaginationToUrlParams(
				{
					page: page,
				},
				'replaceIn',
			)
		}
	}, [setPaginationToUrlParams, page])

	// Session Segment Deep Linking
	useEffect(() => {
		if (selectedSegment && selectedSegment.id && selectedSegment.name) {
			if (!isEqual(activeSegmentUrlParam, selectedSegment)) {
				setActiveSegmentUrlParam(selectedSegment, 'replace')
			}
		} else if (activeSegmentUrlParam !== undefined) {
			setActiveSegmentUrlParam(undefined, 'replace')
		}
		// eslint-disable-next-line react-hooks/exhaustive-deps
	}, [selectedSegment, setActiveSegmentUrlParam])

	useEffect(() => {
		if (activeSegmentUrlParam) {
			setSelectedSegment(activeSegmentUrlParam)
		}
		// We only want to run this on mount (i.e. when the page first loads).
		// eslint-disable-next-line react-hooks/exhaustive-deps
	}, [])
>>>>>>> 8e4f4de3

	return (
		<QueryBuilder
			searchContext={useSearchContext()}
			timeRangeField={TIME_RANGE_FIELD}
			customFields={CUSTOM_FIELDS}
			fetchFields={fetchFields}
			fieldData={fieldData}
<<<<<<< HEAD
=======
			setShowLeftPanel={setShowLeftPanel}
			emptySearchParams={EmptySessionsSearchParams}
>>>>>>> 8e4f4de3
			useEditAnySegmentMutation={useEditSegmentMutation}
			useGetAnySegmentsQuery={useGetSegmentsQuery}
			CreateAnySegmentModal={CreateSegmentModal}
			DeleteAnySegmentModal={DeleteSessionSegmentModal}
			{...props}
		/>
	)
})
export default SessionQueryBuilder<|MERGE_RESOLUTION|>--- conflicted
+++ resolved
@@ -148,53 +148,7 @@
 		variables: { project_id: project_id! },
 		skip: !project_id,
 	})
-<<<<<<< HEAD
-=======
-	const searchContext = useSearchContext()
 	const { setShowLeftPanel } = usePlayerConfiguration()
-
-	const { page, selectedSegment, setSelectedSegment } = searchContext
-
-	const [activeSegmentUrlParam, setActiveSegmentUrlParam] = useQueryParam(
-		'segment',
-		JsonParam,
-	)
-
-	const [, setPaginationToUrlParams] = useQueryParams({
-		page: NumberParam,
-	})
-
-	useEffect(() => {
-		if (page !== undefined) {
-			setPaginationToUrlParams(
-				{
-					page: page,
-				},
-				'replaceIn',
-			)
-		}
-	}, [setPaginationToUrlParams, page])
-
-	// Session Segment Deep Linking
-	useEffect(() => {
-		if (selectedSegment && selectedSegment.id && selectedSegment.name) {
-			if (!isEqual(activeSegmentUrlParam, selectedSegment)) {
-				setActiveSegmentUrlParam(selectedSegment, 'replace')
-			}
-		} else if (activeSegmentUrlParam !== undefined) {
-			setActiveSegmentUrlParam(undefined, 'replace')
-		}
-		// eslint-disable-next-line react-hooks/exhaustive-deps
-	}, [selectedSegment, setActiveSegmentUrlParam])
-
-	useEffect(() => {
-		if (activeSegmentUrlParam) {
-			setSelectedSegment(activeSegmentUrlParam)
-		}
-		// We only want to run this on mount (i.e. when the page first loads).
-		// eslint-disable-next-line react-hooks/exhaustive-deps
-	}, [])
->>>>>>> 8e4f4de3
 
 	return (
 		<QueryBuilder
@@ -203,11 +157,7 @@
 			customFields={CUSTOM_FIELDS}
 			fetchFields={fetchFields}
 			fieldData={fieldData}
-<<<<<<< HEAD
-=======
 			setShowLeftPanel={setShowLeftPanel}
-			emptySearchParams={EmptySessionsSearchParams}
->>>>>>> 8e4f4de3
 			useEditAnySegmentMutation={useEditSegmentMutation}
 			useGetAnySegmentsQuery={useGetSegmentsQuery}
 			CreateAnySegmentModal={CreateSegmentModal}
