import {
	useGetFieldsOpensearchQuery,
	useGetFieldTypesQuery,
} from '@graph/hooks'
import {
	SearchParams,
	useSearchContext,
} from '@pages/Sessions/SearchContext/SearchContext'
import QueryBuilder, {
	BOOLEAN_OPERATORS,
	CUSTOM_TYPE,
	CustomField,
	deserializeGroup,
	FetchFieldVariables,
	propertiesToRules,
	QueryBuilderState,
	RANGE_OPERATORS,
	RuleProps,
	SelectOption,
	serializeRules,
	SESSION_TYPE,
	TIME_OPERATORS,
	VIEWED_BY_OPERATORS,
} from '@pages/Sessions/SessionsFeedV2/components/QueryBuilder/QueryBuilder'
import { useParams } from '@util/react-router/useParams'
import moment from 'moment'
import React from 'react'

<<<<<<< HEAD
export const TIME_RANGE_FIELD: SelectOption = {
    kind: 'single',
    label: 'created_at',
    value: 'custom_created_at',
};
=======
const TIME_RANGE_FIELD: SelectOption = {
	kind: 'single',
	label: 'created_at',
	value: 'custom_created_at',
}
>>>>>>> 403d01d1

const CUSTOM_FIELDS: CustomField[] = [
	{
		type: CUSTOM_TYPE,
		name: 'app_version',
		options: {
			type: 'text',
		},
	},
	{
		type: CUSTOM_TYPE,
		name: 'active_length',
		options: {
			operators: TIME_OPERATORS,
			type: 'long',
		},
	},
	{
		type: CUSTOM_TYPE,
		name: 'pages_visited',
		options: {
			operators: RANGE_OPERATORS,
			type: 'long',
		},
	},
	{
		type: SESSION_TYPE,
		name: 'landing_page',
		options: {
			type: 'text',
		},
	},
	{
		type: SESSION_TYPE,
		name: 'exit_page',
		options: {
			type: 'text',
		},
	},
	{
		type: SESSION_TYPE,
		name: 'country',
		options: {
			type: 'text',
		},
	},
	{
		type: CUSTOM_TYPE,
		name: 'viewed',
		options: {
			type: 'boolean',
		},
	},
	{
		type: CUSTOM_TYPE,
		name: 'viewed_by_me',
		options: {
			type: 'boolean',
			operators: VIEWED_BY_OPERATORS,
		},
	},
	{
		type: CUSTOM_TYPE,
		name: 'has_errors',
		options: {
			type: 'boolean',
			operators: BOOLEAN_OPERATORS,
		},
	},
	{
		type: CUSTOM_TYPE,
		name: 'has_rage_clicks',
		options: {
			type: 'boolean',
			operators: BOOLEAN_OPERATORS,
		},
	},
	{
		type: CUSTOM_TYPE,
		name: 'processed',
		options: {
			type: 'boolean',
		},
	},
	{
		type: CUSTOM_TYPE,
		name: 'first_time',
		options: {
			type: 'boolean',
		},
	},
	{
		type: CUSTOM_TYPE,
		name: 'starred',
		options: {
			type: 'boolean',
		},
	},
]

// If there is no query builder param (for segments saved
// before the query builder was released), create one.
export const getQueryFromParams = (params: SearchParams): QueryBuilderState => {
	const rules: RuleProps[] = []
	if (params.user_properties) {
		rules.push(...propertiesToRules(params.user_properties, 'user', 'is'))
	}
	if (params.excluded_properties) {
		rules.push(
			...propertiesToRules(params.excluded_properties, 'user', 'is_not'),
		)
	}
	if (params.track_properties) {
		rules.push(...propertiesToRules(params.track_properties, 'track', 'is'))
	}
	if (params.excluded_track_properties) {
		rules.push(
			...propertiesToRules(
				params.excluded_track_properties,
				'track',
				'is_not',
			),
		)
	}
	if (params.date_range) {
		const start = moment(params.date_range.start_date).toISOString()
		const end = moment(params.date_range.end_date).toISOString()
		rules.push(
			deserializeGroup('custom_created_at', 'between_date', [
				`${start}_${end}`,
			]),
		)
	}
	if (params.length_range) {
		const min = params.length_range.min
		const max = params.length_range.max
		rules.push(
			deserializeGroup('custom_active_length', 'between_time', [
				`${min}_${max}`,
			]),
		)
	}
	if (params.browser) {
		rules.push(
			deserializeGroup('session_browser_name', 'is', [params.browser]),
		)
	}
	if (params.os) {
		rules.push(deserializeGroup('session_os_name', 'is', [params.os]))
	}
	if (params.environments && params.environments.length > 0) {
		rules.push(
			deserializeGroup(
				'session_environment',
				'is',
				params.environments.map((env) => env ?? ''),
			),
		)
	}
	if (params.app_versions && params.app_versions.length > 0) {
		rules.push(
			deserializeGroup(
				'custom_app_version',
				'is',
				params.app_versions.map((ver) => ver ?? ''),
			),
		)
	}
	if (params.city) {
		rules.push(deserializeGroup('city', 'is', [params.city]))
	}
	if (params.device_id) {
		rules.push(
			deserializeGroup('session_device_id', 'is', [params.device_id]),
		)
	}
	if (params.visited_url) {
		rules.push(
			deserializeGroup('session_visited-url', 'contains', [
				params.visited_url,
			]),
		)
	}
	if (params.referrer) {
		rules.push(
			deserializeGroup('session_referrer', 'is', [params.referrer]),
		)
	}
	if (params.identified) {
		rules.push(deserializeGroup('user_identifier', 'exists', []))
	}
	if (params.hide_viewed) {
		rules.push(deserializeGroup('custom_viewed', 'is', ['false']))
	}
	if (params.first_time) {
		rules.push(deserializeGroup('custom_first_time', 'is', ['true']))
	}
	if (!params.show_live_sessions) {
		rules.push(deserializeGroup('custom_processed', 'is', ['true']))
	} else {
		rules.push(
			deserializeGroup('custom_processed', 'is', ['true', 'false']),
		)
	}
	return {
		isAnd: true,
		rules: serializeRules(rules),
	}
}

const SessionsQueryBuilder = React.memo(
	({ readonly }: { readonly?: boolean }) => {
		const { refetch } = useGetFieldsOpensearchQuery({
			skip: true,
		})
		const fetchFields = (variables: FetchFieldVariables) =>
			refetch(variables).then((r) => r.data.fields_opensearch)
		const { project_id } = useParams<{
			project_id: string
		}>()

		const { data: fieldData } = useGetFieldTypesQuery({
			variables: { project_id },
		})

		return (
			<QueryBuilder
				searchContext={useSearchContext()}
				timeRangeField={TIME_RANGE_FIELD}
				customFields={CUSTOM_FIELDS}
				fetchFields={fetchFields}
				fieldData={fieldData}
				getQueryFromParams={getQueryFromParams}
				readonly={readonly}
			/>
		)
	},
)
export default SessionsQueryBuilder<|MERGE_RESOLUTION|>--- conflicted
+++ resolved
@@ -26,19 +26,11 @@
 import moment from 'moment'
 import React from 'react'
 
-<<<<<<< HEAD
 export const TIME_RANGE_FIELD: SelectOption = {
-    kind: 'single',
-    label: 'created_at',
-    value: 'custom_created_at',
-};
-=======
-const TIME_RANGE_FIELD: SelectOption = {
 	kind: 'single',
 	label: 'created_at',
 	value: 'custom_created_at',
 }
->>>>>>> 403d01d1
 
 const CUSTOM_FIELDS: CustomField[] = [
 	{
