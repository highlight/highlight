--- conflicted
+++ resolved
@@ -72,7 +72,6 @@
                             }
                         )}
                     >
-<<<<<<< HEAD
                         {!errorVersion && (
                             <div className={styles.avatarWrapper}>
                                 <Avatar
@@ -86,26 +85,10 @@
                                               ).toString()) ?? ''
                                     }
                                     style={{ height: 25, width: 25 }}
+                                    customImage={customAvatarImage}
                                 />
                             </div>
                         )}
-=======
-                        <div className={styles.avatarWrapper}>
-                            <Avatar
-                                seed={
-                                    (session?.identifier
-                                        ? session?.identifier
-                                        : (
-                                              session?.fingerprint ||
-                                              session?.user_id ||
-                                              ''
-                                          ).toString()) ?? ''
-                                }
-                                style={{ height: 25, width: 25 }}
-                                customImage={customAvatarImage}
-                            />
-                        </div>
->>>>>>> c0aa3b2f
                         <div className={styles.sessionTextSectionWrapper}>
                             <div
                                 className={classNames(
@@ -141,7 +124,6 @@
                                     <>
                                         {!errorVersion && (
                                             <div className={styles.topText}>
-<<<<<<< HEAD
                                                 {session?.processed &&
                                                 segment_id !== LIVE_SEGMENT_ID
                                                     ? MillisToMinutesAndSecondsVerbose(
@@ -149,14 +131,6 @@
                                                               0
                                                       )
                                                     : 'Live'}
-=======
-                                                {`${
-                                                    session?.city &&
-                                                    session?.state
-                                                        ? `${session?.city}, ${session?.state}`
-                                                        : ''
-                                                }`}
->>>>>>> c0aa3b2f
                                             </div>
                                         )}
                                         {errorVersion ? (
@@ -172,7 +146,12 @@
                                                 title={`${session?.city}, ${session?.state}`}
                                             >
                                                 <div className={styles.topText}>
-                                                    {`${session?.city}, ${session?.state}`}
+                                                    {`${
+                                                        session?.city &&
+                                                        session?.state
+                                                            ? `${session?.city}, ${session?.state}`
+                                                            : ''
+                                                    }`}
                                                 </div>
                                             </Tooltip>
                                         )}
