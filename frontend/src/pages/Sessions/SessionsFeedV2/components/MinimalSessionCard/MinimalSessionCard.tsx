--- conflicted
+++ resolved
@@ -93,39 +93,19 @@
                             }
                         )}
                     >
-<<<<<<< HEAD
-                        {!errorVersion && (
-                            <div className={styles.avatarWrapper}>
-                                <Avatar
-                                    seed={
-                                        (session?.identifier
-                                            ? session?.identifier
-                                            : (
-                                                  session?.fingerprint || ''
-                                              ).toString()) ?? ''
-                                    }
-                                    style={{ height: 25, width: 25 }}
-                                    customImage={customAvatarImage}
-                                />
-                            </div>
-                        )}
-=======
                         <div className={styles.avatarWrapper}>
                             <Avatar
                                 seed={
                                     (session?.identifier
                                         ? session?.identifier
                                         : (
-                                              session?.fingerprint ||
-                                              session?.user_id ||
-                                              ''
+                                              session?.fingerprint || ''
                                           ).toString()) ?? ''
                                 }
                                 style={{ height: 25, width: 25 }}
                                 customImage={customAvatarImage}
                             />
                         </div>
->>>>>>> 9e18609c
                         <div className={styles.sessionTextSectionWrapper}>
                             <div
                                 className={classNames(
