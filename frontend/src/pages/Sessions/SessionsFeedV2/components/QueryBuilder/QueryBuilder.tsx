import Button from '@components/Button/Button/Button';
import InfoTooltip from '@components/InfoTooltip/InfoTooltip';
import Popover from '@components/Popover/Popover';
import { Field } from '@graph/schemas';
import SvgXIcon from '@icons/XIcon';
import { useSearchContext } from '@pages/Sessions/SearchContext/SearchContext';
import { SharedSelectStyleProps } from '@pages/Sessions/SearchInputs/SearchInputUtil';
import { DateInput } from '@pages/Sessions/SessionsFeedV2/components/QueryBuilder/components/DateInput';
import { LengthInput } from '@pages/Sessions/SessionsFeedV2/components/QueryBuilder/components/LengthInput';
import { useParams } from '@util/react-router/useParams';
import { Checkbox } from 'antd';
import classNames from 'classnames';
import moment from 'moment';
import React, { useEffect, useState } from 'react';
import { components } from 'react-select';
import AsyncSelect from 'react-select/async';
import AsyncCreatableSelect from 'react-select/async-creatable';
import { Styles } from 'react-select/src/styles';
import { OptionTypeBase } from 'react-select/src/types';
import { useToggle } from 'react-use';

import {
    useGetAppVersionsQuery,
    useGetFieldsOpensearchQuery,
    useGetFieldTypesQuery,
} from '../../../../../graph/generated/hooks';
import styles from './QueryBuilder.module.scss';

interface RuleProps {
    field: SelectOption | undefined;
    op: Operator | undefined;
    val: MultiselectOption | undefined;
}

interface SelectOption {
    kind: 'single';
    label: string;
    value: string;
    data?: any;
}
interface MultiselectOption {
    kind: 'multi';
    options: readonly {
        label: string;
        value: string;
        data?: any;
    }[];
}

type OnChangeInput = SelectOption | MultiselectOption | undefined;
type OnChange = (val: OnChangeInput) => void;
type LoadOptions = (input: string, callback: any) => Promise<any>;

interface RuleFuncs {
    onChangeKey: OnChange;
    getKeyOptions: LoadOptions;
    onChangeOperator: OnChange;
    getOperatorOptions: LoadOptions;
    onChangeValue: OnChange;
    getValueOptions: LoadOptions;
    onRemove: () => void;
}

type PopoutType =
    | 'select'
    | 'multiselect'
    | 'creatable'
    | 'date_range'
    | 'range';
interface PopoutProps {
    type: PopoutType;
    value: OnChangeInput;
    onChange: OnChange;
    loadOptions: LoadOptions;
}

interface SetVisible {
    setVisible: (val: boolean) => void;
}

const TOOLTIP_MESSAGE =
    'This property was automatically collected by Highlight';

const styleProps: Styles<{ label: string; value: string }, false> = {
    ...SharedSelectStyleProps,
    option: (provided, { isFocused }) => ({
        ...provided,
        whiteSpace: 'nowrap',
        overflow: 'hidden',
        textOverflow: 'ellipsis',
        direction: 'ltr',
        textAlign: 'left',
        padding: '8px 12px',
        fontSize: '12px',
        color: 'var(--color-text-primary)',
        backgroundColor: isFocused ? 'var(--color-gray-200)' : 'none',
        '&:active': {
            backgroundColor: 'var(--color-gray-200)',
        },
    }),
    menuList: (provided) => ({
        ...provided,
        scrollbarWidth: 'none',
        padding: '0',
        '&::-webkit-scrollbar': {
            display: 'none',
        },
    }),
    control: (provided) => ({
        ...provided,
        border: '0',
        boxShadow: '0',
        fontSize: '12px',
        background: 'none',
        'border-radius': '0',
        'border-bottom': '1px solid var(--color-gray-300)',
        '&:hover': {
            'border-bottom': '1px solid var(--color-gray-300)',
        },
    }),
    valueContainer: (provided) => ({
        ...provided,
        padding: '8px 12px',
    }),
    noOptionsMessage: (provided) => ({
        ...provided,
        fontSize: '12px',
    }),
};

const getMultiselectOption = (props: any) => {
    const {
        data: { data },
        label,
        value,
        isSelected,
        selectOption,
    } = props;

    return (
        <div>
            <components.Option {...props}>
                <div className={styles.optionLabelContainer}>
                    <Checkbox
                        className={styles.optionCheckbox}
                        checked={isSelected}
                        onChange={() => {
                            selectOption({
                                label: label,
                                value: value,
                                data: { fromCheckbox: true },
                            });
                        }}
                    ></Checkbox>

                    <div className={styles.optionLabelName}>
                        {data?.nameLabel ? data.nameLabel : label}
                    </div>
                </div>
            </components.Option>
        </div>
    );
};

const getOption = (props: any) => {
    const {
        data: { data },
        label,
        value,
    } = props;

    return (
        <div>
            <components.Option {...props}>
                <div className={styles.optionLabelContainer}>
                    {data?.typeLabel && (
                        <div className={styles.labelTypeContainer}>
                            <div className={styles.optionLabelType}>
                                {data.typeLabel}
                            </div>
                        </div>
                    )}
                    <div className={styles.optionLabelName}>
                        {data?.nameLabel ? data.nameLabel : label}
                    </div>
                    {(data?.type === 'session' ||
                        data?.type === CUSTOM_TYPE ||
                        value === 'user_identifier') && (
                        <InfoTooltip
                            title={TOOLTIP_MESSAGE}
                            size="medium"
                            hideArrow
                            placement="right"
                            className={styles.optionTooltip}
                        />
                    )}
                </div>
            </components.Option>
        </div>
    );
};

const PopoutContent = ({
    value,
    onChange,
    loadOptions,
    setVisible,
    type,
    ...props
}: PopoutProps & SetVisible & OptionTypeBase) => {
    switch (type) {
        case 'select':
            return (
                <AsyncSelect
                    autoFocus
                    openMenuOnFocus
                    value={value?.kind === 'single' ? value : null}
                    styles={styleProps}
                    loadOptions={loadOptions}
                    defaultOptions
                    menuIsOpen
                    controlShouldRenderValue={false}
                    hideSelectedOptions={false}
                    isClearable={false}
                    components={{
                        DropdownIndicator: () => null,
                        IndicatorSeparator: () => null,
                        Menu: (props) => {
                            return (
                                <components.MenuList
                                    className={styles.menuListContainer}
                                    maxHeight={400}
                                    {...props}
                                ></components.MenuList>
                            );
                        },
                        Option: getOption,
                    }}
                    onChange={(item) => {
                        onChange(
                            !!item ? { kind: 'single', ...item } : undefined
                        );
                        setVisible(false);
                    }}
                    onBlur={() => setVisible(false)}
                    {...props}
                />
            );
        case 'multiselect':
            return (
                <AsyncSelect
                    autoFocus
                    openMenuOnFocus
                    isMulti
                    value={value?.kind === 'multi' ? value.options : null}
                    styles={styleProps}
                    loadOptions={loadOptions}
                    defaultOptions
                    menuIsOpen
                    controlShouldRenderValue={false}
                    hideSelectedOptions={false}
                    isClearable={false}
                    components={{
                        DropdownIndicator: () => null,
                        IndicatorSeparator: () => null,
                        Menu: (props) => {
                            return (
                                <components.MenuList
                                    className={styles.menuListContainer}
                                    maxHeight={400}
                                    {...props}
                                ></components.MenuList>
                            );
                        },
                        Option: getMultiselectOption,
                    }}
                    onChange={(item) => {
                        onChange(
                            !!item
                                ? {
                                      kind: 'multi',
                                      options: item as readonly {
                                          label: string;
                                          value: string;
                                      }[],
                                  }
                                : undefined
                        );
                        if (value === undefined) {
                            setVisible(false);
                        }
                    }}
                    onBlur={() => setVisible(false)}
                    {...props}
                />
            );
        case 'creatable':
            return (
                <AsyncCreatableSelect
                    autoFocus
                    openMenuOnFocus
                    isMulti
                    value={value?.kind === 'multi' ? value.options : null}
                    styles={styleProps}
                    loadOptions={loadOptions}
                    defaultOptions
                    menuIsOpen
                    controlShouldRenderValue={false}
                    hideSelectedOptions={false}
                    isClearable={false}
                    components={{
                        DropdownIndicator: () => null,
                        IndicatorSeparator: () => null,
                        Menu: (props) => {
                            return (
                                <components.MenuList
                                    className={styles.menuListContainer}
                                    maxHeight={400}
                                    {...props}
                                ></components.MenuList>
                            );
                        },
                        Option: getMultiselectOption,
                    }}
                    onChange={(item) => {
                        onChange(
                            !!item
                                ? {
                                      kind: 'multi',
                                      options: item as readonly {
                                          label: string;
                                          value: string;
                                      }[],
                                  }
                                : undefined
                        );
                        if (value === undefined) {
                            setVisible(false);
                        }
                    }}
                    onBlur={() => setVisible(false)}
                    formatCreateLabel={(label) => label}
                    createOptionPosition="first"
                    allowCreateWhileLoading={false}
                    {...props}
                />
            );
        case 'date_range':
            return (
                <DateInput
                    startDate={
                        value?.kind === 'multi'
                            ? value.options[0]?.data?.start
                            : undefined
                    }
                    endDate={
                        value?.kind === 'multi'
                            ? value.options[0]?.data?.end
                            : undefined
                    }
                    onChange={(start, end) => {
                        const startStr = moment(start).format('MMM D');
                        const endStr = moment(end).format('MMM D');
                        onChange({
                            kind: 'multi',
                            options: [
                                {
                                    label: `${startStr} and ${endStr}`,
                                    value: '',
                                    data: { start: start, end: end },
                                },
                            ],
                        });
                        setVisible(false);
                    }}
                    setVisible={setVisible}
                />
            );
        case 'range':
            return (
                <LengthInput
                    start={
                        value?.kind === 'multi'
                            ? value.options[0]?.data?.start
                            : 0
                    }
                    end={
                        value?.kind === 'multi'
                            ? value.options[0]?.data?.end
                            : 60
                    }
                    onChange={(start, end) => {
                        const ints =
                            Number.isInteger(start) && Number.isInteger(end);
                        const label = ints
                            ? `${start} and ${end} minutes`
                            : `${start * 60} and ${end * 60} seconds`;

                        onChange({
                            kind: 'multi',
                            options: [
                                {
                                    label: label,
                                    value: '',
                                    data: { start: start, end: end },
                                },
                            ],
                        });
                        setVisible(false);
                    }}
                    setVisible={setVisible}
                />
            );
    }
};

const SelectPopout = ({ value, ...props }: PopoutProps) => {
    // Visible by default if no value yet
    const [visible, setVisible] = useState(!value);
    const onSetVisible = (val: boolean) => {
        setVisible(val);
    };

    const invalid =
        value === undefined ||
        (value?.kind === 'multi' && value.options.length === 0);

    return (
        <Popover
            isList
            content={
                <PopoutContent
                    value={value}
                    setVisible={onSetVisible}
                    {...props}
                    onBlur={() => onSetVisible(false)}
                />
            }
            placement="bottomLeft"
            contentContainerClassName={styles.contentContainer}
            popoverClassName={styles.popoverContainer}
            visible={visible}
            destroyTooltipOnHide={props.type !== 'range'}
        >
            <Button
                type="text"
                trackingId={`SessionsQuerySelect`}
                className={classNames(styles.ruleItem, {
                    [styles.invalid]: invalid,
                })}
                onClick={() => onSetVisible(true)}
            >
                {invalid && '--'}
                {value?.kind === 'single' &&
                    (value.data?.nameLabel ?? value.label)}
                {value?.kind === 'multi' &&
                    value.options.length > 1 &&
                    `${value.options.length} selections`}
                {value?.kind === 'multi' &&
                    value.options.length === 1 &&
                    value.options[0].label}
            </Button>
        </Popover>
    );
};

const getPopoutType = (op: Operator | undefined): PopoutType => {
    switch (op) {
        case 'contains':
        case 'not_contains':
        case 'matches':
        case 'not_matches':
            return 'creatable';
        case 'between_date':
            return 'date_range';
        case 'between':
            return 'range';
        default:
            return 'multiselect';
    }
};

const QueryRule = ({
    rule,
    onChangeKey,
    getKeyOptions,
    onChangeOperator,
    getOperatorOptions,
    onChangeValue,
    getValueOptions,
    onRemove,
}: { rule: RuleProps } & RuleFuncs) => {
    return (
        <div className={styles.ruleContainer}>
            <SelectPopout
                value={rule.field}
                onChange={onChangeKey}
                loadOptions={getKeyOptions}
                type="select"
            />
            <SelectPopout
                value={getOperator(rule.op, rule.val)}
                onChange={onChangeOperator}
                loadOptions={getOperatorOptions}
                type="select"
            />
            {!!rule.op && hasArguments(rule.op) && (
                <SelectPopout
                    value={rule.val}
                    onChange={onChangeValue}
                    loadOptions={getValueOptions}
                    type={getPopoutType(rule.op)}
                />
            )}
            <Button
                trackingId="SessionsQueryRemoveRule"
                className={styles.ruleItem}
                onClick={() => {
                    onRemove();
                }}
            >
                <SvgXIcon />
            </Button>
        </div>
    );
};

const hasArguments = (op: Operator): boolean =>
    !['exists', 'not_exists'].includes(op);

const isNegative = (op: Operator): boolean =>
    [
        'is_not',
        'not_contains',
        'not_exists',
        'not_between',
        'not_between_date',
        'not_matches',
    ].includes(op);

const LABEL_MAP_SINGLE: { [K in Operator]: string } = {
    is: 'is',
    is_not: 'is not',
    contains: 'contains',
    not_contains: 'does not contain',
    exists: 'exists',
    not_exists: 'does not exist',
    between: 'is between',
    not_between: 'is not between',
    between_date: 'is between',
    not_between_date: 'is not between',
    matches: 'matches',
    not_matches: 'does not match',
};

const LABEL_MAP_MULTI: { [K in Operator]: string } = {
    is: 'is any of',
    is_not: 'is not any of',
    contains: 'contains any of',
    not_contains: 'does not contain any of',
    exists: 'exists',
    not_exists: 'does not exist',
    between: 'is between',
    not_between: 'is not between',
    between_date: 'is between',
    not_between_date: 'is not between',
    matches: 'matches any of',
    not_matches: 'does not match any of',
};

const NEGATION_MAP: { [K in Operator]: Operator } = {
    is: 'is_not',
    is_not: 'is',
    contains: 'not_contains',
    not_contains: 'contains',
    exists: 'not_exists',
    not_exists: 'exists',
    between: 'not_between',
    not_between: 'between',
    between_date: 'not_between_date',
    not_between_date: 'between_date',
    matches: 'not_matches',
    not_matches: 'matches',
};

type Operator =
    | 'is'
    | 'is_not'
    | 'contains'
    | 'not_contains'
    | 'exists'
    | 'not_exists'
    | 'between'
    | 'not_between'
    | 'between_date'
    | 'not_between_date'
    | 'matches'
    | 'not_matches';

const OPERATORS: Operator[] = [
    'is',
    'is_not',
    'contains',
    'not_contains',
    'exists',
    'not_exists',
    'matches',
    'not_matches',
];

const RANGE_OPERATORS: Operator[] = ['between', 'not_between'];

const DATE_OPERATORS: Operator[] = ['between_date', 'not_between_date'];

const LABEL_MAP: { [key: string]: string } = {
    referrer: 'Referrer',
    os_name: 'Operating System',
    active_length: 'Length',
    app_version: 'App Version',
    browser_name: 'Browser',
    'visited-url': 'Visited URL',
    created_at: 'Date',
    device_id: 'Device ID',
    os_version: 'OS Version',
    browser_version: 'Browser Version',
    environment: 'Environment',
    processed: 'Status',
    viewed: 'Viewed',
<<<<<<< HEAD
    first_time: 'First Time',
    starred: 'Starred',
    identifier: 'Identifier',
    reload: 'Reloaded',
=======
>>>>>>> 36b72e84
};

const getOperator = (
    op: Operator | undefined,
    val: OnChangeInput
): SelectOption | undefined => {
    if (!op) {
        return undefined;
    }

    let label: string;
    if (DATE_OPERATORS.includes(op)) {
        const dateRange = getDateRange(val);
        const hasStart = !!dateRange?.start_date;
        const hasEnd = !!dateRange?.end_date;
        if (hasStart && !hasEnd) {
            label = isNegative(op) ? 'is not after' : 'is after';
        } else if (hasEnd && !hasStart) {
            label = isNegative(op) ? 'is not before' : 'is before';
        } else {
            label = (isSingle(val) ? LABEL_MAP_SINGLE : LABEL_MAP_MULTI)[op];
        }
    } else {
        label = (isSingle(val) ? LABEL_MAP_SINGLE : LABEL_MAP_MULTI)[op];
    }
    return {
        kind: 'single',
        value: op,
        label,
    };
};

const isSingle = (val: OnChangeInput) =>
    !(val?.kind === 'multi' && val.options.length > 1);

const getDateRange = (val: OnChangeInput) => {
    return val?.kind === 'multi'
        ? val.options
              .map((op) => ({
                  start_date: op.data?.start,
                  end_date: op.data?.end,
              }))
              .find(() => true)
        : undefined;
};

const CUSTOM_TYPE = '_custom';

const parseInner = (
    field: SelectOption,
    op: Operator,
    value?: string,
    data?: any
): any => {
    if (field.data?.type === CUSTOM_TYPE) {
        const name = field.data?.name;
        const isKeyword = !(field.data?.options.type !== 'text');
        switch (op) {
            case 'is':
                return {
                    term: { [`${name}${isKeyword ? '.keyword' : ''}`]: value },
                };
            case 'contains':
                return {
                    wildcard: {
                        [`${name}${isKeyword ? '.keyword' : ''}`]: `*${value}*`,
                    },
                };
            case 'matches':
                return {
                    regexp: {
                        [`${name}${isKeyword ? '.keyword' : ''}`]: value,
                    },
                };
            case 'exists':
                return { exists: { field: name } };
            case 'between_date':
                return {
                    range: {
                        [name]: {
                            gte: data?.start,
                            lte: data?.end,
                        },
                    },
                };
            case 'between':
                return {
                    range: {
                        [name]: {
                            gte: data?.start * 60 * 1000,
                            ...(data?.end === 60
                                ? null
                                : { lte: data?.end * 60 * 1000 }),
                        },
                    },
                };
        }
    } else {
        switch (op) {
            case 'is':
                return {
                    term: { 'fields.KeyValue': `${field.value}_${value}` },
                };
            case 'contains':
                return {
                    wildcard: {
                        'fields.KeyValue': `${field.value}_*${value}*`,
                    },
                };
            case 'matches':
                return {
                    regexp: {
                        'fields.KeyValue': `${field.value}_${value}`,
                    },
                };
            case 'exists':
                return { term: { 'fields.Key': field.value } };
        }
    }
};

const parseRuleImpl = (
    field: SelectOption,
    op: Operator,
    multiValue: MultiselectOption
): any => {
    if (isNegative(op)) {
        return {
            bool: {
                must_not: {
                    ...parseRuleImpl(field, NEGATION_MAP[op], multiValue),
                },
            },
        };
    } else if (hasArguments(op)) {
        return {
            bool: {
                should: multiValue.options.map(({ value, data }) =>
                    parseInner(field, op, value, data)
                ),
            },
        };
    } else {
        return parseInner(field, op);
    }
};

const parseRule = (rule: RuleProps): any => {
    const field = rule.field!;
    const multiValue = rule.val!;
    const op = rule.op!;

    return parseRuleImpl(field, op, multiValue);
};

const parseGroup = (isAnd: boolean, rules: RuleProps[]): any => ({
    bool: {
        [isAnd ? 'must' : 'should']: rules.map((rule) => parseRule(rule)),
    },
});

interface FieldOptions {
    operators?: Operator[];
    type?: string;
}

interface CustomField {
    options?: FieldOptions;
}

const CUSTOM_FIELDS: (CustomField & Pick<Field, 'type' | 'name'>)[] = [
    {
        type: CUSTOM_TYPE,
        name: 'app_version',
        options: {
            type: 'text',
        },
    },
    {
        type: CUSTOM_TYPE,
        name: 'created_at',
        options: {
            operators: DATE_OPERATORS,
            type: 'date',
        },
    },
    {
        type: CUSTOM_TYPE,
        name: 'active_length',
        options: {
            operators: RANGE_OPERATORS,
            type: 'long',
        },
    },
    {
        type: CUSTOM_TYPE,
        name: 'viewed',
        options: {
            type: 'boolean',
        },
    },
    {
        type: CUSTOM_TYPE,
        name: 'processed',
        options: {
            type: 'boolean',
        },
    },
    {
        type: CUSTOM_TYPE,
        name: 'first_time',
        options: {
            type: 'boolean',
        },
    },
    {
        type: CUSTOM_TYPE,
        name: 'starred',
        options: {
            type: 'boolean',
        },
    },
];

const isComplete = (rule: RuleProps) =>
    rule.field !== undefined &&
    rule.op !== undefined &&
    (!hasArguments(rule.op) ||
        (rule.val !== undefined && rule.val.options.length !== 0));

const getDefaultOperator = (field: SelectOption | undefined) =>
    (field?.data?.options?.operators ?? OPERATORS)[0];

const QueryBuilder = () => {
    const { project_id } = useParams<{
        project_id: string;
    }>();

    const { setSearchQuery } = useSearchContext();

    const { data: fieldData } = useGetFieldTypesQuery({
        variables: { project_id },
    });

    const { refetch: fetchFields } = useGetFieldsOpensearchQuery({
        skip: true,
    });

    const { data: appVersionData } = useGetAppVersionsQuery({
        variables: { project_id },
    });

    const [currentRule, setCurrentRule] = useState<RuleProps | undefined>();

    const [rules, setRules] = useState<RuleProps[]>([]);
    const newRule = () => {
        setCurrentRule({
            field: undefined,
            op: undefined,
            val: undefined,
        });
        setStep1Visible(true);
    };
    const addRule = (rule: RuleProps) => {
        setRules([...rules, rule]);
        setCurrentRule(undefined);
    };
    const removeRule = (index: number) =>
        setRules(rules.filter((_, idx) => idx !== index));
    const updateRule = (index: number, newProps: any) => {
        setRules(
            rules.map((rule, idx) =>
                idx !== index ? rule : { ...rule, ...newProps }
            )
        );
    };

    const [isAnd, toggleIsAnd] = useToggle(true);

    const getKeyOptions = async (input: string) => {
        if (fieldData?.field_types === undefined) {
            return;
        }

        const results = CUSTOM_FIELDS.concat(fieldData?.field_types)
            .map((ft) => ({
                data: {
                    type: ft.type,
                    typeLabel: ft.type === CUSTOM_TYPE ? 'session' : ft.type,
                    name: ft.name,
                    nameLabel: LABEL_MAP[ft.name] ?? ft.name,
                    options: ft.options,
                },
                label: ft.name,
                value: ft.type + '_' + ft.name,
            }))
            .filter((ft) =>
                (
                    ft.data.typeLabel?.toLowerCase() +
                    ':' +
                    ft.data.nameLabel.toLowerCase()
                ).includes(input.toLowerCase())
            )
            .sort((a, b) => {
                const aLower = a.data.nameLabel.toLowerCase();
                const bLower = b.data.nameLabel.toLowerCase();
                if (aLower < bLower) {
                    return -1;
                } else if (aLower === bLower) {
                    return 0;
                } else {
                    return 1;
                }
            });
        return results;
    };

    const getOperatorOptionsCallback = (
        options: FieldOptions | undefined,
        val: OnChangeInput
    ) => {
        return async (input: string) => {
            return (options?.operators ?? OPERATORS)
                .map((op) => getOperator(op, val))
                .filter((op) =>
                    op?.label.toLowerCase().includes(input.toLowerCase())
                );
        };
    };

    const getValueOptionsCallback = (field: SelectOption | undefined) => {
        return async (input: string) => {
            if (field?.data === undefined) {
                return;
            }

            if (field.data?.type === CUSTOM_TYPE) {
                let options: { label: string; value: string }[] = [];
                if (field.value === '_custom_app_version') {
                    options =
                        appVersionData?.app_version_suggestion
                            .filter((val) => !!val)
                            .map((val) => ({
                                label: val as string,
                                value: val as string,
                            })) ?? [];
                } else if (field.value === '_custom_processed') {
                    options = [
                        { label: 'Live', value: 'false' },
                        { label: 'Completed', value: 'true' },
                    ];
                } else if (field.data?.options.type === 'boolean') {
                    options = [
                        { label: 'true', value: 'true' },
                        { label: 'false', value: 'false' },
                    ];
                }

                return options.filter((opt) =>
                    opt.label?.toLowerCase().includes(input.toLowerCase())
                );
            }

            return await fetchFields({
                project_id,
                count: 10,
                field_type: field.data.type,
                field_name: field.data.name,
                query: input,
            }).then((res) => {
                return res.data.fields_opensearch.map((val) => ({
                    label: val,
                    value: val,
                }));
            });
        };
    };

    useEffect(() => {
        const allComplete = rules.every(isComplete);

        if (!allComplete) {
            return;
        }

        const query = parseGroup(isAnd, rules);
        setSearchQuery(JSON.stringify(query));
    }, [isAnd, rules, setSearchQuery]);

    const [step1Visible, setStep1Visible] = useState(false);
    const [step2Visible, setStep2Visible] = useState(false);

    return (
        <div className={styles.builderContainer}>
            {rules.length > 0 && (
                <div className={styles.rulesContainer}>
                    {rules.flatMap((rule, index) => [
                        ...(index != 0
                            ? [
                                  <Button
                                      className={styles.separator}
                                      trackingId="SessionsQuerySeparatorToggle"
                                      onClick={toggleIsAnd}
                                      key={`separator-${index}`}
                                      type="dashed"
                                  >
                                      {isAnd ? 'and' : 'or'}
                                  </Button>,
                              ]
                            : []),
                        <QueryRule
                            key={`rule-${index}`}
                            rule={rule}
                            onChangeKey={(val) => {
                                // Default to 'is' when rule is not defined yet
                                if (rule.op === undefined) {
                                    updateRule(index, {
                                        field: val,
                                        op: getDefaultOperator(rule.field),
                                    });
                                } else {
                                    updateRule(index, { field: val });
                                }
                            }}
                            getKeyOptions={getKeyOptions}
                            onChangeOperator={(val) => {
                                if (val?.kind === 'single') {
                                    updateRule(index, { op: val.value });
                                }
                            }}
                            getOperatorOptions={getOperatorOptionsCallback(
                                rule.field?.data?.options,
                                rule.val
                            )}
                            onChangeValue={(val) => {
                                updateRule(index, { val: val });
                            }}
                            getValueOptions={getValueOptionsCallback(
                                rule.field
                            )}
                            onRemove={() => removeRule(index)}
                        />,
                    ])}
                </div>
            )}
            <div>
                <Popover
                    content={
                        currentRule?.field === undefined ||
                        currentRule?.op === undefined ? (
                            <PopoutContent
                                key={'popover-step-1'}
                                value={undefined}
                                setVisible={setStep1Visible}
                                onChange={(val) => {
                                    const field = val as
                                        | SelectOption
                                        | undefined;
                                    setCurrentRule({
                                        field: field,
                                        op: getDefaultOperator(field),
                                        val: undefined,
                                    });
                                    setStep2Visible(true);
                                }}
                                loadOptions={getKeyOptions}
                                type="select"
                                placeholder="Filter..."
<<<<<<< HEAD
                                onBlur={() => setStep1Visible(false)}
=======
>>>>>>> 36b72e84
                            />
                        ) : (
                            <PopoutContent
                                key={'popover-step-2'}
                                value={undefined}
                                setVisible={setStep2Visible}
                                onChange={(val) => {
                                    addRule({
                                        ...currentRule,
                                        val: val as
                                            | MultiselectOption
                                            | undefined,
                                    });
                                }}
                                loadOptions={getValueOptionsCallback(
                                    currentRule.field
                                )}
                                type={getPopoutType(currentRule.op)}
                                placeholder={`Select...`}
<<<<<<< HEAD
                                onBlur={() => setStep2Visible(false)}
=======
>>>>>>> 36b72e84
                            />
                        )
                    }
                    placement="bottomLeft"
                    contentContainerClassName={styles.contentContainer}
                    popoverClassName={styles.popoverContainer}
<<<<<<< HEAD
                    destroyTooltipOnHide={
                        getPopoutType(currentRule?.op) !== 'range'
                    }
=======
                    destroyTooltipOnHide
>>>>>>> 36b72e84
                    visible={step1Visible || step2Visible}
                >
                    <Button
                        className={styles.addFilter}
                        trackingId="SessionsQueryAddRule2"
                        onClick={newRule}
                        type="dashed"
                    >
                        + Filter
                    </Button>
                </Popover>
            </div>
        </div>
    );
};

export default QueryBuilder;<|MERGE_RESOLUTION|>--- conflicted
+++ resolved
@@ -626,13 +626,10 @@
     environment: 'Environment',
     processed: 'Status',
     viewed: 'Viewed',
-<<<<<<< HEAD
     first_time: 'First Time',
     starred: 'Starred',
     identifier: 'Identifier',
     reload: 'Reloaded',
-=======
->>>>>>> 36b72e84
 };
 
 const getOperator = (
@@ -1101,10 +1098,6 @@
                                 loadOptions={getKeyOptions}
                                 type="select"
                                 placeholder="Filter..."
-<<<<<<< HEAD
-                                onBlur={() => setStep1Visible(false)}
-=======
->>>>>>> 36b72e84
                             />
                         ) : (
                             <PopoutContent
@@ -1124,23 +1117,15 @@
                                 )}
                                 type={getPopoutType(currentRule.op)}
                                 placeholder={`Select...`}
-<<<<<<< HEAD
-                                onBlur={() => setStep2Visible(false)}
-=======
->>>>>>> 36b72e84
                             />
                         )
                     }
                     placement="bottomLeft"
                     contentContainerClassName={styles.contentContainer}
                     popoverClassName={styles.popoverContainer}
-<<<<<<< HEAD
                     destroyTooltipOnHide={
                         getPopoutType(currentRule?.op) !== 'range'
                     }
-=======
-                    destroyTooltipOnHide
->>>>>>> 36b72e84
                     visible={step1Visible || step2Visible}
                 >
                     <Button
