--- conflicted
+++ resolved
@@ -1259,9 +1259,8 @@
 					case 'is':
 						return {
 							term: {
-								[`${name}${
-									isKeyword ? '.keyword' : ''
-								}`]: value,
+								[`${name}${isKeyword ? '.keyword' : ''}`]:
+									value,
 							},
 						}
 					case 'contains':
@@ -1275,9 +1274,8 @@
 					case 'matches':
 						return {
 							regexp: {
-								[`${name}${
-									isKeyword ? '.keyword' : ''
-								}`]: value,
+								[`${name}${isKeyword ? '.keyword' : ''}`]:
+									value,
 							},
 						}
 					case 'exists':
@@ -1426,11 +1424,10 @@
 							[isAnd ? 'must' : 'should']: [
 								{
 									bool: {
-										[isAnd
-											? 'must'
-											: 'should']: standardRules.map(
-											(rule) => parseRule(rule),
-										),
+										[isAnd ? 'must' : 'should']:
+											standardRules.map((rule) =>
+												parseRule(rule),
+											),
 									},
 								},
 								{
@@ -1438,11 +1435,11 @@
 										type: 'child',
 										query: {
 											bool: {
-												[isAnd
-													? 'must'
-													: 'should']: errorObjectRules.map(
-													(rule) => parseRule(rule),
-												),
+												[isAnd ? 'must' : 'should']:
+													errorObjectRules.map(
+														(rule) =>
+															parseRule(rule),
+													),
 											},
 										},
 									},
@@ -1458,22 +1455,20 @@
 										parent_type: 'parent',
 										query: {
 											bool: {
-												[isAnd
-													? 'must'
-													: 'should']: standardRules.map(
-													(rule) => parseRule(rule),
-												),
+												[isAnd ? 'must' : 'should']:
+													standardRules.map((rule) =>
+														parseRule(rule),
+													),
 											},
 										},
 									},
 								},
 								{
 									bool: {
-										[isAnd
-											? 'must'
-											: 'should']: errorObjectRules.map(
-											(rule) => parseRule(rule),
-										),
+										[isAnd ? 'must' : 'should']:
+											errorObjectRules.map((rule) =>
+												parseRule(rule),
+											),
 									},
 								},
 							],
@@ -1749,11 +1744,7 @@
 			}))
 			return
 		}
-<<<<<<< HEAD
 		setSearchQuery(query)
-=======
-		setSearchQuery(JSON.stringify(query))
->>>>>>> eecce981
 	}, [
 		getQueryFromParams,
 		isAnd,
