import { useAuthContext } from '@authentication/AuthContext'
import Button from '@components/Button/Button/Button'
import InfoTooltip from '@components/InfoTooltip/InfoTooltip'
import Popover from '@components/Popover/Popover'
import TextHighlighter from '@components/TextHighlighter/TextHighlighter'
import Tooltip from '@components/Tooltip/Tooltip'
import { BaseSearchContext } from '@context/BaseSearchContext'
import { useGetAppVersionsQuery } from '@graph/hooks'
import { GetFieldTypesQuery } from '@graph/operations'
import { Exact, Field } from '@graph/schemas'
import Reload from '@icons/Reload'
import SvgXIcon from '@icons/XIcon'
import { SharedSelectStyleProps } from '@pages/Sessions/SearchInputs/SearchInputUtil'
import { DateInput } from '@pages/Sessions/SessionsFeedV2/components/QueryBuilder/components/DateInput'
import { LengthInput } from '@pages/Sessions/SessionsFeedV2/components/QueryBuilder/components/LengthInput'
import { useParams } from '@util/react-router/useParams'
import { GetHistogramBucketSize } from '@util/time'
import { Checkbox } from 'antd'
import classNames from 'classnames'
import _ from 'lodash'
import moment, { unitOfTime } from 'moment'
import React, { useCallback, useEffect, useMemo, useRef, useState } from 'react'
import { components } from 'react-select'
import AsyncSelect from 'react-select/async'
import Creatable from 'react-select/creatable'
import { Styles } from 'react-select/src/styles'
import { OptionTypeBase } from 'react-select/src/types'
import { useToggle } from 'react-use'

import styles from './QueryBuilder.module.scss'

export interface RuleProps {
	field: SelectOption | undefined
	op: Operator | undefined
	val: MultiselectOption | undefined
}

export interface SelectOption {
	kind: 'single'
	label: string
	value: string
}
interface MultiselectOption {
	kind: 'multi'
	options: readonly {
		label: string
		value: string
	}[]
}

<<<<<<< HEAD
type OnChangeInput = SelectOption | MultiselectOption | undefined;
type OnChange = (val: OnChangeInput) => void;
type LoadOptions = (input: string, callback: any) => Promise<any>;
type OpenSearchQuery = {
    query: any;
    childQuery?: any;
};
=======
type OnChangeInput = SelectOption | MultiselectOption | undefined
type OnChange = (val: OnChangeInput) => void
type LoadOptions = (input: string, callback: any) => Promise<any>
>>>>>>> 403d01d1

interface RuleSettings {
	onChangeKey: OnChange
	getKeyOptions: LoadOptions
	onChangeOperator: OnChange
	getOperatorOptions: LoadOptions
	onChangeValue: OnChange
	getValueOptions: LoadOptions
	onRemove: () => void
	readonly: boolean
}

type PopoutType =
	| 'select'
	| 'multiselect'
	| 'creatable'
	| 'date_range'
	| 'time_range'
	| 'range'
interface PopoutContentProps {
	type: PopoutType
	value: OnChangeInput
	onChange: OnChange
	loadOptions: LoadOptions
}

interface PopoutProps {
	disabled: boolean
}

interface SetVisible {
	setVisible: (val: boolean) => void
}

const TIME_MAX_LENGTH = 60
const RANGE_MAX_LENGTH = 200

const TOOLTIP_MESSAGE = 'This property was automatically collected by Highlight'

const styleProps: Styles<{ label: string; value: string }, false> = {
	...SharedSelectStyleProps,
	option: (provided, { isFocused }) => ({
		...provided,
		whiteSpace: 'nowrap',
		overflow: 'hidden',
		textOverflow: 'ellipsis',
		direction: 'ltr',
		textAlign: 'left',
		padding: '0 0 0 12px',
		marginRight: '12px',
		fontSize: '12px',
		color: 'var(--color-text-primary)',
		backgroundColor: isFocused ? 'var(--color-gray-200)' : 'none',
		'&:active': {
			backgroundColor: 'var(--color-gray-200)',
		},
	}),
	menuList: (provided) => ({
		...provided,
		scrollbarWidth: 'none',
		padding: '0',
		'&::-webkit-scrollbar': {
			display: 'none',
		},
		maxHeight: '400px',
	}),
	control: (provided) => ({
		...provided,
		border: '0',
		boxShadow: '0',
		fontSize: '12px',
		background: 'none',
		'border-radius': '0',
		'border-bottom': '1px solid var(--color-gray-300)',
		'&:hover': {
			'border-bottom': '1px solid var(--color-gray-300)',
		},
	}),
	valueContainer: (provided) => ({
		...provided,
		padding: '8px 12px',
	}),
	noOptionsMessage: (provided) => ({
		...provided,
		fontSize: '12px',
	}),
	loadingMessage: (provided) => ({
		...provided,
		fontSize: '12px',
	}),
}

function useScroll<T extends HTMLElement>(): [() => void, React.RefObject<T>] {
	const ref = useRef<T>(null)
	const doScroll = useCallback(() => {
		ref?.current?.scrollIntoView({ inline: 'center' })
	}, [])

	return [doScroll, ref]
}

const OptionLabelName: React.FC = (props) => {
	const ref = useRef<HTMLDivElement>(null)

	const [className, setClassName] = useState<string>(styles.shadowContainer)

	const setScrollShadow = (target: any) => {
		const { scrollLeft, offsetWidth, scrollWidth } = target
		const showRightShadow = scrollLeft + offsetWidth < scrollWidth
		const showLeftShadow = scrollLeft > 0
		setClassName(
			classNames(styles.shadowContainer, {
				[styles.shadowRight]: showRightShadow && !showLeftShadow,
				[styles.shadowLeft]: showLeftShadow && !showRightShadow,
				[styles.shadowBoth]: showLeftShadow && showRightShadow,
			}),
		)
	}

	useEffect(() => {
		if (!!ref?.current) {
			setScrollShadow(ref.current)
			const onScroll = (ev: any) => {
				setScrollShadow(ev.target)
			}
			ref.current.removeEventListener('scroll', onScroll)
			ref.current.addEventListener('scroll', onScroll, { passive: true })
			return () => window.removeEventListener('scroll', onScroll)
		}
	}, [ref])

	return (
		<div className={styles.shadowParent}>
			<div className={className} />
			<div className={styles.optionLabelName} ref={ref}>
				{props.children}
			</div>
		</div>
	)
}

const ScrolledTextHighlighter = ({
	searchWords,
	textToHighlight,
}: {
	searchWords: string[]
	textToHighlight: string
}) => {
	const [memoText, setMemoText] = useState<string>(textToHighlight)
	if (!_.isEqual(memoText, textToHighlight)) {
		setMemoText(textToHighlight)
	}
	const [doScroll, ref] = useScroll()

	useEffect(() => {
		doScroll()
	}, [doScroll, textToHighlight])

	const ScrolledMark = (props: any) => {
		if (props.highlightIndex === 0) {
			// Attach the ref to the first matching instance
			return (
				<mark className={styles.highlighterStyles} ref={ref}>
					{props.children}
				</mark>
			)
		} else {
			return (
				<mark className={styles.highlighterStyles}>
					{props.children}
				</mark>
			)
		}
	}

	return (
		<TextHighlighter
			highlightTag={ScrolledMark}
			searchWords={searchWords}
			textToHighlight={textToHighlight}
		/>
	)
}
const getDateLabel = (value: string): string => {
<<<<<<< HEAD
    if (!value.includes('_')) {
        // Value is a duration such as '7 days'
        return 'Last ' + value;
    }
    const split = value.split('_');
    const start = split[0];
    const end = split[1];
    const startStr = moment(start).format('MMM D h:mm a');
    const endStr = moment(end).format('MMM D h:mm a');
    return `${startStr} to ${endStr}`;
};
=======
	if (!value.includes('_')) {
		// Value is a duration such as '7 days'
		return 'Last ' + value
	}
	const split = value.split('_')
	const start = split[0]
	const end = split[1]
	const startStr = moment(start).format('MMM D')
	const endStr = moment(end).format('MMM D')
	return `${startStr} to ${endStr}`
}
>>>>>>> 403d01d1

export const updateQueriedTimeRange = (
    query: string,
    timeRangeField: SelectOption,
    serializedValue: string
): string => {
    const parsedQuery = JSON.parse(query) as QueryBuilderState;
    parsedQuery.rules = parsedQuery.rules.map((rule) => {
        if (rule[0] === timeRangeField.value) {
            rule[2] = serializedValue; // TODO
        }
        return rule;
    });
    return JSON.stringify(parsedQuery);
};

export const isAbsoluteTimeRange = (value?: string): boolean => {
	return !!value && value.includes('_')
}

export const serializeAbsoluteTimeRange = (
    start: Date | undefined,
    end: Date | undefined
) => {
    const startIso = moment(start).toISOString();
    const endIso = moment(end).toISOString();
    return `${startIso}_${endIso}`;
};

export const getAbsoluteStartTime = (value?: string): string | null => {
	if (!value) return null
	if (!isAbsoluteTimeRange(value)) {
		// value is a relative duration such as '7 days', subtract it from current time
		const amount = parseInt(value.split(' ')[0])
		const unit = value.split(' ')[1].toLowerCase()
		return moment()
			.subtract(amount, unit as unitOfTime.DurationConstructor)
			.toISOString()
	}
	return value!.split('_')[0]
}
export const getAbsoluteEndTime = (value?: string): string | null => {
	if (!value) return null
	if (!isAbsoluteTimeRange(value)) {
		// value is a relative duration such as '7 days', use current time as end of range
		return moment().toISOString()
	}
	return value!.split('_')[1]
}

const getTimeLabel = (value: string): string => {
	const split = value.split('_')
	const start = Number(split[0])
	const end = Number(split[1])
	const ints = Number.isInteger(start) && Number.isInteger(end)
	return ints
		? `${start} and ${end} minutes`
		: `${start * 60} and ${end * 60} seconds`
}

const getLengthLabel = (value: string): string => {
	const split = value.split('_')
	const start = Number(split[0])
	const end = Number(split[1])
	return `${start} and ${end}`
}

const getProcessedLabel = (value: string): string => {
	if (value === 'false') {
		return 'Live'
	} else {
		return 'Completed'
	}
}

const getStateLabel = (value: string): string => {
	if (value === 'RESOLVED') {
		return 'Resolved'
	} else if (value === 'IGNORED') {
		return 'Ignored'
	} else {
		return 'Open'
	}
}

const getMultiselectOption = (props: any) => {
	const {
		label,
		value,
		isSelected,
		selectOption,
		data: { __isNew__: isNew },
		selectProps: { inputValue },
	} = props

	return (
		<div>
			<components.Option {...props}>
				<div className={styles.optionLabelContainer}>
					<Checkbox
						className={styles.optionCheckbox}
						checked={isSelected}
						onChange={() => {
							selectOption({
								label: label,
								value: value,
								data: { fromCheckbox: true },
							})
						}}
					></Checkbox>

					<OptionLabelName>
						{isNew ? ( // Don't highlight user provided values (e.g. contains/matches input)
							label
						) : (
							<ScrolledTextHighlighter
								searchWords={inputValue.split(' ')}
								textToHighlight={label}
							/>
						)}
					</OptionLabelName>
				</div>
			</components.Option>
		</div>
	)
}

const getOption = (props: any) => {
	const {
		label,
		value,
		selectProps: { inputValue },
	} = props
	const type = getType(value)
	const nameLabel = getNameLabel(label)
	const typeLabel = getTypeLabel(value)
	const tooltipMessage = TOOLTIP_MESSAGES[value]
	const searchWords = [inputValue]

	return (
		<div>
			<components.Option {...props}>
				<div className={styles.optionLabelContainer}>
					{!!typeLabel && (
						<div className={styles.labelTypeContainer}>
							<div className={styles.optionLabelType}>
								<TextHighlighter
									searchWords={searchWords}
									textToHighlight={typeLabel}
								/>
							</div>
						</div>
					)}
					<div className={styles.optionLabelName}>
						<TextHighlighter
							searchWords={searchWords}
							textToHighlight={nameLabel}
						/>
					</div>
					{(!!tooltipMessage ||
						type === SESSION_TYPE ||
						type === CUSTOM_TYPE ||
						type === ERROR_TYPE ||
						type === ERROR_FIELD_TYPE ||
						value === 'user_identifier') && (
						<InfoTooltip
							title={tooltipMessage ?? TOOLTIP_MESSAGE}
							size="medium"
							hideArrow
							placement="right"
							className={styles.optionTooltip}
						/>
					)}
				</div>
			</components.Option>
		</div>
	)
}

const PopoutContent = ({
	value,
	onChange,
	loadOptions,
	setVisible,
	type,
	...props
}: PopoutContentProps & SetVisible & OptionTypeBase) => {
<<<<<<< HEAD
    switch (type) {
        case 'select':
            return (
                <AsyncSelect
                    autoFocus
                    openMenuOnFocus
                    value={value?.kind === 'single' ? value : null}
                    styles={styleProps}
                    loadOptions={loadOptions}
                    defaultOptions
                    menuIsOpen
                    controlShouldRenderValue={false}
                    hideSelectedOptions={false}
                    isClearable={false}
                    components={{
                        DropdownIndicator: () => null,
                        IndicatorSeparator: () => null,
                        Menu: (props) => {
                            return (
                                <components.MenuList
                                    className={styles.menuListContainer}
                                    maxHeight={400}
                                    {...props}
                                ></components.MenuList>
                            );
                        },
                        Option: getOption,
                    }}
                    noOptionsMessage={({ inputValue }) =>
                        `No results for "${inputValue}"`
                    }
                    onChange={(item) => {
                        onChange(
                            !!item ? { kind: 'single', ...item } : undefined
                        );
                        setVisible(false);
                    }}
                    {...props}
                />
            );
        case 'multiselect':
            const selected =
                (value?.kind === 'multi' ? value.options : null) ?? [];
            return (
                <AsyncSelect
                    autoFocus
                    openMenuOnFocus
                    isMulti
                    value={selected}
                    styles={styleProps}
                    loadOptions={(input, callback) => {
                        const selectedSet = new Set(
                            selected.map((s) => s.value)
                        );
                        return loadOptions(input, callback).then((results) => [
                            ...selected,
                            ...results.filter(
                                (r: any) => !selectedSet.has(r.value)
                            ),
                        ]);
                    }}
                    defaultOptions
                    menuIsOpen
                    controlShouldRenderValue={false}
                    hideSelectedOptions={false}
                    isClearable={false}
                    components={{
                        DropdownIndicator: () => null,
                        IndicatorSeparator: () => null,
                        Menu: (props) => {
                            return (
                                <components.MenuList
                                    className={styles.menuListContainer}
                                    maxHeight={400}
                                    {...props}
                                ></components.MenuList>
                            );
                        },
                        Option: getMultiselectOption,
                        LoadingIndicator: () => {
                            return <></>;
                        },
                    }}
                    noOptionsMessage={({ inputValue }) =>
                        `No results for "${inputValue}"`
                    }
                    onChange={(item) => {
                        onChange(
                            !!item
                                ? {
                                      kind: 'multi',
                                      options: item as readonly {
                                          label: string;
                                          value: string;
                                      }[],
                                  }
                                : undefined
                        );
                        if (value === undefined) {
                            setVisible(false);
                        }
                    }}
                    {...props}
                />
            );
        case 'creatable':
            const created =
                (value?.kind === 'multi' ? value.options : null) ?? [];
            return (
                <Creatable
                    autoFocus
                    openMenuOnFocus
                    isMulti
                    value={created}
                    styles={styleProps}
                    options={created}
                    defaultOptions
                    menuIsOpen
                    controlShouldRenderValue={false}
                    hideSelectedOptions={false}
                    isClearable={false}
                    filterOption={() => true}
                    components={{
                        DropdownIndicator: () => null,
                        IndicatorSeparator: () => null,
                        Menu: (props) => {
                            return (
                                <components.MenuList
                                    className={styles.menuListContainer}
                                    maxHeight={400}
                                    {...props}
                                ></components.MenuList>
                            );
                        },
                        Option: getMultiselectOption,
                    }}
                    noOptionsMessage={() => null}
                    onChange={(item) => {
                        onChange(
                            !!item
                                ? {
                                      kind: 'multi',
                                      options: item as readonly {
                                          label: string;
                                          value: string;
                                      }[],
                                  }
                                : undefined
                        );
                        setVisible(false);
                    }}
                    formatCreateLabel={(label) => label}
                    createOptionPosition="first"
                    allowCreateWhileLoading={false}
                    {...props}
                />
            );
        case 'date_range':
            return (
                <DateInput
                    startDate={
                        value?.kind === 'multi'
                            ? new Date(
                                  getAbsoluteStartTime(value.options[0]?.value)!
                              )
                            : undefined
                    }
                    endDate={
                        value?.kind === 'multi'
                            ? new Date(
                                  getAbsoluteEndTime(value.options[0]?.value)!
                              )
                            : undefined
                    }
                    onChange={(start, end) => {
                        const value = serializeAbsoluteTimeRange(start, end);

                        onChange({
                            kind: 'multi',
                            options: [
                                {
                                    label: getDateLabel(value),
                                    value: value,
                                },
                            ],
                        });
                        setVisible(false);
                    }}
                />
            );
        case 'time_range':
            return (
                <LengthInput
                    type={type}
                    start={
                        value?.kind === 'multi'
                            ? Number(value.options[0]?.value.split('_')[0])
                            : 0
                    }
                    end={
                        value?.kind === 'multi'
                            ? Number(value.options[0]?.value.split('_')[1])
                            : TIME_MAX_LENGTH
                    }
                    max={TIME_MAX_LENGTH}
                    onChange={(start, end) => {
                        const value = `${start}_${end}`;

                        onChange({
                            kind: 'multi',
                            options: [
                                {
                                    label: getTimeLabel(value),
                                    value,
                                },
                            ],
                        });
                        setVisible(false);
                    }}
                />
            );
        case 'range':
            return (
                <LengthInput
                    type={type}
                    start={
                        value?.kind === 'multi'
                            ? Number(value.options[0]?.value.split('_')[0])
                            : 0
                    }
                    end={
                        value?.kind === 'multi'
                            ? Number(value.options[0]?.value.split('_')[1])
                            : RANGE_MAX_LENGTH
                    }
                    max={RANGE_MAX_LENGTH}
                    onChange={(start, end) => {
                        const value = `${start}_${end}`;

                        onChange({
                            kind: 'multi',
                            options: [
                                {
                                    label: getLengthLabel(value),
                                    value,
                                },
                            ],
                        });
                        setVisible(false);
                    }}
                />
            );
    }
};
=======
	switch (type) {
		case 'select':
			return (
				<AsyncSelect
					autoFocus
					openMenuOnFocus
					value={value?.kind === 'single' ? value : null}
					styles={styleProps}
					loadOptions={loadOptions}
					defaultOptions
					menuIsOpen
					controlShouldRenderValue={false}
					hideSelectedOptions={false}
					isClearable={false}
					components={{
						DropdownIndicator: () => null,
						IndicatorSeparator: () => null,
						Menu: (props) => {
							return (
								<components.MenuList
									className={styles.menuListContainer}
									maxHeight={400}
									{...props}
								></components.MenuList>
							)
						},
						Option: getOption,
					}}
					noOptionsMessage={({ inputValue }) =>
						`No results for "${inputValue}"`
					}
					onChange={(item) => {
						onChange(
							!!item ? { kind: 'single', ...item } : undefined,
						)
						setVisible(false)
					}}
					{...props}
				/>
			)
		case 'multiselect':
			const selected =
				(value?.kind === 'multi' ? value.options : null) ?? []
			return (
				<AsyncSelect
					autoFocus
					openMenuOnFocus
					isMulti
					value={selected}
					styles={styleProps}
					loadOptions={(input, callback) => {
						const selectedSet = new Set(
							selected.map((s) => s.value),
						)
						return loadOptions(input, callback).then((results) => [
							...selected,
							...results.filter(
								(r: any) => !selectedSet.has(r.value),
							),
						])
					}}
					defaultOptions
					menuIsOpen
					controlShouldRenderValue={false}
					hideSelectedOptions={false}
					isClearable={false}
					components={{
						DropdownIndicator: () => null,
						IndicatorSeparator: () => null,
						Menu: (props) => {
							return (
								<components.MenuList
									className={styles.menuListContainer}
									maxHeight={400}
									{...props}
								></components.MenuList>
							)
						},
						Option: getMultiselectOption,
						LoadingIndicator: () => {
							return <></>
						},
					}}
					noOptionsMessage={({ inputValue }) =>
						`No results for "${inputValue}"`
					}
					onChange={(item) => {
						onChange(
							!!item
								? {
										kind: 'multi',
										options: item as readonly {
											label: string
											value: string
										}[],
								  }
								: undefined,
						)
						if (value === undefined) {
							setVisible(false)
						}
					}}
					{...props}
				/>
			)
		case 'creatable':
			const created =
				(value?.kind === 'multi' ? value.options : null) ?? []
			return (
				<Creatable
					autoFocus
					openMenuOnFocus
					isMulti
					value={created}
					styles={styleProps}
					options={created}
					defaultOptions
					menuIsOpen
					controlShouldRenderValue={false}
					hideSelectedOptions={false}
					isClearable={false}
					filterOption={() => true}
					components={{
						DropdownIndicator: () => null,
						IndicatorSeparator: () => null,
						Menu: (props) => {
							return (
								<components.MenuList
									className={styles.menuListContainer}
									maxHeight={400}
									{...props}
								></components.MenuList>
							)
						},
						Option: getMultiselectOption,
					}}
					noOptionsMessage={() => null}
					onChange={(item) => {
						onChange(
							!!item
								? {
										kind: 'multi',
										options: item as readonly {
											label: string
											value: string
										}[],
								  }
								: undefined,
						)
						setVisible(false)
					}}
					formatCreateLabel={(label) => label}
					createOptionPosition="first"
					allowCreateWhileLoading={false}
					{...props}
				/>
			)
		case 'date_range':
			return (
				<DateInput
					startDate={
						value?.kind === 'multi'
							? new Date(
									getAbsoluteStartTime(
										value.options[0]?.value,
									)!,
							  )
							: undefined
					}
					endDate={
						value?.kind === 'multi'
							? new Date(
									getAbsoluteEndTime(
										value.options[0]?.value,
									)!,
							  )
							: undefined
					}
					onChange={(start, end) => {
						const startIso = moment(start).toISOString()
						const endIso = moment(end).toISOString()
						const value = `${startIso}_${endIso}`

						onChange({
							kind: 'multi',
							options: [
								{
									label: getDateLabel(value),
									value: value,
								},
							],
						})
						setVisible(false)
					}}
				/>
			)
		case 'time_range':
			return (
				<LengthInput
					type={type}
					start={
						value?.kind === 'multi'
							? Number(value.options[0]?.value.split('_')[0])
							: 0
					}
					end={
						value?.kind === 'multi'
							? Number(value.options[0]?.value.split('_')[1])
							: TIME_MAX_LENGTH
					}
					max={TIME_MAX_LENGTH}
					onChange={(start, end) => {
						const value = `${start}_${end}`

						onChange({
							kind: 'multi',
							options: [
								{
									label: getTimeLabel(value),
									value,
								},
							],
						})
						setVisible(false)
					}}
				/>
			)
		case 'range':
			return (
				<LengthInput
					type={type}
					start={
						value?.kind === 'multi'
							? Number(value.options[0]?.value.split('_')[0])
							: 0
					}
					end={
						value?.kind === 'multi'
							? Number(value.options[0]?.value.split('_')[1])
							: RANGE_MAX_LENGTH
					}
					max={RANGE_MAX_LENGTH}
					onChange={(start, end) => {
						const value = `${start}_${end}`

						onChange({
							kind: 'multi',
							options: [
								{
									label: getLengthLabel(value),
									value,
								},
							],
						})
						setVisible(false)
					}}
				/>
			)
	}
}
>>>>>>> 403d01d1

const SelectPopout = ({
	value,
	disabled,
	...props
}: PopoutProps & PopoutContentProps) => {
	// Visible by default if no value yet
	const [visible, setVisible] = useState(!value)
	const onSetVisible = (val: boolean) => {
		setVisible(val)
	}

	const invalid =
		value === undefined ||
		(value?.kind === 'multi' && value.options.length === 0)

	const tooltipMessage =
		(value?.kind === 'multi' &&
			value.options.map((o) => o.label).join(', ')) ||
		undefined

	return (
		<Popover
			trigger="click"
			content={
				<PopoutContent
					value={value}
					setVisible={onSetVisible}
					{...props}
				/>
			}
			placement="bottomLeft"
			contentContainerClassName={styles.contentContainer}
			popoverClassName={styles.popoverContainer}
			onVisibleChange={(isVisible) => {
				setVisible(isVisible)
			}}
			visible={visible}
			destroyTooltipOnHide
		>
			<Tooltip
				title={tooltipMessage}
				mouseEnterDelay={1.5}
				overlayStyle={{ maxWidth: '50vw', fontSize: '12px' }}
			>
				<span>
					<Button
						trackingId={`SessionsQuerySelect`}
						className={classNames(styles.ruleItem, {
							[styles.invalid]: invalid && !visible,
						})}
						disabled={disabled}
					>
						{invalid && '--'}
						{value?.kind === 'single' && getNameLabel(value.label)}
						{value?.kind === 'multi' &&
							value.options.length > 1 &&
							`${value.options.length} selections`}
						{value?.kind === 'multi' &&
							value.options.length === 1 &&
							value.options[0].label}
					</Button>
				</span>
			</Tooltip>
		</Popover>
	)
}

const getPopoutType = (op: Operator | undefined): PopoutType => {
	switch (op) {
		case 'contains':
		case 'not_contains':
		case 'matches':
		case 'not_matches':
			return 'creatable'
		case 'between_date':
			return 'date_range'
		case 'between_time':
			return 'time_range'
		case 'between':
			return 'range'
		default:
			return 'multiselect'
	}
}

const QueryRule = ({
	rule,
	onChangeKey,
	getKeyOptions,
	onChangeOperator,
	getOperatorOptions,
	onChangeValue,
	getValueOptions,
	onRemove,
	readonly,
}: { rule: RuleProps } & RuleSettings) => {
	return (
		<div className={styles.ruleContainer}>
			<SelectPopout
				value={rule.field}
				onChange={onChangeKey}
				loadOptions={getKeyOptions}
				type="select"
				disabled={readonly}
			/>
			<SelectPopout
				value={getOperator(rule.op, rule.val)}
				onChange={onChangeOperator}
				loadOptions={getOperatorOptions}
				type="select"
				disabled={readonly}
			/>
			{!!rule.op && hasArguments(rule.op) && (
				<SelectPopout
					value={rule.val}
					onChange={onChangeValue}
					loadOptions={getValueOptions}
					type={getPopoutType(rule.op)}
					disabled={readonly}
				/>
			)}
			{!readonly && (
				<Button
					trackingId="SessionsQueryRemoveRule"
					className={classNames(styles.ruleItem, styles.removeRule)}
					onClick={() => {
						onRemove()
					}}
				>
					<SvgXIcon />
				</Button>
			)}
		</div>
	)
}

export const TimeRangeFilter = ({
	rule,
	onChangeValue,
}: {
	rule: RuleProps
	onChangeValue: OnChange
}) => {
	return (
		<SelectPopout
			value={rule.val}
			onChange={onChangeValue}
			loadOptions={() => Promise.resolve([])}
			type={'date_range'}
			disabled={false}
		/>
	)
}

const hasArguments = (op: Operator): boolean =>
	!['exists', 'not_exists'].includes(op)

const isNegative = (op: Operator): boolean =>
	[
		'is_not',
		'not_contains',
		'not_exists',
		'not_between',
		'not_between_time',
		'not_between_date',
		'not_matches',
	].includes(op)

const LABEL_MAP_SINGLE: { [K in Operator]: string } = {
	is: 'is',
	is_not: 'is not',
	contains: 'contains',
	not_contains: 'does not contain',
	exists: 'exists',
	not_exists: 'does not exist',
	between: 'is between',
	not_between: 'is not between',
	between_time: 'is between',
	not_between_time: 'is not between',
	between_date: 'is between',
	not_between_date: 'is not between',
	matches: 'matches',
	not_matches: 'does not match',
}

const LABEL_MAP_MULTI: { [K in Operator]: string } = {
	is: 'is any of',
	is_not: 'is not any of',
	contains: 'contains any of',
	not_contains: 'does not contain any of',
	exists: 'exists',
	not_exists: 'does not exist',
	between: 'is between',
	not_between: 'is not between',
	between_time: 'is between',
	not_between_time: 'is not between',
	between_date: 'is between',
	not_between_date: 'is not between',
	matches: 'matches any of',
	not_matches: 'does not match any of',
}

const TOOLTIP_MESSAGES: { [K in string]: string } = {
	contains: 'Filters for results that contain the input term(s).',
	not_contains: 'Filters for results that do not contain the input term(s).',
	matches:
		'Filters for results which match the input regex(es). Uses Lucene regex syntax.',
	not_matches:
		'Filters for results which do not match the input regex(es). Uses Lucene regex syntax.',
	exists: 'Filters for results which have this field.',
	not_exists: 'Filters for results which do not have this field.',
}

const NEGATION_MAP: { [K in Operator]: Operator } = {
	is: 'is_not',
	is_not: 'is',
	contains: 'not_contains',
	not_contains: 'contains',
	exists: 'not_exists',
	not_exists: 'exists',
	between: 'not_between',
	not_between: 'between',
	between_time: 'not_between_time',
	not_between_time: 'between_time',
	between_date: 'not_between_date',
	not_between_date: 'between_date',
	matches: 'not_matches',
	not_matches: 'matches',
}

type Operator =
	| 'is'
	| 'is_not'
	| 'contains'
	| 'not_contains'
	| 'exists'
	| 'not_exists'
	| 'between'
	| 'not_between'
	| 'between_time'
	| 'not_between_time'
	| 'between_date'
	| 'not_between_date'
	| 'matches'
	| 'not_matches'

const OPERATORS: Operator[] = [
	'is',
	'is_not',
	'contains',
	'not_contains',
	'exists',
	'not_exists',
	'matches',
	'not_matches',
]

export const RANGE_OPERATORS: Operator[] = ['between', 'not_between']

export const TIME_OPERATORS: Operator[] = ['between_time', 'not_between_time']

export const DATE_OPERATORS: Operator[] = ['between_date', 'not_between_date']

export const BOOLEAN_OPERATORS: Operator[] = ['is', 'is_not']

export const VIEWED_BY_OPERATORS: Operator[] = ['is']

const LABEL_MAP: { [key: string]: string } = {
	referrer: 'Referrer',
	os_name: 'Operating System',
	active_length: 'Length',
	app_version: 'App Version',
	browser_name: 'Browser',
	browser: 'Browser',
	'visited-url': 'Visited URL',
	visited_url: 'Visited URL',
	city: 'City',
	country: 'Country',
	created_at: 'Date',
	device_id: 'Device ID',
	os_version: 'OS Version',
	browser_version: 'Browser Version',
	environment: 'Environment',
	processed: 'Status',
	viewed: 'Viewed By Anyone',
	viewed_by_me: 'Viewed By Me',
	first_time: 'First Time',
	starred: 'Starred',
	identifier: 'Identifier',
	reload: 'Reloaded',
	state: 'State',
	event: 'Event',
	timestamp: 'Date',
	has_rage_clicks: 'Has Rage Clicks',
	has_errors: 'Has Errors',
	pages_visited: 'Pages Visited',
	landing_page: 'Landing Page',
	exit_page: 'Exit Page',
}

const getOperator = (
	op: Operator | undefined,
	val: OnChangeInput,
): SelectOption | undefined => {
	if (!op) {
		return undefined
	}

	const label = (isSingle(val) ? LABEL_MAP_SINGLE : LABEL_MAP_MULTI)[op]
	return {
		kind: 'single',
		value: op,
		label,
	}
}

const isSingle = (val: OnChangeInput) =>
	!(val?.kind === 'multi' && val.options.length > 1)

export const CUSTOM_TYPE = 'custom'
export const SESSION_TYPE = 'session'
export const ERROR_TYPE = 'error'
export const ERROR_FIELD_TYPE = 'error-field'

interface FieldOptions {
	operators?: Operator[]
	type?: string
}

interface HasOptions {
	options?: FieldOptions
}
export type CustomField = HasOptions & Pick<Field, 'type' | 'name'>

export type QueryBuilderRule = string[]

export interface QueryBuilderState {
	isAnd: boolean
	rules: QueryBuilderRule[]
}

export const serializeRules = (rules: RuleProps[]): QueryBuilderRule[] => {
	const ruleGroups = rules
		.map((rule) => {
			if (!rule.field || !rule.op || !rule.val) {
				return []
			}

			return [
				rule.field.value,
				rule.op,
				...rule.val.options.map((op) => {
					return op.value
				}),
			]
		})
		.filter((ruleGroup) => !!ruleGroup && ruleGroup.length > 0)

	return ruleGroups
}

const LABEL_FUNC_MAP: { [K in string]: (x: string) => string } = {
	custom_processed: getProcessedLabel,
	custom_created_at: getDateLabel,
	custom_active_length: getLengthLabel,
	custom_pages_visited: getLengthLabel,
	error_state: getStateLabel,
	'error-field_timestamp': getDateLabel,
}

export const deserializeGroup = (
	fieldVal: string,
	opVal: string,
	vals: string[],
): RuleProps => {
	const labelFunc = LABEL_FUNC_MAP[fieldVal]
	return {
		field: {
			kind: 'single',
			label: getName(fieldVal),
			value: fieldVal,
		},
		op: opVal as Operator,
		val: {
			kind: 'multi',
			options: vals.map((val) => {
				return {
					label: labelFunc ? labelFunc(val) : val,
					value: val,
				}
			}),
		},
	}
}

const deserializeRules = (ruleGroups: any): RuleProps[] => {
	const rules = ruleGroups.map((group: any[]) => {
		const [field, op, ...vals] = group
		return deserializeGroup(field, op, vals)
	})

	return rules
}

const isComplete = (rule: RuleProps) =>
	rule.field !== undefined &&
	rule.op !== undefined &&
	(!hasArguments(rule.op) ||
		(rule.val !== undefined && rule.val.options.length !== 0))

const getNameLabel = (label: string) => LABEL_MAP[label] ?? label

const getTypeLabel = (value: string) => {
	const type = getType(value)
	const mapped = type === CUSTOM_TYPE ? 'session' : type
	if (!!mapped && ['track', 'user', 'session'].includes(mapped)) {
		return mapped
	}
	return undefined
}

const getType = (value: string) => {
	return value.split('_')[0]
}

const getName = (value: string) => {
	const [, ...rest] = value.split('_')
	return rest.join('_')
}

export const propertiesToRules = (
	properties: any[],
	type: string,
	op: string,
): RuleProps[] => {
	const propsMap = new Map<string, any[]>()
	for (const prop of properties) {
		if (!propsMap.has(prop.name)) {
			propsMap.set(prop.name, [])
		}
		propsMap.get(prop.name)?.push(prop.value.split(':')[0])
	}
	const rules: RuleProps[] = []
	for (const [name, vals] of propsMap) {
		const key = `${type}_${name}`
		if (key === 'user_contains') {
			if (op === 'is_not') {
				rules.push(
					deserializeGroup(`user_identifier`, 'not_contains', vals),
				)
			} else {
				rules.push(
					deserializeGroup(`user_identifier`, 'contains', vals),
				)
			}
		} else {
			rules.push(deserializeGroup(`${type}_${name}`, op, vals))
		}
	}
	return rules
}

export type FetchFieldVariables =
	| Partial<
			Exact<{
				project_id: string
				count: number
				field_type: string
				field_name: string
				query: string
			}>
	  >
	| undefined

interface QueryBuilderProps<T> {
	searchContext: BaseSearchContext<T>
	timeRangeField: SelectOption
	customFields: CustomField[]
	fetchFields: (variables?: FetchFieldVariables) => Promise<string[]>
	fieldData?: GetFieldTypesQuery
	getQueryFromParams: (params: any) => QueryBuilderState
	readonly?: boolean
}

const QueryBuilder = ({
	searchContext,
	timeRangeField,
	customFields,
	fetchFields,
	fieldData,
	getQueryFromParams,
	readonly,
}: QueryBuilderProps<any>) => {
<<<<<<< HEAD
    const {
        setBackendSearchQuery,
        searchParams,
        setSearchParams,
        searchResultsLoading,
    } = searchContext;
    const { admin } = useAuthContext();
    const getCustomFieldOptions = useCallback(
        (field: SelectOption | undefined) => {
            if (!field) {
                return undefined;
            }

            const type = getType(field.value);
            if (
                ![
                    CUSTOM_TYPE,
                    SESSION_TYPE,
                    ERROR_TYPE,
                    ERROR_FIELD_TYPE,
                ].includes(type)
            ) {
                return undefined;
            }

            return customFields.find((f) => f.name === field.label)?.options;
        },
        [customFields]
    );

    const getDefaultOperator = (field: SelectOption | undefined) =>
        ((field && getCustomFieldOptions(field)?.operators) ?? OPERATORS)[0];

    const parseInner = useCallback(
        (field: SelectOption, op: Operator, value?: string): any => {
            if (
                [CUSTOM_TYPE, ERROR_TYPE, ERROR_FIELD_TYPE].includes(
                    getType(field.value)
                )
            ) {
                const name = field.label;
                const isKeyword = !(
                    getCustomFieldOptions(field)?.type !== 'text'
                );

                if (field.label === 'viewed_by_me' && admin) {
                    const baseQuery = {
                        term: {
                            [`viewed_by_admins.id`]: admin.id,
                        },
                    };

                    if (value === 'true') {
                        return {
                            ...baseQuery,
                        };
                    }
                    return {
                        bool: {
                            must_not: {
                                ...baseQuery,
                            },
                        },
                    };
                }

                switch (op) {
                    case 'is':
                        return {
                            term: {
                                [`${name}${
                                    isKeyword ? '.keyword' : ''
                                }`]: value,
                            },
                        };
                    case 'contains':
                        return {
                            wildcard: {
                                [`${name}${
                                    isKeyword ? '.keyword' : ''
                                }`]: `*${value}*`,
                            },
                        };
                    case 'matches':
                        return {
                            regexp: {
                                [`${name}${
                                    isKeyword ? '.keyword' : ''
                                }`]: value,
                            },
                        };
                    case 'exists':
                        return { exists: { field: name } };
                    case 'between_date':
                        return {
                            range: {
                                [name]: {
                                    gte: getAbsoluteStartTime(value),
                                    lte: getAbsoluteEndTime(value),
                                },
                            },
                        };
                    case 'between_time':
                        return {
                            range: {
                                [name]: {
                                    gte:
                                        Number(value?.split('_')[0]) *
                                        60 *
                                        1000,
                                    ...(Number(value?.split('_')[1]) ===
                                    TIME_MAX_LENGTH
                                        ? null
                                        : {
                                              lte:
                                                  Number(value?.split('_')[1]) *
                                                  60 *
                                                  1000,
                                          }),
                                },
                            },
                        };
                    case 'between':
                        return {
                            range: {
                                [name]: {
                                    gte: Number(value?.split('_')[0]),
                                    ...(Number(value?.split('_')[1]) ===
                                    RANGE_MAX_LENGTH
                                        ? null
                                        : {
                                              lte: Number(value?.split('_')[1]),
                                          }),
                                },
                            },
                        };
                }
            } else {
                const key = field.value;
                switch (op) {
                    case 'is':
                        return {
                            term: { 'fields.KeyValue': `${key}_${value}` },
                        };
                    case 'contains':
                        return {
                            wildcard: {
                                'fields.KeyValue': `${key}_*${value}*`,
                            },
                        };
                    case 'matches':
                        return {
                            regexp: {
                                'fields.KeyValue': `${key}_${value}`,
                            },
                        };
                    case 'exists':
                        return { term: { 'fields.Key': key } };
                }
            }
        },
        [getCustomFieldOptions, admin]
    );

    const parseRuleImpl = useCallback(
        (
            field: SelectOption,
            op: Operator,
            multiValue: MultiselectOption
        ): any => {
            if (isNegative(op)) {
                return {
                    bool: {
                        must_not: {
                            ...parseRuleImpl(
                                field,
                                NEGATION_MAP[op],
                                multiValue
                            ),
                        },
                    },
                };
            } else if (hasArguments(op)) {
                return {
                    bool: {
                        should: multiValue.options.map(({ value }) =>
                            parseInner(field, op, value)
                        ),
                    },
                };
            } else {
                return parseInner(field, op);
            }
        },
        [parseInner]
    );

    const parseRule = useCallback(
        (rule: RuleProps): any => {
            const field = rule.field!;
            const multiValue = rule.val!;
            const op = rule.op!;

            return parseRuleImpl(field, op, multiValue);
        },
        [parseRuleImpl]
    );

    const parseGroup = useCallback(
        (isAnd: boolean, rules: RuleProps[]): OpenSearchQuery => {
            const errorObjectRules = rules.filter(
                (r) => getType(r.field!.value) === ERROR_FIELD_TYPE
            );
            if (errorObjectRules.length === 0) {
                return {
                    query: {
                        bool: {
                            [isAnd ? 'must' : 'should']: rules.map((rule) =>
                                parseRule(rule)
                            ),
                        },
                    },
                };
            } else {
                const standardRules = rules.filter(
                    (r) => getType(r.field!.value) !== ERROR_FIELD_TYPE
                );
                return {
                    query: {
                        bool: {
                            [isAnd ? 'must' : 'should']: [
                                {
                                    bool: {
                                        [isAnd
                                            ? 'must'
                                            : 'should']: standardRules.map(
                                            (rule) => parseRule(rule)
                                        ),
                                    },
                                },
                                {
                                    has_child: {
                                        type: 'child',
                                        query: {
                                            bool: {
                                                [isAnd
                                                    ? 'must'
                                                    : 'should']: errorObjectRules.map(
                                                    (rule) => parseRule(rule)
                                                ),
                                            },
                                        },
                                    },
                                },
                            ],
                        },
                    },
                    childQuery: {
                        bool: {
                            [isAnd ? 'must' : 'should']: [
                                {
                                    has_parent: {
                                        parent_type: 'parent',
                                        query: {
                                            bool: {
                                                [isAnd
                                                    ? 'must'
                                                    : 'should']: standardRules.map(
                                                    (rule) => parseRule(rule)
                                                ),
                                            },
                                        },
                                    },
                                },
                                {
                                    bool: {
                                        [isAnd
                                            ? 'must'
                                            : 'should']: errorObjectRules.map(
                                            (rule) => parseRule(rule)
                                        ),
                                    },
                                },
                            ],
                        },
                    },
                };
            }
        },
        [parseRule]
    );

    const { project_id } = useParams<{
        project_id: string;
    }>();

    const { data: appVersionData } = useGetAppVersionsQuery({
        variables: { project_id },
    });

    const [currentRule, setCurrentRule] = useState<RuleProps | undefined>();
    const defaultTimeRangeRule: RuleProps = {
        field: timeRangeField,
        op: 'between_date',
        val: {
            kind: 'multi',
            options: [
                {
                    label: 'Last 30 days',
                    value: '30 days',
                },
            ],
        },
    };
    const [rules, setRulesImpl] = useState<RuleProps[]>([defaultTimeRangeRule]);
    const [syncButtonDisabled, setSyncButtonDisabled] = useState<boolean>(
        false
    );
    const timeRangeRule = useMemo<RuleProps | undefined>(
        () => rules.find((rule) => rule.field?.value === timeRangeField.value),
        [rules, timeRangeField.value]
    );
    const filterRules = useMemo<RuleProps[]>(
        () =>
            rules.filter((rule) => rule.field?.value !== timeRangeField.value),
        [rules, timeRangeField.value]
    );
    const setRules = (rules: RuleProps[]) => {
        setRulesImpl(rules);
    };
    const newRule = () => {
        setCurrentRule({
            field: undefined,
            op: undefined,
            val: undefined,
        });
        setCurrentStep(1);
    };
    const addRule = useCallback(
        (rule: RuleProps) => {
            setRules([...rules, rule]);
            setCurrentRule(undefined);
        },
        [rules]
    );
    const removeRule = useCallback(
        (targetRule: RuleProps) =>
            setRules(rules.filter((rule) => rule !== targetRule)),
        [rules]
    );
    const updateRule = useCallback(
        (targetRule: RuleProps, newProps: any) => {
            setRules(
                rules.map((rule) =>
                    rule !== targetRule ? rule : { ...rule, ...newProps }
                )
            );
        },
        [rules]
    );
    const updateTimeRangeRule = useCallback(
        (startTime: Date, endTime: Date) => {
            if (!timeRangeRule) return;
            const timeRange = serializeAbsoluteTimeRange(startTime, endTime);
            updateRule(timeRangeRule, {
                val: {
                    kind: 'multi',
                    options: [
                        {
                            label: getDateLabel(timeRange),
                            value: timeRange,
                        },
                    ],
                },
            });
        },
        [timeRangeRule, updateRule]
    );

    const [isAnd, toggleIsAnd] = useToggle(true);

    const getKeyOptions = async (input: string) => {
        const results = customFields
            .concat(fieldData?.field_types ?? [])
            .map((ft) => ({
                label: ft.name,
                value: ft.type + '_' + ft.name,
            }))
            .filter((ft) =>
                (
                    getTypeLabel(ft.value)?.toLowerCase() +
                    ':' +
                    getNameLabel(ft.label).toLowerCase()
                ).includes(input.toLowerCase())
            )
            .sort((a, b) => {
                const aLower = getNameLabel(a.label).toLowerCase();
                const bLower = getNameLabel(b.label).toLowerCase();
                if (aLower < bLower) {
                    return -1;
                } else if (aLower === bLower) {
                    return 0;
                } else {
                    return 1;
                }
            });
        return results;
    };

    const setSearchQuery = useCallback(
        (searchQuery: OpenSearchQuery) => {
            if (!timeRangeRule) return;
            const startDate = moment(
                getAbsoluteStartTime(timeRangeRule.val?.options[0].value)
            );
            const endDate = moment(
                getAbsoluteEndTime(timeRangeRule.val?.options[0].value)
            );
            setBackendSearchQuery({
                searchQuery: JSON.stringify(searchQuery.query),
                childSearchQuery: searchQuery.childQuery
                    ? JSON.stringify(searchQuery.childQuery)
                    : undefined,
                startDate,
                endDate,
                histogramBucketSize: GetHistogramBucketSize(
                    moment.duration(endDate.diff(startDate))
                ),
            });
        },
        [setBackendSearchQuery, timeRangeRule]
    );
    const getOperatorOptionsCallback = (
        options: FieldOptions | undefined,
        val: OnChangeInput
    ) => {
        return async (input: string) => {
            return (options?.operators ?? OPERATORS)
                .map((op) => getOperator(op, val))
                .filter((op) =>
                    op?.label.toLowerCase().includes(input.toLowerCase())
                );
        };
    };

    const getValueOptionsCallback = (field: SelectOption | undefined) => {
        return async (input: string) => {
            if (field === undefined) {
                return;
            }

            let options: { label: string; value: string }[] = [];
            if (field.value === 'custom_app_version') {
                options =
                    appVersionData?.app_version_suggestion
                        .filter((val) => !!val)
                        .map((val) => ({
                            label: val as string,
                            value: val as string,
                        })) ?? [];
            } else if (field.value === 'custom_processed') {
                options = ['true', 'false'].map((v) => ({
                    label: getProcessedLabel(v),
                    value: v,
                }));
            } else if (field.value === 'error_state') {
                options = ['OPEN', 'RESOLVED', 'IGNORED'].map((v) => ({
                    label: getStateLabel(v),
                    value: v,
                }));
            } else if (field.value === 'error_Type') {
                options = [
                    'Backend',
                    'console.error',
                    'window.onerror',
                    'custom',
                ].map((v) => ({
                    label: v,
                    value: v,
                }));
            } else if (getCustomFieldOptions(field)?.type === 'boolean') {
                options = ['true', 'false'].map((v) => ({
                    label: v,
                    value: v,
                }));
            }

            if (options.length > 0) {
                return options.filter((opt) =>
                    opt.label?.toLowerCase().includes(input.toLowerCase())
                );
            }

            let label = field.label;
            if (field.value === 'error_Event') {
                label = 'event';
            }

            return await fetchFields({
                project_id,
                count: 10,
                field_type: getType(field.value),
                field_name: label,
                query: input,
            }).then((res) => {
                return res.map((val) => ({
                    label: val,
                    value: val,
                }));
            });
        };
    };

    // Track the current state of the query builder to detect changes
    const [qbState, setQbState] = useState<string | undefined>(undefined);

    useEffect(() => {
        if (searchResultsLoading === false) {
            const timer = setTimeout(() => {
                setSyncButtonDisabled(false);
            }, 5000);
            return () => {
                clearTimeout(timer);
            };
        } else {
            setSyncButtonDisabled(true);
        }
    }, [searchResultsLoading]);

    // If the search query is updated externally, set the rules and `isAnd` toggle based on it
    useEffect(() => {
        if (!!searchParams.query && searchParams.query !== qbState) {
            const newState = JSON.parse(searchParams.query);
            toggleIsAnd(newState.isAnd);
            setRules(deserializeRules(newState.rules));
        }
    }, [searchParams.query, toggleIsAnd, qbState]);

    useEffect(() => {
        // Only update the external state if not readonly
        if (readonly) {
            return;
        }

        // If search params are updated and no query exists,
        // build it from the other params for backwards compatibility.
        if (searchParams.query === undefined) {
            const newState = getQueryFromParams(searchParams);
            const newQuery = JSON.stringify(newState);
            setSearchParams({
                query: newQuery,
            });
            return;
        }

        const allComplete = rules.every(isComplete);

        if (!allComplete) {
            return;
        }

        const query = parseGroup(isAnd, rules);
        setSearchQuery(query);
        const newState = JSON.stringify({
            isAnd,
            rules: serializeRules(rules),
        });

        // Update if the state has changed
        if (newState !== qbState) {
            setQbState(newState);
            setSearchParams((params: any) => ({
                ...params,
                query: newState,
            }));
        }
    }, [
        getQueryFromParams,
        isAnd,
        parseGroup,
        qbState,
        rules,
        searchParams,
        setSearchParams,
        setSearchQuery,
        readonly,
    ]);

    const [currentStep, setCurrentStep] = useState<number | undefined>(
        undefined
    );

    // Don't render anything if this is a readonly query builder and there are no rules
    if (readonly && rules.length === 0) {
        return null;
    }

    if (!timeRangeRule) {
        addRule(defaultTimeRangeRule);
    }

    return (
        <div className={styles.builderContainer}>
            {timeRangeRule && (
                <div className={styles.rulesContainer}>
                    <div
                        className={classNames(
                            styles.ruleContainer,
                            styles.timeRangeContainer
                        )}
                    >
                        <TimeRangeFilter
                            rule={timeRangeRule}
                            onChangeValue={(val) =>
                                updateRule(timeRangeRule, { val: val })
                            }
                        />
                        {!readonly &&
                            timeRangeRule.val?.options[0].value !==
                                defaultTimeRangeRule.val?.options[0].value && (
                                <Button
                                    trackingId="resetTimeRangeRule"
                                    className={classNames(
                                        styles.ruleItem,
                                        styles.removeRule
                                    )}
                                    onClick={() =>
                                        updateRule(timeRangeRule, {
                                            val: defaultTimeRangeRule.val,
                                        })
                                    }
                                >
                                    <SvgXIcon />
                                </Button>
                            )}
                    </div>
                    {!readonly &&
                        !isAbsoluteTimeRange(
                            timeRangeRule.val?.options[0].value
                        ) && (
                            <Button
                                className={classNames(
                                    styles.ruleItem,
                                    styles.syncButton
                                )}
                                onClick={() => {
                                    const query = parseGroup(isAnd, rules);
                                    setSearchQuery(query);
                                }}
                                disabled={syncButtonDisabled}
                                trackingId={'RefreshSearchResults'}
                            >
                                <Tooltip
                                    title={
                                        'Refetch the latest results of your query.'
                                    }
                                >
                                    <Reload width="1em" height="1em" />
                                </Tooltip>
                            </Button>
                        )}
                </div>
            )}
            <div>
                {filterRules.length > 0 && (
                    <div className={styles.rulesContainer}>
                        {filterRules.flatMap((rule, index) => [
                            ...(index != 0
                                ? [
                                      <Button
                                          className={styles.separator}
                                          trackingId="SessionsQuerySeparatorToggle"
                                          onClick={toggleIsAnd}
                                          key={`separator-${index}`}
                                          type="dashed"
                                          disabled={readonly}
                                      >
                                          {isAnd ? 'and' : 'or'}
                                      </Button>,
                                  ]
                                : []),
                            <QueryRule
                                key={`rule-${index}`}
                                rule={rule}
                                onChangeKey={(val) => {
                                    // Default to 'is' when rule is not defined yet
                                    if (rule.op === undefined) {
                                        updateRule(rule, {
                                            field: val,
                                            op: getDefaultOperator(rule.field),
                                        });
                                    } else {
                                        updateRule(rule, { field: val });
                                    }
                                }}
                                getKeyOptions={getKeyOptions}
                                onChangeOperator={(val) => {
                                    if (val?.kind === 'single') {
                                        updateRule(rule, { op: val.value });
                                    }
                                }}
                                getOperatorOptions={getOperatorOptionsCallback(
                                    getCustomFieldOptions(rule.field),
                                    rule.val
                                )}
                                onChangeValue={(val) => {
                                    updateRule(rule, { val: val });
                                }}
                                getValueOptions={getValueOptionsCallback(
                                    rule.field
                                )}
                                onRemove={() => removeRule(rule)}
                                readonly={readonly ?? false}
                            />,
                        ])}
                    </div>
                )}
                {!readonly && (
                    <div>
                        <Popover
                            trigger="click"
                            content={
                                currentRule?.field === undefined ? (
                                    <PopoutContent
                                        key={'popover-step-1'}
                                        value={undefined}
                                        setVisible={() => {
                                            setCurrentStep(undefined);
                                        }}
                                        onChange={(val) => {
                                            const field = val as
                                                | SelectOption
                                                | undefined;
                                            addRule({
                                                field: field,
                                                op: undefined,
                                                val: undefined,
                                            });
                                        }}
                                        loadOptions={getKeyOptions}
                                        type="select"
                                        placeholder="Filter..."
                                    />
                                ) : currentRule?.op === undefined ? (
                                    <PopoutContent
                                        key={'popover-step-2'}
                                        value={undefined}
                                        setVisible={() => {
                                            setCurrentStep(3);
                                        }}
                                        onChange={(val) => {
                                            const op = (val as SelectOption)
                                                .value as Operator;
                                            if (!hasArguments(op)) {
                                                setCurrentStep(undefined);
                                                addRule({
                                                    ...currentRule,
                                                    op,
                                                });
                                            } else {
                                                setCurrentRule({
                                                    ...currentRule,
                                                    op,
                                                });
                                            }
                                        }}
                                        loadOptions={getOperatorOptionsCallback(
                                            getCustomFieldOptions(
                                                currentRule.field
                                            ),
                                            currentRule.val
                                        )}
                                        type="select"
                                        placeholder="Select..."
                                    />
                                ) : (
                                    <PopoutContent
                                        key={'popover-step-3'}
                                        value={undefined}
                                        setVisible={() => {
                                            setCurrentStep(undefined);
                                        }}
                                        onChange={(val) => {
                                            addRule({
                                                ...currentRule,
                                                val: val as
                                                    | MultiselectOption
                                                    | undefined,
                                            });
                                        }}
                                        loadOptions={getValueOptionsCallback(
                                            currentRule.field
                                        )}
                                        type={getPopoutType(currentRule.op)}
                                        placeholder={`Select...`}
                                    />
                                )
                            }
                            placement="bottomLeft"
                            contentContainerClassName={styles.contentContainer}
                            popoverClassName={styles.popoverContainer}
                            destroyTooltipOnHide
                            onVisibleChange={(isVisible) => {
                                if (!isVisible) {
                                    setCurrentStep(undefined);
                                }
                            }}
                            visible={
                                currentStep === 1 ||
                                (currentStep === 2 && !!currentRule?.field) ||
                                (currentStep === 3 && !!currentRule?.op)
                            }
                        >
                            <Button
                                className={styles.addFilter}
                                trackingId="SessionsQueryAddRule2"
                                onClick={newRule}
                                type="dashed"
                            >
                                + Filter
                            </Button>
                        </Popover>
                    </div>
                )}
            </div>
        </div>
    );
};

export default QueryBuilder;
=======
	const {
		setBackendSearchQuery,
		searchParams,
		setSearchParams,
		searchResultsLoading,
	} = searchContext
	const { admin } = useAuthContext()
	const getCustomFieldOptions = useCallback(
		(field: SelectOption | undefined) => {
			if (!field) {
				return undefined
			}

			const type = getType(field.value)
			if (
				![
					CUSTOM_TYPE,
					SESSION_TYPE,
					ERROR_TYPE,
					ERROR_FIELD_TYPE,
				].includes(type)
			) {
				return undefined
			}

			return customFields.find((f) => f.name === field.label)?.options
		},
		[customFields],
	)

	const getDefaultOperator = (field: SelectOption | undefined) =>
		((field && getCustomFieldOptions(field)?.operators) ?? OPERATORS)[0]

	const parseInner = useCallback(
		(field: SelectOption, op: Operator, value?: string): any => {
			if (
				[CUSTOM_TYPE, ERROR_TYPE, ERROR_FIELD_TYPE].includes(
					getType(field.value),
				)
			) {
				const name = field.label
				const isKeyword = !(
					getCustomFieldOptions(field)?.type !== 'text'
				)

				if (field.label === 'viewed_by_me' && admin) {
					const baseQuery = {
						term: {
							[`viewed_by_admins.id`]: admin.id,
						},
					}

					if (value === 'true') {
						return {
							...baseQuery,
						}
					}
					return {
						bool: {
							must_not: {
								...baseQuery,
							},
						},
					}
				}

				switch (op) {
					case 'is':
						return {
							term: {
								[`${name}${isKeyword ? '.keyword' : ''}`]:
									value,
							},
						}
					case 'contains':
						return {
							wildcard: {
								[`${name}${
									isKeyword ? '.keyword' : ''
								}`]: `*${value}*`,
							},
						}
					case 'matches':
						return {
							regexp: {
								[`${name}${isKeyword ? '.keyword' : ''}`]:
									value,
							},
						}
					case 'exists':
						return { exists: { field: name } }
					case 'between_date':
						return {
							range: {
								[name]: {
									gte: getAbsoluteStartTime(value),
									lte: getAbsoluteEndTime(value),
								},
							},
						}
					case 'between_time':
						return {
							range: {
								[name]: {
									gte:
										Number(value?.split('_')[0]) *
										60 *
										1000,
									...(Number(value?.split('_')[1]) ===
									TIME_MAX_LENGTH
										? null
										: {
												lte:
													Number(
														value?.split('_')[1],
													) *
													60 *
													1000,
										  }),
								},
							},
						}
					case 'between':
						return {
							range: {
								[name]: {
									gte: Number(value?.split('_')[0]),
									...(Number(value?.split('_')[1]) ===
									RANGE_MAX_LENGTH
										? null
										: {
												lte: Number(
													value?.split('_')[1],
												),
										  }),
								},
							},
						}
				}
			} else {
				const key = field.value
				switch (op) {
					case 'is':
						return {
							term: { 'fields.KeyValue': `${key}_${value}` },
						}
					case 'contains':
						return {
							wildcard: {
								'fields.KeyValue': `${key}_*${value}*`,
							},
						}
					case 'matches':
						return {
							regexp: {
								'fields.KeyValue': `${key}_${value}`,
							},
						}
					case 'exists':
						return { term: { 'fields.Key': key } }
				}
			}
		},
		[getCustomFieldOptions, admin],
	)

	const parseRuleImpl = useCallback(
		(
			field: SelectOption,
			op: Operator,
			multiValue: MultiselectOption,
		): any => {
			if (isNegative(op)) {
				return {
					bool: {
						must_not: {
							...parseRuleImpl(
								field,
								NEGATION_MAP[op],
								multiValue,
							),
						},
					},
				}
			} else if (hasArguments(op)) {
				return {
					bool: {
						should: multiValue.options.map(({ value }) =>
							parseInner(field, op, value),
						),
					},
				}
			} else {
				return parseInner(field, op)
			}
		},
		[parseInner],
	)

	const parseRule = useCallback(
		(rule: RuleProps): any => {
			const field = rule.field!
			const multiValue = rule.val!
			const op = rule.op!

			return parseRuleImpl(field, op, multiValue)
		},
		[parseRuleImpl],
	)

	const parseGroup = useCallback(
		(isAnd: boolean, rules: RuleProps[]): any => {
			const errorObjectRules = rules.filter(
				(r) => getType(r.field!.value) === ERROR_FIELD_TYPE,
			)
			if (errorObjectRules.length === 0) {
				return {
					bool: {
						[isAnd ? 'must' : 'should']: rules.map((rule) =>
							parseRule(rule),
						),
					},
				}
			} else {
				const standardRules = rules.filter(
					(r) => getType(r.field!.value) !== ERROR_FIELD_TYPE,
				)
				return {
					bool: {
						[isAnd ? 'must' : 'should']: [
							{
								bool: {
									[isAnd ? 'must' : 'should']:
										standardRules.map((rule) =>
											parseRule(rule),
										),
								},
							},
							{
								has_child: {
									type: 'child',
									query: {
										bool: {
											[isAnd ? 'must' : 'should']:
												errorObjectRules.map((rule) =>
													parseRule(rule),
												),
										},
									},
								},
							},
						],
					},
				}
			}
		},
		[parseRule],
	)

	const { project_id } = useParams<{
		project_id: string
	}>()

	const { data: appVersionData } = useGetAppVersionsQuery({
		variables: { project_id },
	})

	const [currentRule, setCurrentRule] = useState<RuleProps | undefined>()
	const defaultTimeRangeRule: RuleProps = {
		field: timeRangeField,
		op: 'between_date',
		val: {
			kind: 'multi',
			options: [
				{
					label: 'Last 30 days',
					value: '30 days',
				},
			],
		},
	}
	const [rules, setRulesImpl] = useState<RuleProps[]>([defaultTimeRangeRule])
	const [syncButtonDisabled, setSyncButtonDisabled] = useState<boolean>(false)
	const timeRangeRule = useMemo<RuleProps | undefined>(
		() => rules.find((rule) => rule.field?.value === timeRangeField.value),
		[rules, timeRangeField.value],
	)
	const filterRules = useMemo<RuleProps[]>(
		() =>
			rules.filter((rule) => rule.field?.value !== timeRangeField.value),
		[rules, timeRangeField.value],
	)
	const setRules = (rules: RuleProps[]) => {
		setRulesImpl(rules)
	}
	const newRule = () => {
		setCurrentRule({
			field: undefined,
			op: undefined,
			val: undefined,
		})
		setCurrentStep(1)
	}
	const addRule = (rule: RuleProps) => {
		setRules([...rules, rule])
		setCurrentRule(undefined)
	}
	const removeRule = (targetRule: RuleProps) =>
		setRules(rules.filter((rule) => rule !== targetRule))
	const updateRule = (targetRule: RuleProps, newProps: any) => {
		setRules(
			rules.map((rule) =>
				rule !== targetRule ? rule : { ...rule, ...newProps },
			),
		)
	}

	const [isAnd, toggleIsAnd] = useToggle(true)

	const getKeyOptions = async (input: string) => {
		const results = customFields
			.concat(fieldData?.field_types ?? [])
			.map((ft) => ({
				label: ft.name,
				value: ft.type + '_' + ft.name,
			}))
			.filter((ft) =>
				(
					getTypeLabel(ft.value)?.toLowerCase() +
					':' +
					getNameLabel(ft.label).toLowerCase()
				).includes(input.toLowerCase()),
			)
			.sort((a, b) => {
				const aLower = getNameLabel(a.label).toLowerCase()
				const bLower = getNameLabel(b.label).toLowerCase()
				if (aLower < bLower) {
					return -1
				} else if (aLower === bLower) {
					return 0
				} else {
					return 1
				}
			})
		return results
	}

	const setSearchQuery = useCallback(
		(searchQuery: string) => {
			if (!timeRangeRule) return
			const startDate = moment(
				getAbsoluteStartTime(timeRangeRule.val?.options[0].value),
			)
			const endDate = moment(
				getAbsoluteEndTime(timeRangeRule.val?.options[0].value),
			)
			setBackendSearchQuery({
				searchQuery,
				startDate,
				endDate,
				histogramBucketSize: GetHistogramBucketSize(
					moment.duration(endDate.diff(startDate)),
				),
			})
		},
		[setBackendSearchQuery, timeRangeRule],
	)
	const getOperatorOptionsCallback = (
		options: FieldOptions | undefined,
		val: OnChangeInput,
	) => {
		return async (input: string) => {
			return (options?.operators ?? OPERATORS)
				.map((op) => getOperator(op, val))
				.filter((op) =>
					op?.label.toLowerCase().includes(input.toLowerCase()),
				)
		}
	}

	const getValueOptionsCallback = (field: SelectOption | undefined) => {
		return async (input: string) => {
			if (field === undefined) {
				return
			}

			let options: { label: string; value: string }[] = []
			if (field.value === 'custom_app_version') {
				options =
					appVersionData?.app_version_suggestion
						.filter((val) => !!val)
						.map((val) => ({
							label: val as string,
							value: val as string,
						})) ?? []
			} else if (field.value === 'custom_processed') {
				options = ['true', 'false'].map((v) => ({
					label: getProcessedLabel(v),
					value: v,
				}))
			} else if (field.value === 'error_state') {
				options = ['OPEN', 'RESOLVED', 'IGNORED'].map((v) => ({
					label: getStateLabel(v),
					value: v,
				}))
			} else if (field.value === 'error_Type') {
				options = [
					'Backend',
					'console.error',
					'window.onerror',
					'custom',
				].map((v) => ({
					label: v,
					value: v,
				}))
			} else if (getCustomFieldOptions(field)?.type === 'boolean') {
				options = ['true', 'false'].map((v) => ({
					label: v,
					value: v,
				}))
			}

			if (options.length > 0) {
				return options.filter((opt) =>
					opt.label?.toLowerCase().includes(input.toLowerCase()),
				)
			}

			let label = field.label
			if (field.value === 'error_Event') {
				label = 'event'
			}

			return await fetchFields({
				project_id,
				count: 10,
				field_type: getType(field.value),
				field_name: label,
				query: input,
			}).then((res) => {
				return res.map((val) => ({
					label: val,
					value: val,
				}))
			})
		}
	}

	// Track the current state of the query builder to detect changes
	const [qbState, setQbState] = useState<string | undefined>(undefined)

	useEffect(() => {
		if (searchResultsLoading === false) {
			const timer = setTimeout(() => {
				setSyncButtonDisabled(false)
			}, 5000)
			return () => {
				clearTimeout(timer)
			}
		} else {
			setSyncButtonDisabled(true)
		}
	}, [searchResultsLoading])

	// If the search query is updated externally, set the rules and `isAnd` toggle based on it
	useEffect(() => {
		if (!!searchParams.query && searchParams.query !== qbState) {
			const newState = JSON.parse(searchParams.query)
			toggleIsAnd(newState.isAnd)
			setRules(deserializeRules(newState.rules))
		}
	}, [searchParams.query, toggleIsAnd, qbState])

	useEffect(() => {
		// Only update the external state if not readonly
		if (readonly) {
			return
		}

		// If search params are updated and no query exists,
		// build it from the other params for backwards compatibility.
		if (searchParams.query === undefined) {
			const newState = getQueryFromParams(searchParams)
			const newQuery = JSON.stringify(newState)
			setSearchParams({
				query: newQuery,
			})
			return
		}

		const allComplete = rules.every(isComplete)

		if (!allComplete) {
			return
		}

		const query = parseGroup(isAnd, rules)
		setSearchQuery(JSON.stringify(query))
		const newState = JSON.stringify({
			isAnd,
			rules: serializeRules(rules),
		})

		// Update if the state has changed
		if (newState !== qbState) {
			setQbState(newState)
			setSearchParams((params: any) => ({
				...params,
				query: newState,
			}))
		}
	}, [
		getQueryFromParams,
		isAnd,
		parseGroup,
		qbState,
		rules,
		searchParams,
		setSearchParams,
		setSearchQuery,
		readonly,
	])

	const [currentStep, setCurrentStep] = useState<number | undefined>(
		undefined,
	)

	// Don't render anything if this is a readonly query builder and there are no rules
	if (readonly && rules.length === 0) {
		return null
	}

	if (!timeRangeRule) {
		addRule(defaultTimeRangeRule)
	}

	return (
		<div className={styles.builderContainer}>
			{timeRangeRule && (
				<div className={styles.rulesContainer}>
					<div className={styles.ruleContainer}>
						<TimeRangeFilter
							rule={timeRangeRule}
							onChangeValue={(val) =>
								updateRule(timeRangeRule, { val: val })
							}
						/>
					</div>
					{!readonly &&
						!isAbsoluteTimeRange(
							timeRangeRule.val?.options[0].value,
						) && (
							<Button
								className={classNames(
									styles.ruleItem,
									styles.syncButton,
								)}
								onClick={() => {
									const query = parseGroup(isAnd, rules)
									setSearchQuery(JSON.stringify(query))
								}}
								disabled={syncButtonDisabled}
								trackingId={'RefreshSearchResults'}
							>
								<Tooltip
									title={
										'Refetch the latest results of your query.'
									}
								>
									<Reload width="1em" height="1em" />
								</Tooltip>
							</Button>
						)}
				</div>
			)}
			<div>
				{filterRules.length > 0 && (
					<div className={styles.rulesContainer}>
						{filterRules.flatMap((rule, index) => [
							...(index != 0
								? [
										<Button
											className={styles.separator}
											trackingId="SessionsQuerySeparatorToggle"
											onClick={toggleIsAnd}
											key={`separator-${index}`}
											type="dashed"
											disabled={readonly}
										>
											{isAnd ? 'and' : 'or'}
										</Button>,
								  ]
								: []),
							<QueryRule
								key={`rule-${index}`}
								rule={rule}
								onChangeKey={(val) => {
									// Default to 'is' when rule is not defined yet
									if (rule.op === undefined) {
										updateRule(rule, {
											field: val,
											op: getDefaultOperator(rule.field),
										})
									} else {
										updateRule(rule, { field: val })
									}
								}}
								getKeyOptions={getKeyOptions}
								onChangeOperator={(val) => {
									if (val?.kind === 'single') {
										updateRule(rule, { op: val.value })
									}
								}}
								getOperatorOptions={getOperatorOptionsCallback(
									getCustomFieldOptions(rule.field),
									rule.val,
								)}
								onChangeValue={(val) => {
									updateRule(rule, { val: val })
								}}
								getValueOptions={getValueOptionsCallback(
									rule.field,
								)}
								onRemove={() => removeRule(rule)}
								readonly={readonly ?? false}
							/>,
						])}
					</div>
				)}
				{!readonly && (
					<div>
						<Popover
							trigger="click"
							content={
								currentRule?.field === undefined ? (
									<PopoutContent
										key={'popover-step-1'}
										value={undefined}
										setVisible={() => {
											setCurrentStep(undefined)
										}}
										onChange={(val) => {
											const field = val as
												| SelectOption
												| undefined
											addRule({
												field: field,
												op: undefined,
												val: undefined,
											})
										}}
										loadOptions={getKeyOptions}
										type="select"
										placeholder="Filter..."
									/>
								) : currentRule?.op === undefined ? (
									<PopoutContent
										key={'popover-step-2'}
										value={undefined}
										setVisible={() => {
											setCurrentStep(3)
										}}
										onChange={(val) => {
											const op = (val as SelectOption)
												.value as Operator
											if (!hasArguments(op)) {
												setCurrentStep(undefined)
												addRule({
													...currentRule,
													op,
												})
											} else {
												setCurrentRule({
													...currentRule,
													op,
												})
											}
										}}
										loadOptions={getOperatorOptionsCallback(
											getCustomFieldOptions(
												currentRule.field,
											),
											currentRule.val,
										)}
										type="select"
										placeholder="Select..."
									/>
								) : (
									<PopoutContent
										key={'popover-step-3'}
										value={undefined}
										setVisible={() => {
											setCurrentStep(undefined)
										}}
										onChange={(val) => {
											addRule({
												...currentRule,
												val: val as
													| MultiselectOption
													| undefined,
											})
										}}
										loadOptions={getValueOptionsCallback(
											currentRule.field,
										)}
										type={getPopoutType(currentRule.op)}
										placeholder={`Select...`}
									/>
								)
							}
							placement="bottomLeft"
							contentContainerClassName={styles.contentContainer}
							popoverClassName={styles.popoverContainer}
							destroyTooltipOnHide
							onVisibleChange={(isVisible) => {
								if (!isVisible) {
									setCurrentStep(undefined)
								}
							}}
							visible={
								currentStep === 1 ||
								(currentStep === 2 && !!currentRule?.field) ||
								(currentStep === 3 && !!currentRule?.op)
							}
						>
							<Button
								className={styles.addFilter}
								trackingId="SessionsQueryAddRule2"
								onClick={newRule}
								type="dashed"
							>
								+ Filter
							</Button>
						</Popover>
					</div>
				)}
			</div>
		</div>
	)
}

export default QueryBuilder
>>>>>>> 403d01d1
<|MERGE_RESOLUTION|>--- conflicted
+++ resolved
@@ -48,19 +48,13 @@
 	}[]
 }
 
-<<<<<<< HEAD
-type OnChangeInput = SelectOption | MultiselectOption | undefined;
-type OnChange = (val: OnChangeInput) => void;
-type LoadOptions = (input: string, callback: any) => Promise<any>;
-type OpenSearchQuery = {
-    query: any;
-    childQuery?: any;
-};
-=======
 type OnChangeInput = SelectOption | MultiselectOption | undefined
 type OnChange = (val: OnChangeInput) => void
 type LoadOptions = (input: string, callback: any) => Promise<any>
->>>>>>> 403d01d1
+type OpenSearchQuery = {
+	query: any
+	childQuery?: any
+}
 
 interface RuleSettings {
 	onChangeKey: OnChange
@@ -245,19 +239,6 @@
 	)
 }
 const getDateLabel = (value: string): string => {
-<<<<<<< HEAD
-    if (!value.includes('_')) {
-        // Value is a duration such as '7 days'
-        return 'Last ' + value;
-    }
-    const split = value.split('_');
-    const start = split[0];
-    const end = split[1];
-    const startStr = moment(start).format('MMM D h:mm a');
-    const endStr = moment(end).format('MMM D h:mm a');
-    return `${startStr} to ${endStr}`;
-};
-=======
 	if (!value.includes('_')) {
 		// Value is a duration such as '7 days'
 		return 'Last ' + value
@@ -265,39 +246,38 @@
 	const split = value.split('_')
 	const start = split[0]
 	const end = split[1]
-	const startStr = moment(start).format('MMM D')
-	const endStr = moment(end).format('MMM D')
+	const startStr = moment(start).format('MMM D h:mm a')
+	const endStr = moment(end).format('MMM D h:mm a')
 	return `${startStr} to ${endStr}`
 }
->>>>>>> 403d01d1
 
 export const updateQueriedTimeRange = (
-    query: string,
-    timeRangeField: SelectOption,
-    serializedValue: string
+	query: string,
+	timeRangeField: SelectOption,
+	serializedValue: string,
 ): string => {
-    const parsedQuery = JSON.parse(query) as QueryBuilderState;
-    parsedQuery.rules = parsedQuery.rules.map((rule) => {
-        if (rule[0] === timeRangeField.value) {
-            rule[2] = serializedValue; // TODO
-        }
-        return rule;
-    });
-    return JSON.stringify(parsedQuery);
-};
+	const parsedQuery = JSON.parse(query) as QueryBuilderState
+	parsedQuery.rules = parsedQuery.rules.map((rule) => {
+		if (rule[0] === timeRangeField.value) {
+			rule[2] = serializedValue // TODO
+		}
+		return rule
+	})
+	return JSON.stringify(parsedQuery)
+}
 
 export const isAbsoluteTimeRange = (value?: string): boolean => {
 	return !!value && value.includes('_')
 }
 
 export const serializeAbsoluteTimeRange = (
-    start: Date | undefined,
-    end: Date | undefined
+	start: Date | undefined,
+	end: Date | undefined,
 ) => {
-    const startIso = moment(start).toISOString();
-    const endIso = moment(end).toISOString();
-    return `${startIso}_${endIso}`;
-};
+	const startIso = moment(start).toISOString()
+	const endIso = moment(end).toISOString()
+	return `${startIso}_${endIso}`
+}
 
 export const getAbsoluteStartTime = (value?: string): string | null => {
 	if (!value) return null
@@ -457,262 +437,6 @@
 	type,
 	...props
 }: PopoutContentProps & SetVisible & OptionTypeBase) => {
-<<<<<<< HEAD
-    switch (type) {
-        case 'select':
-            return (
-                <AsyncSelect
-                    autoFocus
-                    openMenuOnFocus
-                    value={value?.kind === 'single' ? value : null}
-                    styles={styleProps}
-                    loadOptions={loadOptions}
-                    defaultOptions
-                    menuIsOpen
-                    controlShouldRenderValue={false}
-                    hideSelectedOptions={false}
-                    isClearable={false}
-                    components={{
-                        DropdownIndicator: () => null,
-                        IndicatorSeparator: () => null,
-                        Menu: (props) => {
-                            return (
-                                <components.MenuList
-                                    className={styles.menuListContainer}
-                                    maxHeight={400}
-                                    {...props}
-                                ></components.MenuList>
-                            );
-                        },
-                        Option: getOption,
-                    }}
-                    noOptionsMessage={({ inputValue }) =>
-                        `No results for "${inputValue}"`
-                    }
-                    onChange={(item) => {
-                        onChange(
-                            !!item ? { kind: 'single', ...item } : undefined
-                        );
-                        setVisible(false);
-                    }}
-                    {...props}
-                />
-            );
-        case 'multiselect':
-            const selected =
-                (value?.kind === 'multi' ? value.options : null) ?? [];
-            return (
-                <AsyncSelect
-                    autoFocus
-                    openMenuOnFocus
-                    isMulti
-                    value={selected}
-                    styles={styleProps}
-                    loadOptions={(input, callback) => {
-                        const selectedSet = new Set(
-                            selected.map((s) => s.value)
-                        );
-                        return loadOptions(input, callback).then((results) => [
-                            ...selected,
-                            ...results.filter(
-                                (r: any) => !selectedSet.has(r.value)
-                            ),
-                        ]);
-                    }}
-                    defaultOptions
-                    menuIsOpen
-                    controlShouldRenderValue={false}
-                    hideSelectedOptions={false}
-                    isClearable={false}
-                    components={{
-                        DropdownIndicator: () => null,
-                        IndicatorSeparator: () => null,
-                        Menu: (props) => {
-                            return (
-                                <components.MenuList
-                                    className={styles.menuListContainer}
-                                    maxHeight={400}
-                                    {...props}
-                                ></components.MenuList>
-                            );
-                        },
-                        Option: getMultiselectOption,
-                        LoadingIndicator: () => {
-                            return <></>;
-                        },
-                    }}
-                    noOptionsMessage={({ inputValue }) =>
-                        `No results for "${inputValue}"`
-                    }
-                    onChange={(item) => {
-                        onChange(
-                            !!item
-                                ? {
-                                      kind: 'multi',
-                                      options: item as readonly {
-                                          label: string;
-                                          value: string;
-                                      }[],
-                                  }
-                                : undefined
-                        );
-                        if (value === undefined) {
-                            setVisible(false);
-                        }
-                    }}
-                    {...props}
-                />
-            );
-        case 'creatable':
-            const created =
-                (value?.kind === 'multi' ? value.options : null) ?? [];
-            return (
-                <Creatable
-                    autoFocus
-                    openMenuOnFocus
-                    isMulti
-                    value={created}
-                    styles={styleProps}
-                    options={created}
-                    defaultOptions
-                    menuIsOpen
-                    controlShouldRenderValue={false}
-                    hideSelectedOptions={false}
-                    isClearable={false}
-                    filterOption={() => true}
-                    components={{
-                        DropdownIndicator: () => null,
-                        IndicatorSeparator: () => null,
-                        Menu: (props) => {
-                            return (
-                                <components.MenuList
-                                    className={styles.menuListContainer}
-                                    maxHeight={400}
-                                    {...props}
-                                ></components.MenuList>
-                            );
-                        },
-                        Option: getMultiselectOption,
-                    }}
-                    noOptionsMessage={() => null}
-                    onChange={(item) => {
-                        onChange(
-                            !!item
-                                ? {
-                                      kind: 'multi',
-                                      options: item as readonly {
-                                          label: string;
-                                          value: string;
-                                      }[],
-                                  }
-                                : undefined
-                        );
-                        setVisible(false);
-                    }}
-                    formatCreateLabel={(label) => label}
-                    createOptionPosition="first"
-                    allowCreateWhileLoading={false}
-                    {...props}
-                />
-            );
-        case 'date_range':
-            return (
-                <DateInput
-                    startDate={
-                        value?.kind === 'multi'
-                            ? new Date(
-                                  getAbsoluteStartTime(value.options[0]?.value)!
-                              )
-                            : undefined
-                    }
-                    endDate={
-                        value?.kind === 'multi'
-                            ? new Date(
-                                  getAbsoluteEndTime(value.options[0]?.value)!
-                              )
-                            : undefined
-                    }
-                    onChange={(start, end) => {
-                        const value = serializeAbsoluteTimeRange(start, end);
-
-                        onChange({
-                            kind: 'multi',
-                            options: [
-                                {
-                                    label: getDateLabel(value),
-                                    value: value,
-                                },
-                            ],
-                        });
-                        setVisible(false);
-                    }}
-                />
-            );
-        case 'time_range':
-            return (
-                <LengthInput
-                    type={type}
-                    start={
-                        value?.kind === 'multi'
-                            ? Number(value.options[0]?.value.split('_')[0])
-                            : 0
-                    }
-                    end={
-                        value?.kind === 'multi'
-                            ? Number(value.options[0]?.value.split('_')[1])
-                            : TIME_MAX_LENGTH
-                    }
-                    max={TIME_MAX_LENGTH}
-                    onChange={(start, end) => {
-                        const value = `${start}_${end}`;
-
-                        onChange({
-                            kind: 'multi',
-                            options: [
-                                {
-                                    label: getTimeLabel(value),
-                                    value,
-                                },
-                            ],
-                        });
-                        setVisible(false);
-                    }}
-                />
-            );
-        case 'range':
-            return (
-                <LengthInput
-                    type={type}
-                    start={
-                        value?.kind === 'multi'
-                            ? Number(value.options[0]?.value.split('_')[0])
-                            : 0
-                    }
-                    end={
-                        value?.kind === 'multi'
-                            ? Number(value.options[0]?.value.split('_')[1])
-                            : RANGE_MAX_LENGTH
-                    }
-                    max={RANGE_MAX_LENGTH}
-                    onChange={(start, end) => {
-                        const value = `${start}_${end}`;
-
-                        onChange({
-                            kind: 'multi',
-                            options: [
-                                {
-                                    label: getLengthLabel(value),
-                                    value,
-                                },
-                            ],
-                        });
-                        setVisible(false);
-                    }}
-                />
-            );
-    }
-};
-=======
 	switch (type) {
 		case 'select':
 			return (
@@ -892,9 +616,7 @@
 							: undefined
 					}
 					onChange={(start, end) => {
-						const startIso = moment(start).toISOString()
-						const endIso = moment(end).toISOString()
-						const value = `${startIso}_${endIso}`
+						const value = serializeAbsoluteTimeRange(start, end)
 
 						onChange({
 							kind: 'multi',
@@ -973,7 +695,6 @@
 			)
 	}
 }
->>>>>>> 403d01d1
 
 const SelectPopout = ({
 	value,
@@ -1468,838 +1189,6 @@
 	getQueryFromParams,
 	readonly,
 }: QueryBuilderProps<any>) => {
-<<<<<<< HEAD
-    const {
-        setBackendSearchQuery,
-        searchParams,
-        setSearchParams,
-        searchResultsLoading,
-    } = searchContext;
-    const { admin } = useAuthContext();
-    const getCustomFieldOptions = useCallback(
-        (field: SelectOption | undefined) => {
-            if (!field) {
-                return undefined;
-            }
-
-            const type = getType(field.value);
-            if (
-                ![
-                    CUSTOM_TYPE,
-                    SESSION_TYPE,
-                    ERROR_TYPE,
-                    ERROR_FIELD_TYPE,
-                ].includes(type)
-            ) {
-                return undefined;
-            }
-
-            return customFields.find((f) => f.name === field.label)?.options;
-        },
-        [customFields]
-    );
-
-    const getDefaultOperator = (field: SelectOption | undefined) =>
-        ((field && getCustomFieldOptions(field)?.operators) ?? OPERATORS)[0];
-
-    const parseInner = useCallback(
-        (field: SelectOption, op: Operator, value?: string): any => {
-            if (
-                [CUSTOM_TYPE, ERROR_TYPE, ERROR_FIELD_TYPE].includes(
-                    getType(field.value)
-                )
-            ) {
-                const name = field.label;
-                const isKeyword = !(
-                    getCustomFieldOptions(field)?.type !== 'text'
-                );
-
-                if (field.label === 'viewed_by_me' && admin) {
-                    const baseQuery = {
-                        term: {
-                            [`viewed_by_admins.id`]: admin.id,
-                        },
-                    };
-
-                    if (value === 'true') {
-                        return {
-                            ...baseQuery,
-                        };
-                    }
-                    return {
-                        bool: {
-                            must_not: {
-                                ...baseQuery,
-                            },
-                        },
-                    };
-                }
-
-                switch (op) {
-                    case 'is':
-                        return {
-                            term: {
-                                [`${name}${
-                                    isKeyword ? '.keyword' : ''
-                                }`]: value,
-                            },
-                        };
-                    case 'contains':
-                        return {
-                            wildcard: {
-                                [`${name}${
-                                    isKeyword ? '.keyword' : ''
-                                }`]: `*${value}*`,
-                            },
-                        };
-                    case 'matches':
-                        return {
-                            regexp: {
-                                [`${name}${
-                                    isKeyword ? '.keyword' : ''
-                                }`]: value,
-                            },
-                        };
-                    case 'exists':
-                        return { exists: { field: name } };
-                    case 'between_date':
-                        return {
-                            range: {
-                                [name]: {
-                                    gte: getAbsoluteStartTime(value),
-                                    lte: getAbsoluteEndTime(value),
-                                },
-                            },
-                        };
-                    case 'between_time':
-                        return {
-                            range: {
-                                [name]: {
-                                    gte:
-                                        Number(value?.split('_')[0]) *
-                                        60 *
-                                        1000,
-                                    ...(Number(value?.split('_')[1]) ===
-                                    TIME_MAX_LENGTH
-                                        ? null
-                                        : {
-                                              lte:
-                                                  Number(value?.split('_')[1]) *
-                                                  60 *
-                                                  1000,
-                                          }),
-                                },
-                            },
-                        };
-                    case 'between':
-                        return {
-                            range: {
-                                [name]: {
-                                    gte: Number(value?.split('_')[0]),
-                                    ...(Number(value?.split('_')[1]) ===
-                                    RANGE_MAX_LENGTH
-                                        ? null
-                                        : {
-                                              lte: Number(value?.split('_')[1]),
-                                          }),
-                                },
-                            },
-                        };
-                }
-            } else {
-                const key = field.value;
-                switch (op) {
-                    case 'is':
-                        return {
-                            term: { 'fields.KeyValue': `${key}_${value}` },
-                        };
-                    case 'contains':
-                        return {
-                            wildcard: {
-                                'fields.KeyValue': `${key}_*${value}*`,
-                            },
-                        };
-                    case 'matches':
-                        return {
-                            regexp: {
-                                'fields.KeyValue': `${key}_${value}`,
-                            },
-                        };
-                    case 'exists':
-                        return { term: { 'fields.Key': key } };
-                }
-            }
-        },
-        [getCustomFieldOptions, admin]
-    );
-
-    const parseRuleImpl = useCallback(
-        (
-            field: SelectOption,
-            op: Operator,
-            multiValue: MultiselectOption
-        ): any => {
-            if (isNegative(op)) {
-                return {
-                    bool: {
-                        must_not: {
-                            ...parseRuleImpl(
-                                field,
-                                NEGATION_MAP[op],
-                                multiValue
-                            ),
-                        },
-                    },
-                };
-            } else if (hasArguments(op)) {
-                return {
-                    bool: {
-                        should: multiValue.options.map(({ value }) =>
-                            parseInner(field, op, value)
-                        ),
-                    },
-                };
-            } else {
-                return parseInner(field, op);
-            }
-        },
-        [parseInner]
-    );
-
-    const parseRule = useCallback(
-        (rule: RuleProps): any => {
-            const field = rule.field!;
-            const multiValue = rule.val!;
-            const op = rule.op!;
-
-            return parseRuleImpl(field, op, multiValue);
-        },
-        [parseRuleImpl]
-    );
-
-    const parseGroup = useCallback(
-        (isAnd: boolean, rules: RuleProps[]): OpenSearchQuery => {
-            const errorObjectRules = rules.filter(
-                (r) => getType(r.field!.value) === ERROR_FIELD_TYPE
-            );
-            if (errorObjectRules.length === 0) {
-                return {
-                    query: {
-                        bool: {
-                            [isAnd ? 'must' : 'should']: rules.map((rule) =>
-                                parseRule(rule)
-                            ),
-                        },
-                    },
-                };
-            } else {
-                const standardRules = rules.filter(
-                    (r) => getType(r.field!.value) !== ERROR_FIELD_TYPE
-                );
-                return {
-                    query: {
-                        bool: {
-                            [isAnd ? 'must' : 'should']: [
-                                {
-                                    bool: {
-                                        [isAnd
-                                            ? 'must'
-                                            : 'should']: standardRules.map(
-                                            (rule) => parseRule(rule)
-                                        ),
-                                    },
-                                },
-                                {
-                                    has_child: {
-                                        type: 'child',
-                                        query: {
-                                            bool: {
-                                                [isAnd
-                                                    ? 'must'
-                                                    : 'should']: errorObjectRules.map(
-                                                    (rule) => parseRule(rule)
-                                                ),
-                                            },
-                                        },
-                                    },
-                                },
-                            ],
-                        },
-                    },
-                    childQuery: {
-                        bool: {
-                            [isAnd ? 'must' : 'should']: [
-                                {
-                                    has_parent: {
-                                        parent_type: 'parent',
-                                        query: {
-                                            bool: {
-                                                [isAnd
-                                                    ? 'must'
-                                                    : 'should']: standardRules.map(
-                                                    (rule) => parseRule(rule)
-                                                ),
-                                            },
-                                        },
-                                    },
-                                },
-                                {
-                                    bool: {
-                                        [isAnd
-                                            ? 'must'
-                                            : 'should']: errorObjectRules.map(
-                                            (rule) => parseRule(rule)
-                                        ),
-                                    },
-                                },
-                            ],
-                        },
-                    },
-                };
-            }
-        },
-        [parseRule]
-    );
-
-    const { project_id } = useParams<{
-        project_id: string;
-    }>();
-
-    const { data: appVersionData } = useGetAppVersionsQuery({
-        variables: { project_id },
-    });
-
-    const [currentRule, setCurrentRule] = useState<RuleProps | undefined>();
-    const defaultTimeRangeRule: RuleProps = {
-        field: timeRangeField,
-        op: 'between_date',
-        val: {
-            kind: 'multi',
-            options: [
-                {
-                    label: 'Last 30 days',
-                    value: '30 days',
-                },
-            ],
-        },
-    };
-    const [rules, setRulesImpl] = useState<RuleProps[]>([defaultTimeRangeRule]);
-    const [syncButtonDisabled, setSyncButtonDisabled] = useState<boolean>(
-        false
-    );
-    const timeRangeRule = useMemo<RuleProps | undefined>(
-        () => rules.find((rule) => rule.field?.value === timeRangeField.value),
-        [rules, timeRangeField.value]
-    );
-    const filterRules = useMemo<RuleProps[]>(
-        () =>
-            rules.filter((rule) => rule.field?.value !== timeRangeField.value),
-        [rules, timeRangeField.value]
-    );
-    const setRules = (rules: RuleProps[]) => {
-        setRulesImpl(rules);
-    };
-    const newRule = () => {
-        setCurrentRule({
-            field: undefined,
-            op: undefined,
-            val: undefined,
-        });
-        setCurrentStep(1);
-    };
-    const addRule = useCallback(
-        (rule: RuleProps) => {
-            setRules([...rules, rule]);
-            setCurrentRule(undefined);
-        },
-        [rules]
-    );
-    const removeRule = useCallback(
-        (targetRule: RuleProps) =>
-            setRules(rules.filter((rule) => rule !== targetRule)),
-        [rules]
-    );
-    const updateRule = useCallback(
-        (targetRule: RuleProps, newProps: any) => {
-            setRules(
-                rules.map((rule) =>
-                    rule !== targetRule ? rule : { ...rule, ...newProps }
-                )
-            );
-        },
-        [rules]
-    );
-    const updateTimeRangeRule = useCallback(
-        (startTime: Date, endTime: Date) => {
-            if (!timeRangeRule) return;
-            const timeRange = serializeAbsoluteTimeRange(startTime, endTime);
-            updateRule(timeRangeRule, {
-                val: {
-                    kind: 'multi',
-                    options: [
-                        {
-                            label: getDateLabel(timeRange),
-                            value: timeRange,
-                        },
-                    ],
-                },
-            });
-        },
-        [timeRangeRule, updateRule]
-    );
-
-    const [isAnd, toggleIsAnd] = useToggle(true);
-
-    const getKeyOptions = async (input: string) => {
-        const results = customFields
-            .concat(fieldData?.field_types ?? [])
-            .map((ft) => ({
-                label: ft.name,
-                value: ft.type + '_' + ft.name,
-            }))
-            .filter((ft) =>
-                (
-                    getTypeLabel(ft.value)?.toLowerCase() +
-                    ':' +
-                    getNameLabel(ft.label).toLowerCase()
-                ).includes(input.toLowerCase())
-            )
-            .sort((a, b) => {
-                const aLower = getNameLabel(a.label).toLowerCase();
-                const bLower = getNameLabel(b.label).toLowerCase();
-                if (aLower < bLower) {
-                    return -1;
-                } else if (aLower === bLower) {
-                    return 0;
-                } else {
-                    return 1;
-                }
-            });
-        return results;
-    };
-
-    const setSearchQuery = useCallback(
-        (searchQuery: OpenSearchQuery) => {
-            if (!timeRangeRule) return;
-            const startDate = moment(
-                getAbsoluteStartTime(timeRangeRule.val?.options[0].value)
-            );
-            const endDate = moment(
-                getAbsoluteEndTime(timeRangeRule.val?.options[0].value)
-            );
-            setBackendSearchQuery({
-                searchQuery: JSON.stringify(searchQuery.query),
-                childSearchQuery: searchQuery.childQuery
-                    ? JSON.stringify(searchQuery.childQuery)
-                    : undefined,
-                startDate,
-                endDate,
-                histogramBucketSize: GetHistogramBucketSize(
-                    moment.duration(endDate.diff(startDate))
-                ),
-            });
-        },
-        [setBackendSearchQuery, timeRangeRule]
-    );
-    const getOperatorOptionsCallback = (
-        options: FieldOptions | undefined,
-        val: OnChangeInput
-    ) => {
-        return async (input: string) => {
-            return (options?.operators ?? OPERATORS)
-                .map((op) => getOperator(op, val))
-                .filter((op) =>
-                    op?.label.toLowerCase().includes(input.toLowerCase())
-                );
-        };
-    };
-
-    const getValueOptionsCallback = (field: SelectOption | undefined) => {
-        return async (input: string) => {
-            if (field === undefined) {
-                return;
-            }
-
-            let options: { label: string; value: string }[] = [];
-            if (field.value === 'custom_app_version') {
-                options =
-                    appVersionData?.app_version_suggestion
-                        .filter((val) => !!val)
-                        .map((val) => ({
-                            label: val as string,
-                            value: val as string,
-                        })) ?? [];
-            } else if (field.value === 'custom_processed') {
-                options = ['true', 'false'].map((v) => ({
-                    label: getProcessedLabel(v),
-                    value: v,
-                }));
-            } else if (field.value === 'error_state') {
-                options = ['OPEN', 'RESOLVED', 'IGNORED'].map((v) => ({
-                    label: getStateLabel(v),
-                    value: v,
-                }));
-            } else if (field.value === 'error_Type') {
-                options = [
-                    'Backend',
-                    'console.error',
-                    'window.onerror',
-                    'custom',
-                ].map((v) => ({
-                    label: v,
-                    value: v,
-                }));
-            } else if (getCustomFieldOptions(field)?.type === 'boolean') {
-                options = ['true', 'false'].map((v) => ({
-                    label: v,
-                    value: v,
-                }));
-            }
-
-            if (options.length > 0) {
-                return options.filter((opt) =>
-                    opt.label?.toLowerCase().includes(input.toLowerCase())
-                );
-            }
-
-            let label = field.label;
-            if (field.value === 'error_Event') {
-                label = 'event';
-            }
-
-            return await fetchFields({
-                project_id,
-                count: 10,
-                field_type: getType(field.value),
-                field_name: label,
-                query: input,
-            }).then((res) => {
-                return res.map((val) => ({
-                    label: val,
-                    value: val,
-                }));
-            });
-        };
-    };
-
-    // Track the current state of the query builder to detect changes
-    const [qbState, setQbState] = useState<string | undefined>(undefined);
-
-    useEffect(() => {
-        if (searchResultsLoading === false) {
-            const timer = setTimeout(() => {
-                setSyncButtonDisabled(false);
-            }, 5000);
-            return () => {
-                clearTimeout(timer);
-            };
-        } else {
-            setSyncButtonDisabled(true);
-        }
-    }, [searchResultsLoading]);
-
-    // If the search query is updated externally, set the rules and `isAnd` toggle based on it
-    useEffect(() => {
-        if (!!searchParams.query && searchParams.query !== qbState) {
-            const newState = JSON.parse(searchParams.query);
-            toggleIsAnd(newState.isAnd);
-            setRules(deserializeRules(newState.rules));
-        }
-    }, [searchParams.query, toggleIsAnd, qbState]);
-
-    useEffect(() => {
-        // Only update the external state if not readonly
-        if (readonly) {
-            return;
-        }
-
-        // If search params are updated and no query exists,
-        // build it from the other params for backwards compatibility.
-        if (searchParams.query === undefined) {
-            const newState = getQueryFromParams(searchParams);
-            const newQuery = JSON.stringify(newState);
-            setSearchParams({
-                query: newQuery,
-            });
-            return;
-        }
-
-        const allComplete = rules.every(isComplete);
-
-        if (!allComplete) {
-            return;
-        }
-
-        const query = parseGroup(isAnd, rules);
-        setSearchQuery(query);
-        const newState = JSON.stringify({
-            isAnd,
-            rules: serializeRules(rules),
-        });
-
-        // Update if the state has changed
-        if (newState !== qbState) {
-            setQbState(newState);
-            setSearchParams((params: any) => ({
-                ...params,
-                query: newState,
-            }));
-        }
-    }, [
-        getQueryFromParams,
-        isAnd,
-        parseGroup,
-        qbState,
-        rules,
-        searchParams,
-        setSearchParams,
-        setSearchQuery,
-        readonly,
-    ]);
-
-    const [currentStep, setCurrentStep] = useState<number | undefined>(
-        undefined
-    );
-
-    // Don't render anything if this is a readonly query builder and there are no rules
-    if (readonly && rules.length === 0) {
-        return null;
-    }
-
-    if (!timeRangeRule) {
-        addRule(defaultTimeRangeRule);
-    }
-
-    return (
-        <div className={styles.builderContainer}>
-            {timeRangeRule && (
-                <div className={styles.rulesContainer}>
-                    <div
-                        className={classNames(
-                            styles.ruleContainer,
-                            styles.timeRangeContainer
-                        )}
-                    >
-                        <TimeRangeFilter
-                            rule={timeRangeRule}
-                            onChangeValue={(val) =>
-                                updateRule(timeRangeRule, { val: val })
-                            }
-                        />
-                        {!readonly &&
-                            timeRangeRule.val?.options[0].value !==
-                                defaultTimeRangeRule.val?.options[0].value && (
-                                <Button
-                                    trackingId="resetTimeRangeRule"
-                                    className={classNames(
-                                        styles.ruleItem,
-                                        styles.removeRule
-                                    )}
-                                    onClick={() =>
-                                        updateRule(timeRangeRule, {
-                                            val: defaultTimeRangeRule.val,
-                                        })
-                                    }
-                                >
-                                    <SvgXIcon />
-                                </Button>
-                            )}
-                    </div>
-                    {!readonly &&
-                        !isAbsoluteTimeRange(
-                            timeRangeRule.val?.options[0].value
-                        ) && (
-                            <Button
-                                className={classNames(
-                                    styles.ruleItem,
-                                    styles.syncButton
-                                )}
-                                onClick={() => {
-                                    const query = parseGroup(isAnd, rules);
-                                    setSearchQuery(query);
-                                }}
-                                disabled={syncButtonDisabled}
-                                trackingId={'RefreshSearchResults'}
-                            >
-                                <Tooltip
-                                    title={
-                                        'Refetch the latest results of your query.'
-                                    }
-                                >
-                                    <Reload width="1em" height="1em" />
-                                </Tooltip>
-                            </Button>
-                        )}
-                </div>
-            )}
-            <div>
-                {filterRules.length > 0 && (
-                    <div className={styles.rulesContainer}>
-                        {filterRules.flatMap((rule, index) => [
-                            ...(index != 0
-                                ? [
-                                      <Button
-                                          className={styles.separator}
-                                          trackingId="SessionsQuerySeparatorToggle"
-                                          onClick={toggleIsAnd}
-                                          key={`separator-${index}`}
-                                          type="dashed"
-                                          disabled={readonly}
-                                      >
-                                          {isAnd ? 'and' : 'or'}
-                                      </Button>,
-                                  ]
-                                : []),
-                            <QueryRule
-                                key={`rule-${index}`}
-                                rule={rule}
-                                onChangeKey={(val) => {
-                                    // Default to 'is' when rule is not defined yet
-                                    if (rule.op === undefined) {
-                                        updateRule(rule, {
-                                            field: val,
-                                            op: getDefaultOperator(rule.field),
-                                        });
-                                    } else {
-                                        updateRule(rule, { field: val });
-                                    }
-                                }}
-                                getKeyOptions={getKeyOptions}
-                                onChangeOperator={(val) => {
-                                    if (val?.kind === 'single') {
-                                        updateRule(rule, { op: val.value });
-                                    }
-                                }}
-                                getOperatorOptions={getOperatorOptionsCallback(
-                                    getCustomFieldOptions(rule.field),
-                                    rule.val
-                                )}
-                                onChangeValue={(val) => {
-                                    updateRule(rule, { val: val });
-                                }}
-                                getValueOptions={getValueOptionsCallback(
-                                    rule.field
-                                )}
-                                onRemove={() => removeRule(rule)}
-                                readonly={readonly ?? false}
-                            />,
-                        ])}
-                    </div>
-                )}
-                {!readonly && (
-                    <div>
-                        <Popover
-                            trigger="click"
-                            content={
-                                currentRule?.field === undefined ? (
-                                    <PopoutContent
-                                        key={'popover-step-1'}
-                                        value={undefined}
-                                        setVisible={() => {
-                                            setCurrentStep(undefined);
-                                        }}
-                                        onChange={(val) => {
-                                            const field = val as
-                                                | SelectOption
-                                                | undefined;
-                                            addRule({
-                                                field: field,
-                                                op: undefined,
-                                                val: undefined,
-                                            });
-                                        }}
-                                        loadOptions={getKeyOptions}
-                                        type="select"
-                                        placeholder="Filter..."
-                                    />
-                                ) : currentRule?.op === undefined ? (
-                                    <PopoutContent
-                                        key={'popover-step-2'}
-                                        value={undefined}
-                                        setVisible={() => {
-                                            setCurrentStep(3);
-                                        }}
-                                        onChange={(val) => {
-                                            const op = (val as SelectOption)
-                                                .value as Operator;
-                                            if (!hasArguments(op)) {
-                                                setCurrentStep(undefined);
-                                                addRule({
-                                                    ...currentRule,
-                                                    op,
-                                                });
-                                            } else {
-                                                setCurrentRule({
-                                                    ...currentRule,
-                                                    op,
-                                                });
-                                            }
-                                        }}
-                                        loadOptions={getOperatorOptionsCallback(
-                                            getCustomFieldOptions(
-                                                currentRule.field
-                                            ),
-                                            currentRule.val
-                                        )}
-                                        type="select"
-                                        placeholder="Select..."
-                                    />
-                                ) : (
-                                    <PopoutContent
-                                        key={'popover-step-3'}
-                                        value={undefined}
-                                        setVisible={() => {
-                                            setCurrentStep(undefined);
-                                        }}
-                                        onChange={(val) => {
-                                            addRule({
-                                                ...currentRule,
-                                                val: val as
-                                                    | MultiselectOption
-                                                    | undefined,
-                                            });
-                                        }}
-                                        loadOptions={getValueOptionsCallback(
-                                            currentRule.field
-                                        )}
-                                        type={getPopoutType(currentRule.op)}
-                                        placeholder={`Select...`}
-                                    />
-                                )
-                            }
-                            placement="bottomLeft"
-                            contentContainerClassName={styles.contentContainer}
-                            popoverClassName={styles.popoverContainer}
-                            destroyTooltipOnHide
-                            onVisibleChange={(isVisible) => {
-                                if (!isVisible) {
-                                    setCurrentStep(undefined);
-                                }
-                            }}
-                            visible={
-                                currentStep === 1 ||
-                                (currentStep === 2 && !!currentRule?.field) ||
-                                (currentStep === 3 && !!currentRule?.op)
-                            }
-                        >
-                            <Button
-                                className={styles.addFilter}
-                                trackingId="SessionsQueryAddRule2"
-                                onClick={newRule}
-                                type="dashed"
-                            >
-                                + Filter
-                            </Button>
-                        </Popover>
-                    </div>
-                )}
-            </div>
-        </div>
-    );
-};
-
-export default QueryBuilder;
-=======
 	const {
 		setBackendSearchQuery,
 		searchParams,
@@ -2370,8 +1259,9 @@
 					case 'is':
 						return {
 							term: {
-								[`${name}${isKeyword ? '.keyword' : ''}`]:
-									value,
+								[`${name}${
+									isKeyword ? '.keyword' : ''
+								}`]: value,
 							},
 						}
 					case 'contains':
@@ -2385,8 +1275,9 @@
 					case 'matches':
 						return {
 							regexp: {
-								[`${name}${isKeyword ? '.keyword' : ''}`]:
-									value,
+								[`${name}${
+									isKeyword ? '.keyword' : ''
+								}`]: value,
 							},
 						}
 					case 'exists':
@@ -2511,16 +1402,18 @@
 	)
 
 	const parseGroup = useCallback(
-		(isAnd: boolean, rules: RuleProps[]): any => {
+		(isAnd: boolean, rules: RuleProps[]): OpenSearchQuery => {
 			const errorObjectRules = rules.filter(
 				(r) => getType(r.field!.value) === ERROR_FIELD_TYPE,
 			)
 			if (errorObjectRules.length === 0) {
 				return {
-					bool: {
-						[isAnd ? 'must' : 'should']: rules.map((rule) =>
-							parseRule(rule),
-						),
+					query: {
+						bool: {
+							[isAnd ? 'must' : 'should']: rules.map((rule) =>
+								parseRule(rule),
+							),
+						},
 					},
 				}
 			} else {
@@ -2528,30 +1421,63 @@
 					(r) => getType(r.field!.value) !== ERROR_FIELD_TYPE,
 				)
 				return {
-					bool: {
-						[isAnd ? 'must' : 'should']: [
-							{
-								bool: {
-									[isAnd ? 'must' : 'should']:
-										standardRules.map((rule) =>
-											parseRule(rule),
+					query: {
+						bool: {
+							[isAnd ? 'must' : 'should']: [
+								{
+									bool: {
+										[isAnd
+											? 'must'
+											: 'should']: standardRules.map(
+											(rule) => parseRule(rule),
 										),
+									},
 								},
-							},
-							{
-								has_child: {
-									type: 'child',
-									query: {
-										bool: {
-											[isAnd ? 'must' : 'should']:
-												errorObjectRules.map((rule) =>
-													parseRule(rule),
+								{
+									has_child: {
+										type: 'child',
+										query: {
+											bool: {
+												[isAnd
+													? 'must'
+													: 'should']: errorObjectRules.map(
+													(rule) => parseRule(rule),
 												),
+											},
 										},
 									},
 								},
-							},
-						],
+							],
+						},
+					},
+					childQuery: {
+						bool: {
+							[isAnd ? 'must' : 'should']: [
+								{
+									has_parent: {
+										parent_type: 'parent',
+										query: {
+											bool: {
+												[isAnd
+													? 'must'
+													: 'should']: standardRules.map(
+													(rule) => parseRule(rule),
+												),
+											},
+										},
+									},
+								},
+								{
+									bool: {
+										[isAnd
+											? 'must'
+											: 'should']: errorObjectRules.map(
+											(rule) => parseRule(rule),
+										),
+									},
+								},
+							],
+						},
 					},
 				}
 			}
@@ -2603,19 +1529,28 @@
 		})
 		setCurrentStep(1)
 	}
-	const addRule = (rule: RuleProps) => {
-		setRules([...rules, rule])
-		setCurrentRule(undefined)
-	}
-	const removeRule = (targetRule: RuleProps) =>
-		setRules(rules.filter((rule) => rule !== targetRule))
-	const updateRule = (targetRule: RuleProps, newProps: any) => {
-		setRules(
-			rules.map((rule) =>
-				rule !== targetRule ? rule : { ...rule, ...newProps },
-			),
-		)
-	}
+	const addRule = useCallback(
+		(rule: RuleProps) => {
+			setRules([...rules, rule])
+			setCurrentRule(undefined)
+		},
+		[rules],
+	)
+	const removeRule = useCallback(
+		(targetRule: RuleProps) =>
+			setRules(rules.filter((rule) => rule !== targetRule)),
+		[rules],
+	)
+	const updateRule = useCallback(
+		(targetRule: RuleProps, newProps: any) => {
+			setRules(
+				rules.map((rule) =>
+					rule !== targetRule ? rule : { ...rule, ...newProps },
+				),
+			)
+		},
+		[rules],
+	)
 
 	const [isAnd, toggleIsAnd] = useToggle(true)
 
@@ -2648,7 +1583,7 @@
 	}
 
 	const setSearchQuery = useCallback(
-		(searchQuery: string) => {
+		(searchQuery: OpenSearchQuery) => {
 			if (!timeRangeRule) return
 			const startDate = moment(
 				getAbsoluteStartTime(timeRangeRule.val?.options[0].value),
@@ -2657,7 +1592,10 @@
 				getAbsoluteEndTime(timeRangeRule.val?.options[0].value),
 			)
 			setBackendSearchQuery({
-				searchQuery,
+				searchQuery: JSON.stringify(searchQuery.query),
+				childSearchQuery: searchQuery.childQuery
+					? JSON.stringify(searchQuery.childQuery)
+					: undefined,
 				startDate,
 				endDate,
 				histogramBucketSize: GetHistogramBucketSize(
@@ -2797,7 +1735,7 @@
 		}
 
 		const query = parseGroup(isAnd, rules)
-		setSearchQuery(JSON.stringify(query))
+		setSearchQuery(query)
 		const newState = JSON.stringify({
 			isAnd,
 			rules: serializeRules(rules),
@@ -2840,13 +1778,36 @@
 		<div className={styles.builderContainer}>
 			{timeRangeRule && (
 				<div className={styles.rulesContainer}>
-					<div className={styles.ruleContainer}>
+					<div
+						className={classNames(
+							styles.ruleContainer,
+							styles.timeRangeContainer,
+						)}
+					>
 						<TimeRangeFilter
 							rule={timeRangeRule}
 							onChangeValue={(val) =>
 								updateRule(timeRangeRule, { val: val })
 							}
 						/>
+						{!readonly &&
+							timeRangeRule.val?.options[0].value !==
+								defaultTimeRangeRule.val?.options[0].value && (
+								<Button
+									trackingId="resetTimeRangeRule"
+									className={classNames(
+										styles.ruleItem,
+										styles.removeRule,
+									)}
+									onClick={() =>
+										updateRule(timeRangeRule, {
+											val: defaultTimeRangeRule.val,
+										})
+									}
+								>
+									<SvgXIcon />
+								</Button>
+							)}
 					</div>
 					{!readonly &&
 						!isAbsoluteTimeRange(
@@ -2859,7 +1820,7 @@
 								)}
 								onClick={() => {
 									const query = parseGroup(isAnd, rules)
-									setSearchQuery(JSON.stringify(query))
+									setSearchQuery(query)
 								}}
 								disabled={syncButtonDisabled}
 								trackingId={'RefreshSearchResults'}
@@ -3041,5 +2002,4 @@
 	)
 }
 
-export default QueryBuilder
->>>>>>> 403d01d1
+export default QueryBuilder