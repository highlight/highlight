--- conflicted
+++ resolved
@@ -3,22 +3,14 @@
 import { OptionsType, OptionTypeBase, ValueType } from 'react-select';
 import { SearchContext } from '../SearchContext/SearchContext';
 import AsyncCreatableSelect from 'react-select/async-creatable';
-<<<<<<< HEAD
-import { gql, useQuery } from '@apollo/client';
-=======
-import AsyncSelect from 'react-select/async';
->>>>>>> 8837ff5a
 import inputStyles from './InputStyles.module.scss';
 import { Switch } from 'antd';
 import { ReactComponent as URLIcon } from '../../../static/link.svg';
 import { ReactComponent as ReferrerIcon } from '../../../static/refer.svg';
 import classNames from 'classnames/bind';
 import { SharedSelectStyleProps } from './SearchInputUtil';
-<<<<<<< HEAD
 import { ContainsLabel } from '../../../util/shared-functions';
-=======
 import { useGetFieldSuggestionQuery } from '../../../graph/generated/hooks';
->>>>>>> 8837ff5a
 
 export const VisitedUrlInput = () => {
     const { organization_id } = useParams<{ organization_id: string }>();
