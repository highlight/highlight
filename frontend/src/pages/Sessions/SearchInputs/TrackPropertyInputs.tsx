--- conflicted
+++ resolved
@@ -6,18 +6,12 @@
     SearchParams,
     UserProperty,
 } from '../SearchContext/SearchContext';
-<<<<<<< HEAD
+
 import AsyncCreatableSelect from 'react-select/async-creatable';
-import { gql, useQuery } from '@apollo/client';
 import inputStyles from './InputStyles.module.scss';
 import { ReactComponent as UserIcon } from '../../../static/user.svg';
 import { ContainsLabel } from '../../../util/shared-functions';
-=======
-import AsyncSelect from 'react-select/async';
-import inputStyles from './InputStyles.module.scss';
-import { ReactComponent as UserIcon } from '../../../static/user.svg';
 import { useGetTrackSuggestionQuery } from '../../../graph/generated/hooks';
->>>>>>> 8837ff5a
 
 export const TrackPropertyInput = () => {
     const { organization_id } = useParams<{ organization_id: string }>();
