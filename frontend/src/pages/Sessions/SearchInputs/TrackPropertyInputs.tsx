import React, { useContext } from 'react';
import { useParams } from 'react-router-dom';
import { OptionsType, OptionTypeBase } from 'react-select';
import {
    SearchContext,
    SearchParams,
    UserProperty,
} from '../SearchContext/SearchContext';
import AsyncSelect from 'react-select/async';
import inputStyles from './InputStyles.module.scss';
import { ReactComponent as UserIcon } from '../../../static/user.svg';
<<<<<<< HEAD
import { useGetPropertySuggestionQuery } from '../../../graph/generated/hooks';
=======
import { useGetTrackSuggestionQuery } from '../../../graph/generated/hooks';
>>>>>>> 8837ff5a

export const TrackPropertyInput = () => {
    const { organization_id } = useParams<{ organization_id: string }>();
    const { searchParams, setSearchParams } = useContext(SearchContext);

<<<<<<< HEAD
    const { refetch } = useGetPropertySuggestionQuery({ skip: true });
=======
    const { refetch } = useGetTrackSuggestionQuery({ skip: true });
>>>>>>> 8837ff5a

    const generateOptions = async (
        input: string
    ): Promise<OptionsType<OptionTypeBase> | void[]> => {
        var fetched = await refetch({
            organization_id,
            query: input,
        });
        var suggestions = (fetched?.data?.property_suggestion ?? []).map(
            (f) => {
                return {
                    label: f?.name + ': ' + f?.value,
                    value: f?.value,
                    name: f?.name,
                };
            }
        );
        return suggestions;
    };

    return (
        <div className={inputStyles.commonInputWrapper}>
            <AsyncSelect
                isMulti
                styles={{
                    control: (provided, state) => ({
                        ...provided,
                        borderColor: '#eaeaea',
                        borderRadius: 8,
                        minHeight: 45,
                    }),
                    multiValue: (provided, state) => ({
                        ...provided,
                        backgroundColor: '#F2EEFB',
                    }),
                }}
                cacheOptions
                placeholder={'Select a property...'}
                isClearable={false}
                defaultOptions
                onChange={(options) => {
                    var newOptions: Array<UserProperty> =
                        options?.map((o) => {
                            return { name: o.name, value: o.value };
                        }) ?? [];
                    setSearchParams((params: SearchParams) => {
                        return { ...params, track_properties: newOptions };
                    });
                }}
                value={searchParams?.track_properties?.map((p) => {
                    return {
                        label: p.name + ': ' + p.value,
                        value: p.value,
                        name: p.name,
                    };
                })}
                loadOptions={generateOptions}
                components={{
                    DropdownIndicator: () => (
                        <div className={inputStyles.iconWrapper}>
                            <UserIcon fill="#808080" />
                        </div>
                    ),
                    IndicatorSeparator: () => null,
                }}
            />
        </div>
    );
};<|MERGE_RESOLUTION|>--- conflicted
+++ resolved
@@ -9,21 +9,13 @@
 import AsyncSelect from 'react-select/async';
 import inputStyles from './InputStyles.module.scss';
 import { ReactComponent as UserIcon } from '../../../static/user.svg';
-<<<<<<< HEAD
-import { useGetPropertySuggestionQuery } from '../../../graph/generated/hooks';
-=======
 import { useGetTrackSuggestionQuery } from '../../../graph/generated/hooks';
->>>>>>> 8837ff5a
 
 export const TrackPropertyInput = () => {
     const { organization_id } = useParams<{ organization_id: string }>();
     const { searchParams, setSearchParams } = useContext(SearchContext);
 
-<<<<<<< HEAD
-    const { refetch } = useGetPropertySuggestionQuery({ skip: true });
-=======
     const { refetch } = useGetTrackSuggestionQuery({ skip: true });
->>>>>>> 8837ff5a
 
     const generateOptions = async (
         input: string
