import React, { RefObject, useContext, useEffect, useState } from 'react';
import { Link, useParams } from 'react-router-dom';
import { SearchContext } from '../SearchContext/SearchContext';
import styles from './SessionsFeed.module.scss';
import Skeleton from 'react-loading-skeleton';
import classNames from 'classnames/bind';
import { MillisToMinutesAndSecondsVerbose } from '../../../util/time';
import useInfiniteScroll from 'react-infinite-scroll-hook';
import { Avatar } from '../../../components/Avatar/Avatar';
import { Tooltip } from 'antd';
import { UserPropertyInput } from '../SearchInputs/UserPropertyInputs';
import { useGetSessionsBetaQuery } from '../../../graph/generated/hooks';
import {
    Maybe,
    Session,
    SessionResults,
} from '../../../graph/generated/schemas';
import { SearchEmptyState } from '../../../components/SearchEmptyState/SearchEmptyState';
<<<<<<< HEAD
import { Field } from '../../../components/Field/Field';
=======
import LimitedSessionCard from '../../../components/Upsell/LimitedSessionsCard/LimitedSessionsCard';
>>>>>>> f889bde6

export const SessionFeed = () => {
    const { organization_id } = useParams<{ organization_id: string }>();
    const [count, setCount] = useState(10);
    // Used to determine if we need to show the loading skeleton. The loading skeleton should only be shown on the first load and when searchParams changes. It should not show when loading more sessions via infinite scroll.
    const [showLoadingSkeleton, setShowLoadingSkeleton] = useState(true);
    const [data, setData] = useState<SessionResults>({
        sessions: [],
        totalCount: -1,
    });
    const { searchParams } = useContext(SearchContext);

    const { loading, fetchMore } = useGetSessionsBetaQuery({
        variables: {
            params: searchParams,
            count: count + 10,
            organization_id,
        },
        onCompleted: (response) => {
            if (response.sessionsBETA) {
                setData(response.sessionsBETA);
            }
            setShowLoadingSkeleton(false);
        },
    });

    // TODO: Replace hardcoded value with reading from the plan type.
    const hasReachedSessionsLimit = false;

    useEffect(() => {
        setShowLoadingSkeleton(true);
    }, [searchParams]);

    const infiniteRef = useInfiniteScroll({
        checkInterval: 1200, // frequency to check (1.2s)
        loading,
        hasNextPage: data.sessions.length < data.totalCount,
        scrollContainer: 'parent',
        onLoadMore: () => {
            setCount((previousCount) => previousCount + 10);
            fetchMore({
                variables: {
                    params: searchParams,
                    count,
                    organization_id,
                },
            });
        },
    });

    return (
        <>
            <div className={styles.fixedContent}>
                <div className={styles.mainUserInput}>
                    <div className={styles.userInputWrapper}>
                        <UserPropertyInput include />
                    </div>
                </div>
                <div
                    className={styles.resultCount}
                >{`${data.totalCount} sessions`}</div>
            </div>
            <div className={styles.feedContent}>
                <div ref={infiniteRef as RefObject<HTMLDivElement>}>
                    {loading && showLoadingSkeleton ? (
                        <Skeleton
                            height={110}
                            count={3}
                            style={{
                                borderRadius: 8,
                                marginTop: 14,
                                marginBottom: 14,
                            }}
                        />
                    ) : (
                        <>
                            {!data.sessions.length ? (
                                <SearchEmptyState item={'sessions'} />
                            ) : (
                                <>
                                    {hasReachedSessionsLimit && (
                                        <LimitedSessionCard />
                                    )}
                                    {data.sessions.map((u) => {
                                        return (
                                            <SessionCard
                                                session={u}
                                                key={u?.id}
                                            />
                                        );
                                    })}
                                </>
                            )}
                            {data.sessions.length < data.totalCount && (
                                <Skeleton
                                    height={110}
                                    style={{
                                        borderRadius: 8,
                                        marginTop: 14,
                                        marginBottom: 14,
                                    }}
                                />
                            )}
                        </>
                    )}
                </div>
            </div>
        </>
    );
};

const SessionCard = ({ session }: { session: Maybe<Session> }) => {
    const { organization_id } = useParams<{ organization_id: string }>();
    const [hovered, setHovered] = useState(false);
    const created = new Date(session?.created_at);
    return (
        <Link
            to={`/${organization_id}/sessions/${session?.id}`}
            key={session?.id}
            onMouseEnter={() => setHovered(true)}
            onMouseLeave={() => setHovered(false)}
        >
            <div className={styles.sessionCard}>
                <div
                    className={classNames(
                        styles.hoverBorderLeft,
                        hovered && styles.hoverBorderOn
                    )}
                />
                <div className={styles.sessionCardContentWrapper}>
                    <div className={styles.avatarWrapper}>
                        <Avatar
                            seed={
                                (session?.identifier
                                    ? session?.identifier
                                    : session?.user_id.toString()) ?? ''
                            }
                            style={{ height: 60, width: 60 }}
                        />
                    </div>
                    <div className={styles.sessionTextSectionWrapper}>
                        <div className={styles.sessionTextSection}>
                            <div
                                className={styles.topText}
                            >{`User#${session?.user_id}`}</div>
                            <div
                                className={classNames(
                                    styles.middleText,
                                    'highlight-block'
                                )}
                            >
                                {session?.identifier}
                            </div>
                            <div className={styles.tagWrapper}>
                                {session?.fields
                                    ?.filter(
                                        (f) =>
                                            f?.type === 'user' &&
                                            f?.name !== 'identifier' &&
                                            f?.value.length
                                    )
                                    .map(
                                        (f) =>
                                            f && (
                                                <Field
                                                    color={'normal'}
                                                    key={f.value}
                                                    k={f.name}
                                                    v={f.value}
                                                />
                                            )
                                    )}
                            </div>
                        </div>
                        <div className={styles.sessionTextSection}>
                            <div className={styles.topText}>
                                {MillisToMinutesAndSecondsVerbose(
                                    session?.length || 0
                                ) || '30 min 20 sec'}
                            </div>
                            <div className={styles.middleText}>
                                {created.toLocaleString('en-us', {
                                    day: 'numeric',
                                    month: 'long',
                                    year: 'numeric',
                                })}
                            </div>
                            <div className={styles.bottomText}>
                                {created.toLocaleString('en-us', {
                                    hour: '2-digit',
                                    minute: '2-digit',
                                    timeZoneName: 'short',
                                })}
                            </div>
                        </div>
                        <div className={styles.sessionTextSection}>
                            <div className={styles.topText}>
                                {session?.browser_name}
                                {session?.browser_version &&
                                    ' / ' + session?.browser_version}
                            </div>
                            <div className={styles.middleText}>
                                {session?.os_name}
                                {session?.os_version &&
                                    ' / ' + session?.os_version}
                            </div>
                            <div className={styles.bottomText}>
                                {session?.city}
                                {session?.state && ', ' + session?.state}
                                &nbsp;
                                {session?.postal}
                            </div>
                        </div>
                        <div className={styles.readMarkerContainer}>
                            {session?.viewed ? (
                                <></>
                            ) : (
                                <Tooltip title="Unread Session">
                                    <div className={styles.readMarker}></div>
                                </Tooltip>
                            )}
                        </div>
                    </div>
                </div>
                <div
                    className={classNames(
                        styles.hoverBorderRight,
                        hovered && styles.hoverBorderOn
                    )}
                />
            </div>
        </Link>
    );
};<|MERGE_RESOLUTION|>--- conflicted
+++ resolved
@@ -16,11 +16,8 @@
     SessionResults,
 } from '../../../graph/generated/schemas';
 import { SearchEmptyState } from '../../../components/SearchEmptyState/SearchEmptyState';
-<<<<<<< HEAD
 import { Field } from '../../../components/Field/Field';
-=======
 import LimitedSessionCard from '../../../components/Upsell/LimitedSessionsCard/LimitedSessionsCard';
->>>>>>> f889bde6
 
 export const SessionFeed = () => {
     const { organization_id } = useParams<{ organization_id: string }>();
