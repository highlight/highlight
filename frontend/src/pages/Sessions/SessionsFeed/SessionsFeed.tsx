--- conflicted
+++ resolved
@@ -10,7 +10,6 @@
 import { Tag, Tooltip } from 'antd';
 import { UserPropertyInput } from '../SearchInputs/UserPropertyInputs';
 import { useGetSessionsBetaQuery } from '../../../graph/generated/hooks';
-import { ReactComponent as EmptyState } from '../../../static/empty-state.svg';
 import {
     Maybe,
     Session,
@@ -91,11 +90,7 @@
                     ) : (
                         <>
                             {!data.sessions.length ? (
-<<<<<<< HEAD
-                                <EmptyResults />
-=======
                                 <SearchEmptyState item={'sessions'} />
->>>>>>> 3c6a9de8
                             ) : (
                                 data.sessions.map((u) => {
                                     return (
@@ -244,37 +239,4 @@
             </div>
         </Link>
     );
-};
-
-const EmptyResults = () => (
-    <div className={styles.emptyStateWrapper}>
-        <div style={{ marginRight: 80 }} className={styles.emptyStateSection}>
-            <EmptyState
-                height={30}
-                width={220}
-                preserveAspectRatio="xMinYMin"
-            />
-        </div>
-        <div style={{ marginLeft: 80 }} className={styles.emptyStateSection}>
-            <EmptyState
-                height={30}
-                width={220}
-                preserveAspectRatio="xMinYMin"
-            />
-        </div>
-        <div style={{ marginRight: 80 }} className={styles.emptyStateSection}>
-            <EmptyState
-                height={30}
-                width={220}
-                preserveAspectRatio="xMinYMin"
-            />
-        </div>
-        <h1 className={styles.emptyTitle}>
-            Couldn't find anything relevant 😔
-        </h1>
-        <h3 className={styles.emptySubTitle}>
-            We couldn't find any results for your search. If you've just
-            installed, it can take a few minutes for sessions to propogate.
-        </h3>
-    </div>
-);+};