import React, {
    RefObject,
    useContext,
    useEffect,
    useMemo,
    useState,
} from 'react';
import { Link, useParams } from 'react-router-dom';
import { SearchContext } from '../SearchContext/SearchContext';
import styles from './SessionsFeed.module.scss';
import Skeleton from 'react-loading-skeleton';
import classNames from 'classnames/bind';
import { MillisToMinutesAndSecondsVerbose } from '../../../util/time';
import useInfiniteScroll from 'react-infinite-scroll-hook';
import { ReactComponent as ViewedIcon } from '../../../static/viewed.svg';
import { ReactComponent as UnviewedIcon } from '../../../static/unviewed.svg';
import { ReactComponent as FilledStarIcon } from '../../../static/star-filled.svg';
import { ReactComponent as StarIcon } from '../../../static/star.svg';
import { ReactComponent as UnstarIcon } from '../../../static/unstar.svg';
import { Avatar } from '../../../components/Avatar/Avatar';
import { message, Tooltip } from 'antd';
import { UserPropertyInput } from '../SearchInputs/UserPropertyInputs';
import {
    useGetBillingDetailsQuery,
<<<<<<< HEAD
    useGetSessionsBetaQuery,
    useMarkSessionAsStarredMutation,
=======
    useGetSessionsQuery,
>>>>>>> 8e7ef509
    useMarkSessionAsViewedMutation,
} from '../../../graph/generated/hooks';
import {
    Maybe,
    Session,
    SessionResults,
} from '../../../graph/generated/schemas';
import { SearchEmptyState } from '../../../components/SearchEmptyState/SearchEmptyState';
import { Field } from '../../../components/Field/Field';
import LimitedSessionCard from '../../../components/Upsell/LimitedSessionsCard/LimitedSessionsCard';
import {
    LIVE_SEGMENT_ID,
    STARRED_SEGMENT_ID,
} from '../SearchSidebar/SegmentPicker/SegmentPicker';

const SESSIONS_FEED_POLL_INTERVAL = 5000;

export const SessionFeed = () => {
    const { organization_id, segment_id } = useParams<{
        organization_id: string;
        segment_id: string;
    }>();
    const [count, setCount] = useState(10);
    const { data: billingData } = useGetBillingDetailsQuery({
        variables: { organization_id },
    });

    /** Show upsell when the current usage is 80% of the organization's plan. */
    const upsell =
        (billingData?.billingDetails.meter ?? 0) /
            (billingData?.billingDetails.plan.quota ?? 1) >=
        0.8;
    // Used to determine if we need to show the loading skeleton. The loading skeleton should only be shown on the first load and when searchParams changes. It should not show when loading more sessions via infinite scroll.
    const [showLoadingSkeleton, setShowLoadingSkeleton] = useState(true);
    const [data, setData] = useState<SessionResults>({
        sessions: [],
        totalCount: -1,
    });
    const { searchParams } = useContext(SearchContext);

    const { loading, fetchMore, data: sessionData } = useGetSessionsQuery({
        variables: {
            params: searchParams,
            count: count + 10,
            organization_id,
            processed: segment_id !== LIVE_SEGMENT_ID,
            starred: segment_id === STARRED_SEGMENT_ID,
        },
        pollInterval: SESSIONS_FEED_POLL_INTERVAL,
        onCompleted: (response) => {
            if (response.sessions) {
                setData(response.sessions);
            }
            setShowLoadingSkeleton(false);
        },
    });

    useEffect(() => {
        setShowLoadingSkeleton(true);
    }, [searchParams]);

    useEffect(() => {
        if (sessionData?.sessions) {
            setData(sessionData.sessions);
        }
    }, [sessionData]);

    const infiniteRef = useInfiniteScroll({
        checkInterval: 1200, // frequency to check (1.2s)
        loading,
        hasNextPage: data.sessions.length < data.totalCount,
        scrollContainer: 'parent',
        onLoadMore: () => {
            setCount((previousCount) => previousCount + 10);
            fetchMore({
                variables: {
                    params: searchParams,
                    count,
                    organization_id,
                    processed: false,
                },
            });
        },
    });

    const filteredSessions = useMemo(() => {
        if (loading) {
            return data.sessions;
        }
        if (searchParams.hide_viewed) {
            return data.sessions.filter((session) => !session?.viewed);
        }
        return data.sessions;
    }, [data.sessions, loading, searchParams.hide_viewed]);

    return (
        <>
            <div className={styles.fixedContent}>
                <div className={styles.mainUserInput}>
                    <div className={styles.userInputWrapper}>
                        <UserPropertyInput include />
                    </div>
                </div>
                <div
                    className={styles.resultCount}
                >{`${data.totalCount} sessions`}</div>
            </div>
            <div className={styles.feedContent}>
                <div ref={infiniteRef as RefObject<HTMLDivElement>}>
                    {loading && showLoadingSkeleton ? (
                        <Skeleton
                            height={110}
                            count={3}
                            style={{
                                borderRadius: 8,
                                marginTop: 14,
                                marginBottom: 14,
                            }}
                        />
                    ) : (
                        <>
                            {!data.sessions.length ? (
                                <SearchEmptyState item={'sessions'} />
                            ) : (
                                <>
                                    {upsell && <LimitedSessionCard />}
                                    {filteredSessions.map((u) => {
                                        return (
                                            <SessionCard
                                                session={u}
                                                key={u?.id}
                                            />
                                        );
                                    })}
                                </>
                            )}
                            {data.sessions.length < data.totalCount && (
                                <Skeleton
                                    height={110}
                                    style={{
                                        borderRadius: 8,
                                        marginTop: 14,
                                        marginBottom: 14,
                                    }}
                                />
                            )}
                        </>
                    )}
                </div>
            </div>
        </>
    );
};

const SessionCard = ({ session }: { session: Maybe<Session> }) => {
    const { organization_id, segment_id } = useParams<{
        organization_id: string;
        segment_id: string;
    }>();
    const [hovered, setHovered] = useState(false);
    const created = new Date(session?.created_at);
    const [markSessionAsViewed] = useMarkSessionAsViewedMutation();
    const [markSessionAsStarred] = useMarkSessionAsStarredMutation({
        update(cache) {
            cache.modify({
                fields: {
                    session(existingSession) {
                        const updatedSession = {
                            ...existingSession,
                            starred: !existingSession.starred,
                        };
                        return updatedSession;
                    },
                },
            });
        },
    });

    return (
        <div
            className={styles.sessionCardWrapper}
            key={session?.id}
            onMouseEnter={() => setHovered(true)}
            onMouseLeave={() => setHovered(false)}
        >
            <Link to={`/${organization_id}/sessions/${session?.id}`}>
                <div className={styles.sessionCard}>
                    <div
                        className={classNames(
                            styles.hoverBorderLeft,
                            hovered && styles.hoverBorderOn
                        )}
                    />
                    <div className={styles.sessionCardContentWrapper}>
                        <div className={styles.avatarWrapper}>
                            <Avatar
                                seed={
                                    (session?.identifier
                                        ? session?.identifier
                                        : session?.user_id.toString()) ?? ''
                                }
                                style={{ height: 60, width: 60 }}
                            />
                            {session?.starred && (
                                <FilledStarIcon
                                    className={styles.starredIcon}
                                />
                            )}
                        </div>
                        <div className={styles.sessionTextSectionWrapper}>
                            <div className={styles.sessionTextSection}>
                                <div
                                    className={styles.topText}
                                >{`User#${session?.user_id}`}</div>
                                <div
                                    className={classNames(
                                        styles.middleText,
                                        'highlight-block'
                                    )}
                                >
                                    {session?.identifier}
                                </div>
                                <div className={styles.tagWrapper}>
                                    {session?.fields
                                        ?.filter(
                                            (f) =>
                                                f?.type === 'user' &&
                                                f?.name !== 'identifier' &&
                                                f?.value.length
                                        )
                                        .map(
                                            (f) =>
                                                f && (
                                                    <Field
                                                        color={'normal'}
                                                        key={f.value}
                                                        k={f.name}
                                                        v={f.value}
                                                    />
                                                )
                                        )}
                                </div>
                            </div>
                            <div className={styles.sessionTextSection}>
                                <div className={styles.topText}>
                                    {segment_id === LIVE_SEGMENT_ID
                                        ? 'In Progress'
                                        : MillisToMinutesAndSecondsVerbose(
                                              session?.length || 0
                                          ) || '30 min 20 sec'}
                                </div>
                                <div className={styles.middleText}>
                                    {created.toLocaleString('en-us', {
                                        day: 'numeric',
                                        month: 'long',
                                        year: 'numeric',
                                    })}
                                </div>
                                <div className={styles.bottomText}>
                                    {created.toLocaleString('en-us', {
                                        hour: '2-digit',
                                        minute: '2-digit',
                                        timeZoneName: 'short',
                                    })}
                                </div>
                            </div>
                            <div className={styles.sessionTextSection}>
                                <div className={styles.topText}>
                                    {session?.browser_name}
                                    {session?.browser_version &&
                                        ' / ' + session?.browser_version}
                                </div>
                                <div className={styles.middleText}>
                                    {session?.os_name}
                                    {session?.os_version &&
                                        ' / ' + session?.os_version}
                                </div>
                                <div className={styles.bottomText}>
                                    {session?.city}
                                    {session?.state && ', ' + session?.state}
                                    &nbsp;
                                    {session?.postal}
                                </div>
                            </div>
                            <div className={styles.readMarkerContainer}>
                                {session?.viewed ? (
                                    <></>
                                ) : (
                                    <div className={styles.readMarker}></div>
                                )}
                            </div>
                        </div>
                    </div>
                    <div
                        className={classNames(
                            styles.hoverBorderRight,
                            hovered && styles.hoverBorderOn
                        )}
                    />
                </div>
            </Link>
            <div className={styles.sessionCardActionWrapper}>
                <Tooltip title={session?.starred ? 'Unstar' : 'Star'}>
                    <button
                        className={styles.sessionCardAction}
                        onClick={() => {
                            markSessionAsStarred({
                                variables: {
                                    id: session?.id || '',
                                    starred: !session?.starred,
                                },
                            })
                                .then(() => {
                                    message.success(
                                        'Updated session status!',
                                        3
                                    );
                                })
                                .catch(() => {
                                    message.error(
                                        'Error updating session status!',
                                        3
                                    );
                                });
                        }}
                    >
                        {session?.starred ? (
                            <UnstarIcon className={styles.actionIcon} />
                        ) : (
                            <StarIcon className={styles.actionIcon} />
                        )}
                    </button>
                </Tooltip>
                <Tooltip
                    title={
                        session?.viewed ? 'Mark as Unviewed' : 'Mark as Viewed'
                    }
                >
                    <button
                        className={styles.sessionCardAction}
                        onClick={() => {
                            markSessionAsViewed({
                                variables: {
                                    id: session?.id || '',
                                    viewed: !session?.viewed,
                                },
                            })
                                .then(() => {
                                    message.success(
                                        'Updated session status!',
                                        3
                                    );
                                })
                                .catch(() => {
                                    message.error(
                                        'Error updating session status!',
                                        3
                                    );
                                });
                        }}
                    >
                        {session?.viewed ? (
                            <UnviewedIcon className={styles.actionIcon} />
                        ) : (
                            <ViewedIcon className={styles.actionIcon} />
                        )}
                    </button>
                </Tooltip>
            </div>
        </div>
    );
};<|MERGE_RESOLUTION|>--- conflicted
+++ resolved
@@ -22,12 +22,8 @@
 import { UserPropertyInput } from '../SearchInputs/UserPropertyInputs';
 import {
     useGetBillingDetailsQuery,
-<<<<<<< HEAD
-    useGetSessionsBetaQuery,
+    useGetSessionsQuery,
     useMarkSessionAsStarredMutation,
-=======
-    useGetSessionsQuery,
->>>>>>> 8e7ef509
     useMarkSessionAsViewedMutation,
 } from '../../../graph/generated/hooks';
 import {
