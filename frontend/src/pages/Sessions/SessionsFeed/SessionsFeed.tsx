--- conflicted
+++ resolved
@@ -8,11 +8,7 @@
 import { MillisToMinutesAndSecondsVerbose } from '../../../util/time';
 import useInfiniteScroll from 'react-infinite-scroll-hook';
 import { Avatar } from '../../../components/Avatar/Avatar';
-<<<<<<< HEAD
 import { Tag, Tooltip } from 'antd';
-=======
-import { Tag } from 'antd';
->>>>>>> 6fd9cd45
 
 type Field = {
     type: string;
@@ -34,15 +30,12 @@
     created_at: string;
     length: number;
     fields: Array<Field>;
-<<<<<<< HEAD
     viewed: boolean;
-=======
 };
 
 type SessionResults = {
     sessions: Array<Session>;
     totalCount: number;
->>>>>>> 6fd9cd45
 };
 
 export const SessionFeed = () => {
@@ -70,26 +63,6 @@
                     count: $count
                     params: $params
                 ) {
-<<<<<<< HEAD
-                    id
-                    user_id
-                    identifier
-                    os_name
-                    os_version
-                    browser_name
-                    browser_version
-                    city
-                    state
-                    postal
-                    created_at
-                    length
-                    viewed
-                    fields {
-                        name
-                        value
-                        type
-                    }
-=======
                     sessions {
                         id
                         user_id
@@ -111,7 +84,6 @@
                         }
                     }
                     totalCount
->>>>>>> 6fd9cd45
                 }
             }
         `,
@@ -148,13 +120,9 @@
         loading: loadData,
         hasNextPage: true,
         onLoadMore: () => {
-<<<<<<< HEAD
-            setLoadData(true);
-=======
             if (data.sessions.length < data.totalCount) {
                 setLoadData(true);
             }
->>>>>>> 6fd9cd45
         },
     });
 
@@ -173,11 +141,6 @@
             className={styles.feedContent}
             ref={infiniteRef as RefObject<HTMLDivElement>}
         >
-<<<<<<< HEAD
-            {data.map((u) => {
-                return <SessionCard session={u} />;
-            })}
-=======
             <div
                 className={styles.resultCount}
             >{`${data.totalCount} sessions`}</div>
@@ -192,7 +155,6 @@
             ) : (
                 <></>
             )}
->>>>>>> 6fd9cd45
         </div>
     );
 };
@@ -291,7 +253,6 @@
                         {session.postal}
                     </div>
                 </div>
-<<<<<<< HEAD
                 <div className={styles.sessionTextSection}>
                     {session.viewed ? (
                         <></>
@@ -301,8 +262,6 @@
                         </Tooltip>
                     )}
                 </div>
-=======
->>>>>>> 6fd9cd45
                 <div
                     className={classNames(
                         styles.hoverBorderRight,
