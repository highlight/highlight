--- conflicted
+++ resolved
@@ -11,19 +11,12 @@
 }
 
 .timeRow {
-<<<<<<< HEAD
-    column-gap: var(--size-xxSmall);
-    display: flex;
-    justify-content: center;
-    width: 100%;
-}
-
-.loading {
-    filter: blur(2px);
-=======
 	column-gap: var(--size-xxSmall);
 	display: flex;
 	justify-content: center;
 	width: 100%;
->>>>>>> 8bfca971
+}
+
+.loading {
+	filter: blur(2px);
 }