<<<<<<< HEAD
import {
    DEMO_WORKSPACE_APPLICATION_ID,
    DEMO_WORKSPACE_PROXY_APPLICATION_ID,
} from '@components/DemoWorkspaceButton/DemoWorkspaceButton';
import { ProgressBarTableRowGroup } from '@components/ProgressBarTable/components/ProgressBarTableColumns';
import { useGetNetworkHistogramQuery } from '@graph/hooks';
import { NetworkRequestAttribute } from '@graph/schemas';
import useDataTimeRange from '@hooks/useDataTimeRange';
import { DashboardInnerTable } from '@pages/Home/components/DashboardInnerTable/DashboardInnerTable';
import { useParams } from '@util/react-router/useParams';
import { ColumnsType } from 'antd/lib/table';
import classNames from 'classnames';
import moment from 'moment';
import React, { useEffect } from 'react';
import { Link } from 'react-router-dom';

import ProgressBarTable from '../../../../components/ProgressBarTable/ProgressBarTable';
import styles from './TopRoutesTable.module.scss';

const TopRoutesTable = ({
    setUpdatingData,
}: {
    setUpdatingData: React.Dispatch<React.SetStateAction<boolean>>;
}) => {
    const { project_id } = useParams<{
        project_id: string;
    }>();
    const projectIdRemapped =
        project_id === DEMO_WORKSPACE_APPLICATION_ID
            ? DEMO_WORKSPACE_PROXY_APPLICATION_ID
            : project_id;

    const { timeRange } = useDataTimeRange();

    const { loading, data } = useGetNetworkHistogramQuery({
        variables: {
            project_id: projectIdRemapped,
            params: {
                lookback_days: moment
                    .duration(timeRange.lookback, 'minutes')
                    .as('days'),
                attribute: NetworkRequestAttribute.Url,
            },
        },
    });

    useEffect(() => {
        setUpdatingData(loading);
    }, [setUpdatingData, loading]);

    return (
        <div className={classNames({ [styles.loading]: loading })}>
            <DashboardInnerTable>
                <ProgressBarTable
                    loading={loading}
                    columns={Columns}
                    data={
                        data?.network_histogram?.buckets
                            .slice()
                            .map((bucket, index) => ({
                                key: index,
                                route: bucket.category,
                                count: bucket.count,
                            })) || []
                    }
                    onClickHandler={() => {}}
                    noDataMessage={
                        !data?.network_histogram?.buckets.length && (
                            <>
                                Have you{' '}
                                <Link
                                    to={`/${project_id}/settings/recording#network`}
                                >
                                    configured your backend domains?
                                </Link>
                            </>
                        )
                    }
                    noDataTitle={'No route data yet 😔'}
                />
            </DashboardInnerTable>
        </div>
    );
};
=======
import Card from '@components/Card/Card'
import {
	DEMO_WORKSPACE_APPLICATION_ID,
	DEMO_WORKSPACE_PROXY_APPLICATION_ID,
} from '@components/DemoWorkspaceButton/DemoWorkspaceButton'
import { ProgressBarTableRowGroup } from '@components/ProgressBarTable/components/ProgressBarTableColumns'
import { useGetNetworkHistogramQuery } from '@graph/hooks'
import { NetworkRequestAttribute } from '@graph/schemas'
import { useParams } from '@util/react-router/useParams'
import { ColumnsType } from 'antd/lib/table'
import React from 'react'
import Skeleton from 'react-loading-skeleton'
import { Link } from 'react-router-dom'

import ProgressBarTable from '../../../../components/ProgressBarTable/ProgressBarTable'
import homePageStyles from '../../HomePage.module.scss'
import { useHomePageFiltersContext } from '../HomePageFilters/HomePageFiltersContext'
import styles from './TopRoutesTable.module.scss'

const TopRoutesTable = () => {
	const { project_id } = useParams<{
		project_id: string
	}>()
	const projectIdRemapped =
		project_id === DEMO_WORKSPACE_APPLICATION_ID
			? DEMO_WORKSPACE_PROXY_APPLICATION_ID
			: project_id

	const { dateRangeLength } = useHomePageFiltersContext()

	const { loading, data } = useGetNetworkHistogramQuery({
		variables: {
			project_id: projectIdRemapped,
			params: {
				lookback_days: dateRangeLength,
				attribute: NetworkRequestAttribute.Url,
			},
		},
	})

	if (loading) {
		return <Skeleton count={1} style={{ width: '100%', height: 300 }} />
	}

	return (
		<Card
			title={
				<div className={homePageStyles.chartHeaderWrapper}>
					<h3 id={homePageStyles.h3}>Top Routes</h3>
				</div>
			}
			noTitleBottomMargin
			full
		>
			<ProgressBarTable
				loading={loading}
				columns={Columns}
				data={
					data?.network_histogram?.buckets
						.slice()
						.map((bucket, index) => ({
							key: index,
							route: bucket.category,
							count: bucket.count,
						})) || []
				}
				onClickHandler={() => {}}
				noDataMessage={
					!data?.network_histogram?.buckets.length && (
						<>
							Have you{' '}
							<Link
								to={`/${project_id}/settings/recording#network`}
							>
								configured your backend domains?
							</Link>
						</>
					)
				}
				noDataTitle={'No route data yet 😔'}
			/>
		</Card>
	)
}
>>>>>>> 8bfca971

export default TopRoutesTable

const Columns: ColumnsType<any> = [
	{
		title: 'Route',
		dataIndex: 'route',
		key: 'route',
		width: '80%',
		render: (route) => {
			return (
				<div className={styles.hostContainer}>
					<ProgressBarTableRowGroup>
						<span>{route}</span>
					</ProgressBarTableRowGroup>
				</div>
			)
		},
	},
	{
		title: 'Count',
		dataIndex: 'count',
		key: 'count',
		render: (count) => {
			return (
				<ProgressBarTableRowGroup alignment="ending">
					<span>{count.toLocaleString()}</span>
				</ProgressBarTableRowGroup>
			)
		},
	},
]<|MERGE_RESOLUTION|>--- conflicted
+++ resolved
@@ -1,90 +1,3 @@
-<<<<<<< HEAD
-import {
-    DEMO_WORKSPACE_APPLICATION_ID,
-    DEMO_WORKSPACE_PROXY_APPLICATION_ID,
-} from '@components/DemoWorkspaceButton/DemoWorkspaceButton';
-import { ProgressBarTableRowGroup } from '@components/ProgressBarTable/components/ProgressBarTableColumns';
-import { useGetNetworkHistogramQuery } from '@graph/hooks';
-import { NetworkRequestAttribute } from '@graph/schemas';
-import useDataTimeRange from '@hooks/useDataTimeRange';
-import { DashboardInnerTable } from '@pages/Home/components/DashboardInnerTable/DashboardInnerTable';
-import { useParams } from '@util/react-router/useParams';
-import { ColumnsType } from 'antd/lib/table';
-import classNames from 'classnames';
-import moment from 'moment';
-import React, { useEffect } from 'react';
-import { Link } from 'react-router-dom';
-
-import ProgressBarTable from '../../../../components/ProgressBarTable/ProgressBarTable';
-import styles from './TopRoutesTable.module.scss';
-
-const TopRoutesTable = ({
-    setUpdatingData,
-}: {
-    setUpdatingData: React.Dispatch<React.SetStateAction<boolean>>;
-}) => {
-    const { project_id } = useParams<{
-        project_id: string;
-    }>();
-    const projectIdRemapped =
-        project_id === DEMO_WORKSPACE_APPLICATION_ID
-            ? DEMO_WORKSPACE_PROXY_APPLICATION_ID
-            : project_id;
-
-    const { timeRange } = useDataTimeRange();
-
-    const { loading, data } = useGetNetworkHistogramQuery({
-        variables: {
-            project_id: projectIdRemapped,
-            params: {
-                lookback_days: moment
-                    .duration(timeRange.lookback, 'minutes')
-                    .as('days'),
-                attribute: NetworkRequestAttribute.Url,
-            },
-        },
-    });
-
-    useEffect(() => {
-        setUpdatingData(loading);
-    }, [setUpdatingData, loading]);
-
-    return (
-        <div className={classNames({ [styles.loading]: loading })}>
-            <DashboardInnerTable>
-                <ProgressBarTable
-                    loading={loading}
-                    columns={Columns}
-                    data={
-                        data?.network_histogram?.buckets
-                            .slice()
-                            .map((bucket, index) => ({
-                                key: index,
-                                route: bucket.category,
-                                count: bucket.count,
-                            })) || []
-                    }
-                    onClickHandler={() => {}}
-                    noDataMessage={
-                        !data?.network_histogram?.buckets.length && (
-                            <>
-                                Have you{' '}
-                                <Link
-                                    to={`/${project_id}/settings/recording#network`}
-                                >
-                                    configured your backend domains?
-                                </Link>
-                            </>
-                        )
-                    }
-                    noDataTitle={'No route data yet 😔'}
-                />
-            </DashboardInnerTable>
-        </div>
-    );
-};
-=======
-import Card from '@components/Card/Card'
 import {
 	DEMO_WORKSPACE_APPLICATION_ID,
 	DEMO_WORKSPACE_PROXY_APPLICATION_ID,
@@ -92,18 +5,23 @@
 import { ProgressBarTableRowGroup } from '@components/ProgressBarTable/components/ProgressBarTableColumns'
 import { useGetNetworkHistogramQuery } from '@graph/hooks'
 import { NetworkRequestAttribute } from '@graph/schemas'
+import useDataTimeRange from '@hooks/useDataTimeRange'
+import { DashboardInnerTable } from '@pages/Home/components/DashboardInnerTable/DashboardInnerTable'
 import { useParams } from '@util/react-router/useParams'
 import { ColumnsType } from 'antd/lib/table'
-import React from 'react'
-import Skeleton from 'react-loading-skeleton'
+import classNames from 'classnames'
+import moment from 'moment'
+import React, { useEffect } from 'react'
 import { Link } from 'react-router-dom'
 
 import ProgressBarTable from '../../../../components/ProgressBarTable/ProgressBarTable'
-import homePageStyles from '../../HomePage.module.scss'
-import { useHomePageFiltersContext } from '../HomePageFilters/HomePageFiltersContext'
 import styles from './TopRoutesTable.module.scss'
 
-const TopRoutesTable = () => {
+const TopRoutesTable = ({
+	setUpdatingData,
+}: {
+	setUpdatingData: React.Dispatch<React.SetStateAction<boolean>>
+}) => {
 	const { project_id } = useParams<{
 		project_id: string
 	}>()
@@ -112,63 +30,58 @@
 			? DEMO_WORKSPACE_PROXY_APPLICATION_ID
 			: project_id
 
-	const { dateRangeLength } = useHomePageFiltersContext()
+	const { timeRange } = useDataTimeRange()
 
 	const { loading, data } = useGetNetworkHistogramQuery({
 		variables: {
 			project_id: projectIdRemapped,
 			params: {
-				lookback_days: dateRangeLength,
+				lookback_days: moment
+					.duration(timeRange.lookback, 'minutes')
+					.as('days'),
 				attribute: NetworkRequestAttribute.Url,
 			},
 		},
 	})
 
-	if (loading) {
-		return <Skeleton count={1} style={{ width: '100%', height: 300 }} />
-	}
+	useEffect(() => {
+		setUpdatingData(loading)
+	}, [setUpdatingData, loading])
 
 	return (
-		<Card
-			title={
-				<div className={homePageStyles.chartHeaderWrapper}>
-					<h3 id={homePageStyles.h3}>Top Routes</h3>
-				</div>
-			}
-			noTitleBottomMargin
-			full
-		>
-			<ProgressBarTable
-				loading={loading}
-				columns={Columns}
-				data={
-					data?.network_histogram?.buckets
-						.slice()
-						.map((bucket, index) => ({
-							key: index,
-							route: bucket.category,
-							count: bucket.count,
-						})) || []
-				}
-				onClickHandler={() => {}}
-				noDataMessage={
-					!data?.network_histogram?.buckets.length && (
-						<>
-							Have you{' '}
-							<Link
-								to={`/${project_id}/settings/recording#network`}
-							>
-								configured your backend domains?
-							</Link>
-						</>
-					)
-				}
-				noDataTitle={'No route data yet 😔'}
-			/>
-		</Card>
+		<div className={classNames({ [styles.loading]: loading })}>
+			<DashboardInnerTable>
+				<ProgressBarTable
+					loading={loading}
+					columns={Columns}
+					data={
+						data?.network_histogram?.buckets
+							.slice()
+							.map((bucket, index) => ({
+								key: index,
+								route: bucket.category,
+								count: bucket.count,
+							})) || []
+					}
+					onClickHandler={() => {}}
+					noDataMessage={
+						!data?.network_histogram?.buckets.length && (
+							<>
+								Have you{' '}
+								<Link
+									to={`/${project_id}/settings/recording#network`}
+								>
+									configured your backend domains?
+								</Link>
+							</>
+						)
+					}
+					noDataTitle={'No route data yet 😔'}
+				/>
+			</DashboardInnerTable>
+		</div>
 	)
 }
->>>>>>> 8bfca971
 
 export default TopRoutesTable
 
