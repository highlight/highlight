.hostContainer {
<<<<<<< HEAD
    span {
        overflow: hidden;
        text-overflow: ellipsis;
        white-space: nowrap;
    }
}

.loading {
    filter: blur(2px);
=======
	span {
		overflow: hidden;
		text-overflow: ellipsis;
		white-space: nowrap;
	}
>>>>>>> 8bfca971
}<|MERGE_RESOLUTION|>--- conflicted
+++ resolved
@@ -1,19 +1,11 @@
 .hostContainer {
-<<<<<<< HEAD
-    span {
-        overflow: hidden;
-        text-overflow: ellipsis;
-        white-space: nowrap;
-    }
-}
-
-.loading {
-    filter: blur(2px);
-=======
 	span {
 		overflow: hidden;
 		text-overflow: ellipsis;
 		white-space: nowrap;
 	}
->>>>>>> 8bfca971
+}
+
+.loading {
+	filter: blur(2px);
 }