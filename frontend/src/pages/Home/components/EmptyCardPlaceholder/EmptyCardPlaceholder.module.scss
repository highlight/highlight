.emptyCardPlaceholder {
	cursor: auto;
	display: flex;
	flex-direction: column;
	justify-content: center;
}

.graphicContainer {
<<<<<<< HEAD
    margin-bottom: var(--size-xLarge);
    margin-top: var(--size-xLarge);
=======
	margin-bottom: var(--size-medium);
	margin-top: var(--size-xSmall);
>>>>>>> 8bfca971
}<|MERGE_RESOLUTION|>--- conflicted
+++ resolved
@@ -6,11 +6,6 @@
 }
 
 .graphicContainer {
-<<<<<<< HEAD
-    margin-bottom: var(--size-xLarge);
-    margin-top: var(--size-xLarge);
-=======
-	margin-bottom: var(--size-medium);
-	margin-top: var(--size-xSmall);
->>>>>>> 8bfca971
+	margin-bottom: var(--size-xLarge);
+	margin-top: var(--size-xLarge);
 }