--- conflicted
+++ resolved
@@ -1,48 +1,18 @@
 import DemoWorkspaceButton, {
-<<<<<<< HEAD
-    DEMO_WORKSPACE_APPLICATION_ID,
-    DEMO_WORKSPACE_PROXY_APPLICATION_ID,
-} from '@components/DemoWorkspaceButton/DemoWorkspaceButton';
-import { useGetAdminQuery } from '@graph/hooks';
-import DashboardPage from '@pages/Dashboards/pages/Dashboard/DashboardPage';
-import { useIntegrated } from '@util/integrated';
-import { useParams } from '@util/react-router/useParams';
-import Lottie from 'lottie-react';
-import React from 'react';
-import { Helmet } from 'react-helmet';
-import { Link } from 'react-router-dom';
-
-import ElevatedCard from '../../components/ElevatedCard/ElevatedCard';
-import WaitingAnimation from '../../lottie/waiting.json';
-import styles from './HomePage.module.scss';
-
-const HomePageV2 = () => {
-    const { loading: adminLoading, data: adminData } = useGetAdminQuery({
-        skip: false,
-    });
-    const { project_id } = useParams<{ project_id: string }>();
-    const projectIdRemapped =
-        project_id === DEMO_WORKSPACE_APPLICATION_ID
-            ? DEMO_WORKSPACE_PROXY_APPLICATION_ID
-            : project_id;
-    const { integrated, loading: integratedLoading } = useIntegrated();
-=======
 	DEMO_WORKSPACE_APPLICATION_ID,
 	DEMO_WORKSPACE_PROXY_APPLICATION_ID,
 } from '@components/DemoWorkspaceButton/DemoWorkspaceButton'
 import { useGetAdminQuery } from '@graph/hooks'
 import DashboardPage from '@pages/Dashboards/pages/Dashboard/DashboardPage'
-import { HomePageTimeFilter } from '@pages/Home/utils/HomeCharts'
 import { useIntegrated } from '@util/integrated'
 import { useParams } from '@util/react-router/useParams'
 import Lottie from 'lottie-react'
-import React, { useState } from 'react'
+import React from 'react'
 import { Helmet } from 'react-helmet'
 import { Link } from 'react-router-dom'
 
 import ElevatedCard from '../../components/ElevatedCard/ElevatedCard'
 import WaitingAnimation from '../../lottie/waiting.json'
-import { HomePageFiltersContext } from './components/HomePageFilters/HomePageFiltersContext'
 import styles from './HomePage.module.scss'
 
 const HomePageV2 = () => {
@@ -54,98 +24,14 @@
 		project_id === DEMO_WORKSPACE_APPLICATION_ID
 			? DEMO_WORKSPACE_PROXY_APPLICATION_ID
 			: project_id
-	const [dateRangeLength, setDateRangeLength] = useState<number>(
-		HomePageTimeFilter[1].value,
-	)
-	const [hasData, setHasData] = useState<boolean>(true)
 	const { integrated, loading: integratedLoading } = useIntegrated()
->>>>>>> 8bfca971
 
 	if (integratedLoading || adminLoading) {
 		return null
 	}
 
-<<<<<<< HEAD
-    return (
-        <>
-            <Helmet>
-                <title>Home</title>
-            </Helmet>
-            <div className={styles.dashboardWrapper}>
-                <div className={styles.dashboard}>
-                    <div className={styles.dashboardBody}>
-                        <DashboardPage
-                            header={
-                                <div>
-                                    <h2>
-                                        {integrated
-                                            ? `${
-                                                  adminData?.admin?.name
-                                                      ? `Hey ${
-                                                            adminData.admin.name.split(
-                                                                ' '
-                                                            )[0]
-                                                        }, welcome`
-                                                      : `Welcome`
-                                              } back to Highlight.`
-                                            : 'Welcome to Highlight'}
-                                    </h2>
-                                </div>
-                            }
-                            dashboardName={'Home'}
-                        />
-                    </div>
-                    {!integrated && (
-                        <div className={styles.noDataContainer}>
-                            <ElevatedCard
-                                title={
-                                    integrated
-                                        ? "You're too fast!"
-                                        : 'Waiting for Installation...'
-                                }
-                                animation={
-                                    <Lottie animationData={WaitingAnimation} />
-                                }
-                            >
-                                <p>
-                                    {integrated ? (
-                                        "We're still processing your sessions and errors. Check back here later."
-                                    ) : (
-                                        <>
-                                            Please follow the{' '}
-                                            <Link
-                                                to={`/${projectIdRemapped}/setup`}
-                                            >
-                                                setup instructions
-                                            </Link>{' '}
-                                            to install Highlight. It should take
-                                            less than a minute for us to detect
-                                            installation.
-                                            <div
-                                                className={
-                                                    styles.demoWorkspaceButton
-                                                }
-                                            >
-                                                <DemoWorkspaceButton
-                                                    integrated={integrated}
-                                                />
-                                            </div>
-                                        </>
-                                    )}
-                                </p>
-                            </ElevatedCard>
-                        </div>
-                    )}
-                </div>
-            </div>
-        </>
-    );
-};
-=======
 	return (
-		<HomePageFiltersContext
-			value={{ dateRangeLength, setDateRangeLength, hasData, setHasData }}
-		>
+		<>
 			<Helmet>
 				<title>Home</title>
 			</Helmet>
@@ -173,7 +59,7 @@
 							dashboardName={'Home'}
 						/>
 					</div>
-					{!hasData && !integrated && (
+					{!integrated && (
 						<div className={styles.noDataContainer}>
 							<ElevatedCard
 								title={
@@ -216,9 +102,8 @@
 					)}
 				</div>
 			</div>
-		</HomePageFiltersContext>
+		</>
 	)
 }
->>>>>>> 8bfca971
 
 export default HomePageV2