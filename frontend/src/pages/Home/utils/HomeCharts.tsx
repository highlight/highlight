--- conflicted
+++ resolved
@@ -19,15 +19,11 @@
 import { useNavigate } from 'react-router-dom'
 import { ResponsiveContainer } from 'recharts'
 
-<<<<<<< HEAD
 import { updateQueriedTimeRange } from '@/components/QueryBuilder/QueryBuilder'
 import { TIME_RANGE_FIELD } from '@/pages/Sessions/SessionsFeedV3/SessionQueryBuilder/SessionQueryBuilder'
 import { serializeAbsoluteTimeRange } from '@/util/time'
 
-import styles from './HomeCharts.module.scss'
-=======
 import styles from './HomeCharts.module.css'
->>>>>>> 8e4f4de3
 
 type DailyCount = {
 	date: moment.Moment
