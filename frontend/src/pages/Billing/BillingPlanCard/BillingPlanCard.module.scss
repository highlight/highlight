@import 'src/static/shared.scss';

.billingPlanCard {
    @include rounded-border;
    display: flex;
    flex-direction: column;
    padding: 24px;
    width: 275px;
    height: 325px;
}

.billingPlanTitle {
    color: $highlight-purple;
}

.billingFrequency {
    color: var(--color-gray-500);
    margin-bottom: 5px;
}

.billingPlanPrice {
<<<<<<< HEAD
    margin-bottom: 0 !important;
=======
    margin-bottom: 0px;
>>>>>>> 3b81cc7d
}

.advertisedFeaturesWrapper {
    margin: 5px 0 10px 0;
    padding: 0;
    list-style: none;
    display: flex;
    flex-direction: column;
    row-gap: var(--size-xxSmall);
}

.advertisedFeature {
<<<<<<< HEAD
    margin: 5px 0;
}

.button {
=======
    margin: 0;
    display: flex;
    align-items: center;
    column-gap: var(--size-xSmall);

    svg {
        color: var(--color-green);
    }
}

.button {
    margin-top: auto;
>>>>>>> 3b81cc7d
    justify-content: center;
}<|MERGE_RESOLUTION|>--- conflicted
+++ resolved
@@ -19,11 +19,7 @@
 }
 
 .billingPlanPrice {
-<<<<<<< HEAD
     margin-bottom: 0 !important;
-=======
-    margin-bottom: 0px;
->>>>>>> 3b81cc7d
 }
 
 .advertisedFeaturesWrapper {
@@ -36,12 +32,6 @@
 }
 
 .advertisedFeature {
-<<<<<<< HEAD
-    margin: 5px 0;
-}
-
-.button {
-=======
     margin: 0;
     display: flex;
     align-items: center;
@@ -54,6 +44,9 @@
 
 .button {
     margin-top: auto;
->>>>>>> 3b81cc7d
+    justify-content: center;
+}
+
+.button {
     justify-content: center;
 }