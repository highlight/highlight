import InfoTooltip from '@components/InfoTooltip/InfoTooltip'
import { PlanType, RetentionPeriod, SubscriptionInterval } from '@graph/schemas'
import { MEMBERS_PRICE } from '@pages/Billing/BillingStatusCard/BillingStatusCard'
import { formatNumberWithDelimiters } from '@util/numbers'
import clsx from 'clsx'
import React from 'react'

import commonStyles from '../../../Common.module.scss'
import Button from '../../../components/Button/Button/Button'
import SvgVerifyCheckIcon from '../../../static/VerifyCheckIcon'
import { BillingPlan } from './BillingConfig'
import styles from './BillingPlanCard.module.scss'

const RETENTION_PERIOD_MULTIPLIER = {
	[RetentionPeriod.ThreeMonths]: 1,
	[RetentionPeriod.SixMonths]: 1.5,
	[RetentionPeriod.TwelveMonths]: 2,
	[RetentionPeriod.TwoYears]: 2.5,
}

export const BillingPlanCard = ({
	billingPlan,
	onSelect,
	current,
	loading,
	subscriptionInterval,
	retentionPeriod,
	disabled,
	memberCount,
	glowing,
}: {
	current: boolean
	billingPlan: BillingPlan
	onSelect: () => void
	loading: boolean
	subscriptionInterval: SubscriptionInterval
	retentionPeriod: RetentionPeriod
	disabled?: boolean
	memberCount: number
	glowing?: boolean
}) => {
	let membersOverage = 0
	if (!!billingPlan.membersIncluded) {
		membersOverage = memberCount - billingPlan.membersIncluded
	}
	const membersPrice = membersOverage * MEMBERS_PRICE

	let basePrice =
		subscriptionInterval === SubscriptionInterval.Annual
			? billingPlan.annualPrice
			: billingPlan.monthlyPrice

	basePrice *= RETENTION_PERIOD_MULTIPLIER[retentionPeriod]

	return (
		<div
			className={clsx(styles.billingPlanCard, {
				[styles.currentPlan]: current,
				[styles.glowingPlan]: glowing,
			})}
		>
			<h3 className={styles.billingPlanTitle}>{billingPlan.name}</h3>
<<<<<<< HEAD

			<div>
				<span
					className={classNames(
						commonStyles.title,
						styles.billingPlanPrice,
=======
			{billingPlan.type === PlanType.Enterprise ? (
				<div className={styles.enterpriseRow}>
					<span
						className={clsx(
							commonStyles.title,
							styles.billingPlanPrice,
						)}
					>
						<MessageIcon />
					</span>
					<span>reach out for more details</span>
				</div>
			) : (
				<div>
					<span
						className={clsx(
							commonStyles.title,
							styles.billingPlanPrice,
						)}
					>
						{`$${formatNumberWithDelimiters(
							subscriptionInterval === SubscriptionInterval.Annual
								? billingPlan.annualPrice
								: billingPlan.monthlyPrice,
						)}`}
					</span>
					{billingPlan.type !== PlanType.Free && (
						<span>
							/mo, billed{' '}
							{subscriptionInterval ===
							SubscriptionInterval.Annual
								? 'annually'
								: 'monthly'}
						</span>
>>>>>>> d044fea3
					)}
				>
					{`$${formatNumberWithDelimiters(basePrice)}`}
				</span>
				{billingPlan.type !== PlanType.Free && (
					<span>
						/mo, billed{' '}
						{subscriptionInterval === SubscriptionInterval.Annual
							? 'annually'
							: 'monthly'}
					</span>
				)}
			</div>
			<div className={styles.extraMembers}>
				{billingPlan.type === PlanType.Free ? null : membersOverage >
				  0 ? (
					<>
						<span className={styles.extraMembersCost}>
							+ ${membersPrice}
						</span>
						<span className={styles.extraMembersBreakdown}>
							(${MEMBERS_PRICE} x {membersOverage} seat
							{membersOverage > 1 ? 's' : ''}) monthly
						</span>
					</>
				) : (
					<>
						<span className={styles.extraMembersCost}>
							{billingPlan.membersIncluded || 'Unlimited'}
						</span>
						<span className={styles.extraMembersBreakdown}>
							{' '}
							members included
							{billingPlan.membersIncluded === undefined
								? '!'
								: ' for free'}
						</span>
					</>
				)}
			</div>
			<ul className={styles.advertisedFeaturesWrapper}>
				{billingPlan.advertisedFeatures.map((feature) => (
					<li
						className={styles.advertisedFeature}
						key={
							typeof feature === 'string' ? feature : feature.text
						}
					>
						<SvgVerifyCheckIcon
							className={styles.featureCheckIcon}
						/>
						{typeof feature === 'string' ? (
							feature
						) : (
							<span>
								{feature.text}
								<InfoTooltip
									title={feature.tooltip}
									size="medium"
								/>
							</span>
						)}
					</li>
				))}
			</ul>
			<Button
				trackingId="ChangeBillingPlan"
				disabled={current || disabled}
				onClick={onSelect}
				className={styles.button}
				loading={loading}
			>
				{current ? 'Current plan' : `Select ${billingPlan.name} Plan`}
			</Button>
		</div>
	)
}<|MERGE_RESOLUTION|>--- conflicted
+++ resolved
@@ -2,6 +2,7 @@
 import { PlanType, RetentionPeriod, SubscriptionInterval } from '@graph/schemas'
 import { MEMBERS_PRICE } from '@pages/Billing/BillingStatusCard/BillingStatusCard'
 import { formatNumberWithDelimiters } from '@util/numbers'
+import classNames from 'classnames'
 import clsx from 'clsx'
 import React from 'react'
 
@@ -60,49 +61,11 @@
 			})}
 		>
 			<h3 className={styles.billingPlanTitle}>{billingPlan.name}</h3>
-<<<<<<< HEAD
-
 			<div>
 				<span
 					className={classNames(
 						commonStyles.title,
 						styles.billingPlanPrice,
-=======
-			{billingPlan.type === PlanType.Enterprise ? (
-				<div className={styles.enterpriseRow}>
-					<span
-						className={clsx(
-							commonStyles.title,
-							styles.billingPlanPrice,
-						)}
-					>
-						<MessageIcon />
-					</span>
-					<span>reach out for more details</span>
-				</div>
-			) : (
-				<div>
-					<span
-						className={clsx(
-							commonStyles.title,
-							styles.billingPlanPrice,
-						)}
-					>
-						{`$${formatNumberWithDelimiters(
-							subscriptionInterval === SubscriptionInterval.Annual
-								? billingPlan.annualPrice
-								: billingPlan.monthlyPrice,
-						)}`}
-					</span>
-					{billingPlan.type !== PlanType.Free && (
-						<span>
-							/mo, billed{' '}
-							{subscriptionInterval ===
-							SubscriptionInterval.Annual
-								? 'annually'
-								: 'monthly'}
-						</span>
->>>>>>> d044fea3
 					)}
 				>
 					{`$${formatNumberWithDelimiters(basePrice)}`}
