--- conflicted
+++ resolved
@@ -17,26 +17,14 @@
 }) => {
     return (
         <div className={styles.billingPlanCard}>
-<<<<<<< HEAD
-            <h3 className={styles.billingPlanTitle}>{billingPlan.planName}</h3>
-            <p
-=======
-            <div className={styles.billingPlanTitle}>{billingPlan.name}</div>
+            <h3 className={styles.billingPlanTitle}>{billingPlan.name}</h3>
             <div
->>>>>>> 3b81cc7d
                 className={classNames(
                     commonStyles.title,
                     styles.billingPlanPrice
                 )}
-<<<<<<< HEAD
-            >{`$${billingPlan.monthlyPrice}`}</p>
+            >{`$${billingPlan.monthlyPrice}`}</div>
             <p className={styles.billingFrequency}>billed monthly</p>
-            <div className={styles.advertisedFeaturesWrapper}>
-                {advertisedFeatureDivs}
-            </div>
-=======
-            >{`$${billingPlan.monthlyPrice}`}</div>
-            <div className={styles.billingFrequency}>billed monthly</div>
             <ul className={styles.advertisedFeaturesWrapper}>
                 {billingPlan.advertisedFeatures.map((featureString) => (
                     <li
@@ -48,20 +36,13 @@
                     </li>
                 ))}
             </ul>
->>>>>>> 3b81cc7d
 
             <Button
                 disabled={current}
                 onClick={onSelect}
                 className={styles.button}
             >
-<<<<<<< HEAD
-                {current
-                    ? 'Current plan'
-                    : `Select ${billingPlan.planName} Plan`}
-=======
                 {current ? 'Current plan' : `Select ${billingPlan.name} Plan`}
->>>>>>> 3b81cc7d
             </Button>
         </div>
     );
