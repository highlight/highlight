import { ProductType } from '@graph/schemas'
import { Box, Stack, Text } from '@highlight-run/ui/components'
import { ProjectProductFilters } from '@pages/ProjectSettings/ProjectFilters/ProjectFilters'
import WorkspaceSettings from '@pages/WorkspaceSettings/WorkspaceSettings'
import WorkspaceTeam from '@pages/WorkspaceTeam/WorkspaceTeam'
import { useApplicationContext } from '@routers/AppRouter/context/ApplicationContext'
import analytics from '@util/analytics'
import { isOnPrem } from '@util/onPrem/onPremUtils'
import { useParams } from '@util/react-router/useParams'
import clsx from 'clsx'
import React, { Suspense, useEffect, useMemo } from 'react'
import { Helmet } from 'react-helmet'
import {
	NavLink,
	Route,
	Routes,
	useLocation,
	useMatch,
	useNavigate,
} from 'react-router-dom'

import { WorkspaceSettingsTab } from '@/hooks/useIsSettingsPath'
import { EmailOptOutPanel } from '@/pages/EmailOptOut/EmailOptOut'
import { HaroldAISettings } from '@/pages/HaroldAISettings/HaroldAISettings'
import { ProjectColorLabel } from '@/pages/ProjectSettings/ProjectColorLabel/ProjectColorLabel'
import ProjectSettings from '@/pages/ProjectSettings/ProjectSettings'
import Auth from '@/pages/UserSettings/Auth/Auth'
import { PlayerForm } from '@/pages/UserSettings/PlayerForm/PlayerForm'
import { useGlobalContext } from '@/routers/ProjectRouter/context/GlobalContext'
import { auth } from '@/util/auth'

import * as styles from './SettingsRouter.css'

const BillingPageV2 = React.lazy(() => import('../Billing/BillingPageV2'))
const PlanComparisonPage = React.lazy(
	() => import('../Billing/PlanComparisonPage'),
)

const getTitle = (tab: WorkspaceSettingsTab | string): string => {
	switch (tab) {
		case 'team':
			return 'Members'
		case 'settings':
			return 'Properties'
		case 'current-plan':
			return 'Billing plans'
		case 'upgrade-plan':
			return 'Upgrade plan'
		case 'harold-ai':
			return 'Harold AI'
		case 'plan-features':
			return 'Plan comparison'
		default:
			return ''
	}
}

export const SettingsRouter = () => {
	const location = useLocation()
	const navigate = useNavigate()
	const {
		workspace_id,
		project_id,
		'*': sectionId,
	} = useParams<{
		workspace_id: string
		project_id: string
		'*': string
	}>()
	const { allProjects, currentProject, currentWorkspace } =
		useApplicationContext()
	const { toggleShowBanner } = useGlobalContext()
	const workspaceId = workspace_id || currentWorkspace?.id
	const projectId = project_id || currentProject?.id
	// Using useMatch instead of pulling from useParams because :page_id isn't
	// defined in a route anywhere, it's only used by the tabs.
	const workspaceMatch = useMatch('/w/:workspace_id/:section_id/:page_id?')
	const projectMatch = useMatch('/:project_id/settings/:page_id?')
	const productFilterMatch = useMatch(
		'/:project_id/settings/filters/:product',
	)
	const pageId =
		workspaceMatch?.params.page_id ||
		projectMatch?.params.page_id ||
		sectionId ||
		''

	toggleShowBanner(false)

	const billingContent = (
		<Suspense fallback={null}>
			{isOnPrem ? (
				<PlanComparisonPage
					setSelectedPlanType={() => {}}
					setStep={() => {}}
				/>
			) : (
				<BillingPageV2 />
			)}
		</Suspense>
	)

	const workspaceSettingTabs = [
		{
			key: 'team',
			pathParam: '/:member_tab_key?',
			title: getTitle('team'),
			panelContent: <WorkspaceTeam />,
		},
		{
			key: 'settings',
			title: getTitle('settings'),
			panelContent: <WorkspaceSettings />,
		},
		{
			key: 'current-plan',
			title: getTitle('current-plan'),
			panelContent: billingContent,
		},
		{
			key: 'harold-ai',
			title: getTitle('harold-ai'),
			panelContent: <HaroldAISettings />,
		},
	]

	const accountSettingTabs = [
		...(auth.googleProvider
			? [
					{
						key: 'auth',
						title: 'Authentication',
						panelContent: <Auth />,
					},
			  ]
			: []),
		...[
			{
				key: 'email-settings',
				title: 'Notifications',
				panelContent: <EmailOptOutPanel />,
			},
			{
				key: 'player-settings',
				title: 'App settings',
				panelContent: <PlayerForm />,
			},
		],
	]

	const projectSettingTabs = useMemo(
		() =>
			allProjects
				? allProjects.map((project) => ({
						key: project?.id,
						title: project?.name,
				  }))
				: [],
		[allProjects],
	)

	useEffect(() => {
		analytics.page('Settings', {
			page: pageId,
		})

		if (!pageId) {
			navigate(`/w/${workspaceId}/team`, { replace: true })
		}
	}, [location.pathname, navigate, pageId, workspaceId])

	return (
		<>
			<Helmet key={pageId}>
				<title>{getTitle(pageId)} Settings</title>
			</Helmet>
			<Box
				display="flex"
				flexDirection="row"
				flexGrow={1}
				backgroundColor="raised"
			>
				<Box
					p="8"
					gap="12"
					display="flex"
					flexDirection="column"
					borderRight="secondary"
					position="relative"
					cssClass={styles.sidebarScroll}
				>
					<Stack gap="0">
						<Box mt="12" mb="4" ml="8">
							<Text
								size="xxSmall"
								color="secondaryContentText"
								cssClass={styles.menuTitle}
							>
								Account Settings
							</Text>
						</Box>
						{accountSettingTabs.map((tab) => (
							<NavLink
								key={tab.key}
								to={`/w/${workspaceId}/account/${tab.key}`}
								className={({ isActive }) =>
									clsx(styles.menuItem, {
										[styles.menuItemActive]: isActive,
									})
								}
							>
								<Stack direction="row" align="center" gap="4">
									<Text>{tab.title}</Text>
								</Stack>
							</NavLink>
						))}
					</Stack>
					<Stack gap="0">
						<Box mt="12" mb="4" ml="8">
							<Text
								size="xxSmall"
								color="secondaryContentText"
								cssClass={styles.menuTitle}
							>
								Workspace Settings
							</Text>
						</Box>
						{workspaceSettingTabs.map((tab) => (
							<NavLink
								key={tab.key}
								to={`/w/${workspaceId}/${tab.key}`}
								className={({ isActive }) =>
									clsx(styles.menuItem, {
										[styles.menuItemActive]: isActive,
									})
								}
							>
								<Stack direction="row" align="center" gap="4">
									<Text>{tab.title}</Text>
								</Stack>
							</NavLink>
						))}
					</Stack>
					<Stack gap="0">
						<Box mt="12" mb="4" ml="8">
							<Text
								size="xxSmall"
								color="secondaryContentText"
								cssClass={styles.menuTitle}
							>
								Project Settings
							</Text>
						</Box>
						{projectSettingTabs.map((project) => (
							<NavLink
								key={project.key}
								to={`/${project.key}/settings/general`}
								className={clsx(styles.menuItem, {
									[styles.menuItemActive]:
										projectId === project.key,
								})}
<<<<<<< HEAD
								state={{
									previousPath: `/${project.key}/sessions`,
								}}
=======
								state={{previousPath: `/${project.key}/sessions`}}
>>>>>>> b59e79b2
							>
								<Stack direction="row" align="center" gap="4">
									<ProjectColorLabel
										seed={project.title || ''}
										size={8}
									/>
									<Text>{project.title}</Text>
								</Stack>
							</NavLink>
						))}
					</Stack>
				</Box>
				<Box flexGrow={1} display="flex" flexDirection="column">
					<Box
						m="8"
						backgroundColor="white"
						border="secondary"
						borderRadius="6"
						boxShadow="medium"
						flexGrow={1}
						position="relative"
						overflow="hidden"
					>
						<Box overflowY="scroll" height="full">
							<Routes>
								{workspaceSettingTabs.map((tab) => {
									const path = tab.pathParam
										? `${tab.key}${tab.pathParam}`
										: tab.key
									return (
										<Route
											key={tab.key}
											path={path}
											element={tab.panelContent}
										/>
									)
								})}
								<Route
									path="current-plan/success"
									element={billingContent}
								/>
								<Route
									path="upgrade-plan"
									element={billingContent}
								/>
								{accountSettingTabs.map((tab) => (
									<Route
										key={tab.key}
										path={`account/${tab.key}`}
										element={
											<Box>
												<Box
													style={{ maxWidth: 560 }}
													my="40"
													mx="auto"
												>
													{tab.panelContent}
												</Box>
											</Box>
										}
									/>
								))}
								<Route
									path=":tab?"
									element={<ProjectSettings />}
								/>
								<Route
									path="filters/:product"
									element={
										<Box
											style={{ maxWidth: 560 }}
											my="40"
											mx="auto"
										>
											{productFilterMatch?.params
												.product && (
												<ProjectProductFilters
													product={
														(productFilterMatch?.params.product
															?.charAt(0)
															.toUpperCase() +
															productFilterMatch?.params.product
																?.slice(1)
																.toLowerCase()) as ProductType
													}
												/>
											)}
										</Box>
									}
								/>
							</Routes>
						</Box>
					</Box>
				</Box>
			</Box>
		</>
	)
}<|MERGE_RESOLUTION|>--- conflicted
+++ resolved
@@ -259,14 +259,10 @@
 									[styles.menuItemActive]:
 										projectId === project.key,
 								})}
-<<<<<<< HEAD
 								state={{
 									previousPath: `/${project.key}/sessions`,
 								}}
-=======
-								state={{previousPath: `/${project.key}/sessions`}}
->>>>>>> b59e79b2
-							>
+						>
 								<Stack direction="row" align="center" gap="4">
 									<ProjectColorLabel
 										seed={project.title || ''}
