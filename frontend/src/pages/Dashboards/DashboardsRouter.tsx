<<<<<<< HEAD
import {
    useGetDashboardDefinitionsQuery,
    useGetWorkspaceAdminsByProjectIdQuery,
    useUpsertDashboardMutation,
} from '@graph/hooks';
import { namedOperations } from '@graph/operations';
import { DashboardsContextProvider } from '@pages/Dashboards/DashboardsContext/DashboardsContext';
import { DEFAULT_METRICS_LAYOUT } from '@pages/Dashboards/Metrics';
import DashboardPage from '@pages/Dashboards/pages/Dashboard/DashboardPage';
import DashboardsHomePage from '@pages/Dashboards/pages/DashboardsHomePage/DashboardsHomePage';
import HomePageV2 from '@pages/Home/HomePageV2';
=======
import { useAuthContext } from '@authentication/AuthContext'
import {
	useGetDashboardDefinitionsQuery,
	useGetWorkspaceAdminsByProjectIdQuery,
	useUpsertDashboardMutation,
} from '@graph/hooks'
import { namedOperations } from '@graph/operations'
import { DashboardsContextProvider } from '@pages/Dashboards/DashboardsContext/DashboardsContext'
import { DEFAULT_METRICS_LAYOUT } from '@pages/Dashboards/Metrics'
import DashboardPage from '@pages/Dashboards/pages/Dashboard/DashboardPage'
import DashboardsHomePage from '@pages/Dashboards/pages/DashboardsHomePage/DashboardsHomePage'
import HomePage from '@pages/Home/HomePage'
import HomePageV2 from '@pages/Home/HomePageV2'
>>>>>>> 8bfca971
import {
	DEFAULT_HOME_DASHBOARD_LAYOUT,
	HOME_DASHBOARD_CONFIGURATION,
} from '@pages/Home/utils/HomePageUtils'
import { WEB_VITALS_CONFIGURATION } from '@pages/Player/StreamElement/Renderers/WebVitals/utils/WebVitalsUtils'
import { useParams } from '@util/react-router/useParams'
import { H } from 'highlight.run'
import React, { useEffect } from 'react'
import { Helmet } from 'react-helmet'
import { Route, Switch, useRouteMatch } from 'react-router-dom'

const DashboardsRouter = () => {
<<<<<<< HEAD
    const { project_id } = useParams<{ project_id: string }>();
    const { path } = useRouteMatch();
    const { data: adminsData } = useGetWorkspaceAdminsByProjectIdQuery({
        variables: { project_id },
    });
    const { data, loading, error, called } = useGetDashboardDefinitionsQuery({
        variables: { project_id },
    });
    const [upsertDashboardMutation] = useUpsertDashboardMutation({
        refetchQueries: [namedOperations.Query.GetDashboardDefinitions],
    });
=======
	const { project_id } = useParams<{ project_id: string }>()
	const { path } = useRouteMatch()
	const { isHighlightAdmin } = useAuthContext()
	const { data: adminsData } = useGetWorkspaceAdminsByProjectIdQuery({
		variables: { project_id },
	})
	const { data, loading, error, called } = useGetDashboardDefinitionsQuery({
		variables: { project_id },
	})
	const [upsertDashboardMutation] = useUpsertDashboardMutation({
		refetchQueries: [namedOperations.Query.GetDashboardDefinitions],
	})
>>>>>>> 8bfca971

	useEffect(() => {
		// create default dashboards
		if (project_id && !loading && !error && called) {
			if (
				!data?.dashboard_definitions?.some(
					(d) => d?.name === 'Web Vitals',
				)
			) {
				upsertDashboardMutation({
					variables: {
						project_id,
						metrics: Object.values(WEB_VITALS_CONFIGURATION),
						name: 'Web Vitals',
						layout: JSON.stringify(DEFAULT_METRICS_LAYOUT),
					},
				}).catch(H.consumeError)
			}
			if (!data?.dashboard_definitions?.some((d) => d?.name === 'Home')) {
				upsertDashboardMutation({
					variables: {
						project_id,
						metrics: Object.values(HOME_DASHBOARD_CONFIGURATION),
						name: 'Home',
						layout: JSON.stringify(DEFAULT_HOME_DASHBOARD_LAYOUT),
					},
				}).catch(H.consumeError)
			}
		}
	}, [project_id, upsertDashboardMutation, loading, error, data, called])

<<<<<<< HEAD
    return (
        <DashboardsContextProvider
            value={{
                allAdmins: adminsData?.admins || [],
                dashboards: data?.dashboard_definitions || [],
                updateDashboard: ({ id, name, metrics, layout }) => {
                    return upsertDashboardMutation({
                        variables: {
                            id,
                            project_id,
                            metrics,
                            name,
                            layout,
                        },
                    });
                },
            }}
        >
            <Helmet>
                <title>Dashboards</title>
            </Helmet>
            <Switch>
                <Route exact path={`/:project_id/home`}>
                    <HomePageV2 />
                </Route>
                <Route exact path={path}>
                    <DashboardsHomePage />
                </Route>
                <Route path={`${path}/:id`}>
                    <DashboardPage />
                </Route>
            </Switch>
        </DashboardsContextProvider>
    );
};
=======
	return (
		<DashboardsContextProvider
			value={{
				allAdmins: adminsData?.admins.map((wa) => wa.admin) || [],
				dashboards: data?.dashboard_definitions || [],
				updateDashboard: ({ id, name, metrics, layout }) => {
					return upsertDashboardMutation({
						variables: {
							id,
							project_id,
							metrics,
							name,
							layout,
						},
					})
				},
			}}
		>
			<Helmet>
				<title>Dashboards</title>
			</Helmet>
			<Switch>
				<Route exact path={`/:project_id/home`}>
					{isHighlightAdmin ? <HomePageV2 /> : <HomePage />}
				</Route>
				<Route exact path={path}>
					<DashboardsHomePage />
				</Route>
				<Route path={`${path}/:id`}>
					<DashboardPage />
				</Route>
			</Switch>
		</DashboardsContextProvider>
	)
}
>>>>>>> 8bfca971

export default DashboardsRouter<|MERGE_RESOLUTION|>--- conflicted
+++ resolved
@@ -1,17 +1,3 @@
-<<<<<<< HEAD
-import {
-    useGetDashboardDefinitionsQuery,
-    useGetWorkspaceAdminsByProjectIdQuery,
-    useUpsertDashboardMutation,
-} from '@graph/hooks';
-import { namedOperations } from '@graph/operations';
-import { DashboardsContextProvider } from '@pages/Dashboards/DashboardsContext/DashboardsContext';
-import { DEFAULT_METRICS_LAYOUT } from '@pages/Dashboards/Metrics';
-import DashboardPage from '@pages/Dashboards/pages/Dashboard/DashboardPage';
-import DashboardsHomePage from '@pages/Dashboards/pages/DashboardsHomePage/DashboardsHomePage';
-import HomePageV2 from '@pages/Home/HomePageV2';
-=======
-import { useAuthContext } from '@authentication/AuthContext'
 import {
 	useGetDashboardDefinitionsQuery,
 	useGetWorkspaceAdminsByProjectIdQuery,
@@ -22,9 +8,7 @@
 import { DEFAULT_METRICS_LAYOUT } from '@pages/Dashboards/Metrics'
 import DashboardPage from '@pages/Dashboards/pages/Dashboard/DashboardPage'
 import DashboardsHomePage from '@pages/Dashboards/pages/DashboardsHomePage/DashboardsHomePage'
-import HomePage from '@pages/Home/HomePage'
 import HomePageV2 from '@pages/Home/HomePageV2'
->>>>>>> 8bfca971
 import {
 	DEFAULT_HOME_DASHBOARD_LAYOUT,
 	HOME_DASHBOARD_CONFIGURATION,
@@ -37,22 +21,8 @@
 import { Route, Switch, useRouteMatch } from 'react-router-dom'
 
 const DashboardsRouter = () => {
-<<<<<<< HEAD
-    const { project_id } = useParams<{ project_id: string }>();
-    const { path } = useRouteMatch();
-    const { data: adminsData } = useGetWorkspaceAdminsByProjectIdQuery({
-        variables: { project_id },
-    });
-    const { data, loading, error, called } = useGetDashboardDefinitionsQuery({
-        variables: { project_id },
-    });
-    const [upsertDashboardMutation] = useUpsertDashboardMutation({
-        refetchQueries: [namedOperations.Query.GetDashboardDefinitions],
-    });
-=======
 	const { project_id } = useParams<{ project_id: string }>()
 	const { path } = useRouteMatch()
-	const { isHighlightAdmin } = useAuthContext()
 	const { data: adminsData } = useGetWorkspaceAdminsByProjectIdQuery({
 		variables: { project_id },
 	})
@@ -62,7 +32,6 @@
 	const [upsertDashboardMutation] = useUpsertDashboardMutation({
 		refetchQueries: [namedOperations.Query.GetDashboardDefinitions],
 	})
->>>>>>> 8bfca971
 
 	useEffect(() => {
 		// create default dashboards
@@ -94,47 +63,10 @@
 		}
 	}, [project_id, upsertDashboardMutation, loading, error, data, called])
 
-<<<<<<< HEAD
-    return (
-        <DashboardsContextProvider
-            value={{
-                allAdmins: adminsData?.admins || [],
-                dashboards: data?.dashboard_definitions || [],
-                updateDashboard: ({ id, name, metrics, layout }) => {
-                    return upsertDashboardMutation({
-                        variables: {
-                            id,
-                            project_id,
-                            metrics,
-                            name,
-                            layout,
-                        },
-                    });
-                },
-            }}
-        >
-            <Helmet>
-                <title>Dashboards</title>
-            </Helmet>
-            <Switch>
-                <Route exact path={`/:project_id/home`}>
-                    <HomePageV2 />
-                </Route>
-                <Route exact path={path}>
-                    <DashboardsHomePage />
-                </Route>
-                <Route path={`${path}/:id`}>
-                    <DashboardPage />
-                </Route>
-            </Switch>
-        </DashboardsContextProvider>
-    );
-};
-=======
 	return (
 		<DashboardsContextProvider
 			value={{
-				allAdmins: adminsData?.admins.map((wa) => wa.admin) || [],
+				allAdmins: adminsData?.admins || [],
 				dashboards: data?.dashboard_definitions || [],
 				updateDashboard: ({ id, name, metrics, layout }) => {
 					return upsertDashboardMutation({
@@ -154,7 +86,7 @@
 			</Helmet>
 			<Switch>
 				<Route exact path={`/:project_id/home`}>
-					{isHighlightAdmin ? <HomePageV2 /> : <HomePage />}
+					<HomePageV2 />
 				</Route>
 				<Route exact path={path}>
 					<DashboardsHomePage />
@@ -166,6 +98,5 @@
 		</DashboardsContextProvider>
 	)
 }
->>>>>>> 8bfca971
 
 export default DashboardsRouter