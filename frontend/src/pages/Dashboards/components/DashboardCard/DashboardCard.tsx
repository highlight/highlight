--- conflicted
+++ resolved
@@ -13,6 +13,10 @@
 	useGetMetricsHistogramLazyQuery,
 	useGetMetricsTimelineLazyQuery,
 } from '@graph/hooks'
+import {
+	GetMetricsHistogramQuery,
+	GetMetricsTimelineQuery,
+} from '@graph/operations'
 import {
 	DashboardChartType,
 	DashboardMetricConfig,
@@ -357,6 +361,10 @@
 		const [chartInitialLoading, setChartInitialLoading] = useState(true)
 		const { timeRange, setTimeRange } = useDataTimeRange()
 		const { lookback: lookbackMinutes } = timeRange
+		const [histogramData, setHistogramData] =
+			useState<GetMetricsHistogramQuery>()
+		const [timelineData, setTimelineData] =
+			useState<GetMetricsTimelineQuery>()
 		const [referenceArea, setReferenceArea] = useState<{
 			start: string
 			end: string
@@ -372,12 +380,8 @@
 			{
 				loading: timelineLoading,
 				refetch: refetchTimeline,
-<<<<<<< HEAD
 				data: nextTimelineData,
 				called: timelineCalled,
-=======
-				data: timelineData,
->>>>>>> 281241fa
 			},
 		] = useGetMetricsTimelineLazyQuery({
 			variables: {
@@ -394,25 +398,14 @@
 				},
 			},
 			fetchPolicy: 'cache-first',
-<<<<<<< HEAD
-=======
-			onCompleted: () => {
-				setChartInitialLoading(false)
-			},
-			onError: console.error,
->>>>>>> 281241fa
 		})
 		const [
 			loadHistogram,
 			{
 				loading: histogramLoading,
 				refetch: refetchHistogram,
-<<<<<<< HEAD
 				data: nextHistogramData,
 				called: histogramCalled,
-=======
-				data: histogramData,
->>>>>>> 281241fa
 			},
 		] = useGetMetricsHistogramLazyQuery({
 			variables: {
@@ -430,13 +423,7 @@
 				},
 			},
 			fetchPolicy: 'cache-first',
-<<<<<<< HEAD
-=======
-			onCompleted: () => {
-				setChartInitialLoading(false)
-			},
 			onError: console.error,
->>>>>>> 281241fa
 		})
 
 		useEffect(() => {
@@ -459,11 +446,7 @@
 		useEffect(() => {
 			if (chartType === DashboardChartType.Histogram) {
 				if (refetchHistogram) {
-<<<<<<< HEAD
 					refetchHistogram()?.catch(console.error)
-=======
-					refetchHistogram()
->>>>>>> 281241fa
 				} else {
 					loadHistogram()
 				}
@@ -472,11 +455,7 @@
 				chartType === DashboardChartType.TimelineBar
 			) {
 				if (refetchTimeline) {
-<<<<<<< HEAD
 					refetchTimeline()?.catch(console.error)
-=======
-					refetchTimeline()
->>>>>>> 281241fa
 				} else {
 					loadTimeline()
 				}
