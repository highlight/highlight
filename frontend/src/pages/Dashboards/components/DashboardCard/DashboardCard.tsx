--- conflicted
+++ resolved
@@ -33,6 +33,7 @@
 import SaveIcon from '@icons/SaveIcon';
 import TrashIcon from '@icons/TrashIcon';
 import { useDashboardsContext } from '@pages/Dashboards/DashboardsContext/DashboardsContext';
+import { roundDate } from '@pages/Dashboards/DashboardsRouter';
 import dashStyles from '@pages/Dashboards/pages/Dashboard/DashboardPage.module.scss';
 import EmptyCardPlaceholder from '@pages/Home/components/EmptyCardPlaceholder/EmptyCardPlaceholder';
 import { WEB_VITALS_CONFIGURATION } from '@pages/Player/StreamElement/Renderers/WebVitals/utils/WebVitalsUtils';
@@ -792,18 +793,11 @@
         const BUCKET_MINS = lookbackMinutes / NUM_BUCKETS;
         const TICK_EVERY_BUCKETS = 10;
         const { project_id } = useParams<{ project_id: string }>();
-<<<<<<< HEAD
         const [referenceArea, setReferenceArea] = React.useState<{
             left: number;
             right: number;
         }>({ left: 0, right: 0 });
-=======
-        const [dateRange, setDateRange] = React.useState<{
-            start_date: string;
-            end_date: string;
-        }>();
         const refetchInterval = useRef<number>();
->>>>>>> 8d0c1bee
         const resolutionMinutes = Math.ceil(
             moment.duration(lookbackMinutes, 'minutes').as('minutes') /
                 NUM_BUCKETS
@@ -870,9 +864,6 @@
                     loadTimeline();
                 }
             }
-<<<<<<< HEAD
-        }, [chartType, loadTimeline, loadHistogram]);
-=======
         }, [
             chartType,
             dateRange,
@@ -886,13 +877,13 @@
                 // this ensures that even for large time ranges data will only be cached
                 // for up to 1 minutes (cache key is based on the arguments).
                 const now = roundDate(moment(new Date()), 1);
-                setDateRange({
-                    start_date: moment(now)
-                        .subtract(lookbackMinutes, 'minutes')
-                        .format('YYYY-MM-DDTHH:mm:00.000000000Z'),
-                    end_date: now.format('YYYY-MM-DDTHH:mm:59.999999999Z'),
-                });
+
+                setDateRange(
+                    moment(now).subtract(lookbackMinutes, 'minutes').format(),
+                    now.format()
+                );
             };
+
             if (refetchInterval.current) {
                 window.clearInterval(refetchInterval.current);
             } else {
@@ -900,7 +891,6 @@
             }
             refetchInterval.current = window.setInterval(handler, 60000);
         }, [lookbackMinutes]);
->>>>>>> 8d0c1bee
 
         const tickFormat = lookbackMinutes > 24 * 60 ? 'D MMM' : 'HH:mm';
         const ticks: string[] = [];
@@ -1074,11 +1064,7 @@
     (prevProps, nextProps) =>
         prevProps.showEditModal === nextProps.showEditModal &&
         prevProps.chartType === nextProps.chartType &&
-<<<<<<< HEAD
-=======
         prevProps.aggregator === nextProps.aggregator &&
-        prevProps.lookbackMinutes === nextProps.lookbackMinutes &&
->>>>>>> 8d0c1bee
         prevProps.maxGoodValue === nextProps.maxGoodValue &&
         prevProps.maxNeedsImprovementValue ===
             nextProps.maxNeedsImprovementValue &&
