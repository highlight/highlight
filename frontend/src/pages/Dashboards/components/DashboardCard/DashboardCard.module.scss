--- conflicted
+++ resolved
@@ -105,7 +105,6 @@
     margin-top: 4px;
 }
 
-<<<<<<< HEAD
 .removeTagFilterButton {
     height: 48px;
     padding: 0 16px;
@@ -115,8 +114,6 @@
     padding: 10px;
 }
 
-=======
->>>>>>> 0777a1a1
 .createNewAlertRow {
     align-items: center;
     display: flex;
