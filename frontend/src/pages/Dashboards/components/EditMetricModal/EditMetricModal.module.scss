.minMaxRow {
	display: grid;
	grid-gap: var(--size-medium);
	grid-template-columns: 80px 1fr 150px 80px 1fr 150px;
}

.formLabel {
	margin-bottom: 0;
	margin-top: 4px;
}

.submitRow {
	column-gap: var(--size-medium);
	display: flex;
	justify-content: flex-end;
	margin-top: var(--size-large);
	width: 100%;
}

.section {
	display: flex;
	flex-direction: column;
	padding-bottom: 0 !important;
	padding-top: var(--size-medium);
	row-gap: var(--size-medium);

	&:first-of-type {
		padding-top: 0;
	}

	h3 {
		font-size: 16px;
		margin-bottom: 0 !important;
		margin-top: 0 !important;
	}
}

.typesContainer {
<<<<<<< HEAD
    display: grid;
    grid-gap: var(--size-medium);
    grid-template-columns: 1fr 1fr 1fr;
=======
	display: grid;
	grid-gap: var(--size-medium);
	grid-template-columns: 1fr 1fr 1fr 1fr;
>>>>>>> 8bfca971
}

.metricViewDetails {
	display: grid;
	grid-gap: var(--size-medium);
	grid-template-columns: 1fr 1fr;
}

.metricViewDetail {
	display: flex;
	flex-direction: column;
	row-gap: var(--size-medium);
}

.typeSubheader {
	color: var(--color-gray-500);
}

.tagFilterGroup {
	display: flex;
	flex-direction: column;
	row-gap: var(--size-xxSmall);
}

.filtersRow {
	display: grid;
	grid-gap: var(--size-medium);
	grid-template-columns: 11fr 5fr 14fr 50px;
	width: 100%;
}

.groupsRow {
	display: grid;
	grid-gap: var(--size-medium);
	grid-template-columns: 1fr 50px;
	width: 100%;
}

.removeTagFilterButton {
	background-color: var(--color-red-700);
	border: var(--color-red-900);
	color: var(--color-white) !important;
	height: 40px;
	padding: 0 16px;

	&[disabled] {
		background-color: var(--color-red-300) !important;
		border: var(--color-red-400);

		&:hover {
			background-color: var(--color-red-300) !important;
		}
	}

	&:hover {
		background-color: var(--color-red-600) !important;
	}
}<|MERGE_RESOLUTION|>--- conflicted
+++ resolved
@@ -36,15 +36,9 @@
 }
 
 .typesContainer {
-<<<<<<< HEAD
-    display: grid;
-    grid-gap: var(--size-medium);
-    grid-template-columns: 1fr 1fr 1fr;
-=======
 	display: grid;
 	grid-gap: var(--size-medium);
-	grid-template-columns: 1fr 1fr 1fr 1fr;
->>>>>>> 8bfca971
+	grid-template-columns: 1fr 1fr 1fr;
 }
 
 .metricViewDetails {
