import Button from '@components/Button/Button/Button'
import { CardFormActionsContainer, CardSubHeader } from '@components/Card/Card'
import CardSelect from '@components/CardSelect/CardSelect'
import { StandardDropdown } from '@components/Dropdown/StandardDropdown/StandardDropdown'
import Input from '@components/Input/Input'
import Modal from '@components/Modal/Modal'
import ModalBody from '@components/ModalBody/ModalBody'
import {
	SearchOption,
	SearchSelect,
	SimpleSearchSelect,
} from '@components/Select/SearchSelect/SearchSelect'
import {
	useGetMetricTagsQuery,
	useGetMetricTagValuesLazyQuery,
	useGetSuggestedMetricsQuery,
} from '@graph/hooks'
import {
	DashboardChartType,
	DashboardMetricConfig,
	Maybe,
	MetricAggregator,
	MetricTagFilter,
	MetricTagFilterOp,
	MetricViewComponentType,
} from '@graph/schemas'
import SaveIcon from '@icons/SaveIcon'
import TrashIcon from '@icons/TrashIcon'
import { UNIT_OPTIONS } from '@pages/Dashboards/components/DashboardCard/DashboardCard'
import { useParams } from '@util/react-router/useParams'
import { Form } from 'antd'
import _ from 'lodash'
import React, { useEffect, useMemo, useState } from 'react'

import styles from './EditMetricModal.module.scss'

const CHART_TYPES: {
	title: string
	description: string
	chartType?: DashboardChartType
	componentType?: MetricViewComponentType
}[] = [
	{
		title: 'Time Series / Line',
		description: `Line graph that plots the values of the metric on the Y axis with time on the X axis. Use this if you want to see how values change over time.`,
		chartType: DashboardChartType.Timeline,
	},
	{
		title: 'Time Series / Bar',
		description: `Bar graph that plots the values of the metric on the Y axis with time on the X axis. Use this if you want to see how values change over time.`,
		chartType: DashboardChartType.TimelineBar,
	},
	{
		title: 'Distribution / Bar',
		description: `Histogram of occurrences of different values. Use this if you want to visualize where the majority of the values lie and view outliers.`,
		chartType: DashboardChartType.Histogram,
	},
]

export type UpdateMetricFn = (idx: number, value: DashboardMetricConfig) => void
export const EditMetricModal = ({
	metricIdx,
	metricConfig,
	updateMetric,
	onDelete,
	onCancel,
	shown = false,
	canChangeType = false,
}: {
	metricIdx: number
	metricConfig: DashboardMetricConfig
	updateMetric: UpdateMetricFn
	onDelete?: () => void
	onCancel: () => void
	shown?: boolean
	canChangeType?: boolean
}) => {
	const [minValue, setMinValue] = useState<boolean>(
		metricConfig.min_value !== null,
	)
	const [maxValue, setMaxValue] = useState<boolean>(
		metricConfig.max_value !== null,
	)
	const [min, setMin] = useState<number>(
		metricConfig.min_value || metricConfig.min_percentile || 0,
	)
	const [max, setMax] = useState<number>(
		metricConfig.max_value || metricConfig.max_percentile || 100,
	)
	const [units, setUnits] = useState<string>(metricConfig.units || '')
	const [metricName, setMetricName] = useState<string>(metricConfig.name)
	const [description, setDescription] = useState<string>(
		metricConfig.description,
	)
	const [componentType, setComponentType] = useState<
		Maybe<MetricViewComponentType> | undefined
	>(metricConfig.component_type)
	const [chartType, setChartType] = useState<
		Maybe<DashboardChartType> | undefined
	>(metricConfig.chart_type)
	const [aggregator, setAggregator] = useState<MetricAggregator>(
		metricConfig.aggregator || MetricAggregator.P50,
	)
	const [filters, setFilters] = useState<MetricTagFilter[]>(
		metricConfig.filters || [],
	)
	const [groups, setGroups] = useState<string[]>(metricConfig.groups || [])

	useEffect(() => {
		if (!metricConfig.component_type && !metricConfig.chart_type) {
			setChartType(DashboardChartType.Timeline)
		}
	}, [metricConfig.component_type, metricConfig.chart_type])

	return (
		<Modal
			onCancel={onCancel}
			visible={shown}
			title={'Edit Metric View'}
			width="800px"
			mask
		>
			<ModalBody>
				<Form
					onFinish={() => {
						updateMetric(metricIdx, {
							name: metricName,
							description: description,
							units: units,
							help_article: metricConfig.help_article,
							max_good_value: metricConfig.max_good_value,
							max_needs_improvement_value:
								metricConfig.max_needs_improvement_value,
							poor_value: metricConfig.poor_value,
							chart_type: chartType,
							component_type: componentType,
							aggregator,
							filters,
							groups,
							...(minValue
								? { min_value: min }
								: { min_percentile: min / 100 }),
							...(maxValue
								? { max_value: max }
								: { max_percentile: max / 100 }),
						})
						onCancel()
					}}
				>
					<section className={styles.section}>
						<h3>Metric Name</h3>
						<MetricSelector
							onSelectMetric={setMetricName}
							currentMetric={metricName}
						/>
					</section>
					<section className={styles.section}>
						<h3>Metric View Title</h3>
						<Input
							placeholder="User Endpoint Latency"
							name="User Endpoint Latency"
							value={description}
							onChange={(e) => {
								setDescription(e.target.value)
							}}
							autoFocus
						/>
					</section>

					{canChangeType && (
						<section className={styles.section}>
							<h3>Metric View Type</h3>
							<div className={styles.typesContainer}>
								{CHART_TYPES.map((c) => (
									<CardSelect
										key={c.title}
										title={c.title}
										description={c.description}
										descriptionClass={styles.typeSubheader}
										isSelected={
											componentType
												? componentType ===
												  c.componentType
												: chartType === c.chartType
										}
										onClick={() => {
											if (c.componentType) {
												setChartType(undefined)
												setComponentType(
													c.componentType,
												)
											} else {
												setChartType(c.chartType)
												setComponentType(undefined)
											}
										}}
									/>
								))}
							</div>
						</section>
					)}

					{chartType === DashboardChartType.Timeline ||
					chartType === DashboardChartType.TimelineBar ? (
						<section className={styles.section}>
							<div className={styles.metricViewDetails}>
								<div className={styles.metricViewDetail}>
									<h3>Aggregator</h3>
									<StandardDropdown
										gray
										data={Object.values(
											MetricAggregator,
										).map((v) => ({
											label: v,
											value: v,
										}))}
										defaultValue={
											Object.values(MetricAggregator)
												.filter(
													(x) =>
														x ===
														metricConfig.aggregator,
												)
												.map((v) => ({
													label: v,
													value: v,
												}))[0]
										}
										onSelect={(value) =>
											setAggregator(value)
										}
									/>
								</div>
								<div className={styles.metricViewDetail}>
									<h3>Units</h3>
									<UnitsSelector
										metricConfig={metricConfig}
										setUnits={setUnits}
									/>
								</div>
							</div>
						</section>
					) : chartType === DashboardChartType.Histogram ? (
						<>
							<section className={styles.section}>
								<h3>Units</h3>
								<UnitsSelector
									metricConfig={metricConfig}
									setUnits={setUnits}
								/>
							</section>
							<section className={styles.section}>
								<CardSubHeader>
									Adjust the range of values included in the
									distribution.
								</CardSubHeader>
								<div className={styles.metricViewDetails}>
									<div className={styles.metricViewDetail}>
										<h3>Minimum</h3>
										<Input
											type={'text'}
											placeholder="Min"
											name="Min"
											value={minValue ? min : `${min}%`}
											min={minValue ? undefined : 0}
											max={minValue ? undefined : 100}
											onChange={(e) => {
												const v = e.target?.value
												if (v.endsWith('%')) {
													setMinValue(false)
													setMin(
														Number(
															v.slice(0, -1),
														) || 0,
													)
												} else {
													setMinValue(true)
													setMin(Number(v) || 0)
												}
											}}
										/>
									</div>
									<div className={styles.metricViewDetail}>
										<h3>Maximum</h3>
										<Input
											type={'text'}
											placeholder="Max"
											name="Max"
											value={maxValue ? max : `${max}%`}
											min={maxValue ? undefined : 0}
											max={maxValue ? undefined : 100}
											onChange={(e) => {
												const v = e.target?.value
												if (v.endsWith('%')) {
													setMaxValue(false)
													setMax(
														Number(
															v.slice(0, -1),
														) || 0,
													)
												} else {
													setMaxValue(true)
													setMax(Number(v) || 0)
												}
											}}
										/>
									</div>
								</div>
							</section>
						</>
					) : null}

					{chartType ? (
						<section className={styles.section}>
							<h3>Filter by</h3>
							<TagFilters
								metricName={metricName}
								onSelectTags={(t) => setFilters(t)}
								currentTags={filters}
							/>
						</section>
					) : null}

					{chartType === DashboardChartType.TimelineBar ? (
						<section className={styles.section}>
							<h3>Group by</h3>
							<TagGroups
								metricName={metricName}
								onSelectGroups={(g) => setGroups(g)}
								currentGroups={groups}
							/>
						</section>
					) : null}

					<CardFormActionsContainer>
						<div className={styles.submitRow}>
							{onDelete && (
								<Button
									style={{ width: 100 }}
									icon={
										<TrashIcon
											style={{
												marginRight:
													'var(--size-xSmall)',
											}}
										/>
									}
									danger
									trackingId={'DashboardCardDelete'}
									onClick={onDelete}
								>
									Delete
								</Button>
							)}
							<Button
								type={'primary'}
								style={{
									width: 90,
								}}
								icon={
									<SaveIcon
										style={{
											marginRight: 'var(--size-xSmall)',
										}}
									/>
								}
								trackingId={'SaveMetric'}
								htmlType="submit"
							>
								Save
							</Button>
						</div>
					</CardFormActionsContainer>
				</Form>
			</ModalBody>
		</Modal>
	)
}

const UnitsSelector = ({
	metricConfig,
	setUnits,
}: {
	metricConfig: DashboardMetricConfig
	setUnits: React.Dispatch<React.SetStateAction<string>>
}) => {
	return (
		<StandardDropdown
			gray
			data={UNIT_OPTIONS}
			defaultValue={
				UNIT_OPTIONS.filter((x) => x.value === metricConfig.units)[0]
			}
			onSelect={(value) => setUnits(value)}
		/>
	)
}

export const TagGroups = ({
	metricName,
	onSelectGroups,
	currentGroups,
}: {
	metricName: string
	onSelectGroups: (tags: string[]) => void
	currentGroups: string[]
}) => {
	const { project_id } = useParams<{ project_id: string }>()
	const { data } = useGetMetricTagsQuery({
		variables: {
			project_id,
			metric_name: metricName,
		},
	})
	const currentGroup = currentGroups[0]
	return (
		<>
			<div className={styles.groupsRow} key={`tag-group-${currentGroup}`}>
				<SimpleSearchSelect
					options={data?.metric_tags || []}
					value={currentGroup}
					onSelect={(v) => {
						onSelectGroups([v])
					}}
				/>
				<Button
					trackingId={'EditMetricRemoveTagGroup'}
					className={styles.removeTagFilterButton}
					disabled={!currentGroup?.length}
					onClick={() => {
						onSelectGroups([])
					}}
				>
					<TrashIcon />
				</Button>
			</div>
		</>
	)
}

export const TagFilters = ({
	metricName,
	onSelectTags,
	currentTags,
}: {
	metricName: string
	onSelectTags: (tags: MetricTagFilter[]) => void
	currentTags: MetricTagFilter[]
}) => {
	return (
		<>
			{[...currentTags, undefined].map((v, idx) => (
				<div
					className={styles.tagFilterGroup}
					key={`tag-filter-${v?.tag || idx}`}
				>
					<div className={styles.filtersRow}>
						<h5>Key</h5>
						<h5>Value</h5>
					</div>
					<div
						className={styles.filtersRow}
						key={`tag-filter-${v?.tag || idx}`}
					>
						<TagFilterSelector
							metricName={metricName}
							onSelectTag={(t) => {
								// ensure changing an existing tag updates rather than adding
								const newTags = []
								let newTag = true
								for (const x of currentTags) {
									if (x.tag === t.tag) {
										newTag = false
										newTags.push({
											tag: x.tag,
											op: t.op,
											value: t.value,
										} as MetricTagFilter)
									} else {
										newTags.push(x)
									}
								}
								if (newTag) {
									newTags.push(t)
								}
								onSelectTags(newTags)
							}}
							currentTag={v}
							usedTags={currentTags.map((t) => t.tag)}
						/>
						<Button
							trackingId={'EditMetricRemoveTagFilter'}
							className={styles.removeTagFilterButton}
							disabled={idx >= currentTags.length}
							onClick={() => {
								onSelectTags(
									currentTags.filter((t) => t.tag !== v?.tag),
								)
							}}
						>
							<TrashIcon />
						</Button>
					</div>
				</div>
			))}
		</>
	)
}

const OperatorOptions = [
	{ label: 'equals', value: MetricTagFilterOp.Equals },
	{ label: 'contains', value: MetricTagFilterOp.Contains },
]

export const TagFilterSelector = ({
	metricName,
	onSelectTag,
	currentTag,
	usedTags,
}: {
	metricName: string
	onSelectTag: (tags: MetricTagFilter) => void
	currentTag?: MetricTagFilter
	usedTags?: string[]
}) => {
	const [tag, setTag] = useState<string | undefined>(currentTag?.tag)
	const [op, setOp] = useState<MetricTagFilterOp>(
		currentTag?.op || MetricTagFilterOp.Equals,
	)
	const [value, setValue] = useState<string | undefined>(currentTag?.value)
	const { project_id } = useParams<{ project_id: string }>()
	const { data } = useGetMetricTagsQuery({
		variables: {
			project_id,
			metric_name: metricName,
		},
	})
	const [load, { data: values }] = useGetMetricTagValuesLazyQuery({
		variables: {
			project_id,
			metric_name: metricName,
			tag_name: tag || '',
		},
	})

	useEffect(() => {
		if (tag?.length) {
			load()
		}
	}, [tag, load])

	return (
		<>
			<SimpleSearchSelect
				options={
					data?.metric_tags.filter((t) =>
						usedTags ? !usedTags.includes(t) : true,
					) || []
				}
				value={tag}
				onSelect={(v) => {
					setTag(v)
					setValue(undefined)
				}}
			/>
			<StandardDropdown
				gray
				data={OperatorOptions}
				defaultValue={OperatorOptions[0]}
				value={OperatorOptions.filter((o) => o.value == op)[0]}
				onSelect={(v) => {
					setOp(v)
					if (tag?.length && value?.length) {
						onSelectTag({ tag, op: v, value })
					}
				}}
			/>
			<SimpleSearchSelect
				placeholder={'GetSession'}
				options={values?.metric_tag_values || []}
				value={value}
				freeSolo
				onSelect={(v) => {
					setTag(v)
					if (tag?.length) {
						onSelectTag({ tag, op, value: v })
					}
				}}
			/>
		</>
	)
}

const MetricSelector = ({
	onSelectMetric,
	currentMetric,
}: {
	onSelectMetric: (metricName: string) => void
	currentMetric?: string
}) => {
	const { project_id } = useParams<{ project_id: string }>()
	const [options, setOptions] = useState<SearchOption[]>([])
	const { data } = useGetSuggestedMetricsQuery({
		variables: {
			project_id,
			prefix: '',
		},
	})

	const getValueOptions = (input: string) => {
		setOptions(
			data?.suggested_metrics
				.filter(
					(m) => m.toLowerCase().indexOf(input.toLowerCase()) !== -1,
				)
				.map((s) => ({
					label: s,
					value: s,
				})) || [],
		)
	}

<<<<<<< HEAD
	// Ignore this so we have a consistent reference so debounce works.
	const loadOptions = useMemo(
		() => _.debounce(getValueOptions, 300),
=======
	const loadOptions = useMemo(
		() => _.debounce(getValueOptions, 300),
		// Ignore this so we have a consistent reference so debounce works.
>>>>>>> a5b70f20
		// eslint-disable-next-line react-hooks/exhaustive-deps
		[data?.suggested_metrics],
	)

	// initial load of options
	useEffect(() => {
		if (!options.length && data?.suggested_metrics) {
			loadOptions('')
		}
	}, [loadOptions, options, data?.suggested_metrics])

	return (
		<SearchSelect
			value={currentMetric}
			onSelect={onSelectMetric}
			options={options}
			loadOptions={loadOptions}
		/>
	)
}<|MERGE_RESOLUTION|>--- conflicted
+++ resolved
@@ -620,15 +620,9 @@
 		)
 	}
 
-<<<<<<< HEAD
-	// Ignore this so we have a consistent reference so debounce works.
-	const loadOptions = useMemo(
-		() => _.debounce(getValueOptions, 300),
-=======
 	const loadOptions = useMemo(
 		() => _.debounce(getValueOptions, 300),
 		// Ignore this so we have a consistent reference so debounce works.
->>>>>>> a5b70f20
 		// eslint-disable-next-line react-hooks/exhaustive-deps
 		[data?.suggested_metrics],
 	)
