import Button from '@components/Button/Button/Button'
import { CardFormActionsContainer, CardSubHeader } from '@components/Card/Card'
import CardSelect from '@components/CardSelect/CardSelect'
import { StandardDropdown } from '@components/Dropdown/StandardDropdown/StandardDropdown'
import Input from '@components/Input/Input'
import Modal from '@components/Modal/Modal'
import ModalBody from '@components/ModalBody/ModalBody'
import {
	SearchOption,
	SearchSelect,
	SimpleSearchSelect,
} from '@components/Select/SearchSelect/SearchSelect'
import {
	useGetMetricTagsQuery,
	useGetMetricTagValuesLazyQuery,
	useGetSuggestedMetricsQuery,
} from '@graph/hooks'
import {
	DashboardChartType,
	DashboardMetricConfig,
	Maybe,
	MetricAggregator,
	MetricTagFilter,
	MetricTagFilterOp,
	MetricViewComponentType,
} from '@graph/schemas'
import SaveIcon from '@icons/SaveIcon'
import TrashIcon from '@icons/TrashIcon'
import { UNIT_OPTIONS } from '@pages/Dashboards/components/DashboardCard/DashboardCard'
import { useParams } from '@util/react-router/useParams'
import { Form } from 'antd'
import _ from 'lodash'
import React, { useEffect, useMemo, useState } from 'react'

import styles from './EditMetricModal.module.scss'

<<<<<<< HEAD
const CHART_TYPES: {
    title: string;
    description: string;
    chartType?: DashboardChartType;
    componentType?: MetricViewComponentType;
}[] = [
    {
        title: 'Time Series / Line',
        description: `Line graph that plots the values of the metric on the Y axis with time on the X axis. Use this if you want to see how values change over time.`,
        chartType: DashboardChartType.Timeline,
    },
    {
        title: 'Time Series / Bar',
        description: `Bar graph that plots the values of the metric on the Y axis with time on the X axis. Use this if you want to see how values change over time.`,
        chartType: DashboardChartType.TimelineBar,
    },
    {
        title: 'Distribution / Bar',
        description: `Histogram of occurrences of different values. Use this if you want to visualize where the majority of the values lie and view outliers.`,
        chartType: DashboardChartType.Histogram,
    },
];
=======
const CHART_TYPES = [
	{
		title: 'Time Series / Line',
		description: `Line graph that plots the values of the metric on the Y axis with time on the X axis. Use this if you want to see how values change over time.`,
		chartType: DashboardChartType.Timeline,
	},
	{
		title: 'Time Series / Bar',
		description: `Bar graph that plots the values of the metric on the Y axis with time on the X axis. Use this if you want to see how values change over time.`,
		chartType: DashboardChartType.TimelineBar,
	},
	{
		title: 'Distribution / Bar',
		description: `Histogram of occurrences of different values. Use this if you want to visualize where the majority of the values lie and view outliers.`,
		chartType: DashboardChartType.Histogram,
	},
	{
		title: 'Key Visitor Metrics',
		description: `Top metrics about visits to your app.`,
		componentType: MetricViewComponentType.KeyPerformanceGauge,
	},
	{
		title: 'Session Count',
		description: `Number of sessions over time.`,
		componentType: MetricViewComponentType.SessionCountChart,
	},
	{
		title: 'Error Count',
		description: `Number of errors over time.`,
		componentType: MetricViewComponentType.ErrorCountChart,
	},
	{
		title: 'App Referrers',
		description: `Top web referrers.`,
		componentType: MetricViewComponentType.ReferrersTable,
	},
	{
		title: 'Active Users',
		description: `Top identified users.`,
		componentType: MetricViewComponentType.ActiveUsersTable,
	},
	{
		title: 'Rage Clicks',
		description: `Instances of rage clicks.`,
		componentType: MetricViewComponentType.RageClicksTable,
	},
	{
		title: 'Top Routes',
		description: `Most accessed routes.`,
		componentType: MetricViewComponentType.TopRoutesTable,
	},
]
>>>>>>> 8bfca971

export type UpdateMetricFn = (idx: number, value: DashboardMetricConfig) => void
export const EditMetricModal = ({
<<<<<<< HEAD
    metricIdx,
    metricConfig,
    updateMetric,
    onDelete,
    onCancel,
    shown = false,
    canChangeType = false,
}: {
    metricIdx: number;
    metricConfig: DashboardMetricConfig;
    updateMetric: UpdateMetricFn;
    onDelete?: () => void;
    onCancel: () => void;
    shown?: boolean;
    canChangeType?: boolean;
=======
	metricIdx,
	metricConfig,
	updateMetric,
	onDelete,
	onCancel,
	shown = false,
}: {
	metricIdx: number
	metricConfig: DashboardMetricConfig
	updateMetric: UpdateMetricFn
	onDelete: () => void
	onCancel: () => void
	shown?: boolean
>>>>>>> 8bfca971
}) => {
	const [minValue, setMinValue] = useState<boolean>(
		metricConfig.min_value !== null,
	)
	const [maxValue, setMaxValue] = useState<boolean>(
		metricConfig.max_value !== null,
	)
	const [min, setMin] = useState<number>(
		metricConfig.min_value || metricConfig.min_percentile || 0,
	)
	const [max, setMax] = useState<number>(
		metricConfig.max_value || metricConfig.max_percentile || 100,
	)
	const [units, setUnits] = useState<string>(metricConfig.units || '')
	const [metricName, setMetricName] = useState<string>(metricConfig.name)
	const [description, setDescription] = useState<string>(
		metricConfig.description,
	)
	const [componentType, setComponentType] = useState<
		Maybe<MetricViewComponentType> | undefined
	>(metricConfig.component_type)
	const [chartType, setChartType] = useState<
		Maybe<DashboardChartType> | undefined
	>(metricConfig.chart_type)
	const [aggregator, setAggregator] = useState<MetricAggregator>(
		metricConfig.aggregator || MetricAggregator.P50,
	)
	const [filters, setFilters] = useState<MetricTagFilter[]>(
		metricConfig.filters || [],
	)
	const [groups, setGroups] = useState<string[]>(metricConfig.groups || [])

	useEffect(() => {
		if (!metricConfig.component_type && !metricConfig.chart_type) {
			setChartType(DashboardChartType.Timeline)
		}
	}, [metricConfig.component_type, metricConfig.chart_type])

	return (
		<Modal
			onCancel={onCancel}
			visible={shown}
			title={'Edit Metric View'}
			width="800px"
			mask
		>
			<ModalBody>
				<Form
					onFinish={() => {
						updateMetric(metricIdx, {
							name: metricName,
							description: description,
							units: units,
							help_article: metricConfig.help_article,
							max_good_value: metricConfig.max_good_value,
							max_needs_improvement_value:
								metricConfig.max_needs_improvement_value,
							poor_value: metricConfig.poor_value,
							chart_type: chartType,
							component_type: componentType,
							aggregator,
							filters,
							groups,
							...(minValue
								? { min_value: min }
								: { min_percentile: min / 100 }),
							...(maxValue
								? { max_value: max }
								: { max_percentile: max / 100 }),
						})
						onCancel()
					}}
				>
					<section className={styles.section}>
						<h3>Metric Name</h3>
						<MetricSelector
							onSelectMetric={setMetricName}
							currentMetric={metricName}
						/>
					</section>
					<section className={styles.section}>
						<h3>Metric View Title</h3>
						<Input
							placeholder="User Endpoint Latency"
							name="User Endpoint Latency"
							value={description}
							onChange={(e) => {
								setDescription(e.target.value)
							}}
							autoFocus
						/>
					</section>

<<<<<<< HEAD
                    {canChangeType && (
                        <section className={styles.section}>
                            <h3>Metric View Type</h3>
                            <div className={styles.typesContainer}>
                                {CHART_TYPES.map((c) => (
                                    <CardSelect
                                        key={c.title}
                                        title={c.title}
                                        description={c.description}
                                        descriptionClass={styles.typeSubheader}
                                        isSelected={
                                            componentType
                                                ? componentType ===
                                                  c.componentType
                                                : chartType === c.chartType
                                        }
                                        onClick={() => {
                                            if (c.componentType) {
                                                setChartType(undefined);
                                                setComponentType(
                                                    c.componentType
                                                );
                                            } else {
                                                setChartType(c.chartType);
                                                setComponentType(undefined);
                                            }
                                        }}
                                    />
                                ))}
                            </div>
                        </section>
                    )}
=======
					<section className={styles.section}>
						<h3>Metric View Type</h3>
						<div className={styles.typesContainer}>
							{CHART_TYPES.map((c) => (
								<CardSelect
									key={c.title}
									title={c.title}
									description={c.description}
									descriptionClass={styles.typeSubheader}
									isSelected={
										componentType
											? componentType === c.componentType
											: chartType === c.chartType
									}
									onClick={() => {
										if (c.componentType) {
											setChartType(undefined)
											setComponentType(c.componentType)
										} else {
											setChartType(c.chartType)
											setComponentType(undefined)
										}
									}}
								/>
							))}
						</div>
					</section>
>>>>>>> 8bfca971

					{chartType === DashboardChartType.Timeline ||
					chartType === DashboardChartType.TimelineBar ? (
						<section className={styles.section}>
							<div className={styles.metricViewDetails}>
								<div className={styles.metricViewDetail}>
									<h3>Aggregator</h3>
									<StandardDropdown
										gray
										data={Object.values(
											MetricAggregator,
										).map((v) => ({
											label: v,
											value: v,
										}))}
										defaultValue={
											Object.values(MetricAggregator)
												.filter(
													(x) =>
														x ===
														metricConfig.aggregator,
												)
												.map((v) => ({
													label: v,
													value: v,
												}))[0]
										}
										onSelect={(value) =>
											setAggregator(value)
										}
									/>
								</div>
								<div className={styles.metricViewDetail}>
									<h3>Units</h3>
									<UnitsSelector
										metricConfig={metricConfig}
										setUnits={setUnits}
									/>
								</div>
							</div>
						</section>
					) : chartType === DashboardChartType.Histogram ? (
						<>
							<section className={styles.section}>
								<h3>Units</h3>
								<UnitsSelector
									metricConfig={metricConfig}
									setUnits={setUnits}
								/>
							</section>
							<section className={styles.section}>
								<CardSubHeader>
									Adjust the range of values included in the
									distribution.
								</CardSubHeader>
								<div className={styles.metricViewDetails}>
									<div className={styles.metricViewDetail}>
										<h3>Minimum</h3>
										<Input
											type={'text'}
											placeholder="Min"
											name="Min"
											value={minValue ? min : `${min}%`}
											min={minValue ? undefined : 0}
											max={minValue ? undefined : 100}
											onChange={(e) => {
												const v = e.target?.value
												if (v.endsWith('%')) {
													setMinValue(false)
													setMin(
														Number(
															v.slice(0, -1),
														) || 0,
													)
												} else {
													setMinValue(true)
													setMin(Number(v) || 0)
												}
											}}
										/>
									</div>
									<div className={styles.metricViewDetail}>
										<h3>Maximum</h3>
										<Input
											type={'text'}
											placeholder="Max"
											name="Max"
											value={maxValue ? max : `${max}%`}
											min={maxValue ? undefined : 0}
											max={maxValue ? undefined : 100}
											onChange={(e) => {
												const v = e.target?.value
												if (v.endsWith('%')) {
													setMaxValue(false)
													setMax(
														Number(
															v.slice(0, -1),
														) || 0,
													)
												} else {
													setMaxValue(true)
													setMax(Number(v) || 0)
												}
											}}
										/>
									</div>
								</div>
							</section>
						</>
					) : null}

					{chartType ? (
						<section className={styles.section}>
							<h3>Filter by</h3>
							<TagFilters
								metricName={metricName}
								onSelectTags={(t) => setFilters(t)}
								currentTags={filters}
							/>
						</section>
					) : null}

					{chartType === DashboardChartType.TimelineBar ? (
						<section className={styles.section}>
							<h3>Group by</h3>
							<TagGroups
								metricName={metricName}
								onSelectGroups={(g) => setGroups(g)}
								currentGroups={groups}
							/>
						</section>
					) : null}

<<<<<<< HEAD
                    <CardFormActionsContainer>
                        <div className={styles.submitRow}>
                            {onDelete && (
                                <Button
                                    style={{ width: 100 }}
                                    icon={
                                        <TrashIcon
                                            style={{
                                                marginRight:
                                                    'var(--size-xSmall)',
                                            }}
                                        />
                                    }
                                    danger
                                    trackingId={'DashboardCardDelete'}
                                    onClick={onDelete}
                                >
                                    Delete
                                </Button>
                            )}
                            <Button
                                type={'primary'}
                                style={{
                                    width: 90,
                                }}
                                icon={
                                    <SaveIcon
                                        style={{
                                            marginRight: 'var(--size-xSmall)',
                                        }}
                                    />
                                }
                                trackingId={'SaveMetric'}
                                htmlType="submit"
                            >
                                Save
                            </Button>
                        </div>
                    </CardFormActionsContainer>
                </Form>
            </ModalBody>
        </Modal>
    );
};
=======
					<CardFormActionsContainer>
						<div className={styles.submitRow}>
							<Button
								style={{ width: 100 }}
								icon={
									<TrashIcon
										style={{
											marginRight: 'var(--size-xSmall)',
										}}
									/>
								}
								danger
								trackingId={'DashboardCardDelete'}
								onClick={onDelete}
							>
								Delete
							</Button>
							<Button
								type={'primary'}
								style={{
									width: 90,
								}}
								icon={
									<SaveIcon
										style={{
											marginRight: 'var(--size-xSmall)',
										}}
									/>
								}
								trackingId={'SaveMetric'}
								htmlType="submit"
							>
								Save
							</Button>
						</div>
					</CardFormActionsContainer>
				</Form>
			</ModalBody>
		</Modal>
	)
}
>>>>>>> 8bfca971

const UnitsSelector = ({
	metricConfig,
	setUnits,
}: {
	metricConfig: DashboardMetricConfig
	setUnits: React.Dispatch<React.SetStateAction<string>>
}) => {
	return (
		<StandardDropdown
			gray
			data={UNIT_OPTIONS}
			defaultValue={
				UNIT_OPTIONS.filter((x) => x.value === metricConfig.units)[0]
			}
			onSelect={(value) => setUnits(value)}
		/>
	)
}

export const TagGroups = ({
	metricName,
	onSelectGroups,
	currentGroups,
}: {
	metricName: string
	onSelectGroups: (tags: string[]) => void
	currentGroups: string[]
}) => {
	const { project_id } = useParams<{ project_id: string }>()
	const { data } = useGetMetricTagsQuery({
		variables: {
			project_id,
			metric_name: metricName,
		},
	})
	const currentGroup = currentGroups[0]
	return (
		<>
			<div className={styles.groupsRow} key={`tag-group-${currentGroup}`}>
				<SimpleSearchSelect
					options={data?.metric_tags || []}
					value={currentGroup}
					onSelect={(v) => {
						onSelectGroups([v])
					}}
				/>
				<Button
					trackingId={'EditMetricRemoveTagGroup'}
					className={styles.removeTagFilterButton}
					disabled={!currentGroup?.length}
					onClick={() => {
						onSelectGroups([])
					}}
				>
					<TrashIcon />
				</Button>
			</div>
		</>
	)
}

export const TagFilters = ({
	metricName,
	onSelectTags,
	currentTags,
}: {
	metricName: string
	onSelectTags: (tags: MetricTagFilter[]) => void
	currentTags: MetricTagFilter[]
}) => {
	return (
		<>
			{[...currentTags, undefined].map((v, idx) => (
				<div
					className={styles.tagFilterGroup}
					key={`tag-filter-${v?.tag || idx}`}
				>
					<div className={styles.filtersRow}>
						<h5>Key</h5>
						<h5>Value</h5>
					</div>
					<div
						className={styles.filtersRow}
						key={`tag-filter-${v?.tag || idx}`}
					>
						<TagFilterSelector
							metricName={metricName}
							onSelectTag={(t) => {
								// ensure changing an existing tag updates rather than adding
								const newTags = []
								let newTag = true
								for (const x of currentTags) {
									if (x.tag === t.tag) {
										newTag = false
										newTags.push({
											tag: x.tag,
											op: t.op,
											value: t.value,
										} as MetricTagFilter)
									} else {
										newTags.push(x)
									}
								}
								if (newTag) {
									newTags.push(t)
								}
								onSelectTags(newTags)
							}}
							currentTag={v}
							usedTags={currentTags.map((t) => t.tag)}
						/>
						<Button
							trackingId={'EditMetricRemoveTagFilter'}
							className={styles.removeTagFilterButton}
							disabled={idx >= currentTags.length}
							onClick={() => {
								onSelectTags(
									currentTags.filter((t) => t.tag !== v?.tag),
								)
							}}
						>
							<TrashIcon />
						</Button>
					</div>
				</div>
			))}
		</>
	)
}

const OperatorOptions = [
	{ label: 'equals', value: MetricTagFilterOp.Equals },
	{ label: 'contains', value: MetricTagFilterOp.Contains },
]

export const TagFilterSelector = ({
	metricName,
	onSelectTag,
	currentTag,
	usedTags,
}: {
	metricName: string
	onSelectTag: (tags: MetricTagFilter) => void
	currentTag?: MetricTagFilter
	usedTags?: string[]
}) => {
	const [tag, setTag] = useState<string | undefined>(currentTag?.tag)
	const [op, setOp] = useState<MetricTagFilterOp>(
		currentTag?.op || MetricTagFilterOp.Equals,
	)
	const [value, setValue] = useState<string | undefined>(currentTag?.value)
	const { project_id } = useParams<{ project_id: string }>()
	const { data } = useGetMetricTagsQuery({
		variables: {
			project_id,
			metric_name: metricName,
		},
	})
	const [load, { data: values }] = useGetMetricTagValuesLazyQuery({
		variables: {
			project_id,
			metric_name: metricName,
			tag_name: tag || '',
		},
	})

	useEffect(() => {
		if (tag?.length) {
			load()
		}
	}, [tag, load])

	return (
		<>
			<SimpleSearchSelect
				options={
					data?.metric_tags.filter((t) =>
						usedTags ? !usedTags.includes(t) : true,
					) || []
				}
				value={tag}
				onSelect={(v) => {
					setTag(v)
					setValue(undefined)
				}}
			/>
			<StandardDropdown
				gray
				data={OperatorOptions}
				defaultValue={OperatorOptions[0]}
				value={OperatorOptions.filter((o) => o.value == op)[0]}
				onSelect={(v) => {
					setOp(v)
					if (tag?.length && value?.length) {
						onSelectTag({ tag, op: v, value })
					}
				}}
			/>
			<SimpleSearchSelect
				placeholder={'GetSession'}
				options={values?.metric_tag_values || []}
				value={value}
				freeSolo
				onSelect={(v) => {
					setTag(v)
					if (tag?.length) {
						onSelectTag({ tag, op, value: v })
					}
				}}
			/>
		</>
	)
}

const MetricSelector = ({
	onSelectMetric,
	currentMetric,
}: {
	onSelectMetric: (metricName: string) => void
	currentMetric?: string
}) => {
	const { project_id } = useParams<{ project_id: string }>()
	const [options, setOptions] = useState<SearchOption[]>([])
	const { data } = useGetSuggestedMetricsQuery({
		variables: {
			project_id,
			prefix: '',
		},
	})

	const getValueOptions = (input: string) => {
		setOptions(
			data?.suggested_metrics
				.filter(
					(m) => m.toLowerCase().indexOf(input.toLowerCase()) !== -1,
				)
				.map((s) => ({
					label: s,
					value: s,
				})) || [],
		)
	}

	// Ignore this so we have a consistent reference so debounce works.
	// eslint-disable-next-line react-hooks/exhaustive-deps
	const loadOptions = useMemo(
		() => _.debounce(getValueOptions, 300),
		[data?.suggested_metrics],
	)

	// initial load of options
	useEffect(() => {
		if (!options.length && data?.suggested_metrics) {
			loadOptions('')
		}
	}, [loadOptions, options, data?.suggested_metrics])

	return (
		<SearchSelect
			value={currentMetric}
			onSelect={onSelectMetric}
			options={options}
			loadOptions={loadOptions}
		/>
	)
}<|MERGE_RESOLUTION|>--- conflicted
+++ resolved
@@ -34,31 +34,12 @@
 
 import styles from './EditMetricModal.module.scss'
 
-<<<<<<< HEAD
 const CHART_TYPES: {
-    title: string;
-    description: string;
-    chartType?: DashboardChartType;
-    componentType?: MetricViewComponentType;
+	title: string
+	description: string
+	chartType?: DashboardChartType
+	componentType?: MetricViewComponentType
 }[] = [
-    {
-        title: 'Time Series / Line',
-        description: `Line graph that plots the values of the metric on the Y axis with time on the X axis. Use this if you want to see how values change over time.`,
-        chartType: DashboardChartType.Timeline,
-    },
-    {
-        title: 'Time Series / Bar',
-        description: `Bar graph that plots the values of the metric on the Y axis with time on the X axis. Use this if you want to see how values change over time.`,
-        chartType: DashboardChartType.TimelineBar,
-    },
-    {
-        title: 'Distribution / Bar',
-        description: `Histogram of occurrences of different values. Use this if you want to visualize where the majority of the values lie and view outliers.`,
-        chartType: DashboardChartType.Histogram,
-    },
-];
-=======
-const CHART_TYPES = [
 	{
 		title: 'Time Series / Line',
 		description: `Line graph that plots the values of the metric on the Y axis with time on the X axis. Use this if you want to see how values change over time.`,
@@ -74,77 +55,25 @@
 		description: `Histogram of occurrences of different values. Use this if you want to visualize where the majority of the values lie and view outliers.`,
 		chartType: DashboardChartType.Histogram,
 	},
-	{
-		title: 'Key Visitor Metrics',
-		description: `Top metrics about visits to your app.`,
-		componentType: MetricViewComponentType.KeyPerformanceGauge,
-	},
-	{
-		title: 'Session Count',
-		description: `Number of sessions over time.`,
-		componentType: MetricViewComponentType.SessionCountChart,
-	},
-	{
-		title: 'Error Count',
-		description: `Number of errors over time.`,
-		componentType: MetricViewComponentType.ErrorCountChart,
-	},
-	{
-		title: 'App Referrers',
-		description: `Top web referrers.`,
-		componentType: MetricViewComponentType.ReferrersTable,
-	},
-	{
-		title: 'Active Users',
-		description: `Top identified users.`,
-		componentType: MetricViewComponentType.ActiveUsersTable,
-	},
-	{
-		title: 'Rage Clicks',
-		description: `Instances of rage clicks.`,
-		componentType: MetricViewComponentType.RageClicksTable,
-	},
-	{
-		title: 'Top Routes',
-		description: `Most accessed routes.`,
-		componentType: MetricViewComponentType.TopRoutesTable,
-	},
 ]
->>>>>>> 8bfca971
 
 export type UpdateMetricFn = (idx: number, value: DashboardMetricConfig) => void
 export const EditMetricModal = ({
-<<<<<<< HEAD
-    metricIdx,
-    metricConfig,
-    updateMetric,
-    onDelete,
-    onCancel,
-    shown = false,
-    canChangeType = false,
-}: {
-    metricIdx: number;
-    metricConfig: DashboardMetricConfig;
-    updateMetric: UpdateMetricFn;
-    onDelete?: () => void;
-    onCancel: () => void;
-    shown?: boolean;
-    canChangeType?: boolean;
-=======
 	metricIdx,
 	metricConfig,
 	updateMetric,
 	onDelete,
 	onCancel,
 	shown = false,
+	canChangeType = false,
 }: {
 	metricIdx: number
 	metricConfig: DashboardMetricConfig
 	updateMetric: UpdateMetricFn
-	onDelete: () => void
+	onDelete?: () => void
 	onCancel: () => void
 	shown?: boolean
->>>>>>> 8bfca971
+	canChangeType?: boolean
 }) => {
 	const [minValue, setMinValue] = useState<boolean>(
 		metricConfig.min_value !== null,
@@ -238,68 +167,38 @@
 						/>
 					</section>
 
-<<<<<<< HEAD
-                    {canChangeType && (
-                        <section className={styles.section}>
-                            <h3>Metric View Type</h3>
-                            <div className={styles.typesContainer}>
-                                {CHART_TYPES.map((c) => (
-                                    <CardSelect
-                                        key={c.title}
-                                        title={c.title}
-                                        description={c.description}
-                                        descriptionClass={styles.typeSubheader}
-                                        isSelected={
-                                            componentType
-                                                ? componentType ===
-                                                  c.componentType
-                                                : chartType === c.chartType
-                                        }
-                                        onClick={() => {
-                                            if (c.componentType) {
-                                                setChartType(undefined);
-                                                setComponentType(
-                                                    c.componentType
-                                                );
-                                            } else {
-                                                setChartType(c.chartType);
-                                                setComponentType(undefined);
-                                            }
-                                        }}
-                                    />
-                                ))}
-                            </div>
-                        </section>
-                    )}
-=======
-					<section className={styles.section}>
-						<h3>Metric View Type</h3>
-						<div className={styles.typesContainer}>
-							{CHART_TYPES.map((c) => (
-								<CardSelect
-									key={c.title}
-									title={c.title}
-									description={c.description}
-									descriptionClass={styles.typeSubheader}
-									isSelected={
-										componentType
-											? componentType === c.componentType
-											: chartType === c.chartType
-									}
-									onClick={() => {
-										if (c.componentType) {
-											setChartType(undefined)
-											setComponentType(c.componentType)
-										} else {
-											setChartType(c.chartType)
-											setComponentType(undefined)
+					{canChangeType && (
+						<section className={styles.section}>
+							<h3>Metric View Type</h3>
+							<div className={styles.typesContainer}>
+								{CHART_TYPES.map((c) => (
+									<CardSelect
+										key={c.title}
+										title={c.title}
+										description={c.description}
+										descriptionClass={styles.typeSubheader}
+										isSelected={
+											componentType
+												? componentType ===
+												  c.componentType
+												: chartType === c.chartType
 										}
-									}}
-								/>
-							))}
-						</div>
-					</section>
->>>>>>> 8bfca971
+										onClick={() => {
+											if (c.componentType) {
+												setChartType(undefined)
+												setComponentType(
+													c.componentType,
+												)
+											} else {
+												setChartType(c.chartType)
+												setComponentType(undefined)
+											}
+										}}
+									/>
+								))}
+							</div>
+						</section>
+					)}
 
 					{chartType === DashboardChartType.Timeline ||
 					chartType === DashboardChartType.TimelineBar ? (
@@ -433,69 +332,26 @@
 						</section>
 					) : null}
 
-<<<<<<< HEAD
-                    <CardFormActionsContainer>
-                        <div className={styles.submitRow}>
-                            {onDelete && (
-                                <Button
-                                    style={{ width: 100 }}
-                                    icon={
-                                        <TrashIcon
-                                            style={{
-                                                marginRight:
-                                                    'var(--size-xSmall)',
-                                            }}
-                                        />
-                                    }
-                                    danger
-                                    trackingId={'DashboardCardDelete'}
-                                    onClick={onDelete}
-                                >
-                                    Delete
-                                </Button>
-                            )}
-                            <Button
-                                type={'primary'}
-                                style={{
-                                    width: 90,
-                                }}
-                                icon={
-                                    <SaveIcon
-                                        style={{
-                                            marginRight: 'var(--size-xSmall)',
-                                        }}
-                                    />
-                                }
-                                trackingId={'SaveMetric'}
-                                htmlType="submit"
-                            >
-                                Save
-                            </Button>
-                        </div>
-                    </CardFormActionsContainer>
-                </Form>
-            </ModalBody>
-        </Modal>
-    );
-};
-=======
 					<CardFormActionsContainer>
 						<div className={styles.submitRow}>
-							<Button
-								style={{ width: 100 }}
-								icon={
-									<TrashIcon
-										style={{
-											marginRight: 'var(--size-xSmall)',
-										}}
-									/>
-								}
-								danger
-								trackingId={'DashboardCardDelete'}
-								onClick={onDelete}
-							>
-								Delete
-							</Button>
+							{onDelete && (
+								<Button
+									style={{ width: 100 }}
+									icon={
+										<TrashIcon
+											style={{
+												marginRight:
+													'var(--size-xSmall)',
+											}}
+										/>
+									}
+									danger
+									trackingId={'DashboardCardDelete'}
+									onClick={onDelete}
+								>
+									Delete
+								</Button>
+							)}
 							<Button
 								type={'primary'}
 								style={{
@@ -520,7 +376,6 @@
 		</Modal>
 	)
 }
->>>>>>> 8bfca971
 
 const UnitsSelector = ({
 	metricConfig,
