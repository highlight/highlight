--- conflicted
+++ resolved
@@ -1,30 +1,3 @@
-<<<<<<< HEAD
-export const absoluteColored: string;
-export const container: string;
-export const customLeadAlignLayout: string;
-export const dashboardPageFixedHeader: string;
-export const dateRangePicker: string;
-export const dateRangePickerContainer: string;
-export const dropdownPlaceholder: string;
-export const gridContainer: string;
-export const headerPanel: string;
-export const isEditing: string;
-export const liveColored: string;
-export const liveIndicator: string;
-export const metric: string;
-export const newMetric: string;
-export const pillButton: string;
-export const pillButtonSmall: string;
-export const pillButtonText: string;
-export const pillButtonTextVisible: string;
-export const pillLive: string;
-export const pillLoading: string;
-export const pillStatic: string;
-export const resize: string;
-export const rightControllerSection: string;
-export const rightControllerText: string;
-export const section: string;
-=======
 export const absoluteColored: string
 export const container: string
 export const customLeadAlignLayout: string
@@ -46,7 +19,7 @@
 export const pillLive: string
 export const pillLoading: string
 export const pillStatic: string
+export const resize: string
 export const rightControllerSection: string
 export const rightControllerText: string
-export const section: string
->>>>>>> 8bfca971
+export const section: string