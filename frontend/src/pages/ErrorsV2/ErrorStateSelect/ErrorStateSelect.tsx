--- conflicted
+++ resolved
@@ -116,8 +116,8 @@
 	useEffect(() => {
 		const urlParams = new URLSearchParams(location.search)
 		const action = urlParams.get('action')
+
 		if (action) {
-<<<<<<< HEAD
 			if (action.toLowerCase() === 'snooze') {
 				setTimeout(() => {
 					setMenuState(MenuState.Snooze)
@@ -126,22 +126,20 @@
 				}, 300)
 			} else {
 				const castedAction = action.toUpperCase() as ErrorState
+
 				if (Object.values(ErrorState).includes(castedAction)) {
-					handleChange(castedAction)
+					handleChange(castedAction).then(() => {
+						const searchParams = new URLSearchParams(
+							location.search,
+						)
+						searchParams.delete('action')
+						history.replace(
+							`${
+								history.location.pathname
+							}?${searchParams.toString()}`,
+						)
+					})
 				}
-=======
-			const castedAction = action.toUpperCase() as ErrorState
-			if (Object.values(ErrorState).includes(castedAction)) {
-				handleChange(castedAction).then(() => {
-					const searchParams = new URLSearchParams(location.search)
-					searchParams.delete('action')
-					history.replace(
-						`${
-							history.location.pathname
-						}?${searchParams.toString()}`,
-					)
-				})
->>>>>>> d0c59424
 			}
 		}
 
@@ -173,9 +171,8 @@
 				disabled={loading || !isLoggedIn}
 				iconRight={<IconSolidCheveronDown />}
 			>
-<<<<<<< HEAD
 				<Text case="capital">
-					{initialErrorState.toLowerCase()}{' '}
+					{errorState.toLowerCase()}{' '}
 					{snoozed && (
 						<span style={{ textTransform: 'none' }}>
 							(Snoozed until{' '}
@@ -207,52 +204,6 @@
 										direction="row"
 										gap="4"
 										align="center"
-=======
-				<MenuHandler />
-				<Menu.Button
-					size="small"
-					kind="secondary"
-					emphasis="low"
-					disabled={loading || !isLoggedIn}
-					iconRight={<IconSolidCheveronDown />}
-				>
-					<Text case="capital">
-						{errorState.toLowerCase()}{' '}
-						{snoozed && (
-							<span style={{ textTransform: 'none' }}>
-								(Snoozed until{' '}
-								{moment(snoozedUntil).format(DATE_FORMAT)})
-							</span>
-						)}
-					</Text>
-				</Menu.Button>
-				{isLoggedIn && (
-					<Menu.List cssClass={styles.menu}>
-						{menuState === MenuState.Default ? (
-							<>
-								<Menu.Heading>
-									<Text
-										weight="bold"
-										size="xSmall"
-										color="n11"
-									>
-										Status
-									</Text>
-									<Badge
-										variant="grey"
-										size="tiny"
-										label="e"
-									/>
-								</Menu.Heading>
-								{ErrorStatuses.map((option) => (
-									<Menu.Item
-										onClick={() =>
-											handleChange(
-												option.toUpperCase() as ErrorState,
-											)
-										}
-										key={option}
->>>>>>> d0c59424
 									>
 										<div style={{ height: 16, width: 16 }}>
 											{!snoozed &&
@@ -345,8 +296,9 @@
 											handleChange(
 												initialErrorState,
 												datetime.format(),
-											)
-											menu.setOpen(false)
+											).then(() => {
+												menu.setOpen(false)
+											})
 										}
 									}}
 								/>
@@ -359,54 +311,6 @@
 	)
 }
 
-<<<<<<< HEAD
-=======
-const DatepickerMenuItem: React.FC<{
-	onChange: (newState: ErrorState, snoozedUntil?: string) => Promise<void>
-	state: ErrorState
-}> = ({ onChange, state }) => {
-	const menuRef = React.useRef<HTMLDivElement | null>(null)
-	const menu = useMenu()
-
-	return (
-		<Menu.Item onClick={(e) => e.preventDefault()}>
-			<div ref={menuRef} />
-			<DatePicker
-				getPopupContainer={() => menuRef?.current || document.body}
-				format="YYYY-MM-DD hh:mm"
-				showTime={{ format: 'hh:mm' }}
-				showNow={false}
-				placement="bottomRight"
-				placeholder="Select day and time"
-				className={styles.datepicker}
-				onChange={(datetime) => {
-					if (datetime) {
-						onChange(state, datetime.format()).then(() => {
-							menu.setOpen(false)
-						})
-					}
-				}}
-			/>
-		</Menu.Item>
-	)
-}
-
-const MenuHandler: React.FC = () => {
-	const menu = useMenu()
-
-	useHotkeys(
-		'e',
-		() => {
-			menu.setOpen(!menu.open)
-			menu.baseRef.current?.focus()
-		},
-		[menu.open],
-	)
-
-	return <></>
-}
-
->>>>>>> d0c59424
 const showStateUpdateMessage = (
 	newState: ErrorState,
 	snoozedUntil?: string,
