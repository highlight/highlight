import { useAuthContext } from '@authentication/AuthContext'
import { useUpdateErrorGroupStateMutation } from '@graph/hooks'
<<<<<<< HEAD
import { namedOperations } from '@graph/operations'
import { ErrorState } from '@graph/schemas'
import { IconSolidCheveronDown, Menu, Text } from '@highlight-run/ui'
import { useParams } from '@util/react-router/useParams'
import { wait } from '@util/time'
import { message } from 'antd'
=======
import { ErrorState, Maybe } from '@graph/schemas'
import {
	Box,
	IconSolidCheveronDown,
	Menu,
	Stack,
	Text,
	useMenu,
} from '@highlight-run/ui'
import { useParams } from '@util/react-router/useParams'
import { DatePicker, message } from 'antd'
import moment from 'moment'
>>>>>>> a7e73d3a
import React, { useEffect } from 'react'
import { useHistory } from 'react-router-dom'

import * as styles from './style.css'

enum MenuState {
	Default,
	Snooze,
}

const DATE_FORMAT = 'ddd, h:mm A'

export const ErrorStateSelect: React.FC<{
	state: ErrorState
	snoozedUntil?: Maybe<string>
}> = ({ state: initialErrorState, snoozedUntil }) => {
	const [menuState, setMenuState] = React.useState<MenuState>(
		MenuState.Default,
	)
	const { error_secure_id } = useParams<{ error_secure_id: string }>()
	const [updateErrorGroupState, { loading }] =
		useUpdateErrorGroupStateMutation({
			refetchQueries: [namedOperations.Query.GetErrorGroupsOpenSearch],
		})
	const { isLoggedIn } = useAuthContext()
	const ErrorStatuses = Object.keys(ErrorState)
	const snoozed = snoozedUntil && moment().isBefore(moment(snoozedUntil))

<<<<<<< HEAD
	const handleChange = async (newState: ErrorState) => {
		if (newState === initialErrorState) return
		await updateErrorGroupState({
			variables: { secure_id: error_secure_id, state: newState },
			refetchQueries: [namedOperations.Query.GetErrorGroupsOpenSearch],
			onQueryUpdated: async (observableQuery) => {
				// wait until the changes propage to openSearch nodes
				await wait(5000)
				await observableQuery.refetch()
=======
	const handleChange = async (
		newState: ErrorState,
		snoozedUntil?: string,
	) => {
		await updateErrorGroupState({
			variables: {
				secure_id: error_secure_id,
				state: newState,
				snoozed_until: snoozedUntil,
>>>>>>> a7e73d3a
			},
		})

		showStateUpdateMessage(newState, snoozedUntil)
		setMenuState(MenuState.Default)
	}

<<<<<<< HEAD
	const history = useHistory()
=======
	const snoozeMenuItems = () => [
		{
			title: '1 Hour',
			time: moment().add(1, 'hour'),
		},
		{
			title: 'Tomorrow',
			time: moment().add(1, 'day').set({ hour: 8, minute: 0 }),
		},
		{
			title: 'Next Week',
			time: moment().add(1, 'week').startOf('isoWeek').add(8, 'hours'),
		},
	]
>>>>>>> a7e73d3a

	// Sets the state based on the query parameters. This is used for the Slack deep-linked messages.
	useEffect(() => {
		const urlParams = new URLSearchParams(location.search)
		const action = urlParams.get('action')
		if (action) {
			const castedAction = action.toUpperCase() as ErrorState
			if (Object.values(ErrorState).includes(castedAction)) {
				handleChange(castedAction).then(() => {
					const searchParams = new URLSearchParams(location.search)
					searchParams.delete('action')
					history.replace(
						`${
							history.location.pathname
						}?${searchParams.toString()}`,
					)
				})
			}
		}
		// eslint-disable-next-line react-hooks/exhaustive-deps
	}, [error_secure_id])

	return (
		<>
			<Menu
				placement="bottom-end"
				onVisibilityChange={(open) => {
					if (!open) {
						setMenuState(MenuState.Default)
					}
				}}
			>
				<Menu.Button
					size="small"
					kind="secondary"
					emphasis="low"
					disabled={loading || !isLoggedIn}
					iconRight={<IconSolidCheveronDown />}
				>
					<Text case="capital">
						{initialErrorState.toLowerCase()}{' '}
						{snoozed && (
							<span style={{ textTransform: 'none' }}>
								(Snoozed until{' '}
								{moment(snoozedUntil).format(DATE_FORMAT)})
							</span>
						)}
					</Text>
				</Menu.Button>
				{isLoggedIn && (
					<Menu.List cssClass={styles.menu}>
						{menuState === MenuState.Default ? (
							<>
								<Menu.Heading>
									<Text>Status</Text>
								</Menu.Heading>
								{ErrorStatuses.map((option) => (
									<Menu.Item
										onClick={() =>
											handleChange(
												option.toUpperCase() as ErrorState,
											)
										}
										key={option}
									>
										{option}
									</Menu.Item>
								))}

								<Menu.Item
									onClick={(e) => {
										e.preventDefault()
										setMenuState(MenuState.Snooze)
									}}
								>
									Snooze
								</Menu.Item>
							</>
						) : (
							<>
								<Menu.Heading>
									<Text
										weight="bold"
										size="xSmall"
										color="n11"
									>
										Until
									</Text>
								</Menu.Heading>
								{snoozeMenuItems().map((option, index) => (
									<Menu.Item
										key={index}
										onClick={() =>
											handleChange(
												initialErrorState,
												option.time.format(),
											)
										}
									>
										<Stack
											direction="row"
											justify="space-between"
										>
											<Box color="n11">
												{option.title}
											</Box>
											<Box color="n9">
												{option.time.format(
													DATE_FORMAT,
												)}
											</Box>
										</Stack>
									</Menu.Item>
								))}
								<Menu.Divider />
								<DatepickerMenuItem
									onChange={handleChange}
									state={initialErrorState}
								/>
							</>
						)}
					</Menu.List>
				)}
			</Menu>
		</>
	)
}

const DatepickerMenuItem: React.FC<{
	onChange: (newState: ErrorState, snoozedUntil?: string) => Promise<void>
	state: ErrorState
}> = ({ onChange, state }) => {
	const menuRef = React.useRef<HTMLDivElement | null>(null)
	const menu = useMenu()

	return (
		<Menu.Item onClick={(e) => e.preventDefault()}>
			<div ref={menuRef} />
			<DatePicker
				getPopupContainer={() => menuRef?.current || document.body}
				format="YYYY-MM-DD hh:mm"
				showTime={{ format: 'hh:mm' }}
				showNow={false}
				placement="bottomRight"
				placeholder="Select day and time"
				className={styles.datepicker}
				onChange={(datetime) => {
					if (datetime) {
						onChange(state, datetime.format())
						menu.setOpen(false)
					}
				}}
			/>
		</Menu.Item>
	)
}

const showStateUpdateMessage = (
	newState: ErrorState,
	snoozedUntil?: string,
) => {
	let displayMessage = ''

	if (snoozedUntil && moment().isBefore(moment(snoozedUntil))) {
		displayMessage = `This error is snoozed until ${moment(
			snoozedUntil,
		).format(
			DATE_FORMAT,
		)}. You will not receive any alerts even if a new error gets thrown.`
	} else {
		switch (newState) {
			case ErrorState.Open:
				displayMessage = `This error is set to Open. You will receive alerts when a new error gets thrown.`
				break
			case ErrorState.Ignored:
				displayMessage = `This error is set to Ignored. You will not receive any alerts even if a new error gets thrown.`
				break
			case ErrorState.Resolved:
				displayMessage = `This error is set to Resolved. You will receive alerts when a new error gets thrown.`
				break
		}
	}

	message.success(displayMessage, 10)
}<|MERGE_RESOLUTION|>--- conflicted
+++ resolved
@@ -1,13 +1,6 @@
 import { useAuthContext } from '@authentication/AuthContext'
 import { useUpdateErrorGroupStateMutation } from '@graph/hooks'
-<<<<<<< HEAD
 import { namedOperations } from '@graph/operations'
-import { ErrorState } from '@graph/schemas'
-import { IconSolidCheveronDown, Menu, Text } from '@highlight-run/ui'
-import { useParams } from '@util/react-router/useParams'
-import { wait } from '@util/time'
-import { message } from 'antd'
-=======
 import { ErrorState, Maybe } from '@graph/schemas'
 import {
 	Box,
@@ -18,9 +11,9 @@
 	useMenu,
 } from '@highlight-run/ui'
 import { useParams } from '@util/react-router/useParams'
+import { wait } from '@util/time'
 import { DatePicker, message } from 'antd'
 import moment from 'moment'
->>>>>>> a7e73d3a
 import React, { useEffect } from 'react'
 import { useHistory } from 'react-router-dom'
 
@@ -49,17 +42,6 @@
 	const ErrorStatuses = Object.keys(ErrorState)
 	const snoozed = snoozedUntil && moment().isBefore(moment(snoozedUntil))
 
-<<<<<<< HEAD
-	const handleChange = async (newState: ErrorState) => {
-		if (newState === initialErrorState) return
-		await updateErrorGroupState({
-			variables: { secure_id: error_secure_id, state: newState },
-			refetchQueries: [namedOperations.Query.GetErrorGroupsOpenSearch],
-			onQueryUpdated: async (observableQuery) => {
-				// wait until the changes propage to openSearch nodes
-				await wait(5000)
-				await observableQuery.refetch()
-=======
 	const handleChange = async (
 		newState: ErrorState,
 		snoozedUntil?: string,
@@ -69,7 +51,12 @@
 				secure_id: error_secure_id,
 				state: newState,
 				snoozed_until: snoozedUntil,
->>>>>>> a7e73d3a
+			},
+			refetchQueries: [namedOperations.Query.GetErrorGroupsOpenSearch],
+			onQueryUpdated: async (observableQuery) => {
+				// wait until the changes propage to openSearch nodes
+				await wait(5000)
+				await observableQuery.refetch()
 			},
 		})
 
@@ -77,9 +64,7 @@
 		setMenuState(MenuState.Default)
 	}
 
-<<<<<<< HEAD
 	const history = useHistory()
-=======
 	const snoozeMenuItems = () => [
 		{
 			title: '1 Hour',
@@ -94,7 +79,6 @@
 			time: moment().add(1, 'week').startOf('isoWeek').add(8, 'hours'),
 		},
 	]
->>>>>>> a7e73d3a
 
 	// Sets the state based on the query parameters. This is used for the Slack deep-linked messages.
 	useEffect(() => {
