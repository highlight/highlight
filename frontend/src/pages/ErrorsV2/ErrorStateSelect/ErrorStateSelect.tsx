--- conflicted
+++ resolved
@@ -16,14 +16,9 @@
 import { wait } from '@util/time'
 import { DatePicker, message } from 'antd'
 import moment from 'moment'
-<<<<<<< HEAD
 import React, { useCallback, useEffect, useState } from 'react'
+import { useHotkeys } from 'react-hotkeys-hook'
 import { useHistory } from 'react-router-dom'
-=======
-import React, { useEffect } from 'react'
-import { useHotkeys } from 'react-hotkeys-hook'
-import { StringParam, useQueryParam } from 'use-query-params'
->>>>>>> 43c2c8da
 
 import * as styles from './style.css'
 
@@ -61,7 +56,6 @@
 	const ErrorStatuses = Object.keys(ErrorState)
 	const snoozed = snoozedUntil && moment().isBefore(moment(snoozedUntil))
 
-<<<<<<< HEAD
 	const handleChange = useCallback(
 		async (newState: ErrorState, snoozedUntil?: string) => {
 			if (initialErrorState === newState) return
@@ -71,7 +65,13 @@
 					state: newState,
 					snoozed_until: snoozedUntil,
 				},
-				onCompleted: () => {
+				onCompleted: async () => {
+					await indexeddbCache.deleteItem({
+						operation: 'GetErrorGroup',
+						variables: {
+							secure_id: error_secure_id,
+						},
+					})
 					showStateUpdateMessage(newState, snoozedUntil)
 					setMenuState(MenuState.Default)
 					setErrorState(newState)
@@ -80,30 +80,6 @@
 		},
 		[error_secure_id, initialErrorState, updateErrorGroupState],
 	)
-=======
-	const handleChange = async (
-		newState: ErrorState,
-		snoozedUntil?: string,
-	) => {
-		await indexeddbCache.deleteItem({
-			operation: 'GetErrorGroup',
-			variables: {
-				secure_id: error_secure_id,
-			},
-		})
-		await updateErrorGroupState({
-			variables: {
-				secure_id: error_secure_id,
-				state: newState,
-				snoozed_until: snoozedUntil,
-			},
-			refetchQueries: [namedOperations.Query.GetErrorGroup],
-		})
-
-		showStateUpdateMessage(newState, snoozedUntil)
-		setMenuState(MenuState.Default)
-	}
->>>>>>> 43c2c8da
 
 	const history = useHistory()
 	const snoozeMenuItems = () => [
