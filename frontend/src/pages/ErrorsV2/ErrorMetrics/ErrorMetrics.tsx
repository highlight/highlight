--- conflicted
+++ resolved
@@ -1,28 +1,16 @@
 import CategoricalBarChart from '@components/CategoricalBarChart/CategoricalBarChar'
-<<<<<<< HEAD
 import TimeRangePicker from '@components/TimeRangePicker/TimeRangePicker'
-=======
->>>>>>> 46ddd2b6
 import { useGetErrorGroupFrequenciesQuery } from '@graph/hooks'
 import { GetErrorGroupQuery } from '@graph/operations'
 import {
 	Box,
-<<<<<<< HEAD
-	Heading,
-	IconInformationCircle,
-=======
 	Callout,
 	Heading,
->>>>>>> 46ddd2b6
 	IconZigZag,
 	LinkButton,
 	Text,
 } from '@highlight-run/ui'
-<<<<<<< HEAD
-import { vars } from '@highlight-run/ui/src/css/vars'
 import useDataTimeRange from '@hooks/useDataTimeRange'
-=======
->>>>>>> 46ddd2b6
 import moment from 'moment'
 import React, { useEffect, useState } from 'react'
 
@@ -43,17 +31,8 @@
 	format: string
 }
 
-<<<<<<< HEAD
 const TICK_EVERY_BUCKETS = 10
 const NUM_BUCKETS_TIMELINE = 30
-=======
-const TICK_FORMAT = 'D MMM'
-const TICK_EVERY_BUCKETS = 10
-const NUM_BUCKETS_TIMELINE = 30
-// TODO(spenny): allow user selected timeframe in follow up
-const NUMBER_OF_DAYS = 30
-const LOOKBACK_MINUTES = 24 * 60 * NUMBER_OF_DAYS
->>>>>>> 46ddd2b6
 
 // TODO(spenny): dynamically set colors when multiple counts supported
 const LINE_COLORS = {
@@ -69,14 +48,11 @@
 		ticks: [],
 		format: '',
 	})
-<<<<<<< HEAD
 	const { timeRange, setTimeRange } = useDataTimeRange()
 	const [referenceArea, setReferenceArea] = useState<{
 		start: string
 		end: string
 	}>({ start: '', end: '' })
-=======
->>>>>>> 46ddd2b6
 
 	const { data: frequencies } = useGetErrorGroupFrequenciesQuery({
 		variables: {
@@ -84,21 +60,12 @@
 			error_group_secure_ids: [errorGroup?.secure_id || ''],
 			params: {
 				date_range: {
-<<<<<<< HEAD
 					start_date: timeRange.start_date,
 					end_date: timeRange.end_date,
 				},
 				resolution_minutes: Math.ceil(
 					timeRange.lookback / NUM_BUCKETS_TIMELINE,
 				),
-=======
-					start_date: moment()
-						.subtract(NUMBER_OF_DAYS, 'days')
-						.format(),
-					end_date: moment().format(),
-				},
-				resolution_hours: LOOKBACK_MINUTES / 60 / NUM_BUCKETS_TIMELINE,
->>>>>>> 46ddd2b6
 			},
 			metric: 'count',
 		},
@@ -109,44 +76,28 @@
 		const ticks: string[] = []
 		const seenDays: Set<string> = new Set<string>()
 		let lastDate: moment.Moment | undefined = undefined
-<<<<<<< HEAD
 		const tickFormat = timeRange.lookback > 24 * 60 ? 'D MMM' : 'HH:mm'
 
 		for (const dataPoint of frequencies?.errorGroupFrequencies || []) {
 			const pointDate = dataPoint?.date
-=======
-
-		for (const dataPoint of frequencies?.errorGroupFrequencies || []) {
-			const pointDate = dataPoint?.date
-
->>>>>>> 46ddd2b6
 			if (pointDate) {
 				const newDate = moment(pointDate)
 				if (
 					lastDate &&
 					newDate.diff(lastDate, 'minutes') <
-<<<<<<< HEAD
 						(timeRange.lookback / NUM_BUCKETS_TIMELINE) *
-=======
-						(LOOKBACK_MINUTES / NUM_BUCKETS_TIMELINE) *
->>>>>>> 46ddd2b6
 							TICK_EVERY_BUCKETS
 				) {
 					continue
 				}
 				lastDate = moment(newDate)
-<<<<<<< HEAD
 				const formattedDate = newDate.format(tickFormat)
-=======
-				const formattedDate = newDate.format(TICK_FORMAT)
->>>>>>> 46ddd2b6
 				if (!seenDays.has(formattedDate)) {
 					ticks.push(pointDate)
 					seenDays.add(formattedDate)
 				}
 			}
 		}
-<<<<<<< HEAD
 		setTimelineTicks({ ticks, format: tickFormat })
 	}
 
@@ -180,10 +131,6 @@
 				start: e.activeLabel,
 				end: referenceArea.end,
 			})
-=======
-
-		setTimelineTicks({ ticks, format: TICK_FORMAT })
->>>>>>> 46ddd2b6
 	}
 
 	const buildFormatedData = () => {
@@ -215,12 +162,9 @@
 		<Box>
 			<Box mt="20" mb="32" display="flex" justifyContent="space-between">
 				<Heading level="h4">Metrics</Heading>
-<<<<<<< HEAD
 				<div className={styles.timePickerContainer}>
 					<TimeRangePicker />
 				</div>
-=======
->>>>>>> 46ddd2b6
 			</Box>
 
 			<Box mb="24" display="flex">
@@ -239,32 +183,12 @@
 						<Text>{errorFrequencyTotal}</Text>
 					</Box>
 
-<<<<<<< HEAD
-					{/* Callout component */}
-					<div className={styles.environmentCard}>
-						<Box display="flex" flexDirection="row" gap="8">
-							<div className={styles.infoIconContainer}>
-								<IconInformationCircle
-									color={vars.color.neutralN9}
-									size={12}
-								/>
-							</div>
-							<Box display="flex" flexDirection="column" gap="8">
-								<Text
-									weight="bold"
-									size="medium"
-									cssClass={styles.bodyTitle}
-								>
-									Only see one environment version?
-								</Text>
-=======
 					<div className={styles.calloutContainer}>
 						<Callout
 							title="Only see one environment version?"
 							kind="info"
 						>
 							<Box display="flex" flexDirection="column">
->>>>>>> 46ddd2b6
 								<Text
 									color="neutral500"
 									cssClass={styles.bodyText}
@@ -274,17 +198,6 @@
 									Highlight in CI/CD to get enhanced stack
 									traces.
 								</Text>
-<<<<<<< HEAD
-								<LinkButton
-									kind="secondary"
-									href="https://www.highlight.io/docs/product-features/environments"
-									target="_blank"
-								>
-									Learn more
-								</LinkButton>
-							</Box>
-						</Box>
-=======
 								<div>
 									<LinkButton
 										kind="secondary"
@@ -299,7 +212,6 @@
 								</div>
 							</Box>
 						</Callout>
->>>>>>> 46ddd2b6
 					</div>
 				</div>
 
@@ -320,7 +232,6 @@
 						}}
 						yAxisLabel=""
 						barColorMapping={LINE_COLORS}
-<<<<<<< HEAD
 						referenceAreaProps={{
 							x1: referenceArea.start,
 							x2: referenceArea.end,
@@ -328,8 +239,6 @@
 						onMouseDown={onMouseDown}
 						onMouseMove={onMouseMove}
 						onMouseUp={onMouseUp}
-=======
->>>>>>> 46ddd2b6
 						stacked
 						hideLegend
 					/>
