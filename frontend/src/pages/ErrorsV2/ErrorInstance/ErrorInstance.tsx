--- conflicted
+++ resolved
@@ -15,10 +15,6 @@
 	Box,
 	IconSolidCode,
 	IconSolidExternalLink,
-<<<<<<< HEAD
-	IconSolidLogs,
-=======
->>>>>>> d0e197e8
 	Stack,
 	Text,
 } from '@highlight-run/ui'
