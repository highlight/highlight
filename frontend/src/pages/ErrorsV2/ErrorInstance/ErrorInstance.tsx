--- conflicted
+++ resolved
@@ -92,6 +92,7 @@
 
 	if (!errorInstance || !errorInstance?.error_object) {
 		if (!loading) return null
+
 		return (
 			<Box id="error-instance-container">
 				<Box my="28" display="flex" justifyContent="space-between">
@@ -122,20 +123,8 @@
 							<Button
 								kind="primary"
 								emphasis="high"
-<<<<<<< HEAD
-								disabled={!isLoggedIn}
-								onClick={() =>
-									isLoggedIn
-										? history.push(
-												`/${projectId}/sessions/${errorInstance?.error_object?.session?.secure_id}`,
-										  )
-										: null
-								}
+								disabled={true}
 								iconLeft={<IconSolidPlay />}
-=======
-								disabled={true}
-								iconLeft={<IconPlay />}
->>>>>>> f5ee9a15
 							>
 								Show session
 							</Button>
