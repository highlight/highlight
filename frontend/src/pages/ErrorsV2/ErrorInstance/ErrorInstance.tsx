import { useApolloClient } from '@apollo/client'
import { Avatar } from '@components/Avatar/Avatar'
import {
	GetErrorInstanceDocument,
	useGetErrorInstanceQuery,
} from '@graph/hooks'
import { GetErrorGroupQuery, GetErrorObjectQuery } from '@graph/operations'
import {
	Box,
	Button,
	Column,
	Heading,
	IconPlay,
	LinkButton,
	Text,
} from '@highlight-run/ui'
import { useProjectId } from '@hooks/useProjectId'
import ErrorStackTrace from '@pages/ErrorsV2/ErrorStackTrace/ErrorStackTrace'
import { EmptySessionsSearchParams } from '@pages/Sessions/EmptySessionsSearchParams'
import { useSearchContext } from '@pages/Sessions/SearchContext/SearchContext'
import {
	getDisplayNameAndField,
	getIdentifiedUserProfileImage,
	getUserProperties,
} from '@pages/Sessions/SessionsFeedV2/components/MinimalSessionCard/utils/utils'
import analytics from '@util/analytics'
import { useParams } from '@util/react-router/useParams'
import React, { useEffect } from 'react'
import { FiExternalLink } from 'react-icons/fi'
import { useHistory } from 'react-router-dom'

type Props = React.PropsWithChildren & {
	errorGroup: GetErrorGroupQuery['error_group']
}

const ErrorInstance: React.FC<Props> = ({ errorGroup }) => {
	const { error_object_id, error_secure_id } = useParams<{
		error_secure_id: string
		error_object_id: string
	}>()
	const { projectId } = useProjectId()
	const history = useHistory()
	const client = useApolloClient()

	const { data } = useGetErrorInstanceQuery({
		variables: {
			error_group_secure_id: String(errorGroup?.secure_id),
			error_object_id,
		},
		onCompleted: (data) => {
			const previousErrorObjectId = data?.error_instance?.previous_id
			const nextErrorObjectId = data?.error_instance?.next_id

			// Prefetch the next/previous error objects so they are in the cache.
			// Using client directly because the lazy query had issues with canceling
			// multiple requests: https://github.com/apollographql/apollo-client/issues/9755
			if (previousErrorObjectId) {
				client.query({
					query: GetErrorInstanceDocument,
					variables: {
						error_group_secure_id: String(errorGroup?.secure_id),
						error_object_id: previousErrorObjectId,
					},
				})
			}

			if (nextErrorObjectId) {
				client.query({
					query: GetErrorInstanceDocument,
					variables: {
						error_group_secure_id: String(errorGroup?.secure_id),
						error_object_id: nextErrorObjectId,
					},
				})
			}
		},
	})

	useEffect(() => analytics.page(), [])

	const errorInstance = data?.error_instance

	if (!errorInstance || !errorInstance?.error_object) {
		return null
	}

	const errorObject = errorInstance.error_object

	return (
		<Box id="error-instance-container">
<<<<<<< HEAD
			<Box my="28" display="flex" justifyContent="space-between">
=======
			<Box mt="20" mb="32" display="flex" justifyContent="space-between">
>>>>>>> 2fcc1027
				<Box display="flex" flexDirection="column" gap="16">
					<Heading level="h4">Error Instance</Heading>
				</Box>

				<Box>
					<Box display="flex" gap="8" alignItems="center">
						<LinkButton
							to={`/${projectId}/errors/${error_secure_id}/${errorInstance.previous_id}${history.location.search}`}
							disabled={Number(errorInstance.previous_id) === 0}
							kind="secondary"
							emphasis="low"
						>
							Older
						</LinkButton>
						<Box borderRight="neutral" style={{ height: 18 }} />
						<LinkButton
							to={`/${projectId}/errors/${error_secure_id}/${errorInstance.next_id}${history.location.search}`}
							disabled={Number(errorInstance.next_id) === 0}
							kind="secondary"
							emphasis="low"
						>
							Newer
						</LinkButton>
						<Button
							kind="secondary"
							emphasis="high"
							onClick={() =>
								history.push(
									`/${projectId}/sessions/${errorObject.session?.secure_id}`,
								)
							}
							iconLeft={<IconPlay />}
						>
							Show Session
						</Button>
					</Box>
				</Box>
			</Box>

			<Box
				display="flex"
				flexDirection={{ desktop: 'row', mobile: 'column' }}
				mb="40"
				gap="40"
			>
				<div style={{ flexBasis: 0, flexGrow: 1 }}>
					<Metadata errorObject={errorObject} />
				</div>

				<div style={{ flexBasis: 0, flexGrow: 1 }}>
					<Box display="flex">
						<User errorObject={errorObject} />
					</Box>
				</div>
			</Box>

			<Text size="large" weight="bold">
				Stack trace
			</Text>
			<Box bt="neutral" mt="12" pt="16">
				<ErrorStackTrace errorObject={errorObject} />
			</Box>
		</Box>
	)
}

const Metadata: React.FC<{
	errorObject?: GetErrorObjectQuery['error_object']
}> = ({ errorObject }) => {
	if (!errorObject) {
		return null
	}

	// TODO: Be smarter about how we pull these.
	const metadata = [
		{ key: 'environment', label: errorObject?.environment },
		{ key: 'browser', label: errorObject?.browser },
		{ key: 'os', label: errorObject?.os },
		{ key: 'url', label: errorObject?.url },
		{ key: 'created_at', label: errorObject?.created_at },
	].filter((t) => Boolean(t.label))

	return (
		<Box>
			<Box bb="neutral" pb="20" my="12">
				<Text weight="bold" size="large">
					Instance metadata
				</Text>
			</Box>

			<Box>
				<Column.Container gap="16">
					<Column span="4">
						{metadata.map((meta) => (
							<Box py="10" key={meta.key}>
								<Text
									color="neutral500"
									transform="capitalize"
									align="left"
								>
									{meta.key.replace('_', ' ')}
								</Text>
							</Box>
						))}
					</Column>
					<Column span="8">
						{metadata.map((meta) => (
							<Box py="10" key={meta.key}>
								<Text align="left" lines="1">
									{meta.label}
								</Text>
							</Box>
						))}
					</Column>
				</Column.Container>
			</Box>
		</Box>
	)
}

const User: React.FC<{
	errorObject?: GetErrorObjectQuery['error_object']
}> = ({ errorObject }) => {
	const history = useHistory()
	const { projectId } = useProjectId()
	const { setSearchParams } = useSearchContext()

	if (!errorObject?.session) {
		return null
	}

	const { session } = errorObject
	const userProperties = getUserProperties(session)
	const [displayName, field] = getDisplayNameAndField(session)
	const avatarImage = getIdentifiedUserProfileImage(session)
	const userDisplayPropertyKeys = Object.keys(userProperties).filter(
		(k) => k !== 'avatar',
	)
	const location = [session?.city, session?.state, session?.country]
		.filter(Boolean)
		.join(', ')

	return (
		<Box width="full">
			<Box pb="20" mt="12">
				<Text weight="bold" size="large">
					User details
				</Text>
			</Box>
			<Box border="neutral" borderRadius="6">
				<Box
					bb="neutral"
					py="8"
					px="12"
					alignItems="center"
					display="flex"
					justifyContent="space-between"
				>
					<Box alignItems="center" display="flex" gap="8">
						<Avatar
							seed={displayName}
							style={{ height: 28, width: 28 }}
							customImage={avatarImage}
						/>
						<Text>{displayName}</Text>
					</Box>

					<Button
						kind="secondary"
						emphasis="high"
						iconRight={<FiExternalLink />}
						onClick={() => {
							// Logic taken from Metadata box. There may be a cleaner way.
							const searchParams = {
								...EmptySessionsSearchParams,
							}

							if (session.identifier && field !== null) {
								searchParams.user_properties = [
									{
										id: '0',
										name: field,
										value: displayName,
									},
								]
							} else if (session?.fingerprint) {
								searchParams.device_id = String(
									session.fingerprint,
								)
							}

							history.push(`/${projectId}/sessions`)
							setSearchParams(searchParams)
						}}
					>
						All sessions for this user
					</Button>
				</Box>

				<Box py="8" px="12">
					<Box>
						<Column.Container gap="16">
							<Column span="4">
								{userDisplayPropertyKeys.map((key) => (
									<Box py="10" key={key}>
										<Text
											color="neutral500"
											align="left"
											transform="capitalize"
										>
											{key}
										</Text>
									</Box>
								))}

								<Box py="10">
									<Text color="neutral500" align="left">
										Location
									</Text>
								</Box>
							</Column>
							<Column span="8">
								{userDisplayPropertyKeys.map((key) => (
									<Box py="10" key={key}>
										<Text>{userProperties[key]}</Text>
									</Box>
								))}

								<Box py="10">
									<Text>{location}</Text>
								</Box>
							</Column>
						</Column.Container>
					</Box>
				</Box>
			</Box>
		</Box>
	)
}

export default ErrorInstance<|MERGE_RESOLUTION|>--- conflicted
+++ resolved
@@ -5,15 +5,7 @@
 	useGetErrorInstanceQuery,
 } from '@graph/hooks'
 import { GetErrorGroupQuery, GetErrorObjectQuery } from '@graph/operations'
-import {
-	Box,
-	Button,
-	Column,
-	Heading,
-	IconPlay,
-	LinkButton,
-	Text,
-} from '@highlight-run/ui'
+import { Box, Button, Column, Heading, IconPlay, Text } from '@highlight-run/ui'
 import { useProjectId } from '@hooks/useProjectId'
 import ErrorStackTrace from '@pages/ErrorsV2/ErrorStackTrace/ErrorStackTrace'
 import { EmptySessionsSearchParams } from '@pages/Sessions/EmptySessionsSearchParams'
@@ -88,34 +80,40 @@
 
 	return (
 		<Box id="error-instance-container">
-<<<<<<< HEAD
 			<Box my="28" display="flex" justifyContent="space-between">
-=======
-			<Box mt="20" mb="32" display="flex" justifyContent="space-between">
->>>>>>> 2fcc1027
 				<Box display="flex" flexDirection="column" gap="16">
 					<Heading level="h4">Error Instance</Heading>
 				</Box>
 
 				<Box>
 					<Box display="flex" gap="8" alignItems="center">
-						<LinkButton
-							to={`/${projectId}/errors/${error_secure_id}/${errorInstance.previous_id}${history.location.search}`}
+						<Button
+							onClick={() => {
+								history.push({
+									pathname: `/${projectId}/errors/${error_secure_id}/instances/${errorInstance.previous_id}`,
+									search: window.location.search,
+								})
+							}}
 							disabled={Number(errorInstance.previous_id) === 0}
 							kind="secondary"
 							emphasis="low"
 						>
 							Older
-						</LinkButton>
+						</Button>
 						<Box borderRight="neutral" style={{ height: 18 }} />
-						<LinkButton
-							to={`/${projectId}/errors/${error_secure_id}/${errorInstance.next_id}${history.location.search}`}
+						<Button
+							onClick={() => {
+								history.push({
+									pathname: `/${projectId}/errors/${error_secure_id}/instances/${errorInstance.next_id}`,
+									search: window.location.search,
+								})
+							}}
 							disabled={Number(errorInstance.next_id) === 0}
 							kind="secondary"
 							emphasis="low"
 						>
 							Newer
-						</LinkButton>
+						</Button>
 						<Button
 							kind="secondary"
 							emphasis="high"
