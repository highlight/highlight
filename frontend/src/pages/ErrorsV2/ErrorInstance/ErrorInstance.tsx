import { useApolloClient } from '@apollo/client'
import { useAuthContext } from '@authentication/AuthContext'
import { Avatar } from '@components/Avatar/Avatar'
import { Button } from '@components/Button'
import JsonViewer from '@components/JsonViewer/JsonViewer'
import LoadingBox from '@components/LoadingBox'
import {
	GetErrorInstanceDocument,
	useGetErrorInstanceLazyQuery,
} from '@graph/hooks'
import {
	ErrorObjectFragment,
	GetErrorGroupQuery,
	GetErrorInstanceQuery,
} from '@graph/operations'
import {
	Badge,
	Box,
	Callout,
	IconSolidCode,
	IconSolidCog,
	IconSolidExternalLink,
	Stack,
	Tag,
	Text,
} from '@highlight-run/ui/components'
import { useProjectId } from '@hooks/useProjectId'
import ErrorStackTrace from '@pages/ErrorsV2/ErrorStackTrace/ErrorStackTrace'
import { GitHubEnhancementSettings } from '@pages/ErrorsV2/GitHubEnhancementSettings/GitHubEnhancementSettings'
import {
	getDisplayName,
	getDisplayNameAndField,
	getIdentifiedUserProfileImage,
	getUserProperties,
} from '@pages/Sessions/SessionsFeedV3/MinimalSessionCard/utils/utils'
import analytics from '@util/analytics'
import { loadSession } from '@util/preload'
import { useParams } from '@util/react-router/useParams'
import { copyToClipboard, validateEmail } from '@util/string'
import moment from 'moment'
import React, { useEffect, useMemo, useState } from 'react'
import { useNavigate } from 'react-router-dom'

import { useSearchContext } from '@/components/Search/SearchContext'
import { useGetWorkspaceSettingsQuery } from '@/graph/generated/hooks'
import ErrorBodyText from '@/pages/ErrorsV2/ErrorBody/components/ErrorBodyText'
import { AiErrorSuggestion } from '@/pages/ErrorsV2/ErrorInstance/AiErrorSuggestion'
import { ErrorBoundaryFeedback } from '@/pages/ErrorsV2/ErrorInstance/ErrorBoundaryFeedback'
import { ErrorSessionMissingOrExcluded } from '@/pages/ErrorsV2/ErrorInstance/ErrorSessionMissingOrExcluded'
import { PreviousNextInstance } from '@/pages/ErrorsV2/ErrorInstance/PreviousNextInstance'
import { RelatedLogs } from '@/pages/ErrorsV2/ErrorInstance/RelatedLogs'
import { RelatedSession } from '@/pages/ErrorsV2/ErrorInstance/RelatedSession'
import { RelatedTrace } from '@/pages/ErrorsV2/ErrorInstance/RelatedTrace'
import { SeeAllInstances } from '@/pages/ErrorsV2/ErrorInstance/SeeAllInstances'
import { isSessionAvailable } from '@/pages/ErrorsV2/ErrorInstance/utils'
<<<<<<< HEAD
import { useSearchContext as useSessionSearchContext } from '@/pages/Sessions/SearchContext/SearchContext'
=======
>>>>>>> 82fb1466
import { useApplicationContext } from '@/routers/AppRouter/context/ApplicationContext'

const MAX_USER_PROPERTIES = 4
type Props = React.PropsWithChildren & {
	errorGroup: GetErrorGroupQuery['error_group']
}

const METADATA_LABELS: { [key: string]: string } = {
	os: 'OS',
	url: 'URL',
	id: 'ID',
} as const

export const ErrorInstance: React.FC<Props> = ({ errorGroup }) => {
	const { error_object_id } = useParams<{ error_object_id: string }>()
	const client = useApolloClient()
	const { currentWorkspace } = useApplicationContext()
	const [displayGitHubSettings, setDisplayGitHubSettings] = useState(false)
	const { query, startDate, endDate } = useSearchContext()

	const { data: workspaceSettingsData } = useGetWorkspaceSettingsQuery({
		variables: { workspace_id: String(currentWorkspace?.id) },
		skip: !currentWorkspace?.id,
	})

	const [getErrorInstance, { error, data, loading, called }] =
		useGetErrorInstanceLazyQuery()

	useEffect(() => {
		getErrorInstance({
			variables: {
				error_group_secure_id: String(errorGroup?.secure_id),
				error_object_id,
				params: {
					query,
					date_range: {
						start_date: startDate!.toISOString(),
						end_date: endDate!.toISOString(),
					},
				},
			},
			onCompleted: (data) => {
				const previousErrorObjectId = data?.error_instance?.previous_id
				const nextErrorObjectId = data?.error_instance?.next_id

				// Prefetch the next/previous error objects so they are in the cache.
				// Using client directly because the lazy query had issues with canceling
				// multiple requests: https://github.com/apollographql/apollo-client/issues/9755
				if (previousErrorObjectId) {
					client.query({
						query: GetErrorInstanceDocument,
						variables: {
							error_group_secure_id: String(
								errorGroup?.secure_id,
							),
							error_object_id: previousErrorObjectId,
						},
					})
				}

				if (nextErrorObjectId) {
					client.query({
						query: GetErrorInstanceDocument,
						variables: {
							error_group_secure_id: String(
								errorGroup?.secure_id,
							),
							error_object_id: nextErrorObjectId,
						},
					})
				}

				// Prefetch session data.
				if (data?.error_instance?.error_object?.session) {
					loadSession(
						data.error_instance.error_object.session.secure_id,
					)
				}
			},
		})
		// eslint-disable-next-line react-hooks/exhaustive-deps
	}, [error_object_id, errorGroup?.secure_id])

	useEffect(
		() =>
			analytics.track('error_instance_view', {
				error_instance_id: error_object_id,
			}),
		[error_object_id],
	)

	if (!called || loading) {
		return (
			<Box mt="10">
				<LoadingBox />
			</Box>
		)
	}

	const errorInstance = data?.error_instance
	if (error || !errorInstance) {
		return (
			<Box m="auto" mt="10" style={{ maxWidth: 300 }}>
				<Callout title="Failed to load error instance" kind="error">
					<Box mb="6">
						<Text color="moderate">
							There was an error loading this error instance.
						</Text>
					</Box>
				</Callout>
			</Box>
		)
	}

	return (
		<Box id="error-instance-container">
			<Stack direction="row" my="12" alignItems="center">
				<Stack direction="row" flexGrow={1} alignItems="center">
					<SeeAllInstances data={data} />
					<PreviousNextInstance data={data} />
				</Stack>
				<Stack direction="row" gap="4" alignItems="center">
					<RelatedSession data={data} />
					<RelatedLogs data={data} />
					<RelatedTrace data={data} />
				</Stack>
			</Stack>

			<ErrorInstanceBody errorInstance={errorInstance} />

			{workspaceSettingsData?.workspaceSettings?.ai_application && (
				<Box display="flex" flexDirection="column" mb="40">
					<Stack direction="row" align="center" pb="8" gap="8">
						<Text size="large" weight="bold" color="strong">
							Harold AI
						</Text>
						<Badge label="Beta" size="medium" variant="purple" />
					</Stack>
					<AiErrorSuggestion
						errorObjectId={errorInstance.error_object.id}
					/>
				</Box>
			)}

			<ErrorInstanceInfo
				errorGroup={errorGroup}
				errorInstance={errorInstance}
			/>

			<ErrorInstanceStackTrace
				displayGitHubSettings={displayGitHubSettings}
				errorInstance={errorInstance}
				setDisplayGitHubSettings={setDisplayGitHubSettings}
			/>
		</Box>
	)
}

export const ErrorInstanceBody: React.FC<{
	errorInstance: GetErrorInstanceQuery['error_instance']
}> = ({ errorInstance }) => {
	if (!errorInstance) {
		return null
	}

	return (
		<Box py="12" px="16" mb="40" border="secondary" borderRadius="8">
			<Box mb="8" display="flex" gap="6" alignItems="center" color="weak">
				<IconSolidCode />
				<Text color="moderate">Instance Error Body</Text>
			</Box>
			<ErrorBodyText errorBody={errorInstance.error_object.event} />
		</Box>
	)
}

export const ErrorInstanceInfo: React.FC<{
	errorGroup: Props['errorGroup']
	errorInstance: GetErrorInstanceQuery['error_instance']
}> = ({ errorGroup, errorInstance }) => {
	if (!errorGroup || !errorInstance) {
		return null
	}

	return (
		<>
			<Box
				display="flex"
				flexDirection={{ mobile: 'column', desktop: 'row' }}
				mb="40"
				gap="40"
			>
				<div style={{ flexBasis: 0, flexGrow: 1 }}>
					<Metadata errorObject={errorInstance.error_object} />
				</div>

				<div style={{ flexBasis: 0, flexGrow: 1 }}>
					<User errorObject={errorInstance.error_object} />
				</div>
			</Box>

			{errorGroup?.type === 'console.error' &&
				errorGroup.event.length > 1 && (
					<>
						<Text size="large" weight="bold">
							Error event data
						</Text>

						<Box bt="secondary" my="12" py="16">
							<JsonViewer src={errorGroup.event} collapsed={1} />
						</Box>
					</>
				)}
		</>
	)
}

const Metadata: React.FC<{
	errorObject?: ErrorObjectFragment
}> = ({ errorObject }) => {
	if (!errorObject) {
		return null
	}

	let customProperties: any
	try {
		if (errorObject.payload) {
			customProperties = JSON.parse(errorObject.payload)
		}
	} catch (e) {}

	const metadata = [
		{ key: 'environment', label: errorObject?.environment },
		{ key: 'browser', label: errorObject?.browser },
		{ key: 'os', label: errorObject?.os },
		{ key: 'service', label: errorObject?.serviceName },
		{ key: 'version', label: errorObject?.serviceVersion },
		{ key: 'url', label: errorObject?.url },
		{ key: 'timestamp', label: errorObject?.timestamp },
		{
			key: 'Custom Properties',
			label: customProperties ? (
				<JsonViewer
					collapsed={true}
					src={customProperties}
					name="Custom Properties"
				/>
			) : undefined,
		},
	].filter((t) => Boolean(t.label))

	return (
		<Box>
			<Box bb="secondary" pb="12">
				<Text weight="bold" size="large" color="strong">
					Instance metadata
				</Text>
			</Box>

			<Box mt="12">
				{metadata.map((meta) => {
					const value =
						meta.key === 'timestamp'
							? moment(meta.label as string).format(
									'M/D/YY h:mm:ss.SSS A',
							  )
							: meta.label
					return (
						<Box display="flex" gap="6" key={meta.key}>
							<Box
								py="6"
								cursor="pointer"
								onClick={() => copyToClipboard(meta.key)}
								style={{ width: '33%' }}
							>
								<Text
									color="weak"
									transform="capitalize"
									align="left"
									lines="1"
									size="xSmall"
								>
									{METADATA_LABELS[meta.key] ??
										meta.key.replace('_', ' ')}
								</Text>
							</Box>
							<Box style={{ width: '67%' }}>
								<Tag
									kind="secondary"
									emphasis="low"
									shape="basic"
									onClick={() => {
										if (typeof value === 'string') {
											value && copyToClipboard(value)
										}
									}}
									lines={
										typeof value === 'string'
											? '4'
											: undefined
									}
									title={String(value)}
									style={{ width: '100%' }}
									wordBreak="word"
								>
									{value}
								</Tag>
							</Box>
						</Box>
					)
				})}
			</Box>
		</Box>
	)
}

const User: React.FC<{
	errorObject?: ErrorObjectFragment
}> = ({ errorObject }) => {
	const navigate = useNavigate()
	const { projectId } = useProjectId()
	const { isLoggedIn } = useAuthContext()
	const [truncated, setTruncated] = useState(true)

<<<<<<< HEAD
	const { setSearchQuery } = useSessionSearchContext()
	const setUserSessionIdentifier = useCallback(() => {
=======
	const searchQuery = useMemo(() => {
>>>>>>> 82fb1466
		if (!errorObject?.session) return

		const displayName = getDisplayName(errorObject?.session)
		const userParam = validateEmail(displayName) ? 'email' : 'identifier'

		return `query=${userParam}=${displayName}`
	}, [errorObject?.session])

	const userDetailsBox = (
		<Box pb="12">
			<Text weight="bold" size="large" color="strong">
				User details
			</Text>
		</Box>
	)

	if (!isSessionAvailable(errorObject)) {
		return (
			<Box width="full">
				{userDetailsBox}
				<ErrorSessionMissingOrExcluded errorObject={errorObject} />
			</Box>
		)
	}

	const userProperties = getUserProperties(
		errorObject?.session?.user_properties,
	)
	const [displayName, field] = getDisplayNameAndField(errorObject?.session)
	const avatarImage = getIdentifiedUserProfileImage(errorObject?.session)
	const userDisplayPropertyKeys = Object.keys(userProperties)
		.filter((k) => k !== 'avatar')
		.slice(
			0,
			truncated
				? MAX_USER_PROPERTIES - 1
				: Object.keys(userProperties).length,
		)

	const truncateable =
		Object.keys(userProperties).length > MAX_USER_PROPERTIES
	const location = [
		errorObject?.session?.city,
		errorObject?.session?.state,
		errorObject?.session?.country,
	]
		.filter(Boolean)
		.join(', ')

	return (
		<Box width="full">
			{userDetailsBox}
			<Box border="secondary" borderRadius="6">
				<Box
					bb="secondary"
					py="8"
					px="12"
					alignItems="center"
					display="flex"
					justifyContent="space-between"
					gap="4"
				>
					<Box alignItems="center" display="flex" gap="8">
						<Avatar
							seed={displayName}
							style={{ height: 28, width: 28 }}
							customImage={avatarImage}
						/>
						<Text lines="1">{displayName}</Text>
					</Box>

					<Box flexShrink={0} display="flex">
						<Button
							kind="secondary"
							emphasis="high"
							iconRight={<IconSolidExternalLink />}
							disabled={!isLoggedIn}
							onClick={() => {
								if (!isLoggedIn) {
									return
								}

								const searchParams: any = {}
								if (
									errorObject?.session?.identifier &&
									field !== null
								) {
									searchParams[`user_${field}`] = displayName
								} else if (errorObject?.session?.fingerprint) {
									searchParams.device_id = String(
										errorObject?.session.fingerprint,
									)
								}

								navigate({
									pathname: `/${projectId}/sessions`,
									search: searchQuery,
								})
							}}
							trackingId="error_all-sessions-for-user_click"
						>
							All sessions for this user
						</Button>
					</Box>
				</Box>

				<Box py="8" px="12">
					<Box display="flex" flexDirection="column">
						<Box gap="16">
							{userDisplayPropertyKeys.map((key) => (
								<Box display="flex" gap="6" key={key}>
									<Box
										py="8"
										overflow="hidden"
										onClick={() => copyToClipboard(key)}
										style={{ width: '33%' }}
									>
										<Text
											color="weak"
											align="left"
											transform="capitalize"
											lines="1"
											title={key}
											size="xSmall"
										>
											{METADATA_LABELS[key] ?? key}
										</Text>
									</Box>

									<Box
										py="2"
										display="flex"
										overflow="hidden"
										style={{ width: '67%' }}
									>
										<Tag
											onClick={() =>
												copyToClipboard(
													userProperties[key],
												)
											}
											title={userProperties[key]}
											kind="secondary"
											emphasis="low"
											shape="basic"
											style={{ width: '100%' }}
										>
											{userProperties[key]}
										</Tag>
									</Box>
								</Box>
							))}

							<Box display="flex" alignItems="center" gap="6">
								<Box py="8" style={{ width: '33%' }}>
									<Text
										color="weak"
										align="left"
										transform="capitalize"
										lines="1"
										size="xSmall"
									>
										Location
									</Text>
								</Box>

								<Box
									py="2"
									style={{ width: '67%' }}
									display="flex"
									overflow="hidden"
								>
									<Tag
										onClick={() =>
											copyToClipboard(location)
										}
										title={location}
										kind="secondary"
										emphasis="low"
										shape="basic"
										style={{ width: '100%' }}
									>
										{location}
									</Tag>
								</Box>
							</Box>
						</Box>
						{truncateable && (
							<Box mt="4" display="flex">
								<Tag
									onClick={() => setTruncated(!truncated)}
									kind="secondary"
									emphasis="medium"
									shape="basic"
								>
									Show {truncated ? 'more' : 'less'}
								</Tag>
							</Box>
						)}
					</Box>
				</Box>
				{errorObject && <ErrorBoundaryFeedback data={errorObject} />}
			</Box>
		</Box>
	)
}

export const ErrorInstanceStackTrace: React.FC<{
	displayGitHubSettings: boolean
	errorInstance: GetErrorInstanceQuery['error_instance']
	setDisplayGitHubSettings: (value: boolean) => void
}> = ({ displayGitHubSettings, errorInstance, setDisplayGitHubSettings }) => {
	if (!errorInstance) {
		return null
	}

	return (
		<>
			{(errorInstance.error_object.stack_trace !== '' &&
				errorInstance.error_object.stack_trace !== 'null') ||
			errorInstance.error_object.structured_stack_trace?.length ? (
				displayGitHubSettings ? (
					<GitHubEnhancementSettings
						onClose={() => setDisplayGitHubSettings(false)}
						errorObject={errorInstance.error_object}
					/>
				) : (
					<>
						<Stack
							direction="row"
							justifyContent="space-between"
							alignItems="center"
						>
							<Text size="large" weight="bold" color="strong">
								Stacktrace
							</Text>
							{errorInstance.error_object?.type === 'Backend' && (
								<Button
									kind="secondary"
									emphasis="medium"
									trackingId="errorInstanceGithubEnhancementSetup"
									iconLeft={<IconSolidCog size={12} />}
									onClick={() =>
										setDisplayGitHubSettings(true)
									}
								>
									Setup GitHub-enhanced stacktraces
								</Button>
							)}
						</Stack>
						<Box mt="12">
							<ErrorStackTrace
								errorObject={errorInstance.error_object}
							/>
						</Box>
					</>
				)
			) : null}
		</>
	)
}<|MERGE_RESOLUTION|>--- conflicted
+++ resolved
@@ -53,10 +53,6 @@
 import { RelatedTrace } from '@/pages/ErrorsV2/ErrorInstance/RelatedTrace'
 import { SeeAllInstances } from '@/pages/ErrorsV2/ErrorInstance/SeeAllInstances'
 import { isSessionAvailable } from '@/pages/ErrorsV2/ErrorInstance/utils'
-<<<<<<< HEAD
-import { useSearchContext as useSessionSearchContext } from '@/pages/Sessions/SearchContext/SearchContext'
-=======
->>>>>>> 82fb1466
 import { useApplicationContext } from '@/routers/AppRouter/context/ApplicationContext'
 
 const MAX_USER_PROPERTIES = 4
@@ -381,12 +377,7 @@
 	const { isLoggedIn } = useAuthContext()
 	const [truncated, setTruncated] = useState(true)
 
-<<<<<<< HEAD
-	const { setSearchQuery } = useSessionSearchContext()
-	const setUserSessionIdentifier = useCallback(() => {
-=======
 	const searchQuery = useMemo(() => {
->>>>>>> 82fb1466
 		if (!errorObject?.session) return
 
 		const displayName = getDisplayName(errorObject?.session)
