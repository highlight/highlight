--- conflicted
+++ resolved
@@ -9,11 +9,7 @@
 } from '@graph/hooks'
 import { GetErrorGroupQuery, GetErrorObjectQuery } from '@graph/operations'
 import type { ErrorInstance as ErrorInstanceType } from '@graph/schemas'
-<<<<<<< HEAD
-import { Box, Button, Heading, IconSolidPlay, Text } from '@highlight-run/ui'
-=======
-import { Box, Heading, IconPlay, Text } from '@highlight-run/ui'
->>>>>>> 9bce2d35
+import { Box, Heading, IconSolidPlay, Text } from '@highlight-run/ui'
 import { useProjectId } from '@hooks/useProjectId'
 import ErrorStackTrace from '@pages/ErrorsV2/ErrorStackTrace/ErrorStackTrace'
 import { EmptySessionsSearchParams } from '@pages/Sessions/EmptySessionsSearchParams'
@@ -131,12 +127,8 @@
 								kind="primary"
 								emphasis="high"
 								disabled={true}
-<<<<<<< HEAD
 								iconLeft={<IconSolidPlay />}
-=======
-								iconLeft={<IconPlay />}
 								trackingId="errorInstanceShowSession"
->>>>>>> 9bce2d35
 							>
 								Show session
 							</Button>
@@ -242,12 +234,8 @@
 									  )
 									: null
 							}
-<<<<<<< HEAD
 							iconLeft={<IconSolidPlay />}
-=======
-							iconLeft={<IconPlay />}
 							trackingId="errorInstanceShowSession"
->>>>>>> 9bce2d35
 						>
 							Show session
 						</Button>
