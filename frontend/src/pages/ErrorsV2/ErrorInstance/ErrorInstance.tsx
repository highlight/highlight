import { useApolloClient } from '@apollo/client'
import { useAuthContext } from '@authentication/AuthContext'
import { Avatar } from '@components/Avatar/Avatar'
import { Button } from '@components/Button'
import JsonViewer from '@components/JsonViewer/JsonViewer'
import LoadingBox from '@components/LoadingBox'
import {
	GetErrorInstanceDocument,
	useGetErrorInstanceQuery,
} from '@graph/hooks'
import { ErrorObjectFragment, GetErrorGroupQuery } from '@graph/operations'
import {
	Badge,
	Box,
	Callout,
	IconSolidCode,
	IconSolidExternalLink,
	Stack,
	Tag,
	Text,
} from '@highlight-run/ui'
import { useProjectId } from '@hooks/useProjectId'
import ErrorStackTrace from '@pages/ErrorsV2/ErrorStackTrace/ErrorStackTrace'
import {
	getDisplayNameAndField,
	getIdentifiedUserProfileImage,
	getUserProperties,
} from '@pages/Sessions/SessionsFeedV3/MinimalSessionCard/utils/utils'
import analytics from '@util/analytics'
import { loadSession } from '@util/preload'
import { useParams } from '@util/react-router/useParams'
import { copyToClipboard } from '@util/string'
import { buildQueryURLString } from '@util/url/params'
import moment from 'moment'
import React, { useEffect, useState } from 'react'
import { useNavigate } from 'react-router-dom'

import ErrorBodyText from '@/pages/ErrorsV2/ErrorBody/components/ErrorBodyText'
import { AiErrorSuggestion } from '@/pages/ErrorsV2/ErrorInstance/AiErrorSuggestion'
import { ErrorSessionMissingOrExcluded } from '@/pages/ErrorsV2/ErrorInstance/ErrorSessionMissingOrExcluded'
import { PreviousNextInstance } from '@/pages/ErrorsV2/ErrorInstance/PreviousNextInstance'
import { RelatedLogs } from '@/pages/ErrorsV2/ErrorInstance/RelatedLogs'
import { RelatedSession } from '@/pages/ErrorsV2/ErrorInstance/RelatedSession'
import { SeeAllInstances } from '@/pages/ErrorsV2/ErrorInstance/SeeAllInstances'
import { isSessionAvailable } from '@/pages/ErrorsV2/ErrorInstance/utils'

const MAX_USER_PROPERTIES = 4
type Props = React.PropsWithChildren & {
	errorGroup: GetErrorGroupQuery['error_group']
}

const METADATA_LABELS: { [key: string]: string } = {
	os: 'OS',
	url: 'URL',
	id: 'ID',
} as const

const ErrorInstance: React.FC<Props> = ({ errorGroup }) => {
	const { error_object_id } = useParams<{
		error_object_id: string
	}>()
	const client = useApolloClient()

	const { loading, error, data } = useGetErrorInstanceQuery({
		variables: {
			error_group_secure_id: String(errorGroup?.secure_id),
			error_object_id,
		},
		onCompleted: (data) => {
			const previousErrorObjectId = data?.error_instance?.previous_id
			const nextErrorObjectId = data?.error_instance?.next_id

			// Prefetch the next/previous error objects so they are in the cache.
			// Using client directly because the lazy query had issues with canceling
			// multiple requests: https://github.com/apollographql/apollo-client/issues/9755
			if (previousErrorObjectId) {
				client.query({
					query: GetErrorInstanceDocument,
					variables: {
						error_group_secure_id: String(errorGroup?.secure_id),
						error_object_id: previousErrorObjectId,
					},
				})
			}

			if (nextErrorObjectId) {
				client.query({
					query: GetErrorInstanceDocument,
					variables: {
						error_group_secure_id: String(errorGroup?.secure_id),
						error_object_id: nextErrorObjectId,
					},
				})
			}

			// Prefetch session data.
			if (data?.error_instance?.error_object?.session) {
				loadSession(data.error_instance.error_object.session.secure_id)
			}
		},
	})

	useEffect(() => analytics.page(), [])

	if (loading) {
		return (
<<<<<<< HEAD
			<Box id="error-instance-container">
				<Stack direction="row" my="12">
					<Stack direction="row" flexGrow={1}>
						<SeeAllInstances data={data} />
						<PreviousNextInstance data={data} />
					</Stack>
					<Stack direction="row" gap="4">
						<RelatedSession data={data} />
						<RelatedLogs data={data} />
					</Stack>
				</Stack>

				<Box display="flex" flexDirection="row" mb="40" gap="40">
					<Box flexBasis={0} flexGrow={1}>
						<Box bb="secondary" pb="12">
							<Text weight="bold" size="large" color="strong">
								Instance metadata
							</Text>
						</Box>
						<LoadingBox height={128} />
					</Box>

					<Box flexBasis={0} flexGrow={1}>
						<Box pb="12">
							<Text weight="bold" size="large" color="strong">
								User details
							</Text>
						</Box>
						<LoadingBox height={128} />
					</Box>
				</Box>

				<Text size="large" weight="bold" color="strong">
					Stacktrace
				</Text>
				<Box mt="12">
					<Skeleton count={10} />
				</Box>
=======
			<Box mt="10">
				<LoadingBox />
			</Box>
		)
	}

	const errorInstance = data?.error_instance
	if (error || !errorInstance) {
		return (
			<Box m="auto" mt="10" style={{ maxWidth: 300 }}>
				<Callout title="Failed to load error instance" kind="error">
					<Box mb="6">
						<Text color="moderate">
							There was an error loading this error instance.
						</Text>
					</Box>
				</Callout>
>>>>>>> cc77774c
			</Box>
		)
	}

	return (
		<Box id="error-instance-container">
			<Stack direction="row" my="12">
				<Stack direction="row" flexGrow={1}>
					<SeeAllInstances data={data} />
					<PreviousNextInstance data={data} />
				</Stack>
				<Stack direction="row" gap="4">
					<RelatedSession data={data} />
					<RelatedLogs data={data} />
				</Stack>
			</Stack>

			<Box py="16" px="16" mb="40" border="secondary" borderRadius="8">
				<Box
					mb="20"
					display="flex"
					gap="6"
					alignItems="center"
					color="weak"
				>
					<IconSolidCode />
					<Text color="moderate">Instance Error Body</Text>
				</Box>
				<ErrorBodyText errorBody={errorInstance.error_object.event} />
			</Box>

			<Box display="flex" flexDirection="column" mb="40">
				<Stack direction="row" align="center" pb="8" gap="8">
					<Text size="large" weight="bold" color="strong">
						Harold AI
					</Text>
					<Badge label="Beta" size="medium" variant="purple" />
				</Stack>
				<AiErrorSuggestion
					errorObjectId={errorInstance.error_object.id}
				/>
			</Box>

			<Box
				display="flex"
				flexDirection={{ mobile: 'column', desktop: 'row' }}
				mb="40"
				gap="40"
			>
				<div style={{ flexBasis: 0, flexGrow: 1 }}>
					<Metadata errorObject={errorInstance.error_object} />
				</div>

				<div style={{ flexBasis: 0, flexGrow: 1 }}>
					<User errorObject={errorInstance.error_object} />
				</div>
			</Box>

			{errorGroup?.type === 'console.error' &&
				errorGroup.event.length > 1 && (
					<>
						<Text size="large" weight="bold">
							Error event data
						</Text>

						<Box bt="secondary" my="12" py="16">
							<JsonViewer src={errorGroup.event} collapsed={1} />
						</Box>
					</>
				)}

			{(errorInstance.error_object.stack_trace !== '' &&
				errorInstance.error_object.stack_trace !== 'null') ||
			errorInstance.error_object.structured_stack_trace?.length ? (
				<>
					<Text size="large" weight="bold" color="strong">
						Stacktrace
					</Text>
					<Box mt="12">
						<ErrorStackTrace
							errorObject={errorInstance.error_object}
						/>
					</Box>
				</>
			) : null}
		</Box>
	)
}

const Metadata: React.FC<{
	errorObject?: ErrorObjectFragment
}> = ({ errorObject }) => {
	if (!errorObject) {
		return null
	}

	let customProperties: any
	try {
		if (errorObject.payload) {
			customProperties = JSON.parse(errorObject.payload)
		}
	} catch (e) {}

	const metadata = [
		{ key: 'environment', label: errorObject?.environment },
		{ key: 'browser', label: errorObject?.browser },
		{ key: 'os', label: errorObject?.os },
		{ key: 'url', label: errorObject?.url },
		{ key: 'timestamp', label: errorObject?.timestamp },
		{
			key: 'Custom Properties',
			label: customProperties ? (
				<JsonViewer
					collapsed={true}
					src={customProperties}
					name="Custom Properties"
				/>
			) : undefined,
		},
	].filter((t) => Boolean(t.label))

	return (
		<Box>
			<Box bb="secondary" pb="12">
				<Text weight="bold" size="large" color="strong">
					Instance metadata
				</Text>
			</Box>

			<Box mt="12">
				{metadata.map((meta) => {
					const value =
						meta.key === 'timestamp'
							? moment(meta.label as string).format(
									'M/D/YY h:mm:ss.SSS A',
							  )
							: meta.label
					return (
						<Box display="flex" gap="6" key={meta.key}>
							<Box
								py="6"
								cursor="pointer"
								onClick={() => copyToClipboard(meta.key)}
								style={{ width: '33%' }}
							>
								<Text
									color="weak"
									transform="capitalize"
									align="left"
									lines="1"
									size="xSmall"
								>
									{METADATA_LABELS[meta.key] ??
										meta.key.replace('_', ' ')}
								</Text>
							</Box>
							<Box style={{ width: '67%' }}>
								<Tag
									kind="secondary"
									emphasis="low"
									shape="basic"
									onClick={() => {
										if (typeof value === 'string') {
											value && copyToClipboard(value)
										}
									}}
									// break="word"
									lines={
										typeof value === 'string'
											? '4'
											: undefined
									}
									title={String(value)}
									style={{ width: '100%' }}
								>
									{value}
								</Tag>
							</Box>
						</Box>
					)
				})}
			</Box>
		</Box>
	)
}

const User: React.FC<{
	errorObject?: ErrorObjectFragment
}> = ({ errorObject }) => {
	const navigate = useNavigate()
	const { projectId } = useProjectId()
	const { isLoggedIn } = useAuthContext()
	const [truncated, setTruncated] = useState(true)

	const userDetailsBox = (
		<Box pb="12">
			<Text weight="bold" size="large" color="strong">
				User details
			</Text>
		</Box>
	)

	if (!isSessionAvailable(errorObject)) {
		return (
			<Box width="full">
				{userDetailsBox}
				<ErrorSessionMissingOrExcluded errorObject={errorObject} />
			</Box>
		)
	}

	const userProperties = getUserProperties(
		errorObject?.session?.user_properties,
	)
	const [displayName, field] = getDisplayNameAndField(errorObject?.session)
	const avatarImage = getIdentifiedUserProfileImage(errorObject?.session)
	const userDisplayPropertyKeys = Object.keys(userProperties)
		.filter((k) => k !== 'avatar')
		.slice(
			0,
			truncated
				? MAX_USER_PROPERTIES - 1
				: Object.keys(userProperties).length,
		)

	const truncateable =
		Object.keys(userProperties).length > MAX_USER_PROPERTIES
	const location = [
		errorObject?.session?.city,
		errorObject?.session?.state,
		errorObject?.session?.country,
	]
		.filter(Boolean)
		.join(', ')

	return (
		<Box width="full">
			{userDetailsBox}
			<Box border="secondary" borderRadius="6">
				<Box
					bb="secondary"
					py="8"
					px="12"
					alignItems="center"
					display="flex"
					justifyContent="space-between"
					gap="4"
				>
					<Box alignItems="center" display="flex" gap="8">
						<Avatar
							seed={displayName}
							style={{ height: 28, width: 28 }}
							customImage={avatarImage}
						/>
						<Text lines="1">{displayName}</Text>
					</Box>

					<Box flexShrink={0} display="flex">
						<Button
							kind="secondary"
							emphasis="high"
							iconRight={<IconSolidExternalLink />}
							disabled={!isLoggedIn}
							onClick={() => {
								if (!isLoggedIn) {
									return
								}

								const searchParams: any = {}
								if (
									errorObject?.session?.identifier &&
									field !== null
								) {
									searchParams[`user_${field}`] = displayName
								} else if (errorObject?.session?.fingerprint) {
									searchParams.device_id = String(
										errorObject?.session.fingerprint,
									)
								}

								navigate({
									pathname: `/${projectId}/sessions`,
									search: buildQueryURLString(searchParams),
								})
							}}
							trackingId="errorInstanceAllSessionsForuser"
						>
							All sessions for this user
						</Button>
					</Box>
				</Box>

				<Box py="8" px="12">
					<Box display="flex" flexDirection="column">
						<Box gap="16">
							{userDisplayPropertyKeys.map((key) => (
								<Box display="flex" gap="6" key={key}>
									<Box
										py="8"
										overflow="hidden"
										onClick={() => copyToClipboard(key)}
										style={{ width: '33%' }}
									>
										<Text
											color="weak"
											align="left"
											transform="capitalize"
											lines="1"
											title={key}
											size="xSmall"
										>
											{METADATA_LABELS[key] ?? key}
										</Text>
									</Box>

									<Box
										py="2"
										display="flex"
										overflow="hidden"
										style={{ width: '67%' }}
									>
										<Tag
											onClick={() =>
												copyToClipboard(
													userProperties[key],
												)
											}
											title={userProperties[key]}
											kind="secondary"
											emphasis="low"
											shape="basic"
											style={{ width: '100%' }}
										>
											{userProperties[key]}
										</Tag>
									</Box>
								</Box>
							))}

							<Box display="flex" alignItems="center" gap="6">
								<Box py="8" style={{ width: '33%' }}>
									<Text
										color="weak"
										align="left"
										transform="capitalize"
										lines="1"
										size="xSmall"
									>
										Location
									</Text>
								</Box>

								<Box
									py="2"
									style={{ width: '67%' }}
									display="flex"
									overflow="hidden"
								>
									<Tag
										onClick={() =>
											copyToClipboard(location)
										}
										title={location}
										kind="secondary"
										emphasis="low"
										shape="basic"
										style={{ width: '100%' }}
									>
										{location}
									</Tag>
								</Box>
							</Box>
						</Box>
						{truncateable && (
							<Box mt="4" display="flex">
								<Tag
									onClick={() => setTruncated(!truncated)}
									kind="secondary"
									emphasis="medium"
									shape="basic"
								>
									Show {truncated ? 'more' : 'less'}
								</Tag>
							</Box>
						)}
					</Box>
				</Box>
			</Box>
		</Box>
	)
}

export default ErrorInstance<|MERGE_RESOLUTION|>--- conflicted
+++ resolved
@@ -104,46 +104,6 @@
 
 	if (loading) {
 		return (
-<<<<<<< HEAD
-			<Box id="error-instance-container">
-				<Stack direction="row" my="12">
-					<Stack direction="row" flexGrow={1}>
-						<SeeAllInstances data={data} />
-						<PreviousNextInstance data={data} />
-					</Stack>
-					<Stack direction="row" gap="4">
-						<RelatedSession data={data} />
-						<RelatedLogs data={data} />
-					</Stack>
-				</Stack>
-
-				<Box display="flex" flexDirection="row" mb="40" gap="40">
-					<Box flexBasis={0} flexGrow={1}>
-						<Box bb="secondary" pb="12">
-							<Text weight="bold" size="large" color="strong">
-								Instance metadata
-							</Text>
-						</Box>
-						<LoadingBox height={128} />
-					</Box>
-
-					<Box flexBasis={0} flexGrow={1}>
-						<Box pb="12">
-							<Text weight="bold" size="large" color="strong">
-								User details
-							</Text>
-						</Box>
-						<LoadingBox height={128} />
-					</Box>
-				</Box>
-
-				<Text size="large" weight="bold" color="strong">
-					Stacktrace
-				</Text>
-				<Box mt="12">
-					<Skeleton count={10} />
-				</Box>
-=======
 			<Box mt="10">
 				<LoadingBox />
 			</Box>
@@ -161,7 +121,6 @@
 						</Text>
 					</Box>
 				</Callout>
->>>>>>> cc77774c
 			</Box>
 		)
 	}
