--- conflicted
+++ resolved
@@ -360,82 +360,7 @@
 							emphasis="high"
 							to={getSessionLink(errorObject)}
 							disabled={!isLoggedIn || !errorObject.session}
-<<<<<<< HEAD
-							onClick={() => {
-								if (!isLoggedIn) {
-									return
-								}
-
-								const queryParams: LogsSearchParam[] = []
-								let offsetStart = 1
-								if (errorObject.source) {
-									queryParams.push({
-										key: 'host.name',
-										operator: DEFAULT_LOGS_OPERATOR,
-										value: errorObject.source,
-										offsetStart: offsetStart++,
-									})
-								}
-								if (errorObject.session?.secure_id) {
-									queryParams.push({
-										key: 'secure_session_id',
-										operator: DEFAULT_LOGS_OPERATOR,
-										value: errorObject.session?.secure_id,
-										offsetStart: offsetStart++,
-									})
-								}
-								if (errorObject.trace_id) {
-									queryParams.push({
-										key: 'trace_id',
-										operator: DEFAULT_LOGS_OPERATOR,
-										value: errorObject.trace_id,
-										offsetStart: offsetStart++,
-									})
-								}
-								const query = stringifyLogsQuery(queryParams)
-								const logCursor = errorObject.log_cursor
-								if (logCursor) {
-									navigate(
-										`/${projectId}/logs/${logCursor}?query=${query}`,
-									)
-								} else {
-									navigate(
-										`/${projectId}/logs?query=${query}`,
-									)
-								}
-							}}
-							iconLeft={<IconSolidViewList />}
-							trackingId="errorInstanceShowLogs"
-						>
-							Show logs
-						</Button>
-						<Button
-							kind="primary"
-							emphasis="high"
-							disabled={!isLoggedIn || !errorObject.session}
-							onClick={() => {
-								if (!isLoggedIn) {
-									return
-								}
-
-								navigate(
-									`/${projectId}/sessions/${errorObject.session?.secure_id}` +
-										`?${PlayerSearchParameters.tsAbs}=${errorObject.timestamp}`,
-								)
-								setShowLeftPanel(false)
-								setShowRightPanel(true)
-								setShowDevTools(true)
-								setSelectedDevToolsTab(Tab.Errors)
-								setActiveError(
-									errorInstance?.error_object as ErrorObject,
-								)
-								setRightPanelView(RightPanelView.Error)
-							}}
-							iconLeft={<IconSolidPlay />}
-							trackingId="errorInstanceShowSession"
-=======
 							trackingId="error-related_session_link"
->>>>>>> 709fc6b5
 						>
 							<Box
 								display="flex"
