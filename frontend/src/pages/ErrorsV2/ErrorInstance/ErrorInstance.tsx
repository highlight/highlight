--- conflicted
+++ resolved
@@ -24,13 +24,9 @@
 	getIdentifiedUserProfileImage,
 	getUserProperties,
 } from '@pages/Sessions/SessionsFeedV2/components/MinimalSessionCard/utils/utils'
-<<<<<<< HEAD
+import analytics from '@util/analytics'
 import { useParams } from '@util/react-router/useParams'
-import React from 'react'
-=======
-import analytics from '@util/analytics'
-import React, { useEffect, useState } from 'react'
->>>>>>> 2023d584
+import React, { useEffect } from 'react'
 import { FiExternalLink } from 'react-icons/fi'
 import { useHistory } from 'react-router-dom'
 
