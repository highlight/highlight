--- conflicted
+++ resolved
@@ -10,10 +10,7 @@
 	Box,
 	Callout,
 	IconCaretDown,
-<<<<<<< HEAD
-=======
 	IconExclamationTriangle,
->>>>>>> 218d21cc
 	LinkButton,
 	Stack,
 	Tag,
@@ -31,10 +28,7 @@
 }
 
 const ErrorStackTrace = ({ errorObject }: Props) => {
-<<<<<<< HEAD
 	const { projectId } = useProjectId()
-=======
->>>>>>> 218d21cc
 	const structuredStackTrace = errorObject?.structured_stack_trace
 
 	/**
@@ -81,21 +75,14 @@
 						<LinkButton
 							kind="secondary"
 							to="https://docs.highlight.run/sourcemaps"
-<<<<<<< HEAD
 							target="_blank"
-=======
->>>>>>> 218d21cc
 						>
 							Learn More
 						</LinkButton>
 						<LinkButton
 							kind="secondary"
 							emphasis="low"
-<<<<<<< HEAD
 							to={`/${projectId}/settings/errors`}
-=======
-							to="/${projectId}/settings/errors"
->>>>>>> 218d21cc
 						>
 							Sourcemap Settings
 						</LinkButton>
@@ -238,12 +225,8 @@
 
 	const stackTraceTitle = (
 		<Box
-<<<<<<< HEAD
-			background="neutral100"
+			background="neutral50"
 			cursor="pointer"
-=======
-			background="neutral50"
->>>>>>> 218d21cc
 			p="12"
 			bt={isFirst ? 'neutral' : undefined}
 			br="neutral"
