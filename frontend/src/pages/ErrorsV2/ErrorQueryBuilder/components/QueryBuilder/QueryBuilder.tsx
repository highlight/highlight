--- conflicted
+++ resolved
@@ -53,12 +53,8 @@
 import { gqlSanitize } from '@util/gqlSanitize'
 import { formatNumber } from '@util/numbers'
 import { useParams } from '@util/react-router/useParams'
-<<<<<<< HEAD
-import { serializeAbsoluteTimeRange } from '@util/time'
+import { roundDateToMinute, serializeAbsoluteTimeRange } from '@util/time'
 import { QueryBuilderStateParam } from '@util/url/params'
-=======
-import { roundDateToMinute, serializeAbsoluteTimeRange } from '@util/time'
->>>>>>> 0a81728d
 import { Checkbox, message } from 'antd'
 import clsx, { ClassValue } from 'clsx'
 import { isEqual } from 'lodash'
