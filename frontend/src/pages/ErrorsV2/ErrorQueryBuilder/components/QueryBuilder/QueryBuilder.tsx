import { useAuthContext } from '@authentication/AuthContext'
import { Button } from '@components/Button'
import InfoTooltip from '@components/InfoTooltip/InfoTooltip'
import Popover from '@components/Popover/Popover'
import { GetHistogramBucketSize } from '@components/SearchResultsHistogram/SearchResultsHistogram'
import { Skeleton } from '@components/Skeleton/Skeleton'
import TextHighlighter from '@components/TextHighlighter/TextHighlighter'
import Tooltip from '@components/Tooltip/Tooltip'
import {
	BackendSearchQuery,
	BaseSearchContext,
	normalizeParams,
} from '@context/BaseSearchContext'
import {
	useEditErrorSegmentMutation,
	useGetAppVersionsQuery,
	useGetErrorSegmentsQuery,
} from '@graph/hooks'
import { GetFieldTypesQuery, namedOperations } from '@graph/operations'
import {
	ErrorSearchParamsInput,
	ErrorSegment,
	Exact,
	Field,
	SearchParamsInput,
} from '@graph/schemas'
import {
	Box,
	ButtonIcon,
	IconSolidCheveronDown,
	IconSolidClock,
	IconSolidCloudUpload,
	IconSolidDocumentDuplicate,
	IconSolidLogout,
	IconSolidPencil,
	IconSolidPlusCircle,
	IconSolidPlusSm,
	IconSolidRefresh,
	IconSolidSave,
	IconSolidSegment,
	IconSolidTrash,
	IconSolidX,
	Menu,
	Tag,
	Text,
} from '@highlight-run/ui'
import { colors } from '@highlight-run/ui/src/css/colors'
import useErrorPageConfiguration from '@pages/Error/utils/ErrorPageUIConfiguration'
import CreateErrorSegmentModal from '@pages/Errors/ErrorSegmentSidebar/SegmentButtons/CreateErrorSegmentModal'
import DeleteErrorSegmentModal from '@pages/Errors/ErrorSegmentSidebar/SegmentPicker/DeleteErrorSegmentModal/DeleteErrorSegmentModal'
import { EmptyErrorsSearchParams } from '@pages/Errors/ErrorsPage'
import { SharedSelectStyleProps } from '@pages/Sessions/SearchInputs/SearchInputUtil'
import { DateInput } from '@pages/Sessions/SessionsFeedV2/components/QueryBuilder/components/DateInput'
import { LengthInput } from '@pages/Sessions/SessionsFeedV2/components/QueryBuilder/components/LengthInput'
import { gqlSanitize } from '@util/gqlSanitize'
import { formatNumber } from '@util/numbers'
import { useParams } from '@util/react-router/useParams'
import { roundDateToMinute, serializeAbsoluteTimeRange } from '@util/time'
import { QueryBuilderStateParam } from '@util/url/params'
import { Checkbox, message } from 'antd'
import clsx, { ClassValue } from 'clsx'
import { isEqual } from 'lodash'
import moment, { unitOfTime } from 'moment'
import React, { useCallback, useEffect, useMemo, useRef, useState } from 'react'
import { components } from 'react-select'
import AsyncSelect from 'react-select/async'
import Creatable from 'react-select/creatable'
import { Styles } from 'react-select/src/styles'
import { OptionTypeBase } from 'react-select/src/types'
import { useToggle } from 'react-use'
import { JsonParam, useQueryParam, useQueryParams } from 'use-query-params'

import * as newStyle from './QueryBuilder.css'
import styles from './QueryBuilder.module.scss'
export interface RuleProps {
	field: SelectOption | undefined
	op: Operator | undefined
	val: MultiselectOption | undefined
}

export interface SelectOption {
	kind: 'single'
	label: string
	value: string
}
interface MultiselectOption {
	kind: 'multi'
	options: readonly {
		label: string
		value: string
	}[]
}

type OnChangeInput = SelectOption | MultiselectOption | undefined
type OnChange = (val: OnChangeInput) => void
type LoadOptions = (input: string, callback: any) => Promise<any>
type OpenSearchQuery = {
	query: any
	childQuery?: any
}

interface RuleSettings {
	onChangeKey: OnChange
	getKeyOptions: LoadOptions
	onChangeOperator: OnChange
	getOperatorOptions: LoadOptions
	onChangeValue: OnChange
	getValueOptions: LoadOptions
	onRemove: () => void
	readonly: boolean
}

type PopoutType =
	| 'select'
	| 'multiselect'
	| 'creatable'
	| 'date_range'
	| 'time_range'
	| 'range'
interface PopoutContentProps {
	type: PopoutType
	value: OnChangeInput
	onChange: OnChange
	loadOptions: LoadOptions
}

interface PopoutProps {
	disabled: boolean
}

interface SetVisible {
	setVisible: (val: boolean) => void
}

const TIME_MAX_LENGTH = 60
const RANGE_MAX_LENGTH = 200

const TOOLTIP_MESSAGE = 'This property was automatically collected by Highlight'

const styleProps: Styles<{ label: string; value: string }, false> = {
	...SharedSelectStyleProps,
	option: (provided, { isFocused }) => ({
		...provided,
		whiteSpace: 'nowrap',
		overflow: 'hidden',
		textOverflow: 'ellipsis',
		direction: 'ltr',
		textAlign: 'left',
		padding: '0 0 0 12px',
		marginRight: '12px',
		fontSize: '12px',
		color: 'var(--color-text-primary)',
		backgroundColor: isFocused ? 'var(--color-gray-200)' : 'none',
		'&:active': {
			backgroundColor: 'var(--color-gray-200)',
		},
	}),
	menuList: (provided) => ({
		...provided,
		scrollbarWidth: 'none',
		padding: '0',
		'&::-webkit-scrollbar': {
			display: 'none',
		},
		maxHeight: '400px',
	}),
	control: (provided) => ({
		...provided,
		border: '0',
		boxShadow: '0',
		fontSize: '12px',
		background: 'none',
		'border-radius': '0',
		'border-bottom': '1px solid var(--color-gray-300)',
		'&:hover': {
			'border-bottom': '1px solid var(--color-gray-300)',
		},
	}),
	valueContainer: (provided) => ({
		...provided,
		padding: '8px 12px',
	}),
	noOptionsMessage: (provided) => ({
		...provided,
		fontSize: '12px',
	}),
	loadingMessage: (provided) => ({
		...provided,
		fontSize: '12px',
	}),
}

function useScroll<T extends HTMLElement>(): [() => void, React.RefObject<T>] {
	const ref = useRef<T>(null)
	const doScroll = useCallback(() => {
		ref?.current?.scrollIntoView({ inline: 'center' })
	}, [])

	return [doScroll, ref]
}

const OptionLabelName: React.FC<React.PropsWithChildren<unknown>> = (props) => {
	const ref = useRef<HTMLDivElement>(null)

	const [className, setClassName] = useState<string>(styles.shadowContainer)

	const setScrollShadow = (target: any) => {
		const { scrollLeft, offsetWidth, scrollWidth } = target
		const showRightShadow = scrollLeft + offsetWidth < scrollWidth
		const showLeftShadow = scrollLeft > 0
		setClassName(
			clsx(styles.shadowContainer, {
				[styles.shadowRight]: showRightShadow && !showLeftShadow,
				[styles.shadowLeft]: showLeftShadow && !showRightShadow,
				[styles.shadowBoth]: showLeftShadow && showRightShadow,
			}),
		)
	}

	useEffect(() => {
		if (!!ref?.current) {
			setScrollShadow(ref.current)
			const onScroll = (ev: any) => {
				setScrollShadow(ev.target)
			}
			ref.current.removeEventListener('scroll', onScroll)
			ref.current.addEventListener('scroll', onScroll, { passive: true })
			return () => window.removeEventListener('scroll', onScroll)
		}
	}, [ref])

	return (
		<div className={styles.shadowParent}>
			<div className={className} />
			<div className={styles.optionLabelName} ref={ref}>
				{props.children}
			</div>
		</div>
	)
}

const ScrolledTextHighlighter = ({
	searchWords,
	textToHighlight,
}: {
	searchWords: string[]
	textToHighlight: string
}) => {
	const [memoText, setMemoText] = useState<string>(textToHighlight)
	if (!isEqual(memoText, textToHighlight)) {
		setMemoText(textToHighlight)
	}
	const [doScroll, ref] = useScroll()

	useEffect(() => {
		doScroll()
	}, [doScroll, textToHighlight])

	const ScrolledMark = (props: any) => {
		if (props.highlightIndex === 0) {
			// Attach the ref to the first matching instance
			return (
				<mark className={styles.highlighterStyles} ref={ref}>
					{props.children}
				</mark>
			)
		} else {
			return (
				<mark className={styles.highlighterStyles}>
					{props.children}
				</mark>
			)
		}
	}

	return (
		<TextHighlighter
			highlightTag={ScrolledMark}
			searchWords={searchWords}
			textToHighlight={textToHighlight}
		/>
	)
}
const getDateLabel = (value: string): string => {
	if (!value.includes('_')) {
		// Value is a duration such as '7 days'
		return 'Last ' + value
	}
	const split = value.split('_')
	const start = split[0]
	const end = split[1]
	const startStr = moment(start).format('MMM D h:mm a')
	const endStr = moment(end).format('MMM D h:mm a')
	return `${startStr} to ${endStr}`
}

export const updateQueriedTimeRange = (
	query: string,
	timeRangeField: SelectOption,
	serializedValue: string,
): string => {
	const parsedQuery = JSON.parse(query) as QueryBuilderState
	parsedQuery.rules = parsedQuery.rules.map((rule) => {
		if (rule[0] === timeRangeField.value) {
			rule[2] = serializedValue
		}
		return rule
	})
	return JSON.stringify(parsedQuery)
}

export const isAbsoluteTimeRange = (value?: string): boolean => {
	return !!value && value.includes('_')
}

export const getAbsoluteStartTime = (value?: string): string | null => {
	if (!value) return null
	if (!isAbsoluteTimeRange(value)) {
		// value is a relative duration such as '7 days', subtract it from current time
		const amount = parseInt(value.split(' ')[0])
		const unit = value.split(' ')[1].toLowerCase()
		return moment()
			.subtract(amount, unit as unitOfTime.DurationConstructor)
			.toISOString()
	}
	return value!.split('_')[0]
}
export const getAbsoluteEndTime = (value?: string): string | null => {
	if (!value) return null
	if (!isAbsoluteTimeRange(value)) {
		// value is a relative duration such as '7 days', use current time as end of range
		return moment().toISOString()
	}
	return value!.split('_')[1]
}

const getTimeLabel = (value: string): string => {
	const split = value.split('_')
	const start = Number(split[0])
	const end = Number(split[1])
	const ints = Number.isInteger(start) && Number.isInteger(end)
	return ints
		? `${start} and ${end} minutes`
		: `${start * 60} and ${end * 60} seconds`
}

const getLengthLabel = (value: string): string => {
	const split = value.split('_')
	const start = Number(split[0])
	const end = Number(split[1])
	return `${start} and ${end}`
}

const getProcessedLabel = (value: string): string => {
	if (value === 'false') {
		return 'Live'
	} else {
		return 'Completed'
	}
}

const getStateLabel = (value: string): string => {
	if (value === 'RESOLVED') {
		return 'Resolved'
	} else if (value === 'IGNORED') {
		return 'Ignored'
	} else {
		return 'Open'
	}
}

const getMultiselectOption = (props: any) => {
	const {
		label,
		value,
		isSelected,
		selectOption,
		data: { __isNew__: isNew },
		selectProps: { inputValue },
	} = props

	return (
		<div>
			<components.Option {...props}>
				<div className={styles.optionLabelContainer}>
					<Checkbox
						className={styles.optionCheckbox}
						checked={isSelected}
						onChange={() => {
							selectOption({
								label: label,
								value: value,
								data: { fromCheckbox: true },
							})
						}}
					></Checkbox>

					<OptionLabelName>
						{isNew ? ( // Don't highlight user provided values (e.g. contains/matches input)
							label
						) : (
							<ScrolledTextHighlighter
								searchWords={inputValue.split(' ')}
								textToHighlight={label}
							/>
						)}
					</OptionLabelName>
				</div>
			</components.Option>
		</div>
	)
}

const getOption = (props: any) => {
	const {
		label,
		value,
		selectProps: { inputValue },
	} = props
	const type = getType(value)
	const nameLabel = getNameLabel(label)
	const typeLabel = getTypeLabel(value)
	const tooltipMessage = TOOLTIP_MESSAGES[value]
	const searchWords = [inputValue]

	return (
		<div>
			<components.Option {...props}>
				<div className={styles.optionLabelContainer}>
					{!!typeLabel && (
						<div className={styles.labelTypeContainer}>
							<div className={styles.optionLabelType}>
								<TextHighlighter
									searchWords={searchWords}
									textToHighlight={typeLabel}
								/>
							</div>
						</div>
					)}
					<div className={styles.optionLabelName}>
						<TextHighlighter
							searchWords={searchWords}
							textToHighlight={nameLabel}
						/>
					</div>
					{(!!tooltipMessage ||
						type === SESSION_TYPE ||
						type === CUSTOM_TYPE ||
						type === ERROR_TYPE ||
						type === ERROR_FIELD_TYPE ||
						value === 'user_identifier') && (
						<InfoTooltip
							title={tooltipMessage ?? TOOLTIP_MESSAGE}
							size="medium"
							hideArrow
							placement="right"
							className={styles.optionTooltip}
						/>
					)}
				</div>
			</components.Option>
		</div>
	)
}

const PopoutContent = ({
	value,
	onChange,
	loadOptions,
	setVisible,
	type,
	...props
}: PopoutContentProps & SetVisible & OptionTypeBase) => {
	switch (type) {
		case 'select':
			return (
				<AsyncSelect
					autoFocus
					openMenuOnFocus
					value={value?.kind === 'single' ? value : null}
					styles={styleProps}
					loadOptions={loadOptions}
					defaultOptions
					menuIsOpen
					controlShouldRenderValue={false}
					hideSelectedOptions={false}
					isClearable={false}
					components={{
						DropdownIndicator: () => null,
						IndicatorSeparator: () => null,
						Menu: (props) => {
							return (
								<components.MenuList
									className={styles.menuListContainer}
									maxHeight={400}
									{...props}
								></components.MenuList>
							)
						},
						Option: getOption,
					}}
					noOptionsMessage={({ inputValue }) =>
						`No results for "${inputValue}"`
					}
					onChange={(item) => {
						onChange(
							!!item ? { kind: 'single', ...item } : undefined,
						)
						setVisible(false)
					}}
					{...props}
				/>
			)
		case 'multiselect':
			const selected =
				(value?.kind === 'multi' ? value.options : null) ?? []
			return (
				<AsyncSelect
					autoFocus
					openMenuOnFocus
					isMulti
					value={selected}
					styles={styleProps}
					loadOptions={(input, callback) => {
						const selectedSet = new Set(
							selected.map((s) => s.value),
						)
						return loadOptions(input, callback).then((results) => [
							...selected,
							...results.filter(
								(r: any) => !selectedSet.has(r.value),
							),
						])
					}}
					defaultOptions
					menuIsOpen
					controlShouldRenderValue={false}
					hideSelectedOptions={false}
					isClearable={false}
					components={{
						DropdownIndicator: () => null,
						IndicatorSeparator: () => null,
						Menu: (props) => {
							return (
								<components.MenuList
									className={styles.menuListContainer}
									maxHeight={400}
									{...props}
								></components.MenuList>
							)
						},
						Option: getMultiselectOption,
						LoadingIndicator: () => {
							return <></>
						},
					}}
					noOptionsMessage={({ inputValue }) =>
						`No results for "${inputValue}"`
					}
					onChange={(item) => {
						onChange(
							!!item
								? {
										kind: 'multi',
										options: item as readonly {
											label: string
											value: string
										}[],
								  }
								: undefined,
						)
						if (value === undefined) {
							setVisible(false)
						}
					}}
					{...props}
				/>
			)
		case 'creatable':
			const created =
				(value?.kind === 'multi' ? value.options : null) ?? []
			return (
				<Creatable
					autoFocus
					openMenuOnFocus
					isMulti
					value={created}
					styles={styleProps}
					options={created}
					defaultOptions
					menuIsOpen
					controlShouldRenderValue={false}
					hideSelectedOptions={false}
					isClearable={false}
					filterOption={() => true}
					components={{
						DropdownIndicator: () => null,
						IndicatorSeparator: () => null,
						Menu: (props) => {
							return (
								<components.MenuList
									className={styles.menuListContainer}
									maxHeight={400}
									{...props}
								></components.MenuList>
							)
						},
						Option: getMultiselectOption,
					}}
					noOptionsMessage={() => null}
					onChange={(item) => {
						onChange(
							!!item
								? {
										kind: 'multi',
										options: item as readonly {
											label: string
											value: string
										}[],
								  }
								: undefined,
						)
						setVisible(false)
					}}
					formatCreateLabel={(label) => label}
					createOptionPosition="first"
					allowCreateWhileLoading={false}
					{...props}
				/>
			)
		case 'date_range':
			return (
				<DateInput
					startDate={
						value?.kind === 'multi'
							? new Date(
									getAbsoluteStartTime(
										value.options[0]?.value,
									)!,
							  )
							: undefined
					}
					endDate={
						value?.kind === 'multi'
							? new Date(
									getAbsoluteEndTime(
										value.options[0]?.value,
									)!,
							  )
							: undefined
					}
					onChange={(start, end) => {
						const value = serializeAbsoluteTimeRange(start, end)

						onChange({
							kind: 'multi',
							options: [
								{
									label: getDateLabel(value),
									value: value,
								},
							],
						})
						setVisible(false)
					}}
				/>
			)
		case 'time_range':
			return (
				<LengthInput
					type={type}
					start={
						value?.kind === 'multi'
							? Number(value.options[0]?.value.split('_')[0])
							: 0
					}
					end={
						value?.kind === 'multi'
							? Number(value.options[0]?.value.split('_')[1])
							: TIME_MAX_LENGTH
					}
					max={TIME_MAX_LENGTH}
					onChange={(start, end) => {
						const value = `${start}_${end}`

						onChange({
							kind: 'multi',
							options: [
								{
									label: getTimeLabel(value),
									value,
								},
							],
						})
						setVisible(false)
					}}
				/>
			)
		case 'range':
			return (
				<LengthInput
					type={type}
					start={
						value?.kind === 'multi'
							? Number(value.options[0]?.value.split('_')[0])
							: 0
					}
					end={
						value?.kind === 'multi'
							? Number(value.options[0]?.value.split('_')[1])
							: RANGE_MAX_LENGTH
					}
					max={RANGE_MAX_LENGTH}
					onChange={(start, end) => {
						const value = `${start}_${end}`

						onChange({
							kind: 'multi',
							options: [
								{
									label: getLengthLabel(value),
									value,
								},
							],
						})
						setVisible(false)
					}}
				/>
			)
	}
}

const SelectPopout = ({
	value,
	disabled,
	cssClass,
	limitWidth,
	...props
}: PopoutProps &
	PopoutContentProps & {
		cssClass?: ClassValue | ClassValue[]
		limitWidth?: boolean
	}) => {
	// Visible by default if no value yet
	const [visible, setVisible] = useState(!value)
	const onSetVisible = (val: boolean) => {
		setVisible(val)
	}

	const invalid =
		value === undefined ||
		(value?.kind === 'multi' && value.options.length === 0)

	const tooltipMessage =
		(value?.kind === 'multi' &&
			value.options.map((o) => o.label).join(', ')) ||
		undefined

	return (
		<Popover
			showArrow={false}
			trigger="click"
			content={
				<PopoutContent
					value={value}
					setVisible={onSetVisible}
					{...props}
				/>
			}
			placement="bottomLeft"
			contentContainerClassName={styles.contentContainer}
			popoverClassName={styles.popoverContainer}
			onVisibleChange={(isVisible) => {
				setVisible(isVisible)
			}}
			visible={visible}
			destroyTooltipOnHide
		>
			<Tooltip
				title={tooltipMessage}
				mouseEnterDelay={1.5}
				overlayStyle={{ maxWidth: '50vw', fontSize: '12px' }}
			>
				<span className={newStyle.tagPopoverAnchor}>
					<Tag
						kind="secondary"
						size="medium"
						shape="basic"
						cssClass={[
							cssClass,
							{
								[styles.invalid]: invalid && !visible,
							},
						]}
						lines={limitWidth ? '1' : undefined}
						disabled={disabled}
					>
						{invalid && '--'}
						{value?.kind === 'single' && getNameLabel(value.label)}
						{value?.kind === 'multi' &&
							value.options.length > 1 &&
							`${value.options.length} selections`}
						{value?.kind === 'multi' &&
							value.options.length === 1 &&
							value.options[0].label}
					</Tag>
				</span>
			</Tooltip>
		</Popover>
	)
}

const getPopoutType = (op: Operator | undefined): PopoutType => {
	switch (op) {
		case 'contains':
		case 'not_contains':
		case 'matches':
		case 'not_matches':
			return 'creatable'
		case 'between_date':
			return 'date_range'
		case 'between_time':
			return 'time_range'
		case 'between':
			return 'range'
		default:
			return 'multiselect'
	}
}

const QueryRule = ({
	rule,
	onChangeKey,
	getKeyOptions,
	onChangeOperator,
	getOperatorOptions,
	onChangeValue,
	getValueOptions,
	onRemove,
	readonly,
}: { rule: RuleProps } & RuleSettings) => {
	return (
		<Box display="inline-flex" gap="1">
			<SelectPopout
				value={rule.field}
				onChange={onChangeKey}
				loadOptions={getKeyOptions}
				type="select"
				disabled={readonly}
				cssClass={[newStyle.flatRight]}
			/>
			<SelectPopout
				value={getOperator(rule.op, rule.val)}
				onChange={onChangeOperator}
				loadOptions={getOperatorOptions}
				type="select"
				disabled={readonly}
				cssClass={[
					newStyle.flatLeft,
					{
						[newStyle.flatRight]:
							(!!rule.op && hasArguments(rule.op)) || !readonly,
					},
				]}
			/>
			{!!rule.op && hasArguments(rule.op) && (
				<SelectPopout
					value={rule.val}
					onChange={onChangeValue}
					loadOptions={getValueOptions}
					type={getPopoutType(rule.op)}
					disabled={readonly}
					limitWidth
					cssClass={[
						newStyle.flatLeft,
						{ [newStyle.flatRight]: !readonly },
					]}
				/>
			)}
			{!readonly && (
				<Tag
					size="medium"
					kind="secondary"
					shape="basic"
					cssClass={[newStyle.flatLeft]}
					onClick={() => {
						onRemove()
					}}
					iconRight={<IconSolidX size={12} />}
				/>
			)}
		</Box>
	)
}

export const TimeRangeFilter = ({
	rule,
	onChangeValue,
	onReset,
}: {
	rule: RuleProps
	onChangeValue: OnChange
	onReset?: () => void
}) => {
	const { val: value } = rule
	const [visible, setVisible] = useState(!value)
	const onSetVisible = (val: boolean) => {
		setVisible(val)
	}

	return (
		<Box display="flex" gap="8" alignItems="center">
			<Popover
				showArrow={false}
				trigger="click"
				content={
					<PopoutContent
						value={value}
						setVisible={onSetVisible}
						type="date_range"
						onChange={onChangeValue}
						loadOptions={() => Promise.resolve([])}
					/>
				}
				placement="bottomLeft"
				contentContainerClassName={styles.contentContainer}
				popoverClassName={styles.popoverContainer}
				onVisibleChange={(isVisible) => {
					setVisible(isVisible)
				}}
				visible={visible}
				destroyTooltipOnHide
			>
				<Button
					kind="secondary"
					size="small"
					emphasis="high"
<<<<<<< HEAD
					iconLeft={<IconSolidClock size={14} />}
					iconRight={<IconSolidCheveronDown size={14} />}
=======
					iconLeft={<IconClock size={14} />}
					iconRight={<IconChevronDown size={14} />}
					trackingId="searchTimeRangeFilterTooltipToggle"
>>>>>>> 9bce2d35
				/>
			</Popover>
			<Tag
				kind="secondary"
				emphasis="low"
				shape="basic"
				iconRight={!!onReset ? <IconSolidX size={12} /> : undefined}
				onIconRightClick={!!onReset ? onReset : undefined}
			>
				<Box onClick={() => setVisible((visible) => !visible)}>
					<Text
						size="xSmall"
						weight="medium"
						color="n9"
						userSelect="none"
					>
						{value &&
							value.options.length === 1 &&
							value.options[0].label}
					</Text>
				</Box>
			</Tag>
		</Box>
	)
}

const hasArguments = (op: Operator): boolean =>
	!['exists', 'not_exists'].includes(op)

const isNegative = (op: Operator): boolean =>
	[
		'is_not',
		'not_contains',
		'not_exists',
		'not_between',
		'not_between_time',
		'not_between_date',
		'not_matches',
	].includes(op)

const LABEL_MAP_SINGLE: { [K in Operator]: string } = {
	is: 'is',
	is_not: 'is not',
	contains: 'contains',
	not_contains: 'does not contain',
	exists: 'exists',
	not_exists: 'does not exist',
	between: 'is between',
	not_between: 'is not between',
	between_time: 'is between',
	not_between_time: 'is not between',
	between_date: 'is between',
	not_between_date: 'is not between',
	matches: 'matches',
	not_matches: 'does not match',
}

const LABEL_MAP_MULTI: { [K in Operator]: string } = {
	is: 'is any of',
	is_not: 'is not any of',
	contains: 'contains any of',
	not_contains: 'does not contain any of',
	exists: 'exists',
	not_exists: 'does not exist',
	between: 'is between',
	not_between: 'is not between',
	between_time: 'is between',
	not_between_time: 'is not between',
	between_date: 'is between',
	not_between_date: 'is not between',
	matches: 'matches any of',
	not_matches: 'does not match any of',
}

const TOOLTIP_MESSAGES: { [K in string]: string } = {
	contains: 'Filters for results that contain the input term(s).',
	not_contains: 'Filters for results that do not contain the input term(s).',
	matches:
		'Filters for results which match the input regex(es). Uses Lucene regex syntax.',
	not_matches:
		'Filters for results which do not match the input regex(es). Uses Lucene regex syntax.',
	exists: 'Filters for results which have this field.',
	not_exists: 'Filters for results which do not have this field.',
}

const NEGATION_MAP: { [K in Operator]: Operator } = {
	is: 'is_not',
	is_not: 'is',
	contains: 'not_contains',
	not_contains: 'contains',
	exists: 'not_exists',
	not_exists: 'exists',
	between: 'not_between',
	not_between: 'between',
	between_time: 'not_between_time',
	not_between_time: 'between_time',
	between_date: 'not_between_date',
	not_between_date: 'between_date',
	matches: 'not_matches',
	not_matches: 'matches',
}

type Operator =
	| 'is'
	| 'is_not'
	| 'contains'
	| 'not_contains'
	| 'exists'
	| 'not_exists'
	| 'between'
	| 'not_between'
	| 'between_time'
	| 'not_between_time'
	| 'between_date'
	| 'not_between_date'
	| 'matches'
	| 'not_matches'

const OPERATORS: Operator[] = [
	'is',
	'is_not',
	'contains',
	'not_contains',
	'exists',
	'not_exists',
	'matches',
	'not_matches',
]

export const RANGE_OPERATORS: Operator[] = ['between', 'not_between']

export const TIME_OPERATORS: Operator[] = ['between_time', 'not_between_time']

export const DATE_OPERATORS: Operator[] = ['between_date', 'not_between_date']

export const BOOLEAN_OPERATORS: Operator[] = ['is', 'is_not']

export const VIEWED_BY_OPERATORS: Operator[] = ['is']

const LABEL_MAP: { [key: string]: string } = {
	referrer: 'Referrer',
	os_name: 'Operating System',
	active_length: 'Length',
	app_version: 'App Version',
	browser_name: 'Browser',
	browser: 'Browser',
	'visited-url': 'Visited URL',
	visited_url: 'Visited URL',
	city: 'City',
	country: 'Country',
	created_at: 'Date',
	device_id: 'Device ID',
	os_version: 'OS Version',
	browser_version: 'Browser Version',
	environment: 'Environment',
	processed: 'Status',
	viewed: 'Viewed By Anyone',
	viewed_by_me: 'Viewed By Me',
	first_time: 'First Time',
	starred: 'Starred',
	identifier: 'Identifier',
	reload: 'Reloaded',
	state: 'State',
	event: 'Event',
	timestamp: 'Date',
	has_rage_clicks: 'Has Rage Clicks',
	has_errors: 'Has Errors',
	pages_visited: 'Pages Visited',
	landing_page: 'Landing Page',
	exit_page: 'Exit Page',
}

const getOperator = (
	op: Operator | undefined,
	val: OnChangeInput,
): SelectOption | undefined => {
	if (!op) {
		return undefined
	}

	const label = (isSingle(val) ? LABEL_MAP_SINGLE : LABEL_MAP_MULTI)[op]
	return {
		kind: 'single',
		value: op,
		label,
	}
}

const isSingle = (val: OnChangeInput) =>
	!(val?.kind === 'multi' && val.options.length > 1)

export const CUSTOM_TYPE = 'custom'
export const SESSION_TYPE = 'session'
export const ERROR_TYPE = 'error'
export const ERROR_FIELD_TYPE = 'error-field'

interface FieldOptions {
	operators?: Operator[]
	type?: string
}

interface HasOptions {
	options?: FieldOptions
}
export type CustomField = HasOptions & Pick<Field, 'type' | 'name'>

export type QueryBuilderRule = string[]

export interface QueryBuilderState {
	isAnd: boolean
	rules: QueryBuilderRule[]
}

export const serializeRules = (rules: RuleProps[]): QueryBuilderRule[] => {
	return rules
		.map((rule) => {
			const ret: QueryBuilderRule = []

			if (!isComplete(rule)) {
				return ret
			}

			if (rule.field?.value) {
				ret.push(rule.field.value)
			}

			if (rule.op) {
				ret.push(rule.op)
			}

			if (rule?.val?.options) {
				ret.push(
					...rule.val.options.map((op) => {
						return op.value
					}),
				)
			}

			return ret
		})
		.filter((ruleGroup) => !!ruleGroup && ruleGroup.length > 0)
}

const LABEL_FUNC_MAP: { [K in string]: (x: string) => string } = {
	custom_processed: getProcessedLabel,
	custom_created_at: getDateLabel,
	custom_active_length: getLengthLabel,
	custom_pages_visited: getLengthLabel,
	error_state: getStateLabel,
	'error-field_timestamp': getDateLabel,
}

export const deserializeGroup = (
	fieldVal: string,
	opVal: string,
	vals: string[],
): RuleProps => {
	const labelFunc = LABEL_FUNC_MAP[fieldVal]
	return {
		field: {
			kind: 'single',
			label: getName(fieldVal),
			value: fieldVal,
		},
		op: opVal as Operator,
		val: {
			kind: 'multi',
			options: vals.map((val) => {
				return {
					label: labelFunc ? labelFunc(val) : val,
					value: val,
				}
			}),
		},
	}
}

const deserializeRules = (ruleGroups: any): RuleProps[] => {
	if (!ruleGroups) {
		return []
	}
	return ruleGroups.map((group: any[]) => {
		const [field, op, ...vals] = group
		return deserializeGroup(field, op, vals)
	})
}

const isComplete = (rule: RuleProps) =>
	rule.field !== undefined &&
	rule.op !== undefined &&
	(!hasArguments(rule.op) ||
		(rule.val !== undefined && rule.val.options.length !== 0))

const getNameLabel = (label: string) => LABEL_MAP[label] ?? label

const getTypeLabel = (value: string) => {
	const type = getType(value)
	const mapped = type === CUSTOM_TYPE ? 'session' : type
	if (!!mapped && ['track', 'user', 'session'].includes(mapped)) {
		return mapped
	}
	return undefined
}

const getType = (value: string) => {
	return value.split('_')[0]
}

const getName = (value: string) => {
	const [, ...rest] = value.split('_')
	return rest.join('_')
}

export const propertiesToRules = (
	properties: any[],
	type: string,
	op: string,
): RuleProps[] => {
	const propsMap = new Map<string, any[]>()
	for (const prop of properties) {
		if (!propsMap.has(prop.name)) {
			propsMap.set(prop.name, [])
		}
		propsMap.get(prop.name)?.push(prop.value.split(':')[0])
	}
	const rules: RuleProps[] = []
	for (const [name, vals] of propsMap) {
		const key = `${type}_${name}`
		if (key === 'user_contains') {
			if (op === 'is_not') {
				rules.push(
					deserializeGroup(`user_identifier`, 'not_contains', vals),
				)
			} else {
				rules.push(
					deserializeGroup(`user_identifier`, 'contains', vals),
				)
			}
		} else {
			rules.push(deserializeGroup(`${type}_${name}`, op, vals))
		}
	}
	return rules
}

export type FetchFieldVariables =
	| Partial<
			Exact<{
				project_id: string
				count: number
				field_type: string
				field_name: string
				query: string
			}>
	  >
	| undefined

interface QueryBuilderProps {
	searchContext: BaseSearchContext<ErrorSearchParamsInput>
	timeRangeField: SelectOption
	customFields: CustomField[]
	fetchFields: (variables?: FetchFieldVariables) => Promise<string[]>
	fieldData?: GetFieldTypesQuery
	getQueryFromParams: (params: any) => QueryBuilderState
	readonly?: boolean
}

enum QueryBuilderMode {
	EMPTY = 'EMPTY',
	CUSTOM = 'CUSTOM',
	SEGMENT = 'SEGMENT',
	SEGMENT_UPDATE = 'SEGMENT_UPDATE',
}

function QueryBuilder(props: QueryBuilderProps) {
	const {
		searchContext,
		timeRangeField,
		customFields,
		fetchFields,
		fieldData,
		readonly,
	} = props

	const {
		setBackendSearchQuery,
		searchParams,
		setSearchParams,
		searchResultsLoading,
		existingParams,
		setExistingParams,
		searchResultsCount,
		selectedSegment,
		setSelectedSegment,
		removeSelectedSegment,
	} = searchContext

	const { project_id: projectId } = useParams<{
		project_id: string
	}>()

	const { loading: segmentsLoading, data: segmentData } =
		useGetErrorSegmentsQuery({
			variables: { project_id: projectId },
		})

	const [showCreateSegmentModal, setShowCreateSegmentModal] = useState(false)
	const [showEditSegmentNameModal, setShowEditSegmentNameModal] =
		useState(false)

	useEffect(() => {
		setShowCreateSegmentModal(showEditSegmentNameModal)
	}, [showEditSegmentNameModal])

	const [segmentToDelete, setSegmentToDelete] = useState<{
		name?: string
		id?: string
	} | null>(null)
	const [editSegment] = useEditErrorSegmentMutation({
		refetchQueries: [namedOperations.Query.GetErrorSegments],
	})

	const segmentOptions = (segmentData?.error_segments || [])
		.map((segment) => ({
			name: segment?.name || '',
			id: segment?.id || '',
		}))
		.sort((a, b) => (a.name.toLowerCase() > b.name.toLowerCase() ? 1 : -1))

	const currentSegment = segmentData?.error_segments?.find(
		(s) => s?.id === selectedSegment?.id,
	)

	const [searchParamsToUrlParams, setSearchParamsToUrlParams] =
		useQueryParams({
			query: QueryBuilderStateParam,
		})

	const [activeSegmentUrlParam, setActiveSegmentUrlParam] = useQueryParam(
		'segment',
		JsonParam,
	)

	const selectSegment = useCallback(
		(segment?: Partial<ErrorSegment>) => {
			if (segment && segment.id && segment.name) {
				const segmentParameters = normalizeParams(
					gqlSanitize(
						segmentData?.error_segments?.find(
							(s) => s?.id === segment?.id,
						)?.params || '{}',
					),
				)
				setSearchParams(segmentParameters)
				setExistingParams(segmentParameters)
				setSelectedSegment({ id: segment.id, name: segment.name })
			} else {
				removeSelectedSegment()
				setSearchParams(EmptyErrorsSearchParams)
				setExistingParams(EmptyErrorsSearchParams)
				setSearchParamsToUrlParams(
					normalizeParams(EmptyErrorsSearchParams),
				)
			}
		},
		[
			removeSelectedSegment,
			segmentData?.error_segments,
			setExistingParams,
			setSearchParams,
			setSearchParamsToUrlParams,
			setSelectedSegment,
		],
	)

	const { admin } = useAuthContext()
	const getCustomFieldOptions = useCallback(
		(field: SelectOption | undefined) => {
			if (!field) {
				return undefined
			}

			const type = getType(field.value)
			if (
				![
					CUSTOM_TYPE,
					SESSION_TYPE,
					ERROR_TYPE,
					ERROR_FIELD_TYPE,
				].includes(type)
			) {
				return undefined
			}

			return customFields.find((f) => f.name === field.label)?.options
		},
		[customFields],
	)

	const getDefaultOperator = (field: SelectOption | undefined) =>
		((field && getCustomFieldOptions(field)?.operators) ?? OPERATORS)[0]

	const parseInner = useCallback(
		(field: SelectOption, op: Operator, value?: string): any => {
			if (
				[CUSTOM_TYPE, ERROR_TYPE, ERROR_FIELD_TYPE].includes(
					getType(field.value),
				)
			) {
				const name = field.label
				const isKeyword = !(
					getCustomFieldOptions(field)?.type !== 'text'
				)

				if (field.label === 'viewed_by_me' && admin) {
					const baseQuery = {
						term: {
							[`viewed_by_admins.id`]: admin.id,
						},
					}

					if (value === 'true') {
						return {
							...baseQuery,
						}
					}
					return {
						bool: {
							must_not: {
								...baseQuery,
							},
						},
					}
				}

				switch (op) {
					case 'is':
						return {
							term: {
								[`${name}${isKeyword ? '.keyword' : ''}`]:
									value,
							},
						}
					case 'contains':
						return {
							wildcard: {
								[`${name}${
									isKeyword ? '.keyword' : ''
								}`]: `*${value}*`,
							},
						}
					case 'matches':
						return {
							regexp: {
								[`${name}${isKeyword ? '.keyword' : ''}`]:
									value,
							},
						}
					case 'exists':
						return { exists: { field: name } }
					case 'between_date':
						return {
							range: {
								[name]: {
									gte: getAbsoluteStartTime(value),
									lte: getAbsoluteEndTime(value),
								},
							},
						}
					case 'between_time':
						return {
							range: {
								[name]: {
									gte:
										Number(value?.split('_')[0]) *
										60 *
										1000,
									...(Number(value?.split('_')[1]) ===
									TIME_MAX_LENGTH
										? null
										: {
												lte:
													Number(
														value?.split('_')[1],
													) *
													60 *
													1000,
										  }),
								},
							},
						}
					case 'between':
						return {
							range: {
								[name]: {
									gte: Number(value?.split('_')[0]),
									...(Number(value?.split('_')[1]) ===
									RANGE_MAX_LENGTH
										? null
										: {
												lte: Number(
													value?.split('_')[1],
												),
										  }),
								},
							},
						}
				}
			} else {
				const key = field.value
				switch (op) {
					case 'is':
						return {
							term: { 'fields.KeyValue': `${key}_${value}` },
						}
					case 'contains':
						return {
							wildcard: {
								'fields.KeyValue': `${key}_*${value}*`,
							},
						}
					case 'matches':
						return {
							regexp: {
								'fields.KeyValue': `${key}_${value}`,
							},
						}
					case 'exists':
						return { term: { 'fields.Key': key } }
				}
			}
		},
		[getCustomFieldOptions, admin],
	)

	const parseRuleImpl = useCallback(
		(
			field: SelectOption,
			op: Operator,
			multiValue: MultiselectOption,
		): any => {
			if (isNegative(op)) {
				return {
					bool: {
						must_not: {
							...parseRuleImpl(
								field,
								NEGATION_MAP[op],
								multiValue,
							),
						},
					},
				}
			} else if (hasArguments(op)) {
				return {
					bool: {
						should: multiValue.options.map(({ value }) =>
							parseInner(field, op, value),
						),
					},
				}
			} else {
				return parseInner(field, op)
			}
		},
		[parseInner],
	)

	const parseRule = useCallback(
		(rule: RuleProps): any => {
			const field = rule.field!
			const multiValue = rule.val!
			const op = rule.op!

			return parseRuleImpl(field, op, multiValue)
		},
		[parseRuleImpl],
	)
	const { data: appVersionData } = useGetAppVersionsQuery({
		variables: { project_id: projectId },
	})

	const [currentRule, setCurrentRule] = useState<RuleProps | undefined>()
	const defaultTimeRangeRule: RuleProps = useMemo(() => {
		const period =
			projectId === '0'
				? {
						label: 'Last 5 years',
						value: '5 years',
				  }
				: {
						label: 'Last 30 days',
						value: '30 days',
				  }

		return {
			field: timeRangeField,
			op: 'between_date',
			val: {
				kind: 'multi',
				options: [period],
			},
		}
	}, [timeRangeField, projectId])

	const parseGroup = useCallback(
		(isAnd: boolean, rules: RuleProps[]): OpenSearchQuery => {
			const condition = isAnd ? 'must' : 'should'
			const filterErrors = rules.some(
				(r) => getType(r.field!.value) === ERROR_FIELD_TYPE,
			)
			const timeRange =
				rules.find(
					(rule) => rule.field?.value === timeRangeField.value,
				) ?? defaultTimeRangeRule

			const timeRule = parseRule(timeRange)

			const errorObjectRules = rules
				.filter(
					(r) =>
						getType(r.field!.value) === ERROR_FIELD_TYPE &&
						r !== timeRange,
				)
				.map(parseRule)

			const standardRules = rules
				.filter(
					(r) =>
						getType(r.field!.value) !== ERROR_FIELD_TYPE &&
						r !== timeRange,
				)
				.map(parseRule)

			const request: OpenSearchQuery = { query: {} }

			if (filterErrors) {
				const errorGroupFilter = {
					bool: {
						[condition]: standardRules,
					},
				}
				const errorObjectFilter = {
					bool: {
						must: [
							timeRule,
							{
								bool: {
									[condition]: errorObjectRules,
								},
							},
						],
					},
				}
				request.query = {
					bool: {
						must: [
							errorGroupFilter,
							{
								has_child: {
									type: 'child',
									query: errorObjectFilter,
								},
							},
						],
					},
				}
				request.childQuery = {
					bool: {
						must: [
							{
								has_parent: {
									parent_type: 'parent',
									query: errorGroupFilter,
								},
							},
							errorObjectFilter,
						],
					},
				}
			} else {
				request.query = {
					bool: {
						must: [
							timeRule,
							{
								bool: {
									[condition]: standardRules,
								},
							},
						],
					},
				}
			}
			return request
		},
		[defaultTimeRangeRule, parseRule, timeRangeField.value],
	)
	const [isAnd, toggleIsAnd] = useToggle(true)
	const [rules, setRulesImpl] = useState<RuleProps[]>([defaultTimeRangeRule])
	const serializedQuery = useRef<BackendSearchQuery | undefined>()
	const [syncButtonDisabled, setSyncButtonDisabled] = useState<boolean>(false)

	const filterRules = useMemo(
		() =>
			rules.filter((rule) => rule.field?.value !== timeRangeField.value),
		[rules, timeRangeField.value],
	)

	const setRules = (rules: RuleProps[]) => {
		setRulesImpl(rules)
	}
	const addNewRule = () => {
		setCurrentRule({
			field: undefined,
			op: undefined,
			val: undefined,
		})
		setCurrentStep(1)
	}
	const addRule = useCallback(
		(rule: RuleProps) => {
			setRules([...rules, rule])
			setCurrentRule(undefined)
		},
		[rules],
	)
	const removeRule = useCallback(
		(targetRule: RuleProps) =>
			setRules(rules.filter((rule) => rule !== targetRule)),
		[rules],
	)
	const updateRule = useCallback(
		(targetRule: RuleProps, newProps: any) => {
			setRules(
				rules.map((rule) =>
					rule !== targetRule ? rule : { ...rule, ...newProps },
				),
			)
		},
		[rules],
	)

	const timeRangeRule = useMemo<RuleProps>(() => {
		const timeRange = rules.find(
			(rule) => rule.field?.value === timeRangeField.value,
		)
		if (!timeRange) {
			addRule(defaultTimeRangeRule)
			return defaultTimeRangeRule
		}

		return timeRange
	}, [addRule, defaultTimeRangeRule, rules, timeRangeField.value])

	const getKeyOptions = useCallback(
		async (input: string) => {
			return customFields
				.concat(fieldData?.field_types ?? [])
				.map((ft) => ({
					label: ft.name,
					value: ft.type + '_' + ft.name,
				}))
				.filter((ft) =>
					(
						getTypeLabel(ft.value)?.toLowerCase() +
						':' +
						getNameLabel(ft.label).toLowerCase()
					).includes(input.toLowerCase()),
				)
				.sort((a, b) => {
					const aLower = getNameLabel(a.label).toLowerCase()
					const bLower = getNameLabel(b.label).toLowerCase()
					if (aLower < bLower) {
						return -1
					} else if (aLower === bLower) {
						return 0
					} else {
						return 1
					}
				})
		},
		[customFields, fieldData?.field_types],
	)

	const updateSerializedQuery = useCallback(
		(isAnd: boolean, rules: RuleProps[]) => {
			const startDate = roundDateToMinute(
				getAbsoluteStartTime(timeRangeRule.val?.options[0].value),
			)
			const endDate = roundDateToMinute(
				getAbsoluteEndTime(timeRangeRule.val?.options[0].value),
			)
			const searchQuery = parseGroup(isAnd, rules)
			serializedQuery.current = {
				searchQuery: JSON.stringify(searchQuery.query),
				childSearchQuery: searchQuery.childQuery
					? JSON.stringify(searchQuery.childQuery)
					: undefined,
				startDate,
				endDate,
				histogramBucketSize: GetHistogramBucketSize(
					moment.duration(endDate.diff(startDate)),
				),
			}
		},
		[parseGroup, timeRangeRule],
	)

	const getOperatorOptionsCallback = (
		options: FieldOptions | undefined,
		val: OnChangeInput,
	) => {
		return async (input: string) => {
			return (options?.operators ?? OPERATORS)
				.map((op) => getOperator(op, val))
				.filter((op) =>
					op?.label.toLowerCase().includes(input.toLowerCase()),
				)
		}
	}

	const getValueOptionsCallback = useCallback(
		(field: SelectOption | undefined) => {
			return async (input: string) => {
				if (field === undefined) {
					return
				}

				let options: { label: string; value: string }[] = []
				if (field.value === 'custom_app_version') {
					options =
						appVersionData?.app_version_suggestion
							.filter((val) => !!val)
							.map((val) => ({
								label: val as string,
								value: val as string,
							})) ?? []
				} else if (field.value === 'custom_processed') {
					options = ['true', 'false'].map((v) => ({
						label: getProcessedLabel(v),
						value: v,
					}))
				} else if (field.value === 'error_state') {
					options = ['OPEN', 'RESOLVED', 'IGNORED'].map((v) => ({
						label: getStateLabel(v),
						value: v,
					}))
				} else if (field.value === 'error_Type') {
					options = [
						'Backend',
						'console.error',
						'window.onerror',
						'custom',
					].map((v) => ({
						label: v,
						value: v,
					}))
				} else if (getCustomFieldOptions(field)?.type === 'boolean') {
					options = ['true', 'false'].map((v) => ({
						label: v,
						value: v,
					}))
				}

				if (options.length > 0) {
					return options.filter((opt) =>
						opt.label?.toLowerCase().includes(input.toLowerCase()),
					)
				}

				let label = field.label
				if (field.value === 'error_Event') {
					label = 'event'
				}

				return await fetchFields({
					project_id: projectId,
					count: 10,
					field_type: getType(field.value),
					field_name: label,
					query: input,
				}).then((res) => {
					return res.map((val) => ({
						label: val,
						value: val,
					}))
				})
			}
		},
		[
			appVersionData?.app_version_suggestion,
			fetchFields,
			getCustomFieldOptions,
			projectId,
		],
	)

	// Track the current state of the query builder to detect changes
	const [qbState, setQbState] = useState<string | undefined>(undefined)

	useEffect(() => {
		if (!segmentsLoading) {
			if (activeSegmentUrlParam) {
				selectSegment(activeSegmentUrlParam)
			}
			if (searchParamsToUrlParams.query !== undefined) {
				setSearchParams(searchParamsToUrlParams as SearchParamsInput)
			} else {
				setSearchParams(EmptyErrorsSearchParams)
			}
		}

		// We only want to run this on mount (i.e. when the page first loads)
		// after fetching segments.

		// eslint-disable-next-line react-hooks/exhaustive-deps
	}, [segmentsLoading])

	// Errors Segment Deep Linking
	useEffect(() => {
		if (selectedSegment && selectedSegment.id && selectedSegment.name) {
			if (!isEqual(activeSegmentUrlParam, selectedSegment)) {
				setActiveSegmentUrlParam(selectedSegment, 'replaceIn')
			}
		} else if (activeSegmentUrlParam !== undefined) {
			setActiveSegmentUrlParam(undefined, 'replace')
		}
		// eslint-disable-next-line react-hooks/exhaustive-deps
	}, [selectedSegment, setActiveSegmentUrlParam])

	useEffect(() => {
		if (!isEqual(searchParams, EmptyErrorsSearchParams)) {
			setSearchParamsToUrlParams(
				normalizeParams(searchParams),
				'replaceIn',
			)
		}
	}, [
		setSearchParamsToUrlParams,
		searchParams,
		selectedSegment,
		activeSegmentUrlParam,
	])

	useEffect(() => {
		if (!searchResultsLoading) {
			const timer = setTimeout(() => {
				setSyncButtonDisabled(false)
			}, 5000)
			return () => {
				clearTimeout(timer)
			}
		} else {
			setSyncButtonDisabled(true)
		}
	}, [searchResultsLoading])

	// If the search query is updated externally, set the rules and `isAnd` toggle based on it
	useEffect(() => {
		if (!!searchParams.query && searchParams.query !== qbState) {
			const newState = JSON.parse(searchParams.query)
			toggleIsAnd(newState.isAnd)
			setRules(deserializeRules(newState.rules))
		}
	}, [searchParams.query, toggleIsAnd, qbState])

	const areRulesValid = rules.every(isComplete)
	useEffect(() => {
		if (areRulesValid) {
			// For relative time ranges, the serialized query will be different every time you serialize,
			// so serialize once and only once every time the rules list changes
			updateSerializedQuery(isAnd, rules)
		}
	}, [areRulesValid, isAnd, rules, updateSerializedQuery])

	useEffect(() => {
		// Only update the external state if not readonly
		if (readonly) {
			return
		}

		const allComplete = rules.every(isComplete)

		if (!allComplete) {
			return
		}

		const newState = JSON.stringify({
			isAnd,
			rules: serializeRules(rules),
		})

		// Update if the state has changed
		if (
			newState !== qbState &&
			(rules.length === 1 &&
			rules[0].field?.value === timeRangeField.value &&
			rules[0] === defaultTimeRangeRule
				? false
				: true)
		) {
			setQbState(newState)
			setSearchParams((params) => ({
				...params,
				query: newState,
			}))
			return
		}

		if (serializedQuery.current) {
			setBackendSearchQuery(serializedQuery.current)
		}
	}, [
		defaultTimeRangeRule,
		isAnd,
		qbState,
		readonly,
		rules,
		setBackendSearchQuery,
		setSearchParams,
		timeRangeField.value,
	])

	const [currentStep, setCurrentStep] = useState<number | undefined>(
		undefined,
	)

	const { setShowLeftPanel } = useErrorPageConfiguration()

	const mode = useMemo(() => {
		if (filterRules.length === 0 && !selectedSegment) {
			return QueryBuilderMode.EMPTY
		} else if (selectedSegment !== undefined) {
			const areParamsDifferent = !isEqual(
				normalizeParams(searchParams),
				normalizeParams(existingParams),
			)
			if (areParamsDifferent) {
				return QueryBuilderMode.SEGMENT_UPDATE
			} else {
				return QueryBuilderMode.SEGMENT
			}
		}
		return QueryBuilderMode.CUSTOM
	}, [existingParams, filterRules.length, searchParams, selectedSegment])

	const addFilterButton = useMemo(() => {
		if (readonly) {
			return null
		}

		return (
			<Popover
				showArrow={false}
				trigger="click"
				content={
					currentRule?.field === undefined ? (
						<PopoutContent
							key="popover-step-1"
							value={undefined}
							setVisible={() => {
								setCurrentStep(undefined)
							}}
							onChange={(val) => {
								const field = val as SelectOption | undefined
								addRule({
									field: field,
									op: undefined,
									val: undefined,
								})
							}}
							loadOptions={getKeyOptions}
							type="select"
							placeholder="Filter..."
						/>
					) : currentRule?.op === undefined ? (
						<PopoutContent
							key="popover-step-2"
							value={undefined}
							setVisible={() => {
								setCurrentStep(3)
							}}
							onChange={(val) => {
								const op = (val as SelectOption)
									.value as Operator
								if (!hasArguments(op)) {
									setCurrentStep(undefined)
									addRule({
										...currentRule,
										op,
									})
								} else {
									setCurrentRule({
										...currentRule,
										op,
									})
								}
							}}
							loadOptions={getOperatorOptionsCallback(
								getCustomFieldOptions(currentRule.field),
								currentRule.val,
							)}
							type="select"
							placeholder="Select..."
						/>
					) : (
						<PopoutContent
							key="popover-step-3"
							value={undefined}
							setVisible={() => {
								setCurrentStep(undefined)
							}}
							onChange={(val) => {
								addRule({
									...currentRule,
									val: val as MultiselectOption | undefined,
								})
							}}
							loadOptions={getValueOptionsCallback(
								currentRule.field,
							)}
							type={getPopoutType(currentRule.op)}
							placeholder="Select..."
						/>
					)
				}
				placement="bottomLeft"
				contentContainerClassName={styles.contentContainer}
				popoverClassName={styles.popoverContainer}
				destroyTooltipOnHide
				onVisibleChange={(isVisible) => {
					if (!isVisible) {
						setCurrentStep(undefined)
					}
				}}
				visible={
					currentStep === 1 ||
					(currentStep === 2 && !!currentRule?.field) ||
					(currentStep === 3 && !!currentRule?.op)
				}
			>
				{mode === QueryBuilderMode.EMPTY ? (
					<Button
						kind="secondary"
						size="xSmall"
						emphasis="low"
						iconLeft={<IconSolidPlusSm size={12} />}
						onClick={addNewRule}
						trackingId="queryBuilderAddFilter"
					>
						Add filter
					</Button>
				) : (
					<ButtonIcon
						kind="secondary"
						size="xSmall"
						emphasis="low"
						icon={<IconSolidPlusSm size={12} />}
						onClick={addNewRule}
						cssClass={newStyle.addButton}
					/>
				)}
			</Popover>
		)
	}, [
		addRule,
		currentRule,
		currentStep,
		getCustomFieldOptions,
		getKeyOptions,
		getValueOptionsCallback,
		mode,
		readonly,
	])

	const canUpdateSegment =
		!!selectedSegment && filterRules.length > 0 && areRulesValid

	const updateSegment = useCallback(() => {
		if (canUpdateSegment) {
			editSegment({
				variables: {
					project_id: projectId,
					id: selectedSegment.id,
					params: searchParams,
				},
			})
				.then(() => {
					message.success(`Updated '${selectedSegment.name}'`, 5)
					setExistingParams(searchParams)
				})
				.catch(() => {
					message.error('Error updating segment!', 5)
				})
		}
	}, [
		canUpdateSegment,
		editSegment,
		projectId,
		searchParams,
		selectedSegment?.id,
		selectedSegment?.name,
		setExistingParams,
	])

	const actionButton = useMemo(() => {
		switch (mode) {
			case QueryBuilderMode.EMPTY:
				return addFilterButton
			case QueryBuilderMode.CUSTOM:
				return (
					<Menu.Button
						kind="secondary"
						size="xSmall"
						emphasis="medium"
						iconLeft={<IconSolidSave size={12} />}
						onClick={() => {
							setShowCreateSegmentModal(true)
						}}
						disabled={!areRulesValid}
					>
						Save
					</Menu.Button>
				)
			case QueryBuilderMode.SEGMENT:
				return (
					<Menu.Button
						kind="secondary"
						size="xSmall"
						emphasis="medium"
						iconLeft={<IconSolidSegment size={12} />}
						iconRight={<IconSolidCheveronDown size={12} />}
						onClick={() => {}}
					>
						{selectedSegment?.name}
					</Menu.Button>
				)
			case QueryBuilderMode.SEGMENT_UPDATE:
				return (
					<Menu.Button
						kind="primary"
						size="xSmall"
						emphasis="high"
						iconLeft={<IconSolidSegment size={12} />}
						iconRight={<IconSolidCheveronDown size={12} />}
					>
						{selectedSegment?.name}
					</Menu.Button>
				)
		}
	}, [addFilterButton, areRulesValid, mode, selectedSegment?.name])

	const controlBar = useMemo(() => {
		return (
			<Box
				display="flex"
				alignItems="center"
				px="12"
				borderBottom="secondary"
				cssClass={styles.controlBar}
			>
				<TimeRangeFilter
					rule={timeRangeRule}
					onChangeValue={(val) => updateRule(timeRangeRule, { val })}
					onReset={
						!readonly &&
						timeRangeRule.val?.options[0].value !==
							defaultTimeRangeRule.val?.options[0].value
							? () =>
									updateRule(timeRangeRule, {
										val: defaultTimeRangeRule.val,
									})
							: undefined
					}
				/>
				<Box marginLeft="auto" display="flex" gap="4">
					{!readonly &&
						!isAbsoluteTimeRange(
							timeRangeRule.val?.options[0].value,
						) && (
							<ButtonIcon
								kind="secondary"
								size="small"
								shape="square"
								emphasis="low"
								icon={<IconSolidRefresh size={14} />}
								disabled={syncButtonDisabled}
								onClick={() => {
									// Re-generate the absolute times used in the serialized query
									updateSerializedQuery(isAnd, rules)
									setBackendSearchQuery(
										serializedQuery.current,
									)
								}}
							/>
						)}

					<ButtonIcon
						kind="secondary"
						size="small"
						shape="square"
						emphasis="medium"
						icon={<IconSolidLogout size={14} />}
						onClick={() => setShowLeftPanel(false)}
					/>
				</Box>
			</Box>
		)
	}, [
		defaultTimeRangeRule.val,
		isAnd,
		readonly,
		rules,
		setBackendSearchQuery,
		setShowLeftPanel,
		syncButtonDisabled,
		timeRangeRule,
		updateRule,
		updateSerializedQuery,
	])

	const alteredSegmentSettings = useMemo(() => {
		return (
			<>
				<Menu.Item
					onClick={(e) => {
						e.stopPropagation()
						updateSegment()
					}}
					disabled={!canUpdateSegment}
				>
					<Box
						display="flex"
						alignItems="center"
						gap="4"
						userSelect="none"
					>
						<IconSolidCloudUpload size={16} color={colors.n9} />
						Push segment changes
					</Box>
				</Menu.Item>
				<Menu.Item
					onClick={(e) => {
						e.stopPropagation()
						setShowCreateSegmentModal(true)
					}}
					disabled={!canUpdateSegment}
				>
					<Box
						display="flex"
						alignItems="center"
						gap="4"
						userSelect="none"
					>
						<IconSolidPlusCircle size={16} color={colors.n9} />
						Save as a new segment
					</Box>
				</Menu.Item>
				<Menu.Item
					onClick={(e) => {
						e.stopPropagation()
						if (currentSegment) {
							selectSegment(currentSegment)
						}
					}}
				>
					<Box
						display="flex"
						alignItems="center"
						gap="4"
						userSelect="none"
					>
						<IconSolidRefresh size={16} color={colors.n9} />
						Reset to segment filters
					</Box>
				</Menu.Item>

				<Menu.Divider />
			</>
		)
	}, [canUpdateSegment, currentSegment, selectSegment, updateSegment])

	// Don't render anything if this is a readonly query builder and there are no rules
	if (readonly && rules.length === 0) {
		return null
	}

	return (
		<>
			<CreateErrorSegmentModal
				showModal={showCreateSegmentModal}
				onHideModal={() => {
					setShowEditSegmentNameModal(false)
					setShowCreateSegmentModal(false)
				}}
				afterCreateHandler={(segmentId, segmentName) => {
					if (segmentData?.error_segments) {
						setSelectedSegment({
							id: segmentId,
							name: segmentName,
						})
					}
				}}
				currentSegment={
					showEditSegmentNameModal ? currentSegment : undefined
				}
			/>
			<DeleteErrorSegmentModal
				showModal={!!segmentToDelete}
				hideModalHandler={() => {
					setSegmentToDelete(null)
				}}
				segmentToDelete={segmentToDelete}
				afterDeleteHandler={() => {
					if (
						segmentToDelete &&
						selectedSegment?.name === segmentToDelete.name
					) {
						removeSelectedSegment()
						setSearchParams(EmptyErrorsSearchParams)
					}
				}}
			/>
			{controlBar}
			<Box
				border="secondary"
				borderRadius="8"
				display="flex"
				flexDirection="column"
				overflow="hidden"
				flexShrink={0}
				m="8"
				shadow="small"
			>
				{mode !== QueryBuilderMode.EMPTY && (
					<Box
						p="4"
						paddingBottom="8"
						background="white"
						borderBottom="secondary"
						display="flex"
						alignItems="center"
						flexWrap="wrap"
						gap="4"
					>
						{filterRules.flatMap((rule, index) => [
							...(index != 0
								? [
										<Tag
											shape="basic"
											kind="secondary"
											emphasis="low"
											onClick={toggleIsAnd}
											key={`separator-${index}`}
											disabled={readonly}
										>
											{isAnd ? 'and' : 'or'}
										</Tag>,
								  ]
								: []),
							<QueryRule
								key={`rule-${index}`}
								rule={rule}
								onChangeKey={(val) => {
									// Default to 'is' when rule is not defined yet
									if (rule.op === undefined) {
										updateRule(rule, {
											field: val,
											op: getDefaultOperator(rule.field),
										})
									} else {
										updateRule(rule, { field: val })
									}
								}}
								getKeyOptions={getKeyOptions}
								onChangeOperator={(val) => {
									if (val?.kind === 'single') {
										updateRule(rule, { op: val.value })
									}
								}}
								getOperatorOptions={getOperatorOptionsCallback(
									getCustomFieldOptions(rule.field),
									rule.val,
								)}
								onChangeValue={(val) => {
									updateRule(rule, { val: val })
								}}
								getValueOptions={getValueOptionsCallback(
									rule.field,
								)}
								onRemove={() => removeRule(rule)}
								readonly={readonly ?? false}
							/>,
						])}
						{addFilterButton}
					</Box>
				)}
				<Box
					display="flex"
					p="8"
					paddingRight="4"
					justifyContent="space-between"
					alignItems="center"
				>
					{searchResultsLoading ? (
						<Skeleton width="100px" />
					) : (
						<Text
							size="xSmall"
							weight="medium"
							color="n9"
							userSelect="none"
						>
							{formatNumber(searchResultsCount)} results
						</Text>
					)}
					<Box display="flex" gap="4" alignItems="center">
						<Menu placement="bottom-end">
							{actionButton}
							<Menu.List cssClass={styles.menuList}>
								<Box
									background="n2"
									borderBottom="secondary"
									p="8"
									mb="4"
								>
									<Text
										weight="medium"
										size="xxSmall"
										color="n11"
										userSelect="none"
									>
										Segment settings
									</Text>
								</Box>
								{mode === QueryBuilderMode.SEGMENT_UPDATE
									? alteredSegmentSettings
									: null}

								<Menu.Item
									onClick={(e) => {
										e.stopPropagation()
										setShowEditSegmentNameModal(true)
									}}
								>
									<Box
										display="flex"
										alignItems="center"
										gap="4"
										userSelect="none"
									>
										<IconSolidPencil
											size={16}
											color={colors.n9}
										/>
										Edit segment name
									</Box>
								</Menu.Item>

								<Menu.Item
									onClick={(e) => {
										e.stopPropagation()
										if (currentSegment) {
											selectSegment(currentSegment)
											setShowCreateSegmentModal(true)
										}
									}}
								>
									<Box
										display="flex"
										alignItems="center"
										gap="4"
										userSelect="none"
									>
										<IconSolidDocumentDuplicate
											size={16}
											color={colors.n9}
										/>
										Duplicate segment
									</Box>
								</Menu.Item>

								<Menu.Divider />
								<Menu.Item
									onClick={(e) => {
										e.stopPropagation()
										setSegmentToDelete({
											id: currentSegment?.id,
											name: currentSegment?.name,
										})
									}}
								>
									<Box
										display="flex"
										alignItems="center"
										gap="4"
										userSelect="none"
									>
										<IconSolidTrash
											size={16}
											color={colors.n9}
										/>
										Delete segment
									</Box>
								</Menu.Item>
							</Menu.List>
						</Menu>

						<Menu>
							<Menu.Button
								kind="secondary"
								disabled={segmentsLoading}
								emphasis="high"
								icon={<IconSolidSegment size={12} />}
								size="xSmall"
							/>
							<Menu.List cssClass={styles.menuList}>
								<Box
									background="n2"
									borderBottom="secondary"
									p="8"
									mb="4"
								>
									<Text
										weight="medium"
										size="xxSmall"
										color="n11"
										userSelect="none"
									>
										Segments
									</Text>
								</Box>
								{segmentOptions.map((segment, idx) => (
									<Menu.Item
										key={idx}
										onClick={(e) => {
											e.stopPropagation()
											selectSegment(segment)
										}}
									>
										{segment.name}
									</Menu.Item>
								))}
								{segmentOptions.length > 0 && <Menu.Divider />}
								<Menu.Item
									onClick={(e) => {
										e.stopPropagation()
										selectSegment()
									}}
								>
									Reset to defaults
								</Menu.Item>
							</Menu.List>
						</Menu>
					</Box>
				</Box>
			</Box>
		</>
	)
}

export default QueryBuilder<|MERGE_RESOLUTION|>--- conflicted
+++ resolved
@@ -935,14 +935,9 @@
 					kind="secondary"
 					size="small"
 					emphasis="high"
-<<<<<<< HEAD
 					iconLeft={<IconSolidClock size={14} />}
 					iconRight={<IconSolidCheveronDown size={14} />}
-=======
-					iconLeft={<IconClock size={14} />}
-					iconRight={<IconChevronDown size={14} />}
 					trackingId="searchTimeRangeFilterTooltipToggle"
->>>>>>> 9bce2d35
 				/>
 			</Popover>
 			<Tag
