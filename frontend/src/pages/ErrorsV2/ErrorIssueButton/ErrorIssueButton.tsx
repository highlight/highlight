import { useAuthContext } from '@authentication/AuthContext'
import { Button } from '@components/Button'
import { GetErrorGroupQuery } from '@graph/operations'
<<<<<<< HEAD
import { Button, IconSolidDocumentAdd } from '@highlight-run/ui'
=======
import { IconCreateFile } from '@highlight-run/ui'
>>>>>>> 9bce2d35
import {
	CreateModalType,
	ErrorCreateCommentModal,
} from '@pages/Error/components/ErrorCreateCommentModal/ErrorCreateCommentModal'
import React, { useState } from 'react'

interface Props {
	errorGroup: GetErrorGroupQuery['error_group']
}

const ErrorIssueButton = ({ errorGroup }: Props) => {
	const { isLoggedIn } = useAuthContext()
	const [showCreateCommentModal, setShowCreateCommentModal] =
		useState<CreateModalType>(CreateModalType.None)

	return (
		<>
			<Button
				kind="secondary"
				size="small"
				emphasis="high"
				disabled={!isLoggedIn}
				onClick={() => {
					if (isLoggedIn) {
						setShowCreateCommentModal(CreateModalType.Issue)
					}
				}}
<<<<<<< HEAD
				iconLeft={<IconSolidDocumentAdd />}
=======
				iconLeft={<IconCreateFile />}
				trackingId="errorPageCreateIssue"
>>>>>>> 9bce2d35
			>
				Create Issue
			</Button>

			<ErrorCreateCommentModal
				show={showCreateCommentModal}
				onClose={() => setShowCreateCommentModal(CreateModalType.None)}
				data={{ error_group: errorGroup }}
			/>
		</>
	)
}

export default ErrorIssueButton<|MERGE_RESOLUTION|>--- conflicted
+++ resolved
@@ -1,11 +1,7 @@
 import { useAuthContext } from '@authentication/AuthContext'
 import { Button } from '@components/Button'
 import { GetErrorGroupQuery } from '@graph/operations'
-<<<<<<< HEAD
-import { Button, IconSolidDocumentAdd } from '@highlight-run/ui'
-=======
-import { IconCreateFile } from '@highlight-run/ui'
->>>>>>> 9bce2d35
+import { IconSolidDocumentAdd } from '@highlight-run/ui'
 import {
 	CreateModalType,
 	ErrorCreateCommentModal,
@@ -33,12 +29,8 @@
 						setShowCreateCommentModal(CreateModalType.Issue)
 					}
 				}}
-<<<<<<< HEAD
 				iconLeft={<IconSolidDocumentAdd />}
-=======
-				iconLeft={<IconCreateFile />}
 				trackingId="errorPageCreateIssue"
->>>>>>> 9bce2d35
 			>
 				Create Issue
 			</Button>
