--- conflicted
+++ resolved
@@ -4,11 +4,7 @@
 import NewIssueModal from '@components/NewIssueModal/NewIssueModal'
 import { useGetErrorIssuesQuery } from '@graph/hooks'
 import { GetErrorGroupQuery } from '@graph/operations'
-<<<<<<< HEAD
-import { ExternalAttachment } from '@graph/schemas'
-=======
-import { IntegrationType } from '@graph/schemas'
->>>>>>> 5c906c24
+import { ExternalAttachment, IntegrationType } from '@graph/schemas'
 import {
 	IconSolidCheveronRight,
 	IconSolidDocumentAdd,
@@ -46,19 +42,9 @@
 			loading: isLoadingClickUp,
 		},
 	} = useClickUpIntegration()
-<<<<<<< HEAD
-	const {
-		settings: {
-			isIntegrated: isHeightIntegrated,
-			loading: isLoadingHeight,
-		},
-	} = useHeightIntegration()
-=======
-
-	const { isIntegrated: isHeightIntegrated } = useIsProjectIntegratedWith(
-		IntegrationType.Height,
-	)
->>>>>>> 5c906c24
+
+	const { isIntegrated: isHeightIntegrated, loading: isLoadingHeight } =
+		useIsProjectIntegratedWith(IntegrationType.Height)
 
 	const { data: errorIssues, loading: isLoadingErrorIssues } =
 		useGetErrorIssuesQuery({
