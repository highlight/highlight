--- conflicted
+++ resolved
@@ -24,11 +24,6 @@
 import { useIntegrated } from '@util/integrated'
 import { useParams } from '@util/react-router/useParams'
 import { message } from 'antd'
-<<<<<<< HEAD
-import classNames from 'classnames'
-=======
-import { H } from 'highlight.run'
->>>>>>> 0128ab24
 import moment from 'moment'
 import React, { useEffect, useRef, useState } from 'react'
 import { Helmet } from 'react-helmet'
