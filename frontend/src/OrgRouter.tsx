import React, { useState } from 'react';
import { Redirect, useParams } from 'react-router-dom';
import { Spinner } from './components/Spinner/Spinner';
import { Header } from './components/Header/Header';
import { Switch, Route } from 'react-router-dom';
import { useQuery, gql } from '@apollo/client';
import { Player } from './pages/Player/PlayerPage';
import { SessionsPage } from './pages/Sessions/SessionsPage';
import { WorkspaceTeam } from './pages/WorkspaceTeam/WorkspaceTeam';
import { Billing } from './pages/Billing/Billing';
import { SetupPage } from './pages/Setup/SetupPage';
import { useIntegrated } from './util/integrated';
import styles from './App.module.css';
import { WorkspaceSettings } from './pages/WorkspaceSettings/WorkspaceSettings';
import { Sidebar } from './components/Sidebar/Sidebar';
import { SidebarContext } from './components/Sidebar/SidebarContext';

import commonStyles from './Common.module.css';

export const OrgRouter = () => {
    const { organization_id } = useParams();
    const { loading, error, data } = useQuery<
        { organization: { name: string } },
        { id: number }
    >(
        gql`
            query GetOrganization($id: ID!) {
                organization(id: $id) {
                    name
                }
            }
        `,
        { variables: { id: organization_id } }
    );
    const { integrated, loading: integratedLoading } = useIntegrated(
        organization_id
    );
    const [openSidebar, setOpenSidebar] = useState(false);

    if (error) {
        return <p>{'OrgValidator error: ' + JSON.stringify(error)}</p>;
    }
    if (integratedLoading || loading || !data?.organization) {
        return (
            <div className={styles.loadingWrapper}>
                <Spinner />
            </div>
        );
    }
    console.log(integrated);
    return (
        <SidebarContext.Provider value={{ openSidebar, setOpenSidebar }}>
            <Header />
            <div className={commonStyles.bodyWrapper}>
                <Sidebar />
                <Switch>
                    <Route path="/:organization_id/sessions/:session_id">
                        <Player />
                    </Route>
                    <Route path="/:organization_id/sessions">
                        <SessionsPage integrated={integrated} />
                    </Route>
                    <Route path="/:organization_id/settings">
                        <WorkspaceSettings />
                    </Route>
                    <Route path="/:organization_id/team">
                        <WorkspaceTeam />
                    </Route>
                    <Route path="/:organization_id/billing">
                        <Billing />
                    </Route>
                    <Route path="/:organization_id/setup">
                        <SetupPage integrated={integrated} />
                    </Route>
                    <Route path="/:organization_id">
<<<<<<< HEAD
                        {integrated ? <Redirect to={`/${organization_id}/sessions`} /> :
                            <Redirect to={`/${organization_id}/setup`} />
                        }
=======
                        {() => {
                            console.log(integrated);
                            if (integrated) {
                                return <Redirect to={`/${organization_id}/sessions`} />
                            }
                            return <Redirect to={`/${organization_id}/setup`} />
                        }}
>>>>>>> e2fb5213
                    </Route>
                </Switch>
            </div>
        </SidebarContext.Provider>
    );
};<|MERGE_RESOLUTION|>--- conflicted
+++ resolved
@@ -73,19 +73,9 @@
                         <SetupPage integrated={integrated} />
                     </Route>
                     <Route path="/:organization_id">
-<<<<<<< HEAD
                         {integrated ? <Redirect to={`/${organization_id}/sessions`} /> :
                             <Redirect to={`/${organization_id}/setup`} />
                         }
-=======
-                        {() => {
-                            console.log(integrated);
-                            if (integrated) {
-                                return <Redirect to={`/${organization_id}/sessions`} />
-                            }
-                            return <Redirect to={`/${organization_id}/setup`} />
-                        }}
->>>>>>> e2fb5213
                     </Route>
                 </Switch>
             </div>
