--- conflicted
+++ resolved
@@ -1,8 +1,4 @@
-<<<<<<< HEAD
-/* temp_stylePlugin:ni:sha-256;uBG4zLXNuzQuTtBwceK8WnLSxsGBVC3X5-e_DFs42-A */
-=======
 /* temp_stylePlugin:ni:sha-256;hMrgZB-3mPb_0Q08y0Q63h6uXV5zAJXj4ckTBvCRjWY */
->>>>>>> c3534529
 :root {
   --color-purple-100: #ede9fe;
   --color-purple-200: #ddd6fe;
@@ -122,11 +118,7 @@
     0 41.8px 33.4px rgba(0, 0, 0, 0.05),
     0 100px 80px rgba(0, 0, 0, 0.07);
   --header-font-family:
-<<<<<<< HEAD
-    "Inter",
-=======
     "Steradian",
->>>>>>> c3534529
     "Segoe UI",
     Roboto,
     "Helvetica Neue",
@@ -134,11 +126,7 @@
     "Noto Sans",
     sans-serif;
   --body-font-family:
-<<<<<<< HEAD
-    "Inter",
-=======
     "Steradian",
->>>>>>> c3534529
     -apple-system,
     BlinkMacSystemFont,
     "Segoe UI",
@@ -1749,2858 +1737,6 @@
   cursor: pointer;
 }
 .mt0ih21u {
-<<<<<<< HEAD
-  display: none;
-}
-.mt0ih21v {
-  display: flex;
-}
-.mt0ih21w {
-  display: block;
-}
-.mt0ih21x {
-  display: inline;
-}
-.mt0ih21y {
-  display: inline-block;
-}
-.mt0ih21z {
-  display: inline-flex;
-}
-.mt0ih220 {
-  position: absolute;
-}
-.mt0ih221 {
-  position: fixed;
-}
-.mt0ih222 {
-  position: relative;
-}
-.mt0ih223 {
-  position: static;
-}
-.mt0ih224 {
-  position: sticky;
-}
-.mt0ih225 {
-  text-align: left;
-}
-.mt0ih226 {
-  text-align: center;
-}
-.mt0ih227 {
-  text-align: right;
-}
-.mt0ih228 {
-  gap: 0;
-}
-.mt0ih229 {
-  gap: 1px;
-}
-.mt0ih22a {
-  gap: 2px;
-}
-.mt0ih22b {
-  gap: 3px;
-}
-.mt0ih22c {
-  gap: 4px;
-}
-.mt0ih22d {
-  gap: 6px;
-}
-.mt0ih22e {
-  gap: 7px;
-}
-.mt0ih22f {
-  gap: 8px;
-}
-.mt0ih22g {
-  gap: 9px;
-}
-.mt0ih22h {
-  gap: 10px;
-}
-.mt0ih22i {
-  gap: 12px;
-}
-.mt0ih22j {
-  gap: 16px;
-}
-.mt0ih22k {
-  gap: 20px;
-}
-.mt0ih22l {
-  gap: 24px;
-}
-.mt0ih22m {
-  gap: 28px;
-}
-.mt0ih22n {
-  gap: 32px;
-}
-.mt0ih22o {
-  gap: 40px;
-}
-.mt0ih22p {
-  flex: 1 1 0;
-}
-.mt0ih22q {
-  flex: 0 0 auto;
-}
-.mt0ih22r {
-  flex-basis: 0;
-}
-.mt0ih22s {
-  flex-basis: 1px;
-}
-.mt0ih22t {
-  flex-direction: row;
-}
-.mt0ih22u {
-  flex-direction: column;
-}
-.mt0ih22v {
-  flex-direction: column-reverse;
-}
-.mt0ih22w {
-  flex-grow: 0;
-}
-.mt0ih22x {
-  flex-grow: 1;
-}
-.mt0ih22y {
-  flex-shrink: 0;
-}
-.mt0ih22z {
-  flex-wrap: wrap;
-}
-.mt0ih230 {
-  flex-wrap: nowrap;
-}
-.mt0ih231 {
-  justify-content: stretch;
-}
-.mt0ih232 {
-  justify-content: flex-start;
-}
-.mt0ih233 {
-  justify-content: center;
-}
-.mt0ih234 {
-  justify-content: flex-end;
-}
-.mt0ih235 {
-  justify-content: space-around;
-}
-.mt0ih236 {
-  justify-content: space-between;
-}
-.mt0ih237 {
-  justify-self: stretch;
-}
-.mt0ih238 {
-  justify-self: flex-start;
-}
-.mt0ih239 {
-  justify-self: center;
-}
-.mt0ih23a {
-  justify-self: flex-end;
-}
-.mt0ih23b {
-  justify-self: space-around;
-}
-.mt0ih23c {
-  justify-self: space-between;
-}
-.mt0ih23d {
-  padding: 0;
-}
-.mt0ih23e {
-  padding: 1px;
-}
-.mt0ih23f {
-  padding: 2px;
-}
-.mt0ih23g {
-  padding: 3px;
-}
-.mt0ih23h {
-  padding: 4px;
-}
-.mt0ih23i {
-  padding: 6px;
-}
-.mt0ih23j {
-  padding: 7px;
-}
-.mt0ih23k {
-  padding: 8px;
-}
-.mt0ih23l {
-  padding: 9px;
-}
-.mt0ih23m {
-  padding: 10px;
-}
-.mt0ih23n {
-  padding: 12px;
-}
-.mt0ih23o {
-  padding: 16px;
-}
-.mt0ih23p {
-  padding: 20px;
-}
-.mt0ih23q {
-  padding: 24px;
-}
-.mt0ih23r {
-  padding: 28px;
-}
-.mt0ih23s {
-  padding: 32px;
-}
-.mt0ih23t {
-  padding: 40px;
-}
-.mt0ih23u {
-  padding-top: 0;
-}
-.mt0ih23v {
-  padding-top: 1px;
-}
-.mt0ih23w {
-  padding-top: 2px;
-}
-.mt0ih23x {
-  padding-top: 3px;
-}
-.mt0ih23y {
-  padding-top: 4px;
-}
-.mt0ih23z {
-  padding-top: 6px;
-}
-.mt0ih240 {
-  padding-top: 7px;
-}
-.mt0ih241 {
-  padding-top: 8px;
-}
-.mt0ih242 {
-  padding-top: 9px;
-}
-.mt0ih243 {
-  padding-top: 10px;
-}
-.mt0ih244 {
-  padding-top: 12px;
-}
-.mt0ih245 {
-  padding-top: 16px;
-}
-.mt0ih246 {
-  padding-top: 20px;
-}
-.mt0ih247 {
-  padding-top: 24px;
-}
-.mt0ih248 {
-  padding-top: 28px;
-}
-.mt0ih249 {
-  padding-top: 32px;
-}
-.mt0ih24a {
-  padding-top: 40px;
-}
-.mt0ih24b {
-  padding-bottom: 0;
-}
-.mt0ih24c {
-  padding-bottom: 1px;
-}
-.mt0ih24d {
-  padding-bottom: 2px;
-}
-.mt0ih24e {
-  padding-bottom: 3px;
-}
-.mt0ih24f {
-  padding-bottom: 4px;
-}
-.mt0ih24g {
-  padding-bottom: 6px;
-}
-.mt0ih24h {
-  padding-bottom: 7px;
-}
-.mt0ih24i {
-  padding-bottom: 8px;
-}
-.mt0ih24j {
-  padding-bottom: 9px;
-}
-.mt0ih24k {
-  padding-bottom: 10px;
-}
-.mt0ih24l {
-  padding-bottom: 12px;
-}
-.mt0ih24m {
-  padding-bottom: 16px;
-}
-.mt0ih24n {
-  padding-bottom: 20px;
-}
-.mt0ih24o {
-  padding-bottom: 24px;
-}
-.mt0ih24p {
-  padding-bottom: 28px;
-}
-.mt0ih24q {
-  padding-bottom: 32px;
-}
-.mt0ih24r {
-  padding-bottom: 40px;
-}
-.mt0ih24s {
-  padding-left: 0;
-}
-.mt0ih24t {
-  padding-left: 1px;
-}
-.mt0ih24u {
-  padding-left: 2px;
-}
-.mt0ih24v {
-  padding-left: 3px;
-}
-.mt0ih24w {
-  padding-left: 4px;
-}
-.mt0ih24x {
-  padding-left: 6px;
-}
-.mt0ih24y {
-  padding-left: 7px;
-}
-.mt0ih24z {
-  padding-left: 8px;
-}
-.mt0ih250 {
-  padding-left: 9px;
-}
-.mt0ih251 {
-  padding-left: 10px;
-}
-.mt0ih252 {
-  padding-left: 12px;
-}
-.mt0ih253 {
-  padding-left: 16px;
-}
-.mt0ih254 {
-  padding-left: 20px;
-}
-.mt0ih255 {
-  padding-left: 24px;
-}
-.mt0ih256 {
-  padding-left: 28px;
-}
-.mt0ih257 {
-  padding-left: 32px;
-}
-.mt0ih258 {
-  padding-left: 40px;
-}
-.mt0ih259 {
-  padding-right: 0;
-}
-.mt0ih25a {
-  padding-right: 1px;
-}
-.mt0ih25b {
-  padding-right: 2px;
-}
-.mt0ih25c {
-  padding-right: 3px;
-}
-.mt0ih25d {
-  padding-right: 4px;
-}
-.mt0ih25e {
-  padding-right: 6px;
-}
-.mt0ih25f {
-  padding-right: 7px;
-}
-.mt0ih25g {
-  padding-right: 8px;
-}
-.mt0ih25h {
-  padding-right: 9px;
-}
-.mt0ih25i {
-  padding-right: 10px;
-}
-.mt0ih25j {
-  padding-right: 12px;
-}
-.mt0ih25k {
-  padding-right: 16px;
-}
-.mt0ih25l {
-  padding-right: 20px;
-}
-.mt0ih25m {
-  padding-right: 24px;
-}
-.mt0ih25n {
-  padding-right: 28px;
-}
-.mt0ih25o {
-  padding-right: 32px;
-}
-.mt0ih25p {
-  padding-right: 40px;
-}
-.mt0ih25q {
-  margin: 0;
-}
-.mt0ih25r {
-  margin: 1px;
-}
-.mt0ih25s {
-  margin: 2px;
-}
-.mt0ih25t {
-  margin: 3px;
-}
-.mt0ih25u {
-  margin: 4px;
-}
-.mt0ih25v {
-  margin: 6px;
-}
-.mt0ih25w {
-  margin: 7px;
-}
-.mt0ih25x {
-  margin: 8px;
-}
-.mt0ih25y {
-  margin: 9px;
-}
-.mt0ih25z {
-  margin: 10px;
-}
-.mt0ih260 {
-  margin: 12px;
-}
-.mt0ih261 {
-  margin: 16px;
-}
-.mt0ih262 {
-  margin: 20px;
-}
-.mt0ih263 {
-  margin: 24px;
-}
-.mt0ih264 {
-  margin: 28px;
-}
-.mt0ih265 {
-  margin: 32px;
-}
-.mt0ih266 {
-  margin: 40px;
-}
-.mt0ih267 {
-  margin: auto;
-}
-.mt0ih268 {
-  margin-top: 0;
-}
-.mt0ih269 {
-  margin-top: 1px;
-}
-.mt0ih26a {
-  margin-top: 2px;
-}
-.mt0ih26b {
-  margin-top: 3px;
-}
-.mt0ih26c {
-  margin-top: 4px;
-}
-.mt0ih26d {
-  margin-top: 6px;
-}
-.mt0ih26e {
-  margin-top: 7px;
-}
-.mt0ih26f {
-  margin-top: 8px;
-}
-.mt0ih26g {
-  margin-top: 9px;
-}
-.mt0ih26h {
-  margin-top: 10px;
-}
-.mt0ih26i {
-  margin-top: 12px;
-}
-.mt0ih26j {
-  margin-top: 16px;
-}
-.mt0ih26k {
-  margin-top: 20px;
-}
-.mt0ih26l {
-  margin-top: 24px;
-}
-.mt0ih26m {
-  margin-top: 28px;
-}
-.mt0ih26n {
-  margin-top: 32px;
-}
-.mt0ih26o {
-  margin-top: 40px;
-}
-.mt0ih26p {
-  margin-top: auto;
-}
-.mt0ih26q {
-  margin-bottom: 0;
-}
-.mt0ih26r {
-  margin-bottom: 1px;
-}
-.mt0ih26s {
-  margin-bottom: 2px;
-}
-.mt0ih26t {
-  margin-bottom: 3px;
-}
-.mt0ih26u {
-  margin-bottom: 4px;
-}
-.mt0ih26v {
-  margin-bottom: 6px;
-}
-.mt0ih26w {
-  margin-bottom: 7px;
-}
-.mt0ih26x {
-  margin-bottom: 8px;
-}
-.mt0ih26y {
-  margin-bottom: 9px;
-}
-.mt0ih26z {
-  margin-bottom: 10px;
-}
-.mt0ih270 {
-  margin-bottom: 12px;
-}
-.mt0ih271 {
-  margin-bottom: 16px;
-}
-.mt0ih272 {
-  margin-bottom: 20px;
-}
-.mt0ih273 {
-  margin-bottom: 24px;
-}
-.mt0ih274 {
-  margin-bottom: 28px;
-}
-.mt0ih275 {
-  margin-bottom: 32px;
-}
-.mt0ih276 {
-  margin-bottom: 40px;
-}
-.mt0ih277 {
-  margin-bottom: auto;
-}
-.mt0ih278 {
-  margin-left: 0;
-}
-.mt0ih279 {
-  margin-left: 1px;
-}
-.mt0ih27a {
-  margin-left: 2px;
-}
-.mt0ih27b {
-  margin-left: 3px;
-}
-.mt0ih27c {
-  margin-left: 4px;
-}
-.mt0ih27d {
-  margin-left: 6px;
-}
-.mt0ih27e {
-  margin-left: 7px;
-}
-.mt0ih27f {
-  margin-left: 8px;
-}
-.mt0ih27g {
-  margin-left: 9px;
-}
-.mt0ih27h {
-  margin-left: 10px;
-}
-.mt0ih27i {
-  margin-left: 12px;
-}
-.mt0ih27j {
-  margin-left: 16px;
-}
-.mt0ih27k {
-  margin-left: 20px;
-}
-.mt0ih27l {
-  margin-left: 24px;
-}
-.mt0ih27m {
-  margin-left: 28px;
-}
-.mt0ih27n {
-  margin-left: 32px;
-}
-.mt0ih27o {
-  margin-left: 40px;
-}
-.mt0ih27p {
-  margin-left: auto;
-}
-.mt0ih27q {
-  margin-right: 0;
-}
-.mt0ih27r {
-  margin-right: 1px;
-}
-.mt0ih27s {
-  margin-right: 2px;
-}
-.mt0ih27t {
-  margin-right: 3px;
-}
-.mt0ih27u {
-  margin-right: 4px;
-}
-.mt0ih27v {
-  margin-right: 6px;
-}
-.mt0ih27w {
-  margin-right: 7px;
-}
-.mt0ih27x {
-  margin-right: 8px;
-}
-.mt0ih27y {
-  margin-right: 9px;
-}
-.mt0ih27z {
-  margin-right: 10px;
-}
-.mt0ih280 {
-  margin-right: 12px;
-}
-.mt0ih281 {
-  margin-right: 16px;
-}
-.mt0ih282 {
-  margin-right: 20px;
-}
-.mt0ih283 {
-  margin-right: 24px;
-}
-.mt0ih284 {
-  margin-right: 28px;
-}
-.mt0ih285 {
-  margin-right: 32px;
-}
-.mt0ih286 {
-  margin-right: 40px;
-}
-.mt0ih287 {
-  margin-right: auto;
-}
-.mt0ih288 {
-  height: 100%;
-}
-.mt0ih289 {
-  height: 100vh;
-}
-.mt0ih28a {
-  width: 100%;
-}
-.mt0ih28b {
-  width: 100vw;
-}
-.mt0ih28c {
-  max-height: 100%;
-}
-.mt0ih28d {
-  max-height: 100vh;
-}
-.mt0ih28e {
-  max-width: 100%;
-}
-.mt0ih28f {
-  max-width: 100vw;
-}
-.mt0ih28g {
-  min-height: 100%;
-}
-.mt0ih28h {
-  min-height: 100vh;
-}
-.mt0ih28i {
-  min-width: 100%;
-}
-.mt0ih28j {
-  min-width: 100vw;
-}
-.mt0ih28k {
-  overflow: auto;
-}
-.mt0ih28l {
-  overflow: hidden;
-}
-.mt0ih28m {
-  overflow: visible;
-}
-.mt0ih28n {
-  overflow: scroll;
-}
-.mt0ih28o {
-  overflow-x: auto;
-}
-.mt0ih28p {
-  overflow-x: hidden;
-}
-.mt0ih28q {
-  overflow-x: visible;
-}
-.mt0ih28r {
-  overflow-x: scroll;
-}
-.mt0ih28s {
-  overflow-y: auto;
-}
-.mt0ih28t {
-  overflow-y: hidden;
-}
-.mt0ih28u {
-  overflow-y: visible;
-}
-.mt0ih28v {
-  overflow-y: scroll;
-}
-.mt0ih28w {
-  overflow-wrap: normal;
-}
-.mt0ih28x {
-  overflow-wrap: break-word;
-}
-.mt0ih28y {
-  text-transform: none;
-}
-.mt0ih28z {
-  text-transform: capitalize;
-}
-.mt0ih290 {
-  text-transform: uppercase;
-}
-.mt0ih291 {
-  text-transform: lowercase;
-}
-.mt0ih292 {
-  text-transform: full-width;
-}
-.mt0ih293 {
-  text-transform: full-size-kana;
-}
-.mt0ih294 {
-  user-select: all;
-}
-.mt0ih295 {
-  user-select: auto;
-}
-.mt0ih296 {
-  user-select: none;
-}
-.mt0ih297 {
-  visibility: hidden;
-}
-.mt0ih298 {
-  visibility: visible;
-}
-.mt0ih299 {
-  white-space: normal;
-}
-.mt0ih29a {
-  white-space: nowrap;
-}
-.mt0ih29b {
-  background-color: inherit;
-}
-.mt0ih29c:hover {
-  background-color: inherit;
-}
-.mt0ih29d {
-  background-color: #ffffff;
-}
-.mt0ih29e:hover {
-  background-color: #ffffff;
-}
-.mt0ih29f {
-  background-color: #000000;
-}
-.mt0ih29g:hover {
-  background-color: #000000;
-}
-.mt0ih29h {
-  background-color: #fdfcfd;
-}
-.mt0ih29i:hover {
-  background-color: #fdfcfd;
-}
-.mt0ih29j {
-  background-color: #f9f8f9;
-}
-.mt0ih29k:hover {
-  background-color: #f9f8f9;
-}
-.mt0ih29l {
-  background-color: #f4f2f4;
-}
-.mt0ih29m:hover {
-  background-color: #f4f2f4;
-}
-.mt0ih29n {
-  background-color: #eeedef;
-}
-.mt0ih29o:hover {
-  background-color: #eeedef;
-}
-.mt0ih29p {
-  background-color: #e9e8ea;
-}
-.mt0ih29q:hover {
-  background-color: #e9e8ea;
-}
-.mt0ih29r {
-  background-color: #e4e2e4;
-}
-.mt0ih29s:hover {
-  background-color: #e4e2e4;
-}
-.mt0ih29t {
-  background-color: #dcdbdd;
-}
-.mt0ih29u:hover {
-  background-color: #dcdbdd;
-}
-.mt0ih29v {
-  background-color: #c8c7cb;
-}
-.mt0ih29w:hover {
-  background-color: #c8c7cb;
-}
-.mt0ih29x {
-  background-color: #908e96;
-}
-.mt0ih29y:hover {
-  background-color: #908e96;
-}
-.mt0ih29z {
-  background-color: #86848d;
-}
-.mt0ih2a0:hover {
-  background-color: #86848d;
-}
-.mt0ih2a1 {
-  background-color: #6f6e77;
-}
-.mt0ih2a2:hover {
-  background-color: #6f6e77;
-}
-.mt0ih2a3 {
-  background-color: #1a1523;
-}
-.mt0ih2a4:hover {
-  background-color: #1a1523;
-}
-.mt0ih2a5 {
-  background-color: #fcfbfe;
-}
-.mt0ih2a6:hover {
-  background-color: #fcfbfe;
-}
-.mt0ih2a7 {
-  background-color: #f8f5ff;
-}
-.mt0ih2a8:hover {
-  background-color: #f8f5ff;
-}
-.mt0ih2a9 {
-  background-color: #f4f0ff;
-}
-.mt0ih2aa:hover {
-  background-color: #f4f0ff;
-}
-.mt0ih2ab {
-  background-color: #ede7fe;
-}
-.mt0ih2ac:hover {
-  background-color: #ede7fe;
-}
-.mt0ih2ad {
-  background-color: #e7defc;
-}
-.mt0ih2ae:hover {
-  background-color: #e7defc;
-}
-.mt0ih2af {
-  background-color: #d9cdf9;
-}
-.mt0ih2ag:hover {
-  background-color: #d9cdf9;
-}
-.mt0ih2ah {
-  background-color: #c9b9f3;
-}
-.mt0ih2ai:hover {
-  background-color: #c9b9f3;
-}
-.mt0ih2aj {
-  background-color: #af98ec;
-}
-.mt0ih2ak:hover {
-  background-color: #af98ec;
-}
-.mt0ih2al {
-  background-color: #744ed4;
-}
-.mt0ih2am:hover {
-  background-color: #744ed4;
-}
-.mt0ih2an {
-  background-color: #6b48c7;
-}
-.mt0ih2ao:hover {
-  background-color: #6b48c7;
-}
-.mt0ih2ap {
-  background-color: #6346af;
-}
-.mt0ih2aq:hover {
-  background-color: #6346af;
-}
-.mt0ih2ar {
-  background-color: #20104d;
-}
-.mt0ih2as:hover {
-  background-color: #20104d;
-}
-.mt0ih2at {
-  background-color: #fffcfc;
-}
-.mt0ih2au:hover {
-  background-color: #fffcfc;
-}
-.mt0ih2av {
-  background-color: #fff8f8;
-}
-.mt0ih2aw:hover {
-  background-color: #fff8f8;
-}
-.mt0ih2ax {
-  background-color: #ffefef;
-}
-.mt0ih2ay:hover {
-  background-color: #ffefef;
-}
-.mt0ih2az {
-  background-color: #ffe5e5;
-}
-.mt0ih2b0:hover {
-  background-color: #ffe5e5;
-}
-.mt0ih2b1 {
-  background-color: #fdd8d8;
-}
-.mt0ih2b2:hover {
-  background-color: #fdd8d8;
-}
-.mt0ih2b3 {
-  background-color: #f9c6c6;
-}
-.mt0ih2b4:hover {
-  background-color: #f9c6c6;
-}
-.mt0ih2b5 {
-  background-color: #f3aeaf;
-}
-.mt0ih2b6:hover {
-  background-color: #f3aeaf;
-}
-.mt0ih2b7 {
-  background-color: #eb9091;
-}
-.mt0ih2b8:hover {
-  background-color: #eb9091;
-}
-.mt0ih2b9 {
-  background-color: #e5484d;
-}
-.mt0ih2ba:hover {
-  background-color: #e5484d;
-}
-.mt0ih2bb {
-  background-color: #dc3d43;
-}
-.mt0ih2bc:hover {
-  background-color: #dc3d43;
-}
-.mt0ih2bd {
-  background-color: #cd2b31;
-}
-.mt0ih2be:hover {
-  background-color: #cd2b31;
-}
-.mt0ih2bf {
-  background-color: #381316;
-}
-.mt0ih2bg:hover {
-  background-color: #381316;
-}
-.mt0ih2bh {
-  background-color: #fbfefc;
-}
-.mt0ih2bi:hover {
-  background-color: #fbfefc;
-}
-.mt0ih2bj {
-  background-color: #f2fcf5;
-}
-.mt0ih2bk:hover {
-  background-color: #f2fcf5;
-}
-.mt0ih2bl {
-  background-color: #e9f9ee;
-}
-.mt0ih2bm:hover {
-  background-color: #e9f9ee;
-}
-.mt0ih2bn {
-  background-color: #ddf3e4;
-}
-.mt0ih2bo:hover {
-  background-color: #ddf3e4;
-}
-.mt0ih2bp {
-  background-color: #ccebd7;
-}
-.mt0ih2bq:hover {
-  background-color: #ccebd7;
-}
-.mt0ih2br {
-  background-color: #b4dfc4;
-}
-.mt0ih2bs:hover {
-  background-color: #b4dfc4;
-}
-.mt0ih2bt {
-  background-color: #92ceac;
-}
-.mt0ih2bu:hover {
-  background-color: #92ceac;
-}
-.mt0ih2bv {
-  background-color: #5bb98c;
-}
-.mt0ih2bw:hover {
-  background-color: #5bb98c;
-}
-.mt0ih2bx {
-  background-color: #30a46c;
-}
-.mt0ih2by:hover {
-  background-color: #30a46c;
-}
-.mt0ih2bz {
-  background-color: #299764;
-}
-.mt0ih2c0:hover {
-  background-color: #299764;
-}
-.mt0ih2c1 {
-  background-color: #18794e;
-}
-.mt0ih2c2:hover {
-  background-color: #18794e;
-}
-.mt0ih2c3 {
-  background-color: #153226;
-}
-.mt0ih2c4:hover {
-  background-color: #153226;
-}
-.mt0ih2c5 {
-  background-color: #fefdfb;
-}
-.mt0ih2c6:hover {
-  background-color: #fefdfb;
-}
-.mt0ih2c7 {
-  background-color: #fff9ed;
-}
-.mt0ih2c8:hover {
-  background-color: #fff9ed;
-}
-.mt0ih2c9 {
-  background-color: #fff4d5;
-}
-.mt0ih2ca:hover {
-  background-color: #fff4d5;
-}
-.mt0ih2cb {
-  background-color: #ffecbc;
-}
-.mt0ih2cc:hover {
-  background-color: #ffecbc;
-}
-.mt0ih2cd {
-  background-color: #ffe3a2;
-}
-.mt0ih2ce:hover {
-  background-color: #ffe3a2;
-}
-.mt0ih2cf {
-  background-color: #ffd386;
-}
-.mt0ih2cg:hover {
-  background-color: #ffd386;
-}
-.mt0ih2ch {
-  background-color: #f3ba63;
-}
-.mt0ih2ci:hover {
-  background-color: #f3ba63;
-}
-.mt0ih2cj {
-  background-color: #ee9d2b;
-}
-.mt0ih2ck:hover {
-  background-color: #ee9d2b;
-}
-.mt0ih2cl {
-  background-color: #ffb224;
-}
-.mt0ih2cm:hover {
-  background-color: #ffb224;
-}
-.mt0ih2cn {
-  background-color: #ffa01c;
-}
-.mt0ih2co:hover {
-  background-color: #ffa01c;
-}
-.mt0ih2cp {
-  background-color: #ad5700;
-}
-.mt0ih2cq:hover {
-  background-color: #ad5700;
-}
-.mt0ih2cr {
-  background-color: #4e2009;
-}
-.mt0ih2cs:hover {
-  background-color: #4e2009;
-}
-.mt0ih2ct {
-  background-color: #d6f0ff;
-}
-.mt0ih2cu:hover {
-  background-color: #d6f0ff;
-}
-.mt0ih2cv {
-  background-color: #96d5f8;
-}
-.mt0ih2cw:hover {
-  background-color: #96d5f8;
-}
-.mt0ih2cx {
-  background-color: #4fb5ee;
-}
-.mt0ih2cy:hover {
-  background-color: #4fb5ee;
-}
-.mt0ih2cz {
-  background-color: #0b75aa;
-}
-.mt0ih2d0:hover {
-  background-color: #0b75aa;
-}
-.mt0ih2d1 {
-  background-color: #ebff5e;
-}
-.mt0ih2d2:hover {
-  background-color: #ebff5e;
-}
-.mt0ih2d3 {
-  background-color: #8dc31a;
-}
-.mt0ih2d4:hover {
-  background-color: #8dc31a;
-}
-.mt0ih2d5 {
-  background-color: #ff5377;
-}
-.mt0ih2d6:hover {
-  background-color: #ff5377;
-}
-.mt0ih2d7 {
-  background-color: #ff9457;
-}
-.mt0ih2d8:hover {
-  background-color: #ff9457;
-}
-.mt0ih2d9 {
-  background-color: #36e79b;
-}
-.mt0ih2da:hover {
-  background-color: #36e79b;
-}
-.mt0ih2db {
-  background-color: var(--_1pyqka90);
-}
-.mt0ih2dc:hover {
-  background-color: var(--_1pyqka90);
-}
-.mt0ih2dd {
-  background-color: var(--_1pyqka91);
-}
-.mt0ih2de:hover {
-  background-color: var(--_1pyqka91);
-}
-.mt0ih2df {
-  background-color: var(--_1pyqka92);
-}
-.mt0ih2dg:hover {
-  background-color: var(--_1pyqka92);
-}
-.mt0ih2dh {
-  background-color: var(--_1pyqka93);
-}
-.mt0ih2di:hover {
-  background-color: var(--_1pyqka93);
-}
-.mt0ih2dj {
-  background-color: var(--_1pyqka94);
-}
-.mt0ih2dk:hover {
-  background-color: var(--_1pyqka94);
-}
-.mt0ih2dl {
-  background-color: var(--_1pyqka95);
-}
-.mt0ih2dm:hover {
-  background-color: var(--_1pyqka95);
-}
-.mt0ih2dn {
-  background-color: var(--_1pyqka98);
-}
-.mt0ih2do:hover {
-  background-color: var(--_1pyqka98);
-}
-.mt0ih2dp {
-  background-color: var(--_1pyqka96);
-}
-.mt0ih2dq:hover {
-  background-color: var(--_1pyqka96);
-}
-.mt0ih2dr {
-  background-color: var(--_1pyqka9c);
-}
-.mt0ih2ds:hover {
-  background-color: var(--_1pyqka9c);
-}
-.mt0ih2dt {
-  background-color: var(--_1pyqka9a);
-}
-.mt0ih2du:hover {
-  background-color: var(--_1pyqka9a);
-}
-.mt0ih2dv {
-  background-color: var(--_1pyqka9g);
-}
-.mt0ih2dw:hover {
-  background-color: var(--_1pyqka9g);
-}
-.mt0ih2dx {
-  background-color: var(--_1pyqka9e);
-}
-.mt0ih2dy:hover {
-  background-color: var(--_1pyqka9e);
-}
-.mt0ih2dz {
-  background-color: var(--_1pyqka9f);
-}
-.mt0ih2e0:hover {
-  background-color: var(--_1pyqka9f);
-}
-.mt0ih2e1 {
-  background-color: var(--_1pyqka9h);
-}
-.mt0ih2e2:hover {
-  background-color: var(--_1pyqka9h);
-}
-.mt0ih2e3 {
-  background-color: var(--_1pyqka9d);
-}
-.mt0ih2e4:hover {
-  background-color: var(--_1pyqka9d);
-}
-.mt0ih2e5 {
-  background-color: var(--_1pyqka91z);
-}
-.mt0ih2e6:hover {
-  background-color: var(--_1pyqka91z);
-}
-.mt0ih2e7 {
-  background-color: var(--_1pyqka91w);
-}
-.mt0ih2e8:hover {
-  background-color: var(--_1pyqka91w);
-}
-.mt0ih2e9 {
-  background-color: var(--_1pyqka91x);
-}
-.mt0ih2ea:hover {
-  background-color: var(--_1pyqka91x);
-}
-.mt0ih2eb {
-  background-color: var(--_1pyqka91y);
-}
-.mt0ih2ec:hover {
-  background-color: var(--_1pyqka91y);
-}
-.mt0ih2ed {
-  background-color: var(--_1pyqka920);
-}
-.mt0ih2ee:hover {
-  background-color: var(--_1pyqka920);
-}
-.mt0ih2ef {
-  background-color: var(--_1pyqka921);
-}
-.mt0ih2eg:hover {
-  background-color: var(--_1pyqka921);
-}
-.mt0ih2eh {
-  background-color: var(--_1pyqka91v);
-}
-.mt0ih2ei:hover {
-  background-color: var(--_1pyqka91v);
-}
-.mt0ih2ej {
-  background-color: var(--_1pyqka91s);
-}
-.mt0ih2ek:hover {
-  background-color: var(--_1pyqka91s);
-}
-.mt0ih2el {
-  background-color: var(--_1pyqka91t);
-}
-.mt0ih2em:hover {
-  background-color: var(--_1pyqka91t);
-}
-.mt0ih2en {
-  background-color: var(--_1pyqka91u);
-}
-.mt0ih2eo:hover {
-  background-color: var(--_1pyqka91u);
-}
-.mt0ih2ep {
-  border: 0;
-}
-.mt0ih2eq:hover {
-  border: 0;
-}
-.mt0ih2er {
-  border: var(--_1pyqka91k) solid 1px;
-}
-.mt0ih2es:hover {
-  border: var(--_1pyqka91k) solid 1px;
-}
-.mt0ih2et {
-  border: var(--_1pyqka91l) solid 1px;
-}
-.mt0ih2eu:hover {
-  border: var(--_1pyqka91l) solid 1px;
-}
-.mt0ih2ev {
-  border: var(--_1pyqka91m) solid 1px;
-}
-.mt0ih2ew:hover {
-  border: var(--_1pyqka91m) solid 1px;
-}
-.mt0ih2ex {
-  border: var(--_1pyqka91n) solid 1px;
-}
-.mt0ih2ey:hover {
-  border: var(--_1pyqka91n) solid 1px;
-}
-.mt0ih2ez {
-  border: var(--_1pyqka91o) solid 1px;
-}
-.mt0ih2f0:hover {
-  border: var(--_1pyqka91o) solid 1px;
-}
-.mt0ih2f1 {
-  border: var(--_1pyqka9z) solid 1px;
-}
-.mt0ih2f2:hover {
-  border: var(--_1pyqka9z) solid 1px;
-}
-.mt0ih2f3 {
-  border: var(--_1pyqka91p) solid 1px;
-}
-.mt0ih2f4:hover {
-  border: var(--_1pyqka91p) solid 1px;
-}
-.mt0ih2f5 {
-  border: var(--_1pyqka91q) solid 1px;
-}
-.mt0ih2f6:hover {
-  border: var(--_1pyqka91q) solid 1px;
-}
-.mt0ih2f7 {
-  border: var(--_1pyqka91r) solid 1px;
-}
-.mt0ih2f8:hover {
-  border: var(--_1pyqka91r) solid 1px;
-}
-.mt0ih2f9 {
-  border: var(--_1pyqka9j) solid 1px;
-}
-.mt0ih2fa:hover {
-  border: var(--_1pyqka9j) solid 1px;
-}
-.mt0ih2fb {
-  border: var(--_1pyqka9k) solid 1px;
-}
-.mt0ih2fc:hover {
-  border: var(--_1pyqka9k) solid 1px;
-}
-.mt0ih2fd {
-  border: var(--_1pyqka9i) solid 1px;
-}
-.mt0ih2fe:hover {
-  border: var(--_1pyqka9i) solid 1px;
-}
-.mt0ih2ff {
-  border-top: 0;
-}
-.mt0ih2fg:hover {
-  border-top: 0;
-}
-.mt0ih2fh {
-  border-top: var(--_1pyqka91k) solid 1px;
-}
-.mt0ih2fi:hover {
-  border-top: var(--_1pyqka91k) solid 1px;
-}
-.mt0ih2fj {
-  border-top: var(--_1pyqka91l) solid 1px;
-}
-.mt0ih2fk:hover {
-  border-top: var(--_1pyqka91l) solid 1px;
-}
-.mt0ih2fl {
-  border-top: var(--_1pyqka91m) solid 1px;
-}
-.mt0ih2fm:hover {
-  border-top: var(--_1pyqka91m) solid 1px;
-}
-.mt0ih2fn {
-  border-top: var(--_1pyqka91n) solid 1px;
-}
-.mt0ih2fo:hover {
-  border-top: var(--_1pyqka91n) solid 1px;
-}
-.mt0ih2fp {
-  border-top: var(--_1pyqka91o) solid 1px;
-}
-.mt0ih2fq:hover {
-  border-top: var(--_1pyqka91o) solid 1px;
-}
-.mt0ih2fr {
-  border-top: var(--_1pyqka9z) solid 1px;
-}
-.mt0ih2fs:hover {
-  border-top: var(--_1pyqka9z) solid 1px;
-}
-.mt0ih2ft {
-  border-top: var(--_1pyqka91p) solid 1px;
-}
-.mt0ih2fu:hover {
-  border-top: var(--_1pyqka91p) solid 1px;
-}
-.mt0ih2fv {
-  border-top: var(--_1pyqka91q) solid 1px;
-}
-.mt0ih2fw:hover {
-  border-top: var(--_1pyqka91q) solid 1px;
-}
-.mt0ih2fx {
-  border-top: var(--_1pyqka91r) solid 1px;
-}
-.mt0ih2fy:hover {
-  border-top: var(--_1pyqka91r) solid 1px;
-}
-.mt0ih2fz {
-  border-top: var(--_1pyqka9j) solid 1px;
-}
-.mt0ih2g0:hover {
-  border-top: var(--_1pyqka9j) solid 1px;
-}
-.mt0ih2g1 {
-  border-top: var(--_1pyqka9k) solid 1px;
-}
-.mt0ih2g2:hover {
-  border-top: var(--_1pyqka9k) solid 1px;
-}
-.mt0ih2g3 {
-  border-top: var(--_1pyqka9i) solid 1px;
-}
-.mt0ih2g4:hover {
-  border-top: var(--_1pyqka9i) solid 1px;
-}
-.mt0ih2g5 {
-  border-right: 0;
-}
-.mt0ih2g6:hover {
-  border-right: 0;
-}
-.mt0ih2g7 {
-  border-right: var(--_1pyqka91k) solid 1px;
-}
-.mt0ih2g8:hover {
-  border-right: var(--_1pyqka91k) solid 1px;
-}
-.mt0ih2g9 {
-  border-right: var(--_1pyqka91l) solid 1px;
-}
-.mt0ih2ga:hover {
-  border-right: var(--_1pyqka91l) solid 1px;
-}
-.mt0ih2gb {
-  border-right: var(--_1pyqka91m) solid 1px;
-}
-.mt0ih2gc:hover {
-  border-right: var(--_1pyqka91m) solid 1px;
-}
-.mt0ih2gd {
-  border-right: var(--_1pyqka91n) solid 1px;
-}
-.mt0ih2ge:hover {
-  border-right: var(--_1pyqka91n) solid 1px;
-}
-.mt0ih2gf {
-  border-right: var(--_1pyqka91o) solid 1px;
-}
-.mt0ih2gg:hover {
-  border-right: var(--_1pyqka91o) solid 1px;
-}
-.mt0ih2gh {
-  border-right: var(--_1pyqka9z) solid 1px;
-}
-.mt0ih2gi:hover {
-  border-right: var(--_1pyqka9z) solid 1px;
-}
-.mt0ih2gj {
-  border-right: var(--_1pyqka91p) solid 1px;
-}
-.mt0ih2gk:hover {
-  border-right: var(--_1pyqka91p) solid 1px;
-}
-.mt0ih2gl {
-  border-right: var(--_1pyqka91q) solid 1px;
-}
-.mt0ih2gm:hover {
-  border-right: var(--_1pyqka91q) solid 1px;
-}
-.mt0ih2gn {
-  border-right: var(--_1pyqka91r) solid 1px;
-}
-.mt0ih2go:hover {
-  border-right: var(--_1pyqka91r) solid 1px;
-}
-.mt0ih2gp {
-  border-right: var(--_1pyqka9j) solid 1px;
-}
-.mt0ih2gq:hover {
-  border-right: var(--_1pyqka9j) solid 1px;
-}
-.mt0ih2gr {
-  border-right: var(--_1pyqka9k) solid 1px;
-}
-.mt0ih2gs:hover {
-  border-right: var(--_1pyqka9k) solid 1px;
-}
-.mt0ih2gt {
-  border-right: var(--_1pyqka9i) solid 1px;
-}
-.mt0ih2gu:hover {
-  border-right: var(--_1pyqka9i) solid 1px;
-}
-.mt0ih2gv {
-  border-bottom: 0;
-}
-.mt0ih2gw:hover {
-  border-bottom: 0;
-}
-.mt0ih2gx {
-  border-bottom: var(--_1pyqka91k) solid 1px;
-}
-.mt0ih2gy:hover {
-  border-bottom: var(--_1pyqka91k) solid 1px;
-}
-.mt0ih2gz {
-  border-bottom: var(--_1pyqka91l) solid 1px;
-}
-.mt0ih2h0:hover {
-  border-bottom: var(--_1pyqka91l) solid 1px;
-}
-.mt0ih2h1 {
-  border-bottom: var(--_1pyqka91m) solid 1px;
-}
-.mt0ih2h2:hover {
-  border-bottom: var(--_1pyqka91m) solid 1px;
-}
-.mt0ih2h3 {
-  border-bottom: var(--_1pyqka91n) solid 1px;
-}
-.mt0ih2h4:hover {
-  border-bottom: var(--_1pyqka91n) solid 1px;
-}
-.mt0ih2h5 {
-  border-bottom: var(--_1pyqka91o) solid 1px;
-}
-.mt0ih2h6:hover {
-  border-bottom: var(--_1pyqka91o) solid 1px;
-}
-.mt0ih2h7 {
-  border-bottom: var(--_1pyqka9z) solid 1px;
-}
-.mt0ih2h8:hover {
-  border-bottom: var(--_1pyqka9z) solid 1px;
-}
-.mt0ih2h9 {
-  border-bottom: var(--_1pyqka91p) solid 1px;
-}
-.mt0ih2ha:hover {
-  border-bottom: var(--_1pyqka91p) solid 1px;
-}
-.mt0ih2hb {
-  border-bottom: var(--_1pyqka91q) solid 1px;
-}
-.mt0ih2hc:hover {
-  border-bottom: var(--_1pyqka91q) solid 1px;
-}
-.mt0ih2hd {
-  border-bottom: var(--_1pyqka91r) solid 1px;
-}
-.mt0ih2he:hover {
-  border-bottom: var(--_1pyqka91r) solid 1px;
-}
-.mt0ih2hf {
-  border-bottom: var(--_1pyqka9j) solid 1px;
-}
-.mt0ih2hg:hover {
-  border-bottom: var(--_1pyqka9j) solid 1px;
-}
-.mt0ih2hh {
-  border-bottom: var(--_1pyqka9k) solid 1px;
-}
-.mt0ih2hi:hover {
-  border-bottom: var(--_1pyqka9k) solid 1px;
-}
-.mt0ih2hj {
-  border-bottom: var(--_1pyqka9i) solid 1px;
-}
-.mt0ih2hk:hover {
-  border-bottom: var(--_1pyqka9i) solid 1px;
-}
-.mt0ih2hl {
-  border-left: 0;
-}
-.mt0ih2hm:hover {
-  border-left: 0;
-}
-.mt0ih2hn {
-  border-left: var(--_1pyqka91k) solid 1px;
-}
-.mt0ih2ho:hover {
-  border-left: var(--_1pyqka91k) solid 1px;
-}
-.mt0ih2hp {
-  border-left: var(--_1pyqka91l) solid 1px;
-}
-.mt0ih2hq:hover {
-  border-left: var(--_1pyqka91l) solid 1px;
-}
-.mt0ih2hr {
-  border-left: var(--_1pyqka91m) solid 1px;
-}
-.mt0ih2hs:hover {
-  border-left: var(--_1pyqka91m) solid 1px;
-}
-.mt0ih2ht {
-  border-left: var(--_1pyqka91n) solid 1px;
-}
-.mt0ih2hu:hover {
-  border-left: var(--_1pyqka91n) solid 1px;
-}
-.mt0ih2hv {
-  border-left: var(--_1pyqka91o) solid 1px;
-}
-.mt0ih2hw:hover {
-  border-left: var(--_1pyqka91o) solid 1px;
-}
-.mt0ih2hx {
-  border-left: var(--_1pyqka9z) solid 1px;
-}
-.mt0ih2hy:hover {
-  border-left: var(--_1pyqka9z) solid 1px;
-}
-.mt0ih2hz {
-  border-left: var(--_1pyqka91p) solid 1px;
-}
-.mt0ih2i0:hover {
-  border-left: var(--_1pyqka91p) solid 1px;
-}
-.mt0ih2i1 {
-  border-left: var(--_1pyqka91q) solid 1px;
-}
-.mt0ih2i2:hover {
-  border-left: var(--_1pyqka91q) solid 1px;
-}
-.mt0ih2i3 {
-  border-left: var(--_1pyqka91r) solid 1px;
-}
-.mt0ih2i4:hover {
-  border-left: var(--_1pyqka91r) solid 1px;
-}
-.mt0ih2i5 {
-  border-left: var(--_1pyqka9j) solid 1px;
-}
-.mt0ih2i6:hover {
-  border-left: var(--_1pyqka9j) solid 1px;
-}
-.mt0ih2i7 {
-  border-left: var(--_1pyqka9k) solid 1px;
-}
-.mt0ih2i8:hover {
-  border-left: var(--_1pyqka9k) solid 1px;
-}
-.mt0ih2i9 {
-  border-left: var(--_1pyqka9i) solid 1px;
-}
-.mt0ih2ia:hover {
-  border-left: var(--_1pyqka9i) solid 1px;
-}
-.mt0ih2ib {
-  border-color: inherit;
-}
-.mt0ih2ic:hover {
-  border-color: inherit;
-}
-.mt0ih2id {
-  border-color: #ffffff;
-}
-.mt0ih2ie:hover {
-  border-color: #ffffff;
-}
-.mt0ih2if {
-  border-color: #000000;
-}
-.mt0ih2ig:hover {
-  border-color: #000000;
-}
-.mt0ih2ih {
-  border-color: #fdfcfd;
-}
-.mt0ih2ii:hover {
-  border-color: #fdfcfd;
-}
-.mt0ih2ij {
-  border-color: #f9f8f9;
-}
-.mt0ih2ik:hover {
-  border-color: #f9f8f9;
-}
-.mt0ih2il {
-  border-color: #f4f2f4;
-}
-.mt0ih2im:hover {
-  border-color: #f4f2f4;
-}
-.mt0ih2in {
-  border-color: #eeedef;
-}
-.mt0ih2io:hover {
-  border-color: #eeedef;
-}
-.mt0ih2ip {
-  border-color: #e9e8ea;
-}
-.mt0ih2iq:hover {
-  border-color: #e9e8ea;
-}
-.mt0ih2ir {
-  border-color: #e4e2e4;
-}
-.mt0ih2is:hover {
-  border-color: #e4e2e4;
-}
-.mt0ih2it {
-  border-color: #dcdbdd;
-}
-.mt0ih2iu:hover {
-  border-color: #dcdbdd;
-}
-.mt0ih2iv {
-  border-color: #c8c7cb;
-}
-.mt0ih2iw:hover {
-  border-color: #c8c7cb;
-}
-.mt0ih2ix {
-  border-color: #908e96;
-}
-.mt0ih2iy:hover {
-  border-color: #908e96;
-}
-.mt0ih2iz {
-  border-color: #86848d;
-}
-.mt0ih2j0:hover {
-  border-color: #86848d;
-}
-.mt0ih2j1 {
-  border-color: #6f6e77;
-}
-.mt0ih2j2:hover {
-  border-color: #6f6e77;
-}
-.mt0ih2j3 {
-  border-color: #1a1523;
-}
-.mt0ih2j4:hover {
-  border-color: #1a1523;
-}
-.mt0ih2j5 {
-  border-color: #fcfbfe;
-}
-.mt0ih2j6:hover {
-  border-color: #fcfbfe;
-}
-.mt0ih2j7 {
-  border-color: #f8f5ff;
-}
-.mt0ih2j8:hover {
-  border-color: #f8f5ff;
-}
-.mt0ih2j9 {
-  border-color: #f4f0ff;
-}
-.mt0ih2ja:hover {
-  border-color: #f4f0ff;
-}
-.mt0ih2jb {
-  border-color: #ede7fe;
-}
-.mt0ih2jc:hover {
-  border-color: #ede7fe;
-}
-.mt0ih2jd {
-  border-color: #e7defc;
-}
-.mt0ih2je:hover {
-  border-color: #e7defc;
-}
-.mt0ih2jf {
-  border-color: #d9cdf9;
-}
-.mt0ih2jg:hover {
-  border-color: #d9cdf9;
-}
-.mt0ih2jh {
-  border-color: #c9b9f3;
-}
-.mt0ih2ji:hover {
-  border-color: #c9b9f3;
-}
-.mt0ih2jj {
-  border-color: #af98ec;
-}
-.mt0ih2jk:hover {
-  border-color: #af98ec;
-}
-.mt0ih2jl {
-  border-color: #744ed4;
-}
-.mt0ih2jm:hover {
-  border-color: #744ed4;
-}
-.mt0ih2jn {
-  border-color: #6b48c7;
-}
-.mt0ih2jo:hover {
-  border-color: #6b48c7;
-}
-.mt0ih2jp {
-  border-color: #6346af;
-}
-.mt0ih2jq:hover {
-  border-color: #6346af;
-}
-.mt0ih2jr {
-  border-color: #20104d;
-}
-.mt0ih2js:hover {
-  border-color: #20104d;
-}
-.mt0ih2jt {
-  border-color: #fffcfc;
-}
-.mt0ih2ju:hover {
-  border-color: #fffcfc;
-}
-.mt0ih2jv {
-  border-color: #fff8f8;
-}
-.mt0ih2jw:hover {
-  border-color: #fff8f8;
-}
-.mt0ih2jx {
-  border-color: #ffefef;
-}
-.mt0ih2jy:hover {
-  border-color: #ffefef;
-}
-.mt0ih2jz {
-  border-color: #ffe5e5;
-}
-.mt0ih2k0:hover {
-  border-color: #ffe5e5;
-}
-.mt0ih2k1 {
-  border-color: #fdd8d8;
-}
-.mt0ih2k2:hover {
-  border-color: #fdd8d8;
-}
-.mt0ih2k3 {
-  border-color: #f9c6c6;
-}
-.mt0ih2k4:hover {
-  border-color: #f9c6c6;
-}
-.mt0ih2k5 {
-  border-color: #f3aeaf;
-}
-.mt0ih2k6:hover {
-  border-color: #f3aeaf;
-}
-.mt0ih2k7 {
-  border-color: #eb9091;
-}
-.mt0ih2k8:hover {
-  border-color: #eb9091;
-}
-.mt0ih2k9 {
-  border-color: #e5484d;
-}
-.mt0ih2ka:hover {
-  border-color: #e5484d;
-}
-.mt0ih2kb {
-  border-color: #dc3d43;
-}
-.mt0ih2kc:hover {
-  border-color: #dc3d43;
-}
-.mt0ih2kd {
-  border-color: #cd2b31;
-}
-.mt0ih2ke:hover {
-  border-color: #cd2b31;
-}
-.mt0ih2kf {
-  border-color: #381316;
-}
-.mt0ih2kg:hover {
-  border-color: #381316;
-}
-.mt0ih2kh {
-  border-color: #fbfefc;
-}
-.mt0ih2ki:hover {
-  border-color: #fbfefc;
-}
-.mt0ih2kj {
-  border-color: #f2fcf5;
-}
-.mt0ih2kk:hover {
-  border-color: #f2fcf5;
-}
-.mt0ih2kl {
-  border-color: #e9f9ee;
-}
-.mt0ih2km:hover {
-  border-color: #e9f9ee;
-}
-.mt0ih2kn {
-  border-color: #ddf3e4;
-}
-.mt0ih2ko:hover {
-  border-color: #ddf3e4;
-}
-.mt0ih2kp {
-  border-color: #ccebd7;
-}
-.mt0ih2kq:hover {
-  border-color: #ccebd7;
-}
-.mt0ih2kr {
-  border-color: #b4dfc4;
-}
-.mt0ih2ks:hover {
-  border-color: #b4dfc4;
-}
-.mt0ih2kt {
-  border-color: #92ceac;
-}
-.mt0ih2ku:hover {
-  border-color: #92ceac;
-}
-.mt0ih2kv {
-  border-color: #5bb98c;
-}
-.mt0ih2kw:hover {
-  border-color: #5bb98c;
-}
-.mt0ih2kx {
-  border-color: #30a46c;
-}
-.mt0ih2ky:hover {
-  border-color: #30a46c;
-}
-.mt0ih2kz {
-  border-color: #299764;
-}
-.mt0ih2l0:hover {
-  border-color: #299764;
-}
-.mt0ih2l1 {
-  border-color: #18794e;
-}
-.mt0ih2l2:hover {
-  border-color: #18794e;
-}
-.mt0ih2l3 {
-  border-color: #153226;
-}
-.mt0ih2l4:hover {
-  border-color: #153226;
-}
-.mt0ih2l5 {
-  border-color: #fefdfb;
-}
-.mt0ih2l6:hover {
-  border-color: #fefdfb;
-}
-.mt0ih2l7 {
-  border-color: #fff9ed;
-}
-.mt0ih2l8:hover {
-  border-color: #fff9ed;
-}
-.mt0ih2l9 {
-  border-color: #fff4d5;
-}
-.mt0ih2la:hover {
-  border-color: #fff4d5;
-}
-.mt0ih2lb {
-  border-color: #ffecbc;
-}
-.mt0ih2lc:hover {
-  border-color: #ffecbc;
-}
-.mt0ih2ld {
-  border-color: #ffe3a2;
-}
-.mt0ih2le:hover {
-  border-color: #ffe3a2;
-}
-.mt0ih2lf {
-  border-color: #ffd386;
-}
-.mt0ih2lg:hover {
-  border-color: #ffd386;
-}
-.mt0ih2lh {
-  border-color: #f3ba63;
-}
-.mt0ih2li:hover {
-  border-color: #f3ba63;
-}
-.mt0ih2lj {
-  border-color: #ee9d2b;
-}
-.mt0ih2lk:hover {
-  border-color: #ee9d2b;
-}
-.mt0ih2ll {
-  border-color: #ffb224;
-}
-.mt0ih2lm:hover {
-  border-color: #ffb224;
-}
-.mt0ih2ln {
-  border-color: #ffa01c;
-}
-.mt0ih2lo:hover {
-  border-color: #ffa01c;
-}
-.mt0ih2lp {
-  border-color: #ad5700;
-}
-.mt0ih2lq:hover {
-  border-color: #ad5700;
-}
-.mt0ih2lr {
-  border-color: #4e2009;
-}
-.mt0ih2ls:hover {
-  border-color: #4e2009;
-}
-.mt0ih2lt {
-  border-color: #d6f0ff;
-}
-.mt0ih2lu:hover {
-  border-color: #d6f0ff;
-}
-.mt0ih2lv {
-  border-color: #96d5f8;
-}
-.mt0ih2lw:hover {
-  border-color: #96d5f8;
-}
-.mt0ih2lx {
-  border-color: #4fb5ee;
-}
-.mt0ih2ly:hover {
-  border-color: #4fb5ee;
-}
-.mt0ih2lz {
-  border-color: #0b75aa;
-}
-.mt0ih2m0:hover {
-  border-color: #0b75aa;
-}
-.mt0ih2m1 {
-  border-color: #ebff5e;
-}
-.mt0ih2m2:hover {
-  border-color: #ebff5e;
-}
-.mt0ih2m3 {
-  border-color: #8dc31a;
-}
-.mt0ih2m4:hover {
-  border-color: #8dc31a;
-}
-.mt0ih2m5 {
-  border-color: #ff5377;
-}
-.mt0ih2m6:hover {
-  border-color: #ff5377;
-}
-.mt0ih2m7 {
-  border-color: #ff9457;
-}
-.mt0ih2m8:hover {
-  border-color: #ff9457;
-}
-.mt0ih2m9 {
-  border-color: #36e79b;
-}
-.mt0ih2ma:hover {
-  border-color: #36e79b;
-}
-.mt0ih2mb {
-  border-style: hidden;
-}
-.mt0ih2mc:hover {
-  border-style: hidden;
-}
-.mt0ih2md {
-  border-style: solid;
-}
-.mt0ih2me:hover {
-  border-style: solid;
-}
-.mt0ih2mf {
-  border-width: 1px;
-}
-.mt0ih2mg:hover {
-  border-width: 1px;
-}
-.mt0ih2mh {
-  border-width: 2px;
-}
-.mt0ih2mi:hover {
-  border-width: 2px;
-}
-.mt0ih2mj {
-  border-width: 4px;
-}
-.mt0ih2mk:hover {
-  border-width: 4px;
-}
-.mt0ih2ml {
-  box-shadow: 0 2px 8px -2px rgba(59, 59, 59, 0.08);
-}
-.mt0ih2mm:hover {
-  box-shadow: 0 2px 8px -2px rgba(59, 59, 59, 0.08);
-}
-.mt0ih2mn {
-  box-shadow: 0 6px 12px -2px rgba(59, 59, 59, 0.12);
-}
-.mt0ih2mo:hover {
-  box-shadow: 0 6px 12px -2px rgba(59, 59, 59, 0.12);
-}
-.mt0ih2mp {
-  box-shadow: 0 -1px 0 0 rgba(0, 0, 0, 0.32) inset;
-}
-.mt0ih2mq:hover {
-  box-shadow: 0 -1px 0 0 rgba(0, 0, 0, 0.32) inset;
-}
-.mt0ih2mr {
-  box-shadow: 0 -1px 0 0 rgba(0, 0, 0, 0.1) inset;
-}
-.mt0ih2ms:hover {
-  box-shadow: 0 -1px 0 0 rgba(0, 0, 0, 0.1) inset;
-}
-.mt0ih2mt {
-  color: inherit;
-}
-.mt0ih2mu:hover {
-  color: inherit;
-}
-.mt0ih2mv {
-  color: #ffffff;
-}
-.mt0ih2mw:hover {
-  color: #ffffff;
-}
-.mt0ih2mx {
-  color: #000000;
-}
-.mt0ih2my:hover {
-  color: #000000;
-}
-.mt0ih2mz {
-  color: #fdfcfd;
-}
-.mt0ih2n0:hover {
-  color: #fdfcfd;
-}
-.mt0ih2n1 {
-  color: #f9f8f9;
-}
-.mt0ih2n2:hover {
-  color: #f9f8f9;
-}
-.mt0ih2n3 {
-  color: #f4f2f4;
-}
-.mt0ih2n4:hover {
-  color: #f4f2f4;
-}
-.mt0ih2n5 {
-  color: #eeedef;
-}
-.mt0ih2n6:hover {
-  color: #eeedef;
-}
-.mt0ih2n7 {
-  color: #e9e8ea;
-}
-.mt0ih2n8:hover {
-  color: #e9e8ea;
-}
-.mt0ih2n9 {
-  color: #e4e2e4;
-}
-.mt0ih2na:hover {
-  color: #e4e2e4;
-}
-.mt0ih2nb {
-  color: #dcdbdd;
-}
-.mt0ih2nc:hover {
-  color: #dcdbdd;
-}
-.mt0ih2nd {
-  color: #c8c7cb;
-}
-.mt0ih2ne:hover {
-  color: #c8c7cb;
-}
-.mt0ih2nf {
-  color: #908e96;
-}
-.mt0ih2ng:hover {
-  color: #908e96;
-}
-.mt0ih2nh {
-  color: #86848d;
-}
-.mt0ih2ni:hover {
-  color: #86848d;
-}
-.mt0ih2nj {
-  color: #6f6e77;
-}
-.mt0ih2nk:hover {
-  color: #6f6e77;
-}
-.mt0ih2nl {
-  color: #1a1523;
-}
-.mt0ih2nm:hover {
-  color: #1a1523;
-}
-.mt0ih2nn {
-  color: #fcfbfe;
-}
-.mt0ih2no:hover {
-  color: #fcfbfe;
-}
-.mt0ih2np {
-  color: #f8f5ff;
-}
-.mt0ih2nq:hover {
-  color: #f8f5ff;
-}
-.mt0ih2nr {
-  color: #f4f0ff;
-}
-.mt0ih2ns:hover {
-  color: #f4f0ff;
-}
-.mt0ih2nt {
-  color: #ede7fe;
-}
-.mt0ih2nu:hover {
-  color: #ede7fe;
-}
-.mt0ih2nv {
-  color: #e7defc;
-}
-.mt0ih2nw:hover {
-  color: #e7defc;
-}
-.mt0ih2nx {
-  color: #d9cdf9;
-}
-.mt0ih2ny:hover {
-  color: #d9cdf9;
-}
-.mt0ih2nz {
-  color: #c9b9f3;
-}
-.mt0ih2o0:hover {
-  color: #c9b9f3;
-}
-.mt0ih2o1 {
-  color: #af98ec;
-}
-.mt0ih2o2:hover {
-  color: #af98ec;
-}
-.mt0ih2o3 {
-  color: #744ed4;
-}
-.mt0ih2o4:hover {
-  color: #744ed4;
-}
-.mt0ih2o5 {
-  color: #6b48c7;
-}
-.mt0ih2o6:hover {
-  color: #6b48c7;
-}
-.mt0ih2o7 {
-  color: #6346af;
-}
-.mt0ih2o8:hover {
-  color: #6346af;
-}
-.mt0ih2o9 {
-  color: #20104d;
-}
-.mt0ih2oa:hover {
-  color: #20104d;
-}
-.mt0ih2ob {
-  color: #fffcfc;
-}
-.mt0ih2oc:hover {
-  color: #fffcfc;
-}
-.mt0ih2od {
-  color: #fff8f8;
-}
-.mt0ih2oe:hover {
-  color: #fff8f8;
-}
-.mt0ih2of {
-  color: #ffefef;
-}
-.mt0ih2og:hover {
-  color: #ffefef;
-}
-.mt0ih2oh {
-  color: #ffe5e5;
-}
-.mt0ih2oi:hover {
-  color: #ffe5e5;
-}
-.mt0ih2oj {
-  color: #fdd8d8;
-}
-.mt0ih2ok:hover {
-  color: #fdd8d8;
-}
-.mt0ih2ol {
-  color: #f9c6c6;
-}
-.mt0ih2om:hover {
-  color: #f9c6c6;
-}
-.mt0ih2on {
-  color: #f3aeaf;
-}
-.mt0ih2oo:hover {
-  color: #f3aeaf;
-}
-.mt0ih2op {
-  color: #eb9091;
-}
-.mt0ih2oq:hover {
-  color: #eb9091;
-}
-.mt0ih2or {
-  color: #e5484d;
-}
-.mt0ih2os:hover {
-  color: #e5484d;
-}
-.mt0ih2ot {
-  color: #dc3d43;
-}
-.mt0ih2ou:hover {
-  color: #dc3d43;
-}
-.mt0ih2ov {
-  color: #cd2b31;
-}
-.mt0ih2ow:hover {
-  color: #cd2b31;
-}
-.mt0ih2ox {
-  color: #381316;
-}
-.mt0ih2oy:hover {
-  color: #381316;
-}
-.mt0ih2oz {
-  color: #fbfefc;
-}
-.mt0ih2p0:hover {
-  color: #fbfefc;
-}
-.mt0ih2p1 {
-  color: #f2fcf5;
-}
-.mt0ih2p2:hover {
-  color: #f2fcf5;
-}
-.mt0ih2p3 {
-  color: #e9f9ee;
-}
-.mt0ih2p4:hover {
-  color: #e9f9ee;
-}
-.mt0ih2p5 {
-  color: #ddf3e4;
-}
-.mt0ih2p6:hover {
-  color: #ddf3e4;
-}
-.mt0ih2p7 {
-  color: #ccebd7;
-}
-.mt0ih2p8:hover {
-  color: #ccebd7;
-}
-.mt0ih2p9 {
-  color: #b4dfc4;
-}
-.mt0ih2pa:hover {
-  color: #b4dfc4;
-}
-.mt0ih2pb {
-  color: #92ceac;
-}
-.mt0ih2pc:hover {
-  color: #92ceac;
-}
-.mt0ih2pd {
-  color: #5bb98c;
-}
-.mt0ih2pe:hover {
-  color: #5bb98c;
-}
-.mt0ih2pf {
-  color: #30a46c;
-}
-.mt0ih2pg:hover {
-  color: #30a46c;
-}
-.mt0ih2ph {
-  color: #299764;
-}
-.mt0ih2pi:hover {
-  color: #299764;
-}
-.mt0ih2pj {
-  color: #18794e;
-}
-.mt0ih2pk:hover {
-  color: #18794e;
-}
-.mt0ih2pl {
-  color: #153226;
-}
-.mt0ih2pm:hover {
-  color: #153226;
-}
-.mt0ih2pn {
-  color: #fefdfb;
-}
-.mt0ih2po:hover {
-  color: #fefdfb;
-}
-.mt0ih2pp {
-  color: #fff9ed;
-}
-.mt0ih2pq:hover {
-  color: #fff9ed;
-}
-.mt0ih2pr {
-  color: #fff4d5;
-}
-.mt0ih2ps:hover {
-  color: #fff4d5;
-}
-.mt0ih2pt {
-  color: #ffecbc;
-}
-.mt0ih2pu:hover {
-  color: #ffecbc;
-}
-.mt0ih2pv {
-  color: #ffe3a2;
-}
-.mt0ih2pw:hover {
-  color: #ffe3a2;
-}
-.mt0ih2px {
-  color: #ffd386;
-}
-.mt0ih2py:hover {
-  color: #ffd386;
-}
-.mt0ih2pz {
-  color: #f3ba63;
-}
-.mt0ih2q0:hover {
-  color: #f3ba63;
-}
-.mt0ih2q1 {
-  color: #ee9d2b;
-}
-.mt0ih2q2:hover {
-  color: #ee9d2b;
-}
-.mt0ih2q3 {
-  color: #ffb224;
-}
-.mt0ih2q4:hover {
-  color: #ffb224;
-}
-.mt0ih2q5 {
-  color: #ffa01c;
-}
-.mt0ih2q6:hover {
-  color: #ffa01c;
-}
-.mt0ih2q7 {
-  color: #ad5700;
-}
-.mt0ih2q8:hover {
-  color: #ad5700;
-}
-.mt0ih2q9 {
-  color: #4e2009;
-}
-.mt0ih2qa:hover {
-  color: #4e2009;
-}
-.mt0ih2qb {
-  color: #d6f0ff;
-}
-.mt0ih2qc:hover {
-  color: #d6f0ff;
-}
-.mt0ih2qd {
-  color: #96d5f8;
-}
-.mt0ih2qe:hover {
-  color: #96d5f8;
-}
-.mt0ih2qf {
-  color: #4fb5ee;
-}
-.mt0ih2qg:hover {
-  color: #4fb5ee;
-}
-.mt0ih2qh {
-  color: #0b75aa;
-}
-.mt0ih2qi:hover {
-  color: #0b75aa;
-}
-.mt0ih2qj {
-  color: #ebff5e;
-}
-.mt0ih2qk:hover {
-  color: #ebff5e;
-}
-.mt0ih2ql {
-  color: #8dc31a;
-}
-.mt0ih2qm:hover {
-  color: #8dc31a;
-}
-.mt0ih2qn {
-  color: #ff5377;
-}
-.mt0ih2qo:hover {
-  color: #ff5377;
-}
-.mt0ih2qp {
-  color: #ff9457;
-}
-.mt0ih2qq:hover {
-  color: #ff9457;
-}
-.mt0ih2qr {
-  color: #36e79b;
-}
-.mt0ih2qs:hover {
-  color: #36e79b;
-}
-.mt0ih2qt {
-  color: var(--_1pyqka9b);
-}
-.mt0ih2qu:hover {
-  color: var(--_1pyqka9b);
-}
-.mt0ih2qv {
-  color: var(--_1pyqka9c);
-}
-.mt0ih2qw:hover {
-  color: var(--_1pyqka9c);
-}
-.mt0ih2qx {
-  color: var(--_1pyqka9a);
-}
-.mt0ih2qy:hover {
-  color: var(--_1pyqka9a);
-}
-.mt0ih2qz {
-  color: var(--_1pyqka9g);
-}
-.mt0ih2r0:hover {
-  color: var(--_1pyqka9g);
-}
-.mt0ih2r1 {
-  color: var(--_1pyqka9e);
-}
-.mt0ih2r2:hover {
-  color: var(--_1pyqka9e);
-}
-.mt0ih2r3 {
-  color: var(--_1pyqka9f);
-}
-.mt0ih2r4:hover {
-  color: var(--_1pyqka9f);
-}
-.mt0ih2r5 {
-  color: var(--_1pyqka9h);
-}
-.mt0ih2r6:hover {
-  color: var(--_1pyqka9h);
-}
-.mt0ih2r7 {
-  color: var(--_1pyqka9d);
-}
-.mt0ih2r8:hover {
-  color: var(--_1pyqka9d);
-}
-.mt0ih2r9 {
-  color: var(--_1pyqka9l);
-}
-.mt0ih2ra:hover {
-  color: var(--_1pyqka9l);
-}
-.mt0ih2rb {
-  color: var(--_1pyqka9m);
-}
-.mt0ih2rc:hover {
-  color: var(--_1pyqka9m);
-}
-.mt0ih2rd {
-  color: var(--_1pyqka9n);
-}
-.mt0ih2re:hover {
-  color: var(--_1pyqka9n);
-}
-.mt0ih2rf {
-  color: var(--_1pyqka9o);
-}
-.mt0ih2rg:hover {
-  color: var(--_1pyqka9o);
-}
-.mt0ih2rh {
-  color: var(--_1pyqka9p);
-}
-.mt0ih2ri:hover {
-  color: var(--_1pyqka9p);
-}
-.mt0ih2rj {
-  color: var(--_1pyqka9q);
-}
-.mt0ih2rk:hover {
-  color: var(--_1pyqka9q);
-}
-.mt0ih2rl {
-  color: var(--_1pyqka9r);
-}
-.mt0ih2rm:hover {
-  color: var(--_1pyqka9r);
-}
-.mt0ih2rn {
-  color: var(--_1pyqka9s);
-}
-.mt0ih2ro:hover {
-  color: var(--_1pyqka9s);
-}
-.mt0ih2rp {
-  color: var(--_1pyqka9t);
-}
-.mt0ih2rq:hover {
-  color: var(--_1pyqka9t);
-}
-.mt0ih2rr {
-  color: var(--_1pyqka9u);
-}
-.mt0ih2rs:hover {
-  color: var(--_1pyqka9u);
-}
-.mt0ih2rt {
-  color: var(--_1pyqka9v);
-}
-.mt0ih2ru:hover {
-  color: var(--_1pyqka9v);
-}
-.mt0ih2rv {
-  color: var(--_1pyqka9w);
-}
-.mt0ih2rw:hover {
-  color: var(--_1pyqka9w);
-}
-.mt0ih2rx {
-  color: var(--_1pyqka9x);
-}
-.mt0ih2ry:hover {
-  color: var(--_1pyqka9x);
-}
-.mt0ih2rz {
-  color: var(--_1pyqka9y);
-}
-.mt0ih2s0:hover {
-  color: var(--_1pyqka9y);
-}
-.mt0ih2s1 {
-  text-transform: none;
-}
-.mt0ih2s2:hover {
-  text-transform: none;
-}
-.mt0ih2s3 {
-  text-transform: capitalize;
-}
-.mt0ih2s4:hover {
-  text-transform: capitalize;
-}
-.mt0ih2s5 {
-  text-transform: uppercase;
-}
-.mt0ih2s6:hover {
-  text-transform: uppercase;
-}
-.mt0ih2s7 {
-  text-transform: lowercase;
-}
-.mt0ih2s8:hover {
-=======
   cursor: not-allowed;
 }
 .mt0ih21v {
@@ -7454,7 +4590,6 @@
   text-transform: lowercase;
 }
 .mt0ih2s9:hover {
->>>>>>> c3534529
   text-transform: lowercase;
 }
 ._19y1zt60 {
@@ -7507,11 +4642,7 @@
 }
 ._145lkmv3 {
   font-family:
-<<<<<<< HEAD
-    Inter,
-=======
     Steradian,
->>>>>>> c3534529
     -apple-system,
     BlinkMacSystemFont,
     Segoe UI,
@@ -7525,11 +4656,7 @@
 }
 ._145lkmv4 {
   font-family:
-<<<<<<< HEAD
-    Inter,
-=======
     Steradian,
->>>>>>> c3534529
     Segoe UI,
     Roboto,
     Helvetica Neue,
@@ -7552,20 +4679,12 @@
 }
 ._145lkmv6::before {
   content: "";
-<<<<<<< HEAD
-  margin-bottom: -0.1818em;
-=======
   margin-bottom: -0.1875em;
->>>>>>> c3534529
   display: table;
 }
 ._145lkmv6::after {
   content: "";
-<<<<<<< HEAD
-  margin-top: -0.1818em;
-=======
   margin-top: -0.2005em;
->>>>>>> c3534529
   display: table;
 }
 ._145lkmv7 {
@@ -7574,20 +4693,12 @@
 }
 ._145lkmv7::before {
   content: "";
-<<<<<<< HEAD
-  margin-bottom: -0.303em;
-=======
   margin-bottom: -0.3087em;
->>>>>>> c3534529
   display: table;
 }
 ._145lkmv7::after {
   content: "";
-<<<<<<< HEAD
-  margin-top: -0.303em;
-=======
   margin-top: -0.3217em;
->>>>>>> c3534529
   display: table;
 }
 ._145lkmv8 {
@@ -7596,20 +4707,12 @@
 }
 ._145lkmv8::before {
   content: "";
-<<<<<<< HEAD
-  margin-bottom: -0.4056em;
-=======
   margin-bottom: -0.4112em;
->>>>>>> c3534529
   display: table;
 }
 ._145lkmv8::after {
   content: "";
-<<<<<<< HEAD
-  margin-top: -0.4056em;
-=======
   margin-top: -0.4242em;
->>>>>>> c3534529
   display: table;
 }
 ._145lkmv9 {
@@ -7618,20 +4721,12 @@
 }
 ._145lkmv9::before {
   content: "";
-<<<<<<< HEAD
-  margin-bottom: -0.3506em;
-=======
   margin-bottom: -0.3563em;
->>>>>>> c3534529
   display: table;
 }
 ._145lkmv9::after {
   content: "";
-<<<<<<< HEAD
-  margin-top: -0.3506em;
-=======
   margin-top: -0.3693em;
->>>>>>> c3534529
   display: table;
 }
 ._145lkmva {
@@ -7640,20 +4735,12 @@
 }
 ._145lkmva::before {
   content: "";
-<<<<<<< HEAD
-  margin-bottom: -0.3864em;
-=======
   margin-bottom: -0.392em;
->>>>>>> c3534529
   display: table;
 }
 ._145lkmva::after {
   content: "";
-<<<<<<< HEAD
-  margin-top: -0.3864em;
-=======
   margin-top: -0.405em;
->>>>>>> c3534529
   display: table;
 }
 ._145lkmvb {
@@ -7690,12 +4777,6 @@
   font-weight: 400;
 }
 ._145lkmvm {
-<<<<<<< HEAD
-  font-size: 14px;
-  line-height: 20px;
-}
-._145lkmvm::before {
-=======
   font-weight: 400;
 }
 ._145lkmvn {
@@ -7709,68 +4790,39 @@
   line-height: 20px;
 }
 ._145lkmvp::before {
->>>>>>> c3534529
   content: "";
   margin-bottom: -0.3913em;
   display: table;
 }
-<<<<<<< HEAD
-._145lkmvm::after {
-=======
 ._145lkmvp::after {
->>>>>>> c3534529
   content: "";
   margin-top: -0.3393em;
   display: table;
 }
-<<<<<<< HEAD
-._145lkmvn {
-  font-size: 11px;
-  line-height: 23px;
-}
-._145lkmvn::before {
-=======
 ._145lkmvq {
   font-size: 11px;
   line-height: 23px;
 }
 ._145lkmvq::before {
->>>>>>> c3534529
   content: "";
   margin-bottom: -0.7225em;
   display: table;
 }
-<<<<<<< HEAD
-._145lkmvn::after {
-=======
 ._145lkmvq::after {
->>>>>>> c3534529
   content: "";
   margin-top: -0.6705em;
   display: table;
 }
-<<<<<<< HEAD
-._145lkmvo {
-  font-size: 10px;
-  line-height: 14px;
-}
-._145lkmvo::before {
-=======
 ._145lkmvr {
   font-size: 10px;
   line-height: 14px;
 }
 ._145lkmvr::before {
->>>>>>> c3534529
   content: "";
   margin-bottom: -0.377em;
   display: table;
 }
-<<<<<<< HEAD
-._145lkmvo::after {
-=======
 ._145lkmvr::after {
->>>>>>> c3534529
   content: "";
   margin-top: -0.325em;
   display: table;
@@ -7778,11 +4830,7 @@
 body {
   color: var(--_1pyqka9b);
   font-family:
-<<<<<<< HEAD
-    Inter,
-=======
     Steradian,
->>>>>>> c3534529
     -apple-system,
     BlinkMacSystemFont,
     Segoe UI,
@@ -7876,20 +4924,12 @@
 }
 ._1oerpj91::before {
   content: "";
-<<<<<<< HEAD
-  margin-bottom: -0.303em;
-=======
   margin-bottom: -0.3087em;
->>>>>>> c3534529
   display: table;
 }
 ._1oerpj91::after {
   content: "";
-<<<<<<< HEAD
-  margin-top: -0.303em;
-=======
   margin-top: -0.3217em;
->>>>>>> c3534529
   display: table;
 }
 ._1oerpj92 {
@@ -7900,20 +4940,12 @@
 }
 ._1oerpj92::before {
   content: "";
-<<<<<<< HEAD
-  margin-bottom: -0.4056em;
-=======
   margin-bottom: -0.4112em;
->>>>>>> c3534529
   display: table;
 }
 ._1oerpj92::after {
   content: "";
-<<<<<<< HEAD
-  margin-top: -0.4056em;
-=======
   margin-top: -0.4242em;
->>>>>>> c3534529
   display: table;
 }
 ._1oerpj93 {
@@ -7924,20 +4956,12 @@
 }
 ._1oerpj93::before {
   content: "";
-<<<<<<< HEAD
-  margin-bottom: -0.4056em;
-=======
   margin-bottom: -0.4112em;
->>>>>>> c3534529
   display: table;
 }
 ._1oerpj93::after {
   content: "";
-<<<<<<< HEAD
-  margin-top: -0.4056em;
-=======
   margin-top: -0.4242em;
->>>>>>> c3534529
   display: table;
 }
 ._1oerpj94 {
@@ -7948,20 +4972,12 @@
 }
 ._1oerpj94::before {
   content: "";
-<<<<<<< HEAD
-  margin-bottom: -0.4056em;
-=======
   margin-bottom: -0.4112em;
->>>>>>> c3534529
   display: table;
 }
 ._1oerpj94::after {
   content: "";
-<<<<<<< HEAD
-  margin-top: -0.4056em;
-=======
   margin-top: -0.4242em;
->>>>>>> c3534529
   display: table;
 }
 ._1oerpj95 {
@@ -7972,20 +4988,12 @@
 }
 ._1oerpj95::before {
   content: "";
-<<<<<<< HEAD
-  margin-bottom: -0.3864em;
-=======
   margin-bottom: -0.392em;
->>>>>>> c3534529
   display: table;
 }
 ._1oerpj95::after {
   content: "";
-<<<<<<< HEAD
-  margin-top: -0.3864em;
-=======
   margin-top: -0.405em;
->>>>>>> c3534529
   display: table;
 }
 ._1oerpj99 {
@@ -8843,20 +5851,12 @@
 }
 ._14bi7ra2::before {
   content: "";
-<<<<<<< HEAD
-  margin-bottom: -0.4056em;
-=======
   margin-bottom: -0.4112em;
->>>>>>> c3534529
   display: table;
 }
 ._14bi7ra2::after {
   content: "";
-<<<<<<< HEAD
-  margin-top: -0.4056em;
-=======
   margin-top: -0.4242em;
->>>>>>> c3534529
   display: table;
 }
 ._14bi7ra2[aria-disabled] {
@@ -8898,11 +5898,7 @@
 .in1xv90::placeholder {
   color: var(--_1pyqka9x);
   font-family:
-<<<<<<< HEAD
-    Inter,
-=======
     Steradian,
->>>>>>> c3534529
     -apple-system,
     BlinkMacSystemFont,
     Segoe UI,
@@ -8985,11 +5981,7 @@
   font-size: 36px;
   line-height: 50px;
   font-family:
-<<<<<<< HEAD
-    Inter,
-=======
     Steradian,
->>>>>>> c3534529
     Segoe UI,
     Roboto,
     Helvetica Neue,
@@ -9000,31 +5992,19 @@
 }
 ._1e9eref3::before {
   content: "";
-<<<<<<< HEAD
-  margin-bottom: -0.3308em;
-=======
   margin-bottom: -0.3364em;
->>>>>>> c3534529
   display: table;
 }
 ._1e9eref3::after {
   content: "";
-<<<<<<< HEAD
-  margin-top: -0.3308em;
-=======
   margin-top: -0.3494em;
->>>>>>> c3534529
   display: table;
 }
 ._1e9eref4 {
   font-size: 30px;
   line-height: 32px;
   font-family:
-<<<<<<< HEAD
-    Inter,
-=======
     Steradian,
->>>>>>> c3534529
     Segoe UI,
     Roboto,
     Helvetica Neue,
@@ -9035,31 +6015,19 @@
 }
 ._1e9eref4::before {
   content: "";
-<<<<<<< HEAD
-  margin-bottom: -0.1697em;
-=======
   margin-bottom: -0.1753em;
->>>>>>> c3534529
   display: table;
 }
 ._1e9eref4::after {
   content: "";
-<<<<<<< HEAD
-  margin-top: -0.1697em;
-=======
   margin-top: -0.1883em;
->>>>>>> c3534529
   display: table;
 }
 ._1e9eref5 {
   font-size: 24px;
   line-height: 34px;
   font-family:
-<<<<<<< HEAD
-    Inter,
-=======
     Steradian,
->>>>>>> c3534529
     Segoe UI,
     Roboto,
     Helvetica Neue,
@@ -9070,31 +6038,19 @@
 }
 ._1e9eref5::before {
   content: "";
-<<<<<<< HEAD
-  margin-bottom: -0.3447em;
-=======
   margin-bottom: -0.3503em;
->>>>>>> c3534529
   display: table;
 }
 ._1e9eref5::after {
   content: "";
-<<<<<<< HEAD
-  margin-top: -0.3447em;
-=======
   margin-top: -0.3633em;
->>>>>>> c3534529
   display: table;
 }
 ._1e9eref6 {
   font-size: 20px;
   line-height: 28px;
   font-family:
-<<<<<<< HEAD
-    Inter,
-=======
     Steradian,
->>>>>>> c3534529
     Segoe UI,
     Roboto,
     Helvetica Neue,
@@ -9105,20 +6061,12 @@
 }
 ._1e9eref6::before {
   content: "";
-<<<<<<< HEAD
-  margin-bottom: -0.3364em;
-=======
   margin-bottom: -0.342em;
->>>>>>> c3534529
   display: table;
 }
 ._1e9eref6::after {
   content: "";
-<<<<<<< HEAD
-  margin-top: -0.3364em;
-=======
   margin-top: -0.355em;
->>>>>>> c3534529
   display: table;
 }
 ._12rav3x0 {
@@ -9138,20 +6086,12 @@
 }
 ._12rav3x1::before {
   content: "";
-<<<<<<< HEAD
-  margin-bottom: -0.4056em;
-=======
   margin-bottom: -0.4112em;
->>>>>>> c3534529
   display: table;
 }
 ._12rav3x1::after {
   content: "";
-<<<<<<< HEAD
-  margin-top: -0.4056em;
-=======
   margin-top: -0.4242em;
->>>>>>> c3534529
   display: table;
 }
 ._1oemo0l0 {
@@ -14476,25 +11416,6 @@
 ._1hjkzyj1 {
   white-space: pre;
 }
-<<<<<<< HEAD
-
-/* temp_stylePlugin:ni:sha-256;oDUKD9GxDsgeQivffCYJSAujfaHEtPdjRZBdu4Gz04U */
-._explanatoryPopoverOverlay_jdhfs_1 .ant-popover-inner-content {
-  align-items: center;
-  display: flex;
-  gap: 4px;
-  justify-content: center;
-  padding: 4px !important;
-}
-._explanatoryPopoverOverlay_jdhfs_1.ant-popover-placement-top {
-  pointer-events: none;
-}
-._explanatoryPopoverOverlay_jdhfs_1.ant-popover-inner {
-  border: 1px solid var(--color-neutral-200);
-  overflow: hidden;
-}
-=======
->>>>>>> c3534529
 ._1ubqgtn0 {
   display: grid;
   grid-template-columns: 82px 1fr;
@@ -15651,11 +12572,7 @@
   display: flex;
   align-items: center;
   justify-content: flex-end;
-<<<<<<< HEAD
-  gap: 16px;
-=======
   gap: 6px;
->>>>>>> c3534529
   min-width: 400px;
 }
 ._1m26oyu7 {
