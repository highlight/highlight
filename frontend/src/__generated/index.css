--- conflicted
+++ resolved
@@ -7468,25 +7468,6 @@
   height: 100%;
   overflow-y: hidden;
 }
-<<<<<<< HEAD
-=======
-.k6vtwi1 {
-  min-width: 400px;
-  max-width: 1200px;
-  right: 0;
-  top: 0;
-  bottom: 0;
-  z-index: 30000;
-  position: fixed;
-}
-.k6vtwi2 {
-  cursor: ew-resize;
-  position: absolute;
-  left: -2px;
-  top: 0;
-  bottom: 0;
-  width: 4px;
-}
 .dg2vg60 {
   z-index: 2;
   backdrop-filter: grayscale(50%);
@@ -7550,7 +7531,6 @@
 .gw96js4 > div {
   width: 100%;
 }
->>>>>>> 528237e2
 ._1kp6do40 {
   width: 100%;
 }
