--- conflicted
+++ resolved
@@ -6415,24 +6415,6 @@
   padding: var(--size-small);
   padding-bottom: var(--size-xSmall);
 }
-._1ukfp2a0 {
-  border-radius: 0;
-  border: 0 !important;
-}
-._1ukfp2a0:focus,
-._1ukfp2a0:active {
-  background: inherit;
-}
-._1ukfp2a1 {
-  border-right: var(--_1pyqka91o) solid 1px !important;
-}
-._1ukfp2a2 {
-  background: var(--_1pyqka9t);
-}
-._1ukfp2a2:focus,
-._1ukfp2a2:active {
-  background: var(--_1pyqka9u);
-}
 
 /* temp_stylePlugin:ni:sha-256;41iKM81iCmJo5l_FFUs-MxnCihIyl4eEn7GpiAh6zi8 */
 ._container_lgd2g_1 {
@@ -7058,7 +7040,6 @@
   height: 100%;
   margin-top: var(--size-xSmall);
   padding: 0 4px;
-<<<<<<< HEAD
 }
 ._menuListContainer_1yzqu_203 {
   overflow-y: auto;
@@ -7073,22 +7054,6 @@
 ._popoverContainer_1yzqu_211 .ant-popover-inner-content {
   padding: 0;
 }
-=======
-}
-._menuListContainer_1yzqu_203 {
-  overflow-y: auto;
-  scrollbar-width: none;
-}
-._menuListContainer_1yzqu_203::-webkit-scrollbar {
-  display: none;
-}
-._popoverContainer_1yzqu_211 {
-  width: fit-content;
-}
-._popoverContainer_1yzqu_211 .ant-popover-inner-content {
-  padding: 0;
-}
->>>>>>> 47863db2
 ._contentContainer_1yzqu_218 {
   display: flex;
   flex-direction: column;
@@ -8700,239 +8665,10 @@
   margin-bottom: 20px;
   margin-top: 0 !important;
 }
-<<<<<<< HEAD
-=======
-._cardAnnotationContainer_1av3u_231 {
-  column-gap: var(--size-medium);
-  display: flex;
-  justify-content: flex-end;
-}
-._cardAnnotationContainer_1av3u_231._detailed_1av3u_50 {
-  flex-wrap: wrap;
-  justify-content: flex-start;
-  row-gap: var(--size-medium);
-}
-._cardAnnotationContainer_1av3u_231 > div {
-  height: 16px;
-  width: 16px;
-}
-._cardAnnotation_1av3u_231 {
-  align-items: center;
-  background: var(--primary-color);
-  border-radius: 2.5px;
-  color: var(--color-white);
-  display: flex;
-  height: var(--size-medium);
-  justify-content: center;
-  width: var(--size-medium);
-}
-._cardAnnotation_1av3u_231 svg {
-  height: var(--size-xSmall);
-  width: var(--size-xSmall);
-}
-._separator_1av3u_261 {
-  margin-left: 1ch;
-  margin-right: 1ch;
-}
-
-/* temp_stylePlugin:ni:sha-256;cjUQ68xQ3D0AfNnYjZhH0ZnDUhPluWo4BzWLROzSB-0 */
-._modalSubTitle_6e4mp_1 {
-  color: var(--color-gray-500) !important;
-  font-size: 16px;
-  line-height: 1.5 !important;
-  margin-top: 0 !important;
-}
-._queryBuilderContainer_6e4mp_8 {
-  margin-bottom: var(--size-large) !important;
-}
-
-/* temp_stylePlugin:ni:sha-256;VxNfg_v_Z0qUGtlkSUmcNbhGPcC-3BQsSUwACK0QBCI */
-._segmentPickerMenu_16b00_1 {
-  box-shadow: none;
-  margin-bottom: 12px;
-  min-width: 200px;
-  width: 100%;
-}
-._segmentPickerInner_16b00_8 {
-  background-color: var(--color-primary-background);
-  border: 1px solid var(--color-gray-300);
-  border-radius: 5px;
-  color: var(--text-primary);
-  min-width: 220px;
-}
-._segmentPickerInner_16b00_8 ._segmentItemWrapper_16b00_15:last-child ._segmentItem_16b00_15 {
-  border-bottom: 0;
-}
-._downIcon_16b00_19 {
-  color: var(--color-purple);
-  height: 14px;
-  margin-left: auto;
-  margin-right: 5px;
-  transition: 0.4s;
-  width: 14px;
-}
-._checkIcon_16b00_28 {
-  color: var(--color-purple);
-  fill: var(--color-purple);
-  height: 15px;
-  margin-bottom: 2px;
-  margin-left: auto;
-  margin-right: 5px;
-  width: 15px;
-}
-._trashIcon_16b00_38 {
-  color: var(--color-gray-500);
-  fill: var(--color-gray-500);
-  margin-bottom: 2px;
-}
-._starIcon_16b00_44 {
-  color: var(--text-primary);
-  fill: var(--text-primary);
-  height: 1rem;
-  margin-bottom: 2px;
-  margin-left: 6px;
-  padding: 1px;
-}
-._segmentAction_16b00_53 {
-  align-items: center;
-  background-color: var(--color-gray-200);
-  border: 0;
-  border-radius: 5px;
-  bottom: 0;
-  display: none;
-  height: 30px;
-  margin: auto;
-  padding: 0 6px;
-  position: absolute;
-  right: 5px;
-  top: 0;
-  width: 30px;
-}
-._segmentAction_16b00_53:hover {
-  background-color: var(--color-gray-300);
-  cursor: pointer;
-}
-._segmentAction_16b00_53:hover ._trashIcon_16b00_38 {
-  color: var(--text-primary);
-  fill: var(--text-primary);
-}
-._dropdownHandler_16b00_77 {
-  align-items: center;
-  border: 1px solid var(--color-gray-300);
-  border-radius: 8px;
-  color: var(--text-primary);
-  cursor: pointer;
-  display: flex;
-  font-size: 16px;
-  height: 40px;
-  justify-content: center;
-  margin-top: 13px;
-  padding: 10px;
-  padding-left: 14px;
-  width: 100%;
-}
-._plusIcon_16b00_93 {
-  color: var(--color-purple);
-  fill: var(--color-purple);
-  height: 15px;
-  margin-bottom: 2px;
-  margin-left: auto;
-  margin-right: 5px;
-  width: 15px;
-}
-._newSearchDiv_16b00_103 {
-  align-items: center;
-  color: var(--color-purple);
-  cursor: pointer;
-  display: flex;
-  font-size: 14px;
-  padding: 10px;
-  padding-left: 15px;
-  width: 100%;
-}
-._newSearchDiv_16b00_103:hover {
-  background-color: var(--color-gray-200);
-}
-._noSegmentsText_16b00_118 {
-  color: var(--color-gray-500);
-  margin-top: 10px;
-}
-._segmentItemWrapper_16b00_15 {
-  position: relative;
-}
-._segmentItemWrapper_16b00_15:hover {
-  background-color: var(--color-gray-200);
-}
-._segmentItemWrapper_16b00_15:hover ._segmentAction_16b00_53 {
-  display: flex;
-}
-._segmentItem_16b00_15 {
-  align-items: center;
-  border-bottom: 1px solid var(--color-gray-300);
-  cursor: pointer;
-  display: flex;
-  font-size: 16px;
-  padding: 10px;
-  padding-left: 15px;
-  width: 100%;
-}
-._segmentText_16b00_144 {
-  color: var(--text-primary);
-  font-size: 14px;
-  margin-right: 20px;
-  overflow: hidden;
-  text-overflow: ellipsis;
-  white-space: nowrap;
-  width: 100%;
-}
-._segmentUnselected_16b00_154 {
-  color: var(--color-gray-500);
-}
-._segmentUnselected_16b00_154 ._starIcon_16b00_44 {
-  color: var(--color-gray-500);
-  fill: var(--color-gray-500);
-}
-._segmentNameText_16b00_162 {
-  display: block;
-  font-size: 14px;
-  overflow: hidden;
-  text-overflow: ellipsis;
-  white-space: nowrap;
-  width: 100%;
-}
-._liveSessionsSegment_16b00_171 {
-  align-items: center;
-  display: flex;
-}
-._liveSessionsCount_16b00_176 {
-  align-items: center;
-  background: var(--color-purple);
-  border-radius: 13px;
-  color: var(--color-primary-background);
-  display: flex;
-  font-size: 10px;
-  gap: var(--size-xSmall);
-  height: 20px;
-  justify-content: center;
-  line-height: normal;
-  margin-left: var(--size-xSmall);
-  min-width: 20px;
-  padding: 0 7px;
-}
-._liveSessionsCountInactive_16b00_192 {
-  opacity: 0.5;
-}
-._modalSubTitle_16b00_196 {
-  color: var(--color-gray-500) !important;
-  margin-bottom: 20px;
-  margin-top: 0 !important;
-}
->>>>>>> 47863db2
 ._actionsContainer_16b00_202 {
   column-gap: var(--size-medium);
   display: flex;
   padding-top: var(--size-medium);
-<<<<<<< HEAD
 }
 ._actionsContainer_16b00_202 > button {
   flex-grow: 1;
@@ -8955,12 +8691,6 @@
 ._1ukfp2a2:focus,
 ._1ukfp2a2:active {
   background: var(--_1pyqka9u);
-=======
-}
-._actionsContainer_16b00_202 > button {
-  flex-grow: 1;
-  justify-content: center;
->>>>>>> 47863db2
 }
 
 /* temp_stylePlugin:ni:sha-256;m8DxXi5iSfmLrbZYB1bEazI_TA2XuIBc3jRmcy4QMMQ */
