--- conflicted
+++ resolved
@@ -5628,12 +5628,6 @@
 .om6zxf0 {
   padding: 8px;
 }
-<<<<<<< HEAD
-._1xsdgmb0 {
-  padding: 8px;
-}
-=======
->>>>>>> c83a71ea
 ._65ghl30 {
   display: grid;
   border-bottom: 1px solid var(--_1pyqka9k);
@@ -5641,9 +5635,6 @@
   border-right: 1px solid var(--_1pyqka9k);
   width: 100%;
 }
-<<<<<<< HEAD
-._65ghl30:first-of-type {
-=======
 ._65ghl30:hover {
   background: var(--_1pyqka99);
 }
@@ -5651,40 +5642,23 @@
   background: none;
 }
 ._1o6rn2q0 ._65ghl30:first-of-type {
->>>>>>> c83a71ea
   border-top: 1px solid var(--_1pyqka9k);
   border-top-left-radius: 8px;
   border-top-right-radius: 8px;
 }
-<<<<<<< HEAD
-._65ghl30:last-of-type {
-  border-bottom-left-radius: 8px;
-  border-bottom-right-radius: 8px;
-}
-._65ghl30:hover {
-  background: var(--_1pyqka99);
-}
-._65ghl31:hover {
-  background: none;
-}
-=======
 ._11k4duj0 ._65ghl30:last-of-type {
   border-bottom-left-radius: 8px;
   border-bottom-right-radius: 8px;
 }
->>>>>>> c83a71ea
 ._1qp9y5j0 {
   visibility: hidden;
 }
 ._65ghl30:hover ._1qp9y5j0 {
   visibility: visible;
 }
-<<<<<<< HEAD
-=======
 ._1xsdgmb0 {
   padding: 8px;
 }
->>>>>>> c83a71ea
 ._189mxz60 {
   width: 100%;
   height: 100%;
