--- conflicted
+++ resolved
@@ -7409,7 +7409,6 @@
   bottom: 0;
   width: 4px;
 }
-<<<<<<< HEAD
 .rcvc2q0 {
   background-color: transparent;
   cursor: ew-resize;
@@ -7423,7 +7422,7 @@
 }
 .rcvc2q0:hover {
   background-color: var(--_1pyqka9i);
-=======
+}
 ._11t98zr0 {
   border-bottom: var(--_1pyqka9k) solid 1px;
   height: 280px;
@@ -7463,7 +7462,6 @@
   ._11t98zr0:nth-child(3n+1):nth-last-child(-n+5) ~ ._11t98zr0 {
     border-bottom: none;
   }
->>>>>>> 5425d3b0
 }
 ._1s4anja0 {
   margin-left: -8px;
