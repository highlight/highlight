--- conflicted
+++ resolved
@@ -1,401 +1,4 @@
-/* temp_stylePlugin:ni:sha-256;zrnCMEUUrnoIP6qFC8fe7D6QchjfpK2iH8JQEolHWr4 */
-:root {
-  --color-purple-100: #ede9fe;
-  --color-purple-200: #ddd6fe;
-  --color-purple-300: #c4b5fd;
-  --color-purple-400: #a78bfa;
-  --color-purple-500: #8b5cf6;
-  --color-purple-600: #7c3aed;
-  --color-purple-700: #6d28d9;
-  --color-purple-800: #5b21b6;
-  --color-purple-900: #4c1d95;
-  --color-purple: #5629c6;
-  --color-purple-rgb:
-    86,
-    41,
-    198;
-  --color-blue-100: #dbeafe;
-  --color-blue-200: #bfdbfe;
-  --color-blue-300: #93c5fd;
-  --color-blue-400: #60a5fa;
-  --color-blue-500: #3b82f6;
-  --color-blue-600: #2563eb;
-  --color-blue-700: #1d4ed8;
-  --color-blue-800: #1e40af;
-  --color-blue-900: #1e3a8a;
-  --color-green-100: #d1fae5;
-  --color-green-200: #a7f3d0;
-  --color-green-300: #6ee7b7;
-  --color-green-400: #34d399;
-  --color-green-500: #10b981;
-  --color-green-600: #059669;
-  --color-green-700: #047857;
-  --color-green-800: #065f46;
-  --color-green-900: #064e3b;
-  --color-yellow-100: #fef3c7;
-  --color-yellow-200: #fde68a;
-  --color-yellow-300: #fcd34d;
-  --color-yellow-400: #fbbf24;
-  --color-yellow-500: #f59e0b;
-  --color-yellow-600: #d97706;
-  --color-yellow-700: #b45309;
-  --color-yellow-800: #92400e;
-  --color-yellow-900: #78350f;
-  --color-orange-300: rgba(242, 106, 76, 0.37);
-  --color-orange-400: #ffb038;
-  --color-orange-500: #c67e29;
-  --color-brown: #835e00;
-  --color-red: #ff0000;
-  --color-red-100: #fee2e2;
-  --color-red-200: #fecaca;
-  --color-red-300: #fca5a5;
-  --color-red-400: #f87171;
-  --color-red-500: #ef4444;
-  --color-red-600: #dc2626;
-  --color-red-700: #b91c1c;
-  --color-red-800: #991b1b;
-  --color-red-900: #7f1d1d;
-  --color-gray-100: #efefef7d;
-  --color-gray-200: #f2f2f2;
-  --color-gray-300: #eaeaea;
-  --color-gray-400: #bdbdbd;
-  --color-gray-500: #828282;
-  --color-gray-600: #7e7e7e;
-  --color-gray-700: #8a8f98;
-  --color-gray-800: #2d2f36;
-  --color-black: #111;
-  --color-white: #fff;
-  --color-neutral-50: #f5f5f5;
-  --color-neutral-100: #e9e9e9;
-  --color-neutral-200: #dddddd;
-  --color-neutral-300: #a4a4a4;
-  --color-neutral-500: #777777;
-  --color-neutral-700: #444444;
-  --color-neutral-800: #2c2c2c;
-  --color-neutral-900: #1a1a1a;
-  --color-neutral-N1: #fdfcfd;
-  --color-new-purple-100: #b19cff;
-  --color-new-purple-500: #6c37f4;
-  --color-new-purple-700: #5420d1;
-  --color-new-purple-900: #0d0225;
-  --color-editor-background: #fafafa;
-  --color-editor-foreground-text: #383a42;
-  --color-editor-secondary-text: #4078f2;
-  --color-primary-background: #fff;
-  --color-primary-inverted-background: #111;
-  --color-secondary-background: #f9f9f9;
-  --color-background-overlay: rgba(0, 0, 0, 0.8);
-  --text-primary-inverted: #fff;
-  --text-primary: var(--color-black);
-  --color-link: var(--color-purple);
-  --logo-background-color: #6c37f4;
-  --logo-border-color: #0b0222;
-  --color-brand-pastel-dark: #bcb3d3;
-  --size-xxxLarge: 56px;
-  --size-xxLarge: 48px;
-  --size-xLarge: 32px;
-  --size-large: 24px;
-  --size-medium: 16px;
-  --size-small: 12px;
-  --size-xSmall: 8px;
-  --size-xxSmall: 4px;
-  --size-icon: 18px;
-  --box-shadow:
-    0px 0.9px 1.4px rgba(0, 0, 0, 0.012),
-    0px 2.2px 3.6px rgba(0, 0, 0, 0.018),
-    0px 4.4px 7.4px rgba(0, 0, 0, 0.022),
-    0px 9.1px 15.3px rgba(0, 0, 0, 0.028),
-    0px 25px 42px rgba(0, 0, 0, 0.04);
-  --box-shadow-2:
-    0 3px 6px -4px rgb(0 0 0 / 12%),
-    0 6px 16px 0 rgb(0 0 0 / 8%),
-    0 9px 28px 8px rgb(0 0 0 / 5%);
-  --box-shadow-3:
-    0 2.8px 2.2px rgba(0, 0, 0, 0.02),
-    0 6.7px 5.3px rgba(0, 0, 0, 0.028),
-    0 12.5px 10px rgba(0, 0, 0, 0.035),
-    0 22.3px 17.9px rgba(0, 0, 0, 0.042),
-    0 41.8px 33.4px rgba(0, 0, 0, 0.05),
-    0 100px 80px rgba(0, 0, 0, 0.07);
-  --header-font-family:
-    "Inter",
-    "Segoe UI",
-    Roboto,
-    "Helvetica Neue",
-    Arial,
-    "Noto Sans",
-    sans-serif;
-  --body-font-family:
-    "Inter",
-    -apple-system,
-    BlinkMacSystemFont,
-    "Segoe UI",
-    Roboto,
-    Helvetica,
-    Arial,
-    sans-serif,
-    "Apple Color Emoji",
-    "Segoe UI Emoji",
-    "Segoe UI Symbol";
-  --monospace-font-family: "Roboto Mono", monospace;
-  --button-border-radius: var(--size-xSmall);
-  --border-radius: var(--size-xSmall);
-  --header-height: 45px;
-  --banner-height: 32px;
-  --color-error-resolved: var(--color-green-400);
-  --color-error-ignored: var(--color-gray-500);
-  --color-error-open: var(--color-red-400);
-  --color-scrubber-zoom-region-border: #565656;
-  --color-scrubber-zoom-region: #56565622;
-  --color-scrubber-zoom-handle: #757575;
-  --color-scrubber-scrub-handle: #ca0000;
-  --color-scrubber-inactive-region: #f0f0f0a6;
-}
-[data-theme=dark] {
-  --color-purple-100: #bea8f1;
-  --color-purple-200: #301e79;
-  --color-purple-300: #eee7ff;
-  --color-purple-400: #a17ce4;
-  --color-purple: #7856ff;
-  --color-purple-800: #302c3a;
-  --color-blue-100: #deebff;
-  --color-blue-200: #b2d4ff;
-  --color-blue-300: #56ccf2;
-  --color-blue-400: #2d9cdb;
-  --color-blue-500: #2f80ed;
-  --color-green-100: #beff6c5e;
-  --color-green-300: #6fcf97;
-  --color-green-400: #27ae60;
-  --color-green-500: #219653;
-  --color-green-600: #006400;
-  --color-yellow-200: #ffd82c;
-  --color-yellow: #f2c94c;
-  --color-orange-300: rgba(242, 106, 76, 0.37);
-  --color-orange-400: #ffb038;
-  --color-orange-500: #c67e29;
-  --color-brown: #835e00;
-  --color-red-100: #fee2e2;
-  --color-red-200: #fecaca;
-  --color-red-300: #fca5a5;
-  --color-red-400: #f87171;
-  --color-red-500: #ef4444;
-  --color-red-600: #dc2626;
-  --color-red-700: #b91c1c;
-  --color-red-800: #991b1b;
-  --color-red-900: #7f1d1d;
-  --color-gray-100: #1a1a1a;
-  --color-gray-200: #333333;
-  --color-gray-300: #333333;
-  --color-gray-400: #595959;
-  --color-gray-500: #8c8c8c;
-  --color-gray-600: #a6a6a6;
-  --color-gray-700: #cccccc;
-  --color-gray-800: #f2f2f2;
-  --color-black: #111;
-  --color-white: #fff;
-  --color-editor-background: #111;
-  --color-editor-foreground-text: var(--color-gray-700);
-  --color-editor-secondary-text: #4078f2;
-  --color-primary-background: #1f2023;
-  --color-primary-inverted-background: #000;
-  --color-secondary-background: var(--color-gray-200);
-  --color-background-overlay: rgba(0, 0, 0, 0.8);
-  --text-primary-inverted: #1f2023;
-  --text-primary: #f6f6f6;
-  --color-link: var(--color-purple);
-}
-body {
-  background-color: var(--color-primary-background) !important;
-  color: var(--text-primary);
-  font-family: var(--body-font-family) !important;
-  -webkit-font-smoothing: antialiased;
-  -moz-osx-font-smoothing: grayscale;
-  font-weight: 400 !important;
-  margin: 0;
-  text-rendering: geometricPrecision;
-}
-h1,
-h2,
-h3,
-h4,
-h5,
-h6 {
-  font-family: var(--header-font-family);
-  margin: 0;
-  color: var(--text-primary);
-}
-h2 {
-  font-size: 28px;
-}
-h3 {
-  font-size: 20px;
-}
-h4 {
-  font-weight: 400 !important;
-}
-p {
-  line-height: initial !important;
-  margin: var(--size-small) 0 !important;
-}
-li,
-p,
-label {
-  color: var(--text-primary);
-}
-h3 {
-  margin-bottom: var(--size-xSmall) !important;
-}
-h4 {
-  margin-bottom: var(--size-xxSmall) !important;
-  &:last-of-type {
-    margin-bottom: 0 !important;
-  }
-}
-button {
-  font-family: var(--header-font-family) !important;
-  font-weight: 400 !important;
-}
-input {
-  font-weight: 400 !important;
-}
-.atom-overlay {
-  color: blue;
-  z-index: 1000000;
-}
-a {
-  color: var(--color-link);
-}
-.blob {
-  height: 15px;
-  margin: 10px;
-  width: 15px;
-}
-.css-foqpf7 {
-  width: 100% !important;
-}
-.ant-slider-rail {
-  background-color: lightgrey;
-}
-.ant-slider-track {
-  background-color: var(--color-purple);
-}
-.ant-slider-track:hover {
-  background-color: var(--color-purple);
-}
-.ant-slider:hover .ant-slider-track {
-  background-color: var(--color-purple);
-}
-.ant-slider:hover .ant-slider-handle:not(.ant-tooltip-open) {
-  border-color: var(--color-purple);
-}
-.ant-slider-dot {
-  border-color: var(--color-purple);
-}
-.ant-slider-handle {
-  border-color: var(--color-purple);
-}
-.ant-slider-handle:focus {
-  border-color: var(--color-purple);
-  box-shadow: 0 0 0 5px rgba(86, 41, 198, 0.12);
-}
-.ant-slider-handle:hover {
-  border-color: var(--color-purple);
-}
-.ant-slider-handle-dragging.ant-slider-handle-dragging.ant-slider-handle-dragging {
-  border-color: var(--color-purple);
-  box-shadow: 0 0 0 5px rgba(86, 41, 198, 0.12);
-}
-.ant-switch-checked {
-  background-color: var(--color-purple);
-}
-.ant-message {
-  z-index: 99999999999 !important;
-}
-.ant-message-notice-content {
-  background: #1f1f1f;
-  border-radius: 8px;
-  color: var(--color-primary-background);
-}
-.ant-tooltip {
-  z-index: 99999 !important;
-}
-.ant-tooltip-inner {
-  border-radius: 6px;
-}
-.ant-skeleton-content .ant-skeleton-title {
-  border-radius: 5px;
-}
-.ant-skeleton-content .ant-skeleton-paragraph > li {
-  border-radius: 5px;
-}
-.ant-select-item-option-active:not(.ant-select-item-option-disabled) {
-  background-color: var(--color-gray-200) !important;
-}
-.ant-select-item-option-selected:not(.ant-select-item-option-disabled) {
-  background-color: var(--color-purple) !important;
-  color: var(--text-primary-inverted) !important;
-  font-weight: normal !important;
-}
-.ant-select-item {
-  padding-top: var(--size-xSmall) !important;
-  padding-bottom: var(--size-xSmall) !important;
-  padding-left: var(--size-small) !important;
-  padding-right: var(--size-small) !important;
-}
-code {
-  border-radius: 4px;
-  line-height: 2;
-  margin: 0;
-  font-family: var(--monospace-font-family);
-}
-code:not([class]) {
-  background-color: var(--color-secondary-background);
-  border: 1px solid var(--color-gray-300);
-  font-size: 87.5%;
-  padding: 1px 3px;
-}
-.ant-dropdown-menu {
-  padding: 0 !important;
-  border: 1px solid var(--color-gray-300) !important;
-  border-radius: var(--border-radius) !important;
-  box-shadow: var(--box-shadow) !important;
-}
-.ant-dropdown-menu-item {
-  border-radius: 0 !important;
-  padding-top: var(--size-small) !important;
-  padding-left: var(--size-xSmall) !important;
-  padding-right: var(--size-xSmall) !important;
-  padding-bottom: var(--size-small) !important;
-}
-.ant-dropdown-menu-item:hover,
-.ant-dropdown-menu-submenu-title:hover {
-  background-color: var(--color-gray-200) !important;
-}
-strong {
-  font-weight: 500 !important;
-}
-.pulse {
-  animation: pulse 2s infinite;
-}
-@keyframes pulse {
-  0% {
-    box-shadow: 0 0 0 0 rgba(var(--pulse-color), 0.7);
-    transform: scale(0.95);
-  }
-  70% {
-    box-shadow: 0 0 0 10px rgba(var(--pulse-color), 0);
-    transform: scale(1);
-  }
-  100% {
-    box-shadow: 0 0 0 0 rgba(var(--pulse-color), 0);
-    transform: scale(0.95);
-  }
-}
-.ant-modal-mask {
-  z-index: 99999999 !important;
-}
-
-/* temp_stylePlugin:ni:sha-256;ssVf0YXHMRBlOQdkNQCpM4PG3-IUXtUolw8eZs4QsY4 */
+/* temp_stylePlugin:ni:sha-256;AXfPD1GwJrG8m_FbTHzgEW1LCimcGNDXU0rOmaAiuOk */
 .container {
   width: 100%;
 }
@@ -581,9 +184,6 @@
   flex-shrink: 1 !important;
 }
 .flex-grow {
-  flex-grow: 1 !important;
-}
-.grow {
   flex-grow: 1 !important;
 }
 .transform {
@@ -884,187 +484,6 @@
   --tw-bg-opacity: 1 !important;
   background-color: rgb(245 245 245 / var(--tw-bg-opacity)) !important;
 }
-
-/* temp_stylePlugin:ni:sha-256;kWY_JGym_sBgRHb6qbx9JKIILpZsoBCThzA0jy1L6lY */
-._buttonBase_1yr06_1 {
-  align-items: center;
-  color: var(--text-primary) !important;
-  display: flex;
-  height: auto;
-  padding-bottom: 8px;
-  padding-top: 8px;
-  &.ant-btn-primary {
-    color: var(--color-white) !important;
-  }
-  &[disabled] {
-    color: var(--text-primary-inverted) !important;
-  }
-  &.ant-btn-block {
-    justify-content: center;
-  }
-  &._iconButton_1yr06_21 {
-    align-items: center;
-    border-radius: 50%;
-    color: var(--text-primary);
-    display: flex;
-    height: var(--size-xLarge);
-    justify-content: center;
-    padding: 0;
-    width: var(--size-xLarge);
-    &.ant-btn-sm {
-      height: var(--size-small);
-      width: var(--size-small);
-    }
-    &.ant-btn[disabled] {
-      background: var(--color-gray-300) !important;
-      border-color: var(--color-gray-400) !important;
-      fill: var(--color-gray-500) !important;
-    }
-    &:hover {
-      background-color: var(--color-gray-200);
-    }
-    & svg {
-      height: var(--size-icon);
-      width: var(--size-icon);
-    }
-  }
-  &._small_1yr06_52 {
-    & svg {
-      height: var(--size-small);
-      width: var(--size-small);
-    }
-  }
-  &.ant-btn-ghost {
-    border-color: var(--color-gray-300) !important;
-  }
-  &.ant-btn-text {
-    &:hover {
-      background: var(--color-gray-200) !important;
-    }
-  }
-  &.ant-btn-default.ant-btn-dangerous {
-    color: var(--color-red-400) !important;
-  }
-}
-._small_1yr06_52 {
-  padding-bottom: var(--size-xxSmall);
-  padding-left: var(--size-small);
-  padding-right: var(--size-small);
-  padding-top: var(--size-xxSmall);
-}
-._link_1yr06_81 {
-  border: 0;
-  display: inline;
-  font-size: inherit;
-  line-height: inherit;
-  margin: 0;
-  padding: 0;
-}
-._pulse_1yr06_90 {
-  animation: _pulse_1yr06_90 2s infinite;
-}
-@keyframes _pulse_1yr06_90 {
-  0% {
-    box-shadow: 0 0 0 0 rgba(var(--pulse-color), 0.7);
-  }
-  70% {
-    box-shadow: 0 0 0 10px rgba(var(--pulse-color), 0);
-  }
-  100% {
-    box-shadow: 0 0 0 0 rgba(var(--pulse-color), 0);
-  }
-}
-
-/* temp_stylePlugin:ni:sha-256;bHkAyMiZtAAckRW6Kg_vDEc001hoSfPGqaNjHS3iqpM */
-._link_q14p1_1 {
-  background: var(--color-purple);
-  border: 1px solid transparent !important;
-  border-radius: var(--button-border-radius);
-  color: var(--color-white) !important;
-  display: block;
-  font-family: var(--header-font-family);
-  padding-bottom: var(--size-xSmall);
-  padding-left: var(--size-medium);
-  padding-right: var(--size-medium);
-  padding-top: var(--size-xSmall);
-  text-align: center;
-  width: max-content;
-  &:hover {
-    color: var(--text-primary-inverted);
-  }
-  &._withIcon_q14p1_19 {
-    align-items: center;
-    column-gap: var(--size-medium);
-    display: flex;
-  }
-  &._fullWidth_q14p1_25 {
-    justify-content: center;
-    width: 100%;
-  }
-  &._to_q14p1_30 {
-    &:hover,
-    &:active,
-    &:focus {
-      background: var(--color-purple-600);
-      border-color: var(--color-purple-600);
-    }
-  }
-  &._defaultButtonStyles_q14p1_39 {
-    background: var(--color-primary-background) !important;
-    border: 1px solid var(--color-gray-400) !important;
-    box-sizing: border-box;
-    color: var(--text-primary) !important;
-  }
-  &:disabled {
-    background: var(--color-purple);
-    color: var(--color-purple-200);
-    &:hover {
-      background: var(--color-purple);
-    }
-  }
-}
-
-/* temp_stylePlugin:ni:sha-256;oK_BCP9AKYksnVYG1qL4D27c8KiLjq54iLfuH3omkZM */
-._space_15p3u_1 {
-  display: flex;
-  flex-direction: row;
-}
-._alignStart_15p3u_6 {
-  align-items: flex-start;
-}
-._alignEnd_15p3u_10 {
-  align-items: flex-end;
-}
-._alignCenter_15p3u_14 {
-  align-items: center;
-}
-._verticalDirection_15p3u_18 {
-  flex-direction: column;
-}
-._wrap_15p3u_22 {
-  flex-wrap: wrap;
-}
-._xxSmall_15p3u_26 {
-  gap: var(--size-xxSmall);
-}
-._xSmall_15p3u_30 {
-  gap: var(--size-xSmall);
-}
-._small_15p3u_33 {
-  gap: var(--size-small);
-}
-._medium_15p3u_36 {
-  gap: var(--size-medium);
-}
-._large_15p3u_39 {
-  gap: var(--size-large);
-}
-._xLarge_15p3u_42 {
-  gap: var(--size-xLarge);
-}
-._xxLarge_15p3u_45 {
-  gap: var(--size-xxLarge);
-}
 @keyframes _1wdh3sj0 {
   0% {
     transform: rotate(0deg);
@@ -1079,290 +498,11 @@
   animation-iteration-count: infinite;
   animation-timing-function: linear;
 }
-
-/* temp_stylePlugin:ni:sha-256;I_sZ_20rF0FZdq3bhJAp7REgfA6CfY33JU4UDcMjTaQ */
-.App {
-  text-align: center;
-}
-.Collapsible__contentInner {
-  margin: 1px;
-}
-.ant-picker-input input::placeholder {
-  color: var(--color-gray-500);
-  font-size: 14px;
-  font-weight: 300;
-}
-.ant-picker-suffix {
-  color: var(--color-gray-500);
-}
-.ant-picker-input > input {
-  font-weight: 300;
-}
-.ant-picker-dropdown {
-  z-index: 9999999999 !important;
-}
-.ant-dropdown {
-  z-index: 999999 !important;
-}
-.ant-dropdown-menu-item {
-  font-family: var(--header-font-family);
-}
-.ant-tabs {
-  height: 100%;
-}
-.ant-tabs-nav-wrap {
-  padding-bottom: 0;
-  padding-left: var(--size-large);
-  padding-right: var(--size-large);
-  padding-top: 0;
-}
-.ant-tabs-content {
-  display: flex;
-  height: 100%;
-  width: 100%;
-}
-.ant-tabs-tab-btn {
-  color: var(--color-gray-500);
-  font-size: 14px;
-  outline: none;
-  outline-color: initial;
-  outline-style: none;
-  outline-width: initial;
-  transition: all 0.3s;
-}
-.ant-tabs-tab.ant-tabs-tab-active .ant-tabs-tab-btn {
-  color: var(--text-primary) !important;
-}
-.ant-tabs-tab {
-  margin: 0 16px !important;
-}
-.ant-tabs-tab::after {
-  background: var(--color-gray-400);
-  border-radius: 5px;
-  bottom: 0;
-  content: "";
-  height: 3px;
-  opacity: 0;
-  position: absolute;
-  transition: opacity 0.2s ease-in-out;
-  width: 100%;
-}
-.ant-tabs-tab:hover.ant-tabs-tab::after {
-  opacity: 1;
-}
-.ant-tabs-ink-bar {
-  background: var(--text-primary) !important;
-  border-radius: 5px;
-  height: 3px !important;
-}
-.ant-tabs-nav {
-  margin-bottom: 0 !important;
-}
-.ant-tabs-top > .ant-tabs-nav::before,
-.ant-tabs-bottom > .ant-tabs-nav::before,
-.ant-tabs-top > div > .ant-tabs-nav::before,
-.ant-tabs-bottom > div > .ant-tabs-nav::before {
-  border-bottom: 1px solid var(--color-gray-300) !important;
-}
-.ant-popover-inner-content {
-  padding-bottom: 0 !important;
-}
-input[name=option-input] {
-  background-color: transparent !important;
-  border: 0 !important;
-  font-weight: 300;
-  outline: none !important;
-}
-.Collapsible {
-  width: 100%;
-}
-.replayer-wrapper {
-  position: absolute;
-}
-.rc-slider {
-  cursor: pointer;
-  padding: 0 !important;
-}
-iframe {
-  background-color: var(--color-primary-background);
-  border: 0;
-  z-index: -10;
-}
-.ant-table-cell {
-  border-bottom: 0 !important;
-  cursor: pointer;
-  padding: 0 !important;
-  & > * {
-    align-items: center;
-    display: flex;
-    height: 100%;
-  }
-}
-.ant-table-body {
-  overflow-y: auto !important;
-}
-
-/* temp_stylePlugin:ni:sha-256;adEL086IvwgsE7CMbyJFwBkNS2n94wv4vaKb1-mK7Qs */
-._demoWorkspaceButton_7tg6c_1 {
-  background-color: var(--color-primary-inverted-background);
-  border: 0;
-  border-radius: var(--border-radius);
-  column-gap: var(--size-xSmall);
-  &:hover,
-  &:active,
-  &:focus {
-    background-color: var(--color-gray-800);
-    border: 0;
-  }
-}
-
-/* temp_stylePlugin:ni:sha-256;k386w5I9yKwJwUMQT9tv-9rA7hozbIpdnZ8G9X8zZ6s */
-._label_1ocwo_1 {
-  align-items: center;
-  color: var(--color-gray-500);
-  column-gap: var(--size-xSmall);
-  display: flex;
-  line-height: normal;
-  transition: color 0.2s ease-in;
-  &._checked_1ocwo_9 {
-    color: var(--text-primary);
-    &._red_1ocwo_12 {
-      color: var(--color-red);
-    }
-  }
-  &._spaceBetween_1ocwo_17 {
-    display: flex;
-    justify-content: space-between;
-  }
-  &._noMarginAroundSwitch_1ocwo_22 {
-    margin: 0;
-  }
-  &._setMarginForAnimation_1ocwo_26 {
-    margin: 6px;
-  }
-}
-._switchStyles_1ocwo_32 {
-  background: var(--color-gray-400);
-  &.ant-switch-checked {
-    background: var(--color-purple);
-    &._red_1ocwo_12 {
-      background: var(--color-red);
-    }
-  }
-}
 ._2hsj210 {
   margin-bottom: 6px;
 }
 ._2hsj211 {
   width: 100%;
-}
-
-/* temp_stylePlugin:ni:sha-256;yUTIqd-CZWuqyExAC2niaEpI0xszdW0egevHCh8_f6s */
-._userAvatarWrapper_r40in_1 {
-  border-radius: 50%;
-  height: max-content;
-}
-._userAvatarBorder_r40in_6 {
-  border: 4px solid var(--color-black);
-  box-shadow: var(--box-shadow);
-}
-._userAvatar_r40in_1 {
-  border-radius: 50%;
-}
-._userAvatarText_r40in_15 {
-  align-items: center;
-  border-radius: 50%;
-  display: flex;
-  font-family: var(--header-font-family);
-  font-weight: 500;
-  justify-content: center;
-  line-height: initial;
-}
-
-/* temp_stylePlugin:ni:sha-256;ToW_JzDhxaBpZ6ggfTCWjr1KNxK2PMVuHiZasH93fSo */
-._dropdownName_1eacj_1 {
-  font-size: 16px;
-  margin-bottom: 2px;
-}
-._dropdownEmail_1eacj_6 {
-  color: var(--color-gray-500);
-  margin: 0 !important;
-  margin-top: var(--size-xSmall) !important;
-}
-._logoutIcon_1eacj_12 {
-  height: 16px;
-  margin-left: auto;
-  width: 16px;
-}
-._avatarWrapper_1eacj_18 {
-  align-items: center;
-  display: flex;
-  justify-content: center;
-  padding: 10px;
-}
-._userInfoWrapper_1eacj_25 {
-  align-items: center;
-  border-bottom: 1px solid var(--color-gray-300);
-  display: flex;
-  flex-direction: row;
-  justify-self: center;
-}
-._dropdownInner_1eacj_33 {
-  background-color: var(--color-primary-background);
-  border: 1px solid var(--color-gray-300);
-  border-radius: 8px;
-  box-shadow: var(--box-shadow);
-  color: var(--text-primary);
-  margin-top: -10px;
-  overflow: hidden;
-}
-._dropdownMyAccount_1eacj_43 {
-  align-items: center;
-  display: flex;
-  padding: var(--size-xSmall) var(--size-medium);
-  transition: 0.2s;
-  width: 100%;
-  &:hover {
-    background-color: var(--color-purple-200);
-  }
-}
-._dropdownLogout_1eacj_55 {
-  align-items: center;
-  color: var(--color-red-400);
-  cursor: pointer;
-  display: flex;
-  padding: var(--size-xSmall) var(--size-medium);
-  transition: 0.2s;
-  width: 100%;
-  &:hover {
-    background-color: var(--color-red-200);
-  }
-}
-._dropdownLogoutText_1eacj_69 {
-  font-size: 16px;
-}
-._dropdownMenu_1eacj_73 {
-  box-shadow: none;
-  min-width: 200px;
-}
-._accountIconWrapper_1eacj_78 {
-  align-items: center;
-  cursor: pointer;
-  display: flex;
-  height: 100%;
-  justify-content: center;
-}
-._accountIcon_1eacj_78 {
-  cursor: pointer;
-  fill: var(--color-purple);
-  height: 25px;
-  margin-right: 30px;
-  width: 25px;
-}
-._userCopy_1eacj_94 {
-  padding: 14px;
-  padding-left: 6px;
-  padding-right: 25px;
 }
 .highlight-light-theme {
   --_1pyqka90: #fdfcfd;
@@ -6369,64 +5509,6 @@
 ._1ta0zd10 {
   width: 280px;
 }
-
-/* temp_stylePlugin:ni:sha-256;60UgCuRr1PYMdtNKlzoIYuaLVT9t_Xc3tPgGxLjAD1g */
-._tooltip_2f45b_1 {
-  flex-shrink: 0;
-  z-index: 9999999999999 !important;
-  & a {
-    color: var(--text-primary-inverted) !important;
-    text-decoration: underline;
-  }
-  .ant-tooltip-inner {
-    background: var(--color-primary-inverted-background) !important;
-    border-radius: var(--border-radius) !important;
-  }
-  &._hideArrow_2f45b_15 {
-    .ant-tooltip-arrow-content {
-      display: none;
-    }
-  }
-}
-._icon_2f45b_22 {
-  --size: var(--size-small);
-  flex-shrink: 0;
-  height: var(--size);
-  width: var(--size);
-  &._medium_2f45b_28 {
-    --size: var(--size-medium);
-  }
-  &._large_2f45b_32 {
-    --size: var(--size-large);
-  }
-}
-
-/* temp_stylePlugin:ni:sha-256;ADNN7-5xwiW0l3-wbO1i_byBeeuuaMK6FEVkJ4ZDHbc */
-._content_1aw41_1 {
-  font-size: 14px;
-}
-._popover_1aw41_5 {
-  background-color: var(--color-primary-background);
-  border: 1px solid var(--color-gray-300);
-  border-radius: var(--border-radius);
-  box-shadow: var(--box-shadow);
-  padding-bottom: 0 !important;
-  padding-left: 0;
-  padding-top: 0;
-  z-index: 9999999999999999 !important;
-  .ant-popover-inner {
-    background-color: transparent;
-    border-radius: 0;
-    box-shadow: none;
-  }
-}
-._contentContainer_1aw41_22 {
-  padding-bottom: var(--size-xxSmall);
-  &._large_1aw41_25 {
-    padding: var(--size-small);
-    padding-bottom: var(--size-xSmall);
-  }
-}
 ._1ukfp2a0 {
   border-radius: 0;
   border: 0 !important;
@@ -6444,428 +5526,6 @@
 ._1ukfp2a2:focus,
 ._1ukfp2a2:active {
   background: var(--_1pyqka9u);
-}
-
-/* temp_stylePlugin:ni:sha-256;epR7y0GILlWL63m-8YnGfF-Rd7RkCFrFonAPAEjWd5Y */
-._container_1n4x4_1 {
-  display: flex;
-  margin: 0 auto;
-  position: relative;
-  width: 100%;
-  z-index: 2;
-  & > div {
-    height: 44px;
-    width: 100%;
-  }
-}
-._tooltipPopover_1n4x4_14 {
-  background-color: var(--color-primary-background);
-  border: 1px solid var(--color-gray-300);
-  border-radius: var(--border-radius);
-  color: var(--text-primary) !important;
-  padding: var(--size-small) 0 !important;
-  transition: scale 0.2s ease-in-out;
-  & > * {
-    padding-left: var(--size-medium) !important;
-    padding-right: var(--size-medium) !important;
-  }
-  & > h4 {
-    border-bottom: 1px solid var(--color-gray-300);
-    font-family: var(--header-font-family);
-    font-size: 13px !important;
-    margin-bottom: var(--size-small) !important;
-    padding-bottom: var(--size-xSmall);
-  }
-  & > p {
-    color: var(--color-gray-500) !important;
-    font-size: 14px !important;
-    margin: 0 !important;
-  }
-}
-._popoverContent_1n4x4_42 {
-  max-height: 300px;
-  overflow: hidden;
-  overflow-wrap: anywhere;
-  overflow-y: auto;
-  text-overflow: ellipsis;
-}
-._title_1n4x4_50 {
-  column-gap: var(--size-xSmall);
-  display: flex;
-  font-weight: 700;
-}
-
-/* temp_stylePlugin:ni:sha-256;5o1E0p8V4SmHf0iqP5JZ6YHubUFtfu2xH5blsJxZ_Aw */
-._skeleton_1txfq_1 {
-  border-radius: var(--border-radius);
-}
-
-/* temp_stylePlugin:ni:sha-256;H17JBiaRagOmv5XP-hrLzOh6VHxH8qG4a9Jcp0cBvRg */
-._highlighterStyles_yngnq_1 {
-  background-color: transparent;
-  font-weight: 600 !important;
-  padding: 0;
-}
-
-/* temp_stylePlugin:ni:sha-256;nLLrnQSoq6kPejm86L_peCJBAMWV2e4Qx5Qk3YrTGIo */
-._tooltipOverlay_gtggw_1 {
-  z-index: 9999999999999999 !important;
-  & a {
-    color: var(--text-primary-inverted) !important;
-    text-decoration: underline;
-  }
-  & table {
-    border-collapse: collapse;
-    border-spacing: 0;
-    width: 100%;
-    & td:first-of-type {
-      padding-right: var(--size-small);
-    }
-  }
-  .ant-tooltip-inner {
-    background: var(--color-primary-inverted-background) !important;
-    border-radius: var(--border-radius) !important;
-  }
-}
-
-/* temp_stylePlugin:ni:sha-256;VjpsA-LhUGq39a8YR5H815ply42EV0QZNn3GzH25r8k */
-._commonInputWrapper_1rxwv_1 {
-  padding: 10px 0;
-}
-._searchInput_1rxwv_5 {
-  padding-top: 0;
-}
-._switchSpan_1rxwv_9 {
-  display: inline-block;
-  line-height: normal;
-  vertical-align: middle;
-}
-._datePicker_1rxwv_15 {
-  font-family: var(--header-font-family);
-  font-size: 14px;
-  font-weight: 300 !important;
-  height: 45px;
-  width: 100%;
-}
-._iconWrapper_1rxwv_24 {
-  display: flex;
-  margin: 0 10px 0 0;
-  & > svg {
-    color: var(--color-gray-400) !important;
-    height: var(--size-medium);
-    width: var(--size-medium);
-    &._fill_1rxwv_33 {
-      color: var(--color-gray-400) !important;
-      fill: none !important;
-    }
-  }
-}
-._subTitle_1rxwv_40 {
-  color: var(--text-primary);
-  font-size: 11px;
-  margin-bottom: 8px;
-  margin-top: 10px;
-}
-._checkboxUnselected_1rxwv_47 {
-  color: var(--color-gray-500);
-}
-._select_1rxwv_51 {
-  width: 100%;
-}
-._selectWithIconContainer_1rxwv_55 {
-  position: relative;
-  width: 100%;
-}
-._icon_1rxwv_24 {
-  color: var(--color-gray-400);
-  height: var(--size-medium);
-  position: absolute;
-  right: 10px;
-  top: 15px;
-  width: var(--size-medium);
-}
-
-/* temp_stylePlugin:ni:sha-256;HfRSrPEZBXRO_ePgd4kH9VJ9kGSyJWX-cuq2-H_oafg */
-._input_d3ngu_1 {
-  background: var(--color-gray-200) !important;
-  border: 1px solid transparent !important;
-  border-radius: var(--border-radius) !important;
-  color: var(--text-primary) !important;
-  font-size: 16px !important;
-  line-height: initial !important;
-  padding: var(--size-xSmall) var(--size-small) !important;
-  &.ant-input-lg {
-    padding: var(--size-xSmall) var(--size-small) !important;
-  }
-  .ant-input-sm {
-    padding: var(--size-xxSmall) var(--size-xxSmall) !important;
-  }
-  .ant-input-sm ~ .ant-input-suffix svg {
-    height: var(--size-small) !important;
-    width: var(--size-small) !important;
-  }
-  &.ant-input-group-wrapper {
-    align-items: center;
-    display: flex;
-    overflow: hidden !important;
-    padding: 0 !important;
-    transition: all 0.3s;
-    .ant-input:hover,
-    .ant-input:focus,
-    .ant-input {
-      border-color: transparent !important;
-      box-shadow: none !important;
-      color: var(--text-primary) !important;
-      font-size: 16px !important;
-      height: 100%;
-      line-height: initial !important;
-      padding: 10px !important;
-    }
-    .ant-input-group-addon {
-      background: transparent !important;
-      border-color: transparent !important;
-    }
-    .ant-input-wrapper.ant-input-group {
-      height: 100%;
-      overflow: hidden;
-    }
-    &:focus,
-    &:active,
-    &:focus-within {
-      background: var(--color-primary-background) !important;
-      border-color: var(--color-purple) !important;
-      box-shadow: 0 0 0 4px rgba(var(--color-purple-rgb), 0.2) !important;
-      .ant-input {
-        background: var(--color-primary-background) !important;
-      }
-    }
-  }
-  &.ant-input-affix-wrapper,
-  .ant-input {
-    background: var(--color-gray-200) !important;
-    color: var(--text-primary) !important;
-  }
-  .ant-input-clear-icon {
-    color: var(--color-gray-500) !important;
-  }
-  &.ant-input-affix-wrapper-sm {
-    padding: 0 var(--size-xSmall) !important;
-  }
-  &:not(.ant-input-affix-wrapper-disabled) {
-    .ant-input {
-      background: var(--color-gray-200) !important;
-      &::placeholder {
-        color: var(--color-gray-500) !important;
-      }
-    }
-    &:focus,
-    &.ant-input-affix-wrapper-focused {
-      background: var(--color-primary-background) !important;
-      border-color: var(--color-purple) !important;
-      box-shadow: 0 0 0 4px rgba(var(--color-purple-rgb), 0.2) !important;
-      .ant-input {
-        background: var(--color-primary-background) !important;
-      }
-    }
-    &:hover {
-      border-color: var(--color-purple) !important;
-    }
-  }
-  &.ant-input-affix-wrapper-disabled {
-    background: var(--color-gray-200) !important;
-  }
-}
-
-/* temp_stylePlugin:ni:sha-256;2GdaAiOEXRXyEjshZ-RJvrM9VLDAMoDBS9rNRrclBsY */
-._sessionLengthInput_l8t3b_1 {
-  height: 100%;
-  padding: 12px;
-  width: 300px;
-}
-._sessionLengthInputLabel_l8t3b_7 {
-  color: var(--text-primary);
-  font-size: 12px;
-}
-._slider_l8t3b_12 {
-  .ant-slider-mark-text {
-    font-size: 12px !important;
-  }
-}
-._headerContainer_l8t3b_18 {
-  align-items: center;
-  display: flex;
-  justify-content: space-between;
-  margin-top: var(--size-xxSmall);
-  & button {
-    color: var(--color-purple);
-    font-size: 12px;
-    height: 13px !important;
-    padding: 0;
-  }
-}
-._advancedLengthInput_l8t3b_32 {
-  display: flex;
-  justify-content: space-between;
-  margin-top: var(--size-xSmall);
-  & ._group_l8t3b_37 {
-    display: flex;
-    height: 43px;
-    & input {
-      border: 1px solid var(--color-gray-300);
-      width: 100px;
-    }
-  }
-}
-._buttonContainer_l8t3b_48 {
-  display: flex;
-  justify-content: flex-end;
-}
-._setLengthButton_l8t3b_53 {
-  font-size: 12px;
-  height: fit-content;
-  width: fit-content;
-}
-
-/* temp_stylePlugin:ni:sha-256;5ViOSWRLRQeTt7zfHEpvymILSAOlaSlDPtZ9j5waxGM */
-._select_wu05g_1 {
-  border-radius: var(--border-radius);
-  color: var(--text-primary) !important;
-  transition: all 0.2s ease-in-out;
-  .ant-select-selector {
-    background-color: var(--color-primary-background) !important;
-    border: 1px solid var(--color-gray-300) !important;
-    border-radius: var(--border-radius) !important;
-    font-family: var(--body-font-family);
-    height: fit-content !important;
-    padding: var(--size-xSmall) var(--size-small) !important;
-    transition: all 0.2s ease-in-out;
-  }
-  .ant-select-selection-placeholder {
-    color: var(--color-gray-500) !important;
-    left: var(--size-small);
-  }
-  .ant-select-selection-search {
-    margin-left: 0 !important;
-  }
-  .ant-select-arrow {
-    align-items: center;
-    display: flex;
-    flex-direction: column;
-    height: 18px;
-    width: 18px;
-    & > svg {
-      height: 100%;
-      position: relative;
-      right: -2px;
-      top: -4px;
-      width: 100%;
-    }
-  }
-  .ant-select-clear {
-    background: var(--color-primary-background);
-    color: var(--color-gray-400);
-  }
-  &.ant-select-disabled .ant-select-selector {
-    background: var(--color-gray-300) !important;
-  }
-  &.ant-select-multiple {
-    .ant-select-selection-item {
-      background-color: var(--color-gray-200) !important;
-      border-color: var(--color-gray-200) !important;
-    }
-  }
-  .ant-select-selection-item-remove {
-    color: var(--color-gray-700) !important;
-  }
-  &.ant-select-borderless {
-    .ant-select-selector {
-      background: transparent !important;
-      border-color: transparent !important;
-      color: var(--text-primary) !important;
-      &:active,
-      &:focus,
-      &:focus-within,
-      &:focus-visible {
-        box-shadow: none !important;
-        outline-color: transparent !important;
-      }
-    }
-    &.ant-select-focused:not(.ant-select-disabled).ant-select:not(.ant-select-customize-input) .ant-select-selector {
-      border-color: transparent !important;
-      box-shadow: none !important;
-    }
-  }
-}
-._dropdownIcon_wu05g_83 {
-  display: inline;
-  & ._icon_wu05g_86 {
-    display: none;
-  }
-}
-.ant-select-dropdown {
-  z-index: 99999999999999999 !important;
-}
-._dropdown_wu05g_83 {
-  background-color: var(--color-primary-background) !important;
-  border: 1px solid var(--color-gray-300);
-  border-radius: var(--border-radius);
-  box-shadow: var(--box-shadow);
-  padding-bottom: 0 !important;
-  padding-top: 0 !important;
-  z-index: 99999999999999999 !important;
-  .ant-select-item-option-selected {
-    color: var(--color-white) !important;
-  }
-  .ant-select-item-option-content {
-    align-items: center;
-    display: flex;
-  }
-  & ._dropdownIcon_wu05g_83 {
-    align-items: center;
-    display: flex;
-    & ._icon_wu05g_86 {
-      display: contents;
-      width: 100%;
-    }
-  }
-}
-
-/* temp_stylePlugin:ni:sha-256;tJfPwNq-y1hnuOboXqtoUogKPhdaRcyz5dBU_Gr2VLM */
-._modal_bbomj_1 {
-  max-width: 60vw;
-  pointer-events: unset;
-  .ant-modal-content {
-    border-radius: var(--border-radius) !important;
-  }
-}
-._modalContent_bbomj_10 {
-  overflow: visible;
-}
-._title_bbomj_14 {
-  margin-bottom: var(--size-medium) !important;
-}
-._modalWrap_bbomj_18 {
-  z-index: 999999999;
-}
-
-/* temp_stylePlugin:ni:sha-256;WkXjhERLrd_41msFPUuFIOCs__RmFtJUEJcw-H8fXPw */
-._modalBody_x1073_1 {
-  padding: 0;
-}
-
-/* temp_stylePlugin:ni:sha-256;oAPpLxHmDKD7E8bAdnaJ2MIkmxnff_rGmr-F9WjDvk0 */
-._popover_rnznz_1 {
-  display: flex;
-  flex-direction: column;
-  padding-bottom: var(--size-medium);
-  row-gap: var(--size-medium);
-  width: 250px;
-  & ._label_rnznz_8 {
-    display: flex;
-    flex-direction: column;
-    font-size: 10px;
-    row-gap: var(--size-xxSmall);
-  }
 }
 .ti67jy0 {
   border-top-right-radius: 0;
@@ -6896,386 +5556,6 @@
 }
 .ti67jy7 {
   max-width: 50%;
-}
-
-/* temp_stylePlugin:ni:sha-256;zBXYTvWw8y9-ePW_s72mW1b0SOcZVJ2FbGFf85KExSo */
-._optionLabelContainer_11gja_1 {
-  align-items: center;
-  display: flex;
-  overflow: hidden;
-  position: relative;
-  text-overflow: ellipsis;
-  width: 100%;
-}
-._optionCheckbox_11gja_10 {
-  margin-right: 12px;
-}
-._optionLabelType_11gja_14 {
-  background: var(--color-gray-300);
-  border-radius: 3px;
-  color: var(--text-primary) !important;
-  margin-right: 6px;
-  padding-left: 4px;
-  padding-right: 4px;
-  width: fit-content;
-}
-._labelTypeContainer_11gja_24 {
-  width: 60px;
-}
-._highlighterStyles_11gja_28 {
-  background-color: transparent;
-  font-weight: 600 !important;
-  padding: 0;
-}
-._shadowParent_11gja_34 {
-  height: 100%;
-  overflow: hidden;
-  position: relative;
-  width: 100%;
-}
-._shadowContainer_11gja_41 {
-  height: 100%;
-  left: 0;
-  pointer-events: none;
-  position: absolute;
-  top: 0;
-  width: 100%;
-  z-index: 99999999999999999 !important;
-}
-._shadowRight_11gja_51 {
-  background-attachment: scroll;
-  background-image: linear-gradient(to left, rgba(255, 255, 255, 0.6), rgba(255, 255, 255, 0));
-  background-position: right center;
-  background-repeat: no-repeat;
-  background-size: 20px 100%;
-  transition: background-image 0.2s ease-in-out;
-}
-._shadowLeft_11gja_62 {
-  background-attachment: scroll;
-  background-image: linear-gradient(to right, rgba(255, 255, 255, 0.6), rgba(255, 255, 255, 0));
-  background-position: left center;
-  background-repeat: no-repeat;
-  background-size: 20px 100%;
-  transition: background-image 0.2s ease-in-out;
-}
-._shadowBoth_11gja_73 {
-  background-attachment: scroll, scroll;
-  background-image: linear-gradient(to right, rgba(255, 255, 255, 0.6), rgba(255, 255, 255, 0)), linear-gradient(to left, rgba(255, 255, 255, 0.6), rgba(255, 255, 255, 0));
-  background-position: left center, right center;
-  background-repeat: no-repeat;
-  background-size: 20px 100%, 20px 100%;
-  transition: background-image 0.2s ease-in-out;
-}
-._optionLabelName_11gja_87 {
-  color: var(--text-primary) !important;
-  overflow-x: scroll;
-  padding-bottom: 8px;
-  padding-top: 8px;
-  scrollbar-width: none;
-  &::-webkit-scrollbar {
-    display: none;
-  }
-}
-._nameLabel_11gja_99 {
-  color: var(--text-primary) !important;
-  flex-grow: 1;
-  overflow: hidden;
-  text-overflow: ellipsis;
-  white-space: nowrap;
-}
-._optionTooltip_11gja_107 {
-  color: var(--text-primary) !important;
-  margin-left: 4px;
-}
-._builderContainer_11gja_112 {
-  border: 1px solid var(--color-gray-300);
-  border-radius: var(--border-radius);
-  display: flex;
-  flex-direction: column;
-  width: 100%;
-}
-._builderContainer_11gja_112 > div {
-  border-bottom: 1px solid var(--color-gray-300);
-  gap: var(--size-xSmall);
-  line-height: 0;
-  padding: var(--size-xSmall);
-}
-._builderContainer_11gja_112 > div:last-child {
-  border-bottom: 0;
-}
-._rulesContainer_11gja_131 {
-  align-items: center;
-  column-gap: var(--size-xxSmall);
-  display: inline-flex;
-  flex-wrap: wrap;
-  justify-content: flex-start;
-  row-gap: var(--size-xSmall);
-}
-._separator_11gja_140 {
-  border: 0;
-  font-size: 12px;
-  justify-content: center;
-  padding: 3px;
-  width: 32px;
-  &[disabled] {
-    background: none;
-    color: var(--color-gray-800) !important;
-  }
-  &:hover {
-    background: none !important;
-    &:not([disabled]) {
-      background-color: var(--color-purple-100) !important;
-    }
-  }
-}
-span:first-child {
-  & ._ruleItem_11gja_162 {
-    border-bottom-left-radius: 3px;
-    border-top-left-radius: 3px;
-  }
-}
-span:last-child {
-  & ._ruleItem_11gja_162 {
-    border-bottom-right-radius: 3px;
-    border-top-right-radius: 3px;
-  }
-}
-._invalid_11gja_175 {
-  background-color: var(--color-red-400) !important;
-  &:hover {
-    background-color: var(--color-red-600) !important;
-  }
-}
-._timeRangeContainer_11gja_183 ._ruleItem_11gja_162 span {
-  max-width: 100%;
-}
-._removeRule_11gja_187 {
-  border-bottom-right-radius: 3px;
-  border-top-right-radius: 3px;
-}
-._syncButton_11gja_192,
-._syncButton_11gja_192[disabled],
-._syncButton_11gja_192:active,
-._syncButton_11gja_192:focus,
-._syncButton_11gja_192:hover {
-  background-color: var(--color-green-600) !important;
-  border-radius: 3px;
-  color: var(--color-white) !important;
-  padding: 6px;
-}
-._syncButton_11gja_192:hover {
-  opacity: 0.6;
-}
-._syncButton_11gja_192[disabled] {
-  opacity: 0.2;
-}
-._addFilter_11gja_211 {
-  border: 1px dashed var(--color-purple-500);
-  border-radius: 3px;
-  color: var(--color-purple-500) !important;
-  font-size: 12px;
-  height: 100%;
-  margin-top: var(--size-xSmall);
-  padding: 0 4px;
-}
-._menuListContainer_11gja_221 {
-  overflow-y: auto;
-  scrollbar-width: none;
-  &::-webkit-scrollbar {
-    display: none;
-  }
-}
-._popoverContainer_11gja_230 {
-  width: fit-content;
-  .ant-popover-inner-content {
-    padding: 0;
-  }
-}
-._contentContainer_11gja_238 {
-  display: flex;
-  flex-direction: column;
-  max-width: 50vw;
-  min-width: 150px;
-  padding-bottom: 0;
-  row-gap: var(--size-medium);
-  & ._label_11gja_24 {
-    display: flex;
-    flex-direction: column;
-    font-size: 10px;
-    row-gap: var(--size-xxSmall);
-  }
-}
-._controlBar_11gja_254 {
-  flex-shrink: 0;
-  height: 44px;
-}
-._menuList_11gja_221 {
-  overflow: hidden;
-  padding-top: 0;
-  z-index: 5;
-}
-
-/* temp_stylePlugin:ni:sha-256;xmZf4haEFAokli2aj_8SWBcBoGX1UDb9CCgCMLqNKqw */
-._card_ndwxp_1 {
-  background: var(--color-primary-background);
-  border: 1px solid var(--color-gray-300);
-  border-radius: var(--border-radius);
-  box-shadow: var(--box-shadow-2);
-  color: var(--text-primary);
-  max-width: 500px;
-  padding-bottom: var(--size-xLarge);
-  padding-left: var(--size-xLarge);
-  padding-right: var(--size-xLarge);
-  padding-top: var(--size-xLarge);
-  &._center_ndwxp_13 {
-    text-align: center;
-  }
-  & h2 {
-    color: var(--text-primary);
-    font-size: 24px;
-    margin: 0;
-    margin-bottom: var(--size-medium);
-  }
-  & p {
-    color: var(--color-gray-500);
-    margin-bottom: 0 !important;
-  }
-  & ._content_ndwxp_29 {
-    font-size: 16px;
-    max-width: 400px;
-    word-wrap: break-word;
-  }
-  & ._animation_ndwxp_35 {
-    margin: 0 auto;
-    margin-bottom: var(--size-large);
-    width: 250px;
-  }
-  & ._actions_ndwxp_41 {
-    margin-top: var(--size-xLarge);
-  }
-}
-
-/* temp_stylePlugin:ni:sha-256;duAXU-ltE6YZ3ejAzgoxT5s6vhKX1YyBbEkbUegmQvI */
-._elevatedCard_hcuqc_1 {
-  --width: 400px;
-  height: calc(100% - (2 * var(--size-medium)));
-  overflow-y: auto;
-  padding-bottom: var(--size-small);
-  padding-left: var(--size-large);
-  padding-right: var(--size-large);
-  padding-top: var(--size-small);
-  width: var(--width);
-}
-._backdrop_hcuqc_13 {
-  background: rgba(0, 0, 0, 0.25);
-  inset: 0;
-  opacity: 1;
-  position: fixed;
-  z-index: 999999999;
-}
-._elevatedCardMotion_hcuqc_21 {
-  height: calc(100% - (var(--size-medium)));
-  position: fixed;
-  right: var(--size-medium);
-  top: var(--size-medium);
-  z-index: 9999999999;
-}
-._searchIcon_hcuqc_29 {
-  color: var(--color-gray-500);
-}
-._container_hcuqc_33 {
-  padding-top: var(--size-large);
-  & section {
-    padding-top: var(--size-large);
-  }
-  & table {
-    width: 100%;
-  }
-  & tr {
-    width: 100%;
-    &:not(:last-of-type) {
-      & td {
-        padding-bottom: var(--size-small);
-      }
-    }
-  }
-  & p {
-    font-size: 13px !important;
-  }
-  & h3 {
-    font-size: 16px !important;
-    margin-bottom: var(--size-small) !important;
-  }
-}
-._kbdContainer_hcuqc_64 {
-  column-gap: var(--size-xxSmall);
-  display: flex;
-}
-._kbd_hcuqc_64 {
-  align-items: center;
-  background: var(--color-gray-200);
-  border-radius: var(--size-xxSmall);
-  display: flex;
-  font-family: var(--monospace-font-family);
-  font-size: 11px;
-  justify-content: center;
-  min-width: 20px;
-  padding-bottom: var(--size-xxSmall);
-  padding-left: var(--size-xxSmall);
-  padding-right: var(--size-xxSmall);
-  padding-top: var(--size-xxSmall);
-  text-transform: capitalize;
-  &._symbol_hcuqc_84 {
-    font-size: 16px;
-    line-height: 0px;
-  }
-}
-._description_hcuqc_90 {
-  color: var(--color-gray-800);
-  font-size: 13px;
-  padding-right: var(--size-medium);
-}
-._shortcutContainer_hcuqc_96 {
-  display: flex;
-  justify-content: flex-end;
-}
-._emptyTitle_hcuqc_101 {
-  text-transform: capitalize;
-}
-._emptyDescription_hcuqc_105 {
-  margin-top: 0 !important;
-  text-align: center;
-}
-._disabled_hcuqc_110 {
-  cursor: not-allowed;
-  filter: opacity(0.3);
-}
-._titleContainer_hcuqc_115 {
-  align-items: center;
-  display: flex;
-}
-._suggestionButton_hcuqc_120 {
-  align-items: center;
-  background: var(--color-gray-300) !important;
-  color: var(--text-primary) !important;
-  column-gap: var(--size-small);
-  display: flex;
-  font-size: 12px;
-  margin-left: auto;
-  padding-bottom: var(--size-xSmall);
-  padding-left: var(--size-small);
-  padding-right: var(--size-small);
-  padding-top: var(--size-xSmall);
-  &:hover {
-    color: var(--text-primary);
-  }
-  &._cta_hcuqc_137 {
-    background: var(--color-purple);
-    color: var(--text-primary-inverted);
-    font-weight: 500;
-    margin: 0 auto;
-    margin-top: var(--size-large);
-  }
 }
 ._1ek953u0 {
   z-index: 99999;
@@ -7325,645 +5605,6 @@
 ._1kpm5g60:focus-visible {
   outline: revert !important;
 }
-
-/* temp_stylePlugin:ni:sha-256;oLob3GdYOi0YJJeAgp0MtLPD_ZAP2tbfoMCu0hH8jpM */
-._container_1tqri_1 {
-  font-family: var(--header-font-family);
-}
-._input_1tqri_5 {
-  background: var(--color-primary-background);
-  border: 0;
-  box-sizing: border-box;
-  caret-color: var(--color-purple);
-  color: var(--text-primary);
-  font-size: 14px;
-  margin: var(--size-small);
-  outline: none;
-  padding: 6px;
-  width: stretch;
-}
-._input-focused_1tqri_18 {
-  background-color: var(--text-primary);
-  border-color: var(--color-red-400);
-}
-._suggestion_1tqri_23 {
-  background: var(--color-primary-background);
-  border-left: 5px solid transparent;
-  color: var(--color-gray-700);
-  cursor: pointer;
-  padding: 14px 12px;
-  transition: color 0.2s ease-in-out;
-  & b {
-    color: var(--color-purple-600);
-  }
-}
-._suggestionsContainerOpen_1tqri_37 {
-  border-bottom: 1px solid var(--color-gray-300);
-  border-top: 1px solid var(--color-gray-300);
-  max-height: 400px;
-  overflow-y: auto;
-  &::-webkit-scrollbar {
-    display: none;
-  }
-}
-._suggestionHighlighted_1tqri_48 {
-  background: var(--color-gray-300);
-  border-left: 5px solid var(--color-purple);
-  color: var(--text-primary);
-}
-._modal_1tqri_54 {
-  background: var(--color-primary-background);
-  border: 0;
-  border-radius: var(--border-radius);
-  bottom: auto;
-  box-shadow: var(--box-shadow-2);
-  left: 50%;
-  outline: none;
-  overflow: hidden;
-  position: absolute;
-  right: auto;
-  top: 25%;
-  transform: translate(-50%, 0);
-  width: 605px;
-}
-
-/* temp_stylePlugin:ni:sha-256;HWPTlzVDOfiwtdqp_k8vpVCuWcSm0F_WekEbxFNeSR8 */
-._suggestion_64h6w_1 {
-  align-items: center;
-  background: var(--header-font-family);
-  column-gap: var(--size-small);
-  display: flex;
-  font-size: 14px;
-}
-._category_64h6w_9 {
-  align-items: center;
-  display: flex;
-  & > svg {
-    height: 12px;
-    width: 12px;
-  }
-}
-
-/* temp_stylePlugin:ni:sha-256;vmEYi7H7WVQGO43GtJmNtLuq1HyJzVe7iRSAqXT8l8c */
-._trialLink_1vb5r_1 {
-  color: var(--text-primary-inverted) !important;
-  text-decoration: underline;
-}
-._trialWrapper_1vb5r_6 {
-  align-items: center;
-  background-color: #744ed4;
-  color: var(--text-primary-inverted);
-  display: flex;
-  height: var(--banner-height);
-  justify-content: center;
-  width: 100%;
-  z-index: 1000;
-  &._productHunt_1vb5r_16 {
-    background-color: var(--color-green-600);
-  }
-  &._youtube_1vb5r_20 {
-    background-color: var(--color-red-600);
-  }
-  &._maintenance_1vb5r_24 {
-    background-color: var(--color-purple-600);
-  }
-  &._error_1vb5r_28 {
-    background-color: var(--color-red-400);
-    & button {
-      background: transparent;
-    }
-  }
-  & button {
-    --button-size: var(--size-medium);
-    --icon-size: var(--size-xSmall);
-    align-items: center;
-    background: transparent;
-    border: 0;
-    border-radius: 50%;
-    cursor: pointer;
-    display: flex;
-    height: var(--button-size);
-    justify-content: center;
-    margin-right: var(--size-small);
-    position: absolute;
-    right: 0;
-    transform: scale(1.5);
-    transform-origin: center;
-    transition: all 0.2s ease-in-out;
-    width: var(--button-size);
-    & svg {
-      flex-shrink: 0;
-      height: var(--icon-size);
-      transform-origin: center;
-      transition: all 0.2s ease-in-out;
-      width: var(--icon-size);
-    }
-    &:hover {
-      transform: scale(2);
-    }
-  }
-}
-._trialTimeText_1vb5r_69 {
-  font-size: 12px;
-  padding-bottom: 4px;
-  padding-top: 4px;
-  z-index: 100;
-  & a {
-    color: white;
-    text-decoration: underline;
-  }
-}
-._homeLink_1vb5r_81 {
-  align-items: center;
-  color: var(--text-primary) !important;
-  cursor: pointer;
-  display: flex;
-  justify-content: center;
-  text-decoration: none;
-}
-._homeLink_1vb5r_81:hover {
-  color: inherit;
-  text-decoration: none;
-}
-._demoLink_1vb5r_95 {
-  color: var(--color-text-primary-inverted) !important;
-  text-decoration: underline;
-}
-._demoLink_1vb5r_95:hover {
-  color: var(--color-gray-400) !important;
-}
-._button_1vb5r_104 {
-  &:first-of-type {
-    border-top-right-radius: 0;
-    border-bottom-right-radius: 0;
-  }
-  &:not(:first-of-type) {
-    border-top-left-radius: 0;
-    border-bottom-left-radius: 0;
-    border-left: 1px solid #dcdbdd;
-  }
-}
-
-/* temp_stylePlugin:ni:sha-256;1nOoTpRGGsa52EWNa6Aax-q0NAsRs0yHEw5mK2VCvyM */
-._leadAlignLayout_17adr_1 {
-  height: min-content;
-  margin: 40px 80px 20px;
-  max-width: 650px;
-  padding-bottom: var(--size-xxLarge);
-  width: 100%;
-  &._fullWidth_17adr_8 {
-    max-width: 100%;
-  }
-  & ._subTitle_17adr_12 {
-    color: var(--color-gray-500);
-    font-size: 18px;
-    margin-bottom: var(--size-xLarge) !important;
-  }
-}
-
-/* temp_stylePlugin:ni:sha-256;8GD1dBeo8w33pqTI9LoDS70RHxkQ0F8-TztnKIGq1SA */
-._card_1ttqu_1 {
-  background-color: var(--color-primary-background);
-  border: 1px solid var(--color-gray-300);
-  border-radius: var(--border-radius);
-  overflow: hidden;
-  padding: var(--size-large);
-  transition: border-color 0.1s ease-in-out, box-shadow 0.2s ease-in-out;
-  width: 100%;
-  &._noPadding_1ttqu_10 {
-    padding: 0;
-  }
-  &._full_1ttqu_14 {
-    height: 100%;
-  }
-  & h2,
-  & ._cardHeader_1ttqu_19 {
-    font-size: 22px !important;
-    margin-bottom: var(--size-medium) !important;
-  }
-  & h3 {
-    font-size: 16px !important;
-    margin-bottom: var(--size-xSmall) !important;
-  }
-  & p {
-    color: var(--color-gray-500);
-    margin-top: 0 !important;
-  }
-  & section {
-    padding-bottom: var(--size-medium);
-    &:last-of-type {
-      padding-bottom: var(--size-large);
-    }
-  }
-  & ._titleContainer_1ttqu_42 {
-    border-bottom: 1px solid var(--color-gray-300);
-    font-size: 14px !important;
-    margin: 0 calc(-1 * var(--size-large));
-    margin-bottom: var(--size-small);
-    margin-top: calc(-1 * var(--size-xSmall));
-    padding-bottom: 0;
-    padding-left: var(--size-large);
-    padding-right: var(--size-large);
-    padding-top: 0;
-    &._noTitleBottomMargin_1ttqu_53 {
-      margin-bottom: 0;
-    }
-    & h3 {
-      margin-bottom: var(--size-medium) !important;
-    }
-  }
-  &:hover {
-    &._interactable_1ttqu_63 {
-      border-color: var(--color-purple);
-      box-shadow: 0 5px 8px rgba(86, 41, 198, 0.2);
-    }
-  }
-}
-._cardForm_1ttqu_70 {
-  display: flex;
-  flex-direction: column;
-  row-gap: var(--size-large);
-}
-._cardSubHeader_1ttqu_76 {
-  color: var(--color-gray-500) !important;
-  font-size: 16px;
-  line-height: 1.5 !important;
-  margin-bottom: var(--size-large) !important;
-}
-._cardFormActionsContainer_1ttqu_83 {
-  display: flex;
-  flex-direction: column;
-  row-gap: var(--size-medium);
-}
-
-/* temp_stylePlugin:ni:sha-256;K_8vcZVauPqs-1DgHcdMlnt3acR14Ue2IruVaFV3DKQ */
-._integration_tm2f6_1 {
-  & ._logo_tm2f6_2 {
-    border-radius: 50%;
-    height: var(--size-xxLarge);
-    width: var(--size-xxLarge);
-  }
-  & ._header_tm2f6_8 {
-    align-items: flex-start;
-    display: flex;
-    justify-content: space-between;
-    padding-bottom: var(--size-small);
-  }
-  & ._connectButton_tm2f6_15 {
-    text-transform: uppercase;
-  }
-  & ._title_tm2f6_19 {
-    margin-bottom: var(--size-small) !important;
-  }
-  & ._description_tm2f6_23 {
-    margin-bottom: 0 !important;
-  }
-}
-._modal_tm2f6_28 {
-  & footer {
-    column-gap: var(--size-medium);
-    display: flex;
-    justify-content: flex-end;
-    padding-top: var(--size-large);
-  }
-}
-
-/* temp_stylePlugin:ni:sha-256;LvV0ia20JQxkWzKR-1Wmy4mEP0gGMnqrP0e5WeDgk4E */
-._spinnerStyle_16rew_1 {
-  align-items: center;
-  display: flex;
-  justify-content: center;
-  width: 100px;
-  z-index: 10;
-}
-._spinnerWrapper_16rew_9 {
-  align-items: center;
-  display: flex;
-  height: 100%;
-  justify-content: center;
-  width: 100%;
-}
-._loadingWrapper_16rew_17 {
-  align-items: center;
-  background: var(--color-primary-background);
-  display: flex;
-  height: 100vh;
-  justify-content: center;
-  position: absolute;
-  width: 100vw;
-  z-index: 9999999999;
-}
-._loadingFlexWrapper_16rew_28 {
-  height: 100%;
-  width: 100%;
-}
-._background_16rew_33 {
-  --background-color: var(--color-primary-background);
-  --dot-color: var(--color-gray-200);
-  --dot-size: 2px;
-  --square-size: 50px;
-  background-image: radial-gradient(var(--dot-color) var(--dot-size), var(--background-color) var(--dot-size));
-  background-position: 0 0;
-  background-size: var(--square-size) var(--square-size);
-  height: 100vh;
-  position: absolute;
-  width: 100vw;
-  z-index: -1;
-}
-._logoContainer_16rew_48 {
-  --logo-size: 60px;
-  display: grid;
-  height: var(--logo-size);
-  width: var(--logo-size);
-  & ._logo_16rew_48 {
-    grid-column-start: 1;
-    grid-row-start: 1;
-    height: var(--logo-size);
-    width: var(--logo-size);
-    z-index: 2;
-    & svg {
-      height: 100%;
-      width: 100%;
-    }
-  }
-  & ._logoBackground_16rew_67 {
-    background: var(--logo-background-color);
-    border: 2px solid var(--logo-border-color);
-    border-radius: 50%;
-    grid-column-start: 1;
-    grid-row-start: 1;
-    height: var(--logo-size);
-    transform-origin: center;
-    width: var(--logo-size);
-  }
-}
-
-/* temp_stylePlugin:ni:sha-256;0sWL_pUlNzbY3a5wY7Gz8P5TPH5fso4GoedFsar5rVQ */
-._normalTableSizing_1xyo6_1 {
-  --padding-x: var(--size-large);
-  --padding-y: var(--size-medium);
-}
-._smallTableSizing_1xyo6_6 {
-  --padding-x: var(--size-medium);
-  --padding-y: var(--size-small);
-}
-._table_1xyo6_11 {
-  .ant-table-thead > tr > th {
-    background: transparent !important;
-    border-bottom: 1px solid var(--color-gray-300) !important;
-    border-top: 1px solid var(--color-gray-300) !important;
-    color: var(--color-gray-800) !important;
-    font-weight: normal !important;
-    padding-bottom: var(--size-xSmall) !important;
-    padding-top: var(--size-xSmall) !important;
-  }
-  tr > .ant-table-cell { border-bottom: 1px solid var(--color-gray-300) !important; padding-bottom: var(--padding-y) !important; padding-top: var(--padding-y) !important; } .ant-table-row:last-of-type > .ant-table-cell { border-bottom: 0 !important; } .ant-table-tbody > tr.ant-table-row:hover > td { background: none !important; cursor: auto; } .ant-table { background: var(--color-primary-background); color: var(--text-primary) !important; } &._interactable_1xyo6_42 { .ant-table-tbody > tr.ant-table-row:hover > td { background: var(--color-gray-100) !important; cursor: pointer; } } .ant-table-placeholder { .ant-table-cell { border-bottom: 0 !important; } } &._rowHasPadding_1xyo6_55 { tr > .ant-table-cell:first-of-type { padding-left: var(--padding-x) !important; } tr > .ant-table-cell:last-of-type { padding-right: var(--padding-x) !important; } };
-}
-
-/* temp_stylePlugin:ni:sha-256;saL5jXirJfa4rurP-j3K9NLgTxqslT2nQDAAMyNEr0U */
-._modalBtn_oqxfq_1 {
-  padding-bottom: 4px !important;
-  padding-top: 4px !important;
-}
-._modalBtnIcon_oqxfq_6 {
-  margin-right: 0.5rem;
-}
-._modalSubTitle_oqxfq_10 {
-  color: var(--color-gray-500) !important;
-  font-size: 16px;
-  margin-bottom: 20px;
-  margin-top: 0 !important;
-}
-._modalBtnText_oqxfq_17 {
-  align-items: center;
-  display: inline-flex !important;
-  height: 100%;
-}
-._select_oqxfq_23 {
-  .ant-select-selection-item-content {
-    max-width: 150px;
-  }
-}
-._projectInput_oqxfq_29 {
-  font-size: 14px !important;
-}
-
-/* temp_stylePlugin:ni:sha-256;Y7aF_JqV7JVZV9SB4evFDbwUKjdBASkBGRPBN56yeGk */
-._dot_1m5bo_1 {
-  --pulse-color:
-    86,
-    41,
-    198;
-  background-color: var(--color-purple);
-  border-radius: 10px;
-  height: var(--size-xSmall);
-  width: var(--size-xSmall);
-}
-._dotRed_1m5bo_9 {
-  --pulse-color:
-    255,
-    0,
-    0;
-  background-color: var(--color-red);
-}
-._pulse_1m5bo_14 {
-  animation: _pulse_1m5bo_14 2s infinite;
-}
-@keyframes _pulse_1m5bo_14 {
-  0% {
-    box-shadow: 0 0 0 0 rgba(var(--pulse-color), 0.7);
-  }
-  70% {
-    box-shadow: 0 0 0 10px rgba(var(--pulse-color), 0);
-  }
-  100% {
-    box-shadow: 0 0 0 0 rgba(var(--pulse-color), 0);
-  }
-}
-
-/* temp_stylePlugin:ni:sha-256;EXT93Vwaj2zkibx_bryaH4M6PfE12E3mRu9XXFGtb5Y */
-._container_1ytww_1 {
-  align-items: flex-start;
-  row-gap: var(--size-xxSmall);
-  display: flex;
-  flex-direction: column;
-  justify-content: space-between;
-  max-height: fit-content;
-  min-height: var(--size-xxLarge);
-}
-._switchClass_1ytww_11 {
-  flex-shrink: 0;
-}
-._select_1ytww_15 {
-  width: 100%;
-  &.ant-select-disabled .ant-select-selector {
-    background-color: var(--color-primary-background) !important;
-  }
-}
-
-/* temp_stylePlugin:ni:sha-256;RDLkwGa4LNlf_KCZp1JGCSHIS-Wu-2yFw0zu7Gpl6mQ */
-._box_oy2ks_1 {
-  background-color: var(--color-primary-background);
-  border: 1px solid var(--color-gray-300);
-  border-radius: 8px;
-  max-width: 500px;
-  padding: 30px;
-}
-._title_oy2ks_9 {
-  font-size: 24px;
-  margin-bottom: 10px;
-}
-._subTitle_oy2ks_14 {
-  color: var(--color-gray-500) !important;
-  font-size: 16px;
-  line-height: 1.5 !important;
-  margin-bottom: var(--size-large) !important;
-}
-._switchWorkspace_oy2ks_21 {
-  color: var(--color-purple);
-  cursor: pointer;
-}
-._button_oy2ks_26 {
-  display: flex;
-  margin-bottom: 0;
-  margin-top: 0;
-  & ._workspaceCount_oy2ks_31 {
-    color: var(--color-white);
-    font-size: var(--size-xSmall);
-    height: var(--size-small);
-    margin-left: var(--size-xxSmall);
-    width: var(--size-small);
-  }
-}
-._cardForm_oy2ks_40 {
-  grid-row-gap: 20px;
-}
-._inputLabel_oy2ks_44 {
-  display: flex;
-  flex-direction: column;
-  gap: 4px;
-  justify-content: space-between;
-  margin-top: -6px;
-}
-._promoCodeToggle_oy2ks_52 {
-  color: var(--color-purple);
-  cursor: pointer;
-  margin-top: -6px;
-  width: fit-content;
-}
-
-/* temp_stylePlugin:ni:sha-256;NDz6-PyjNvrr6vxJUKIsPldL8N69kv-ddNpioENtx8E */
-._box_76woq_1 {
-  background-color: var(--color-primary-background);
-  border: 1px solid var(--color-gray-300);
-  border-radius: 8px;
-  max-width: 500px;
-  padding: 30px;
-}
-._title_76woq_9 {
-  font-size: 24px;
-  margin-bottom: 10px;
-}
-._subTitle_76woq_14 {
-  color: var(--color-gray-500) !important;
-  font-size: 16px !important;
-  line-height: 1.5 !important;
-  margin-bottom: var(--size-large) !important;
-}
-._fullWidth_76woq_21 {
-  width: 100%;
-}
-._intercomButton_76woq_25 {
-  color: var(--color-purple);
-  cursor: pointer;
-  display: inline-block;
-  line-height: 1;
-}
-._button_76woq_32 {
-  display: flex;
-  margin-bottom: 0;
-  margin-top: var(--size-large);
-}
-
-/* temp_stylePlugin:ni:sha-256;GaKSdjqYdNLLgx9R-6N85Lu27w44yxFcGXwqY7L2kMY */
-._tag_1igmo_1 {
-  align-items: center;
-  border-radius: var(--size-large);
-  color: var(--text-primary);
-  column-gap: var(--size-xxSmall);
-  display: flex;
-  font-size: 12px;
-  height: var(--size-large);
-  padding: var(--size-xxSmall) var(--size-small);
-  width: fit-content;
-}
-
-/* temp_stylePlugin:ni:sha-256;1Qoum6Zd8HW3lOOGlfOX25GpsI_xuWrhkAqTzB8CUr8 */
-._box_9e1zp_1 {
-  background-color: var(--color-primary-background);
-  border: 1px solid var(--color-gray-300);
-  border-radius: 8px;
-  max-width: 500px;
-  padding: 30px;
-}
-._title_9e1zp_9 {
-  font-size: 24px;
-  margin-bottom: 10px;
-}
-._subTitle_9e1zp_14 {
-  color: var(--color-gray-500) !important;
-  font-size: 16px !important;
-  line-height: 1.5 !important;
-  margin-bottom: var(--size-large) !important;
-}
-._fullWidth_9e1zp_21 {
-  width: 100%;
-}
-._newWorkspace_9e1zp_25 {
-  color: var(--color-purple);
-  cursor: pointer;
-}
-._joinButton_9e1zp_30 {
-  margin-left: auto;
-}
-._intercomButton_9e1zp_34 {
-  color: var(--color-purple);
-  cursor: pointer;
-  display: inline-block;
-  line-height: 1;
-}
-._button_9e1zp_41 {
-  display: flex;
-  margin-bottom: 0;
-  margin-top: var(--size-large);
-}
-
-/* temp_stylePlugin:ni:sha-256;1uYyaYfE0g7lAgkuK-d3oL2KEEpUBAqzIvxM0xZ8HPg */
-._container_1upb5_1 {
-  position: relative;
-  font-size: 13px;
-}
-._downloadButton_1upb5_6 {
-  position: absolute;
-  right: 0;
-  z-index: 5;
-}
-
-/* temp_stylePlugin:ni:sha-256;h1SVCfN_wh6l7lemR97Mt9TLiCL7wjnLQH_xBtOg8es */
-._emptyCardPlaceholder_19v6i_1 {
-  cursor: auto;
-  display: flex;
-  flex-direction: column;
-  justify-content: center;
-}
-._graphicContainer_19v6i_8 {
-  margin-bottom: var(--size-xLarge);
-  margin-top: var(--size-xLarge);
-  &._compact_19v6i_12 {
-    margin-bottom: var(--size-small);
-    margin-top: var(--size-medium);
-  }
-}
 ._10haslo0 {
   display: flex;
   flex-direction: column;
@@ -7983,1599 +5624,6 @@
   align-items: flex-end;
   display: flex;
   justify-content: flex-end;
-}
-
-/* temp_stylePlugin:ni:sha-256;QVabov8Ps-jqv-lYJ4xpfzVGvE_FTKbL6A6At8gNetE */
-._emptyStateSection_uyuiy_1 {
-  align-items: center;
-  border: 1px solid var(--color-gray-300);
-  border-radius: 8px;
-  display: flex;
-  justify-content: center;
-  margin: 10px;
-  padding: 20px;
-  width: max-content;
-}
-._emptyStateWrapper_uyuiy_12 {
-  align-items: center;
-  display: flex;
-  flex-direction: column;
-  height: 100%;
-  width: 100%;
-  & svg {
-    height: 30px;
-    width: 220px;
-  }
-}
-._emptySubTitle_uyuiy_25 {
-  color: var(--color-gray-500);
-  font-size: var(--size-small) !important;
-  margin: 0 auto !important;
-  max-width: 350px;
-  text-align: center;
-}
-._emptyTitle_uyuiy_33 {
-  font-size: 14px;
-  font-weight: 400 !important;
-  margin-top: 30px !important;
-  text-align: center;
-}
-._intercomButton_uyuiy_40 {
-  color: var(--color-purple);
-  cursor: pointer;
-  display: inline-block;
-  line-height: 1;
-}
-._newFeedStyles_uyuiy_47 {
-  & ._emptyStateWrapper_uyuiy_12 {
-    & svg {
-      height: 20px;
-      width: 120px;
-    }
-  }
-  & ._emptyStateSection_uyuiy_1 {
-    padding: 10px;
-  }
-  & ._emptySubTitle_uyuiy_25 {
-    font-size: var(--size-small) !important;
-    margin-top: var(--size-small) !important;
-  }
-  & ._emptyTitle_uyuiy_33 {
-    font-size: 14px !important;
-    font-weight: 400 !important;
-    margin-bottom: 0 !important;
-    margin-top: var(--size-small) !important;
-  }
-}
-
-/* temp_stylePlugin:ni:sha-256;f7wIkmyOtYVtM-1WYi7gmFXrr4yyXOm2VvXGIHBiLAM */
-._statusCell_pujb5_1 {
-  align-items: center;
-  display: flex;
-  gap: 0.1rem;
-  justify-content: center;
-  padding: 1.5rem 0.5rem;
-  & > label > span {
-    width: 3.75rem;
-  }
-}
-
-/* temp_stylePlugin:ni:sha-256;DSsUyTNbSfgbRB8ukJ9je70xig-U4J2vPsqO62Oaz60 */
-._container_19ijm_1 {
-  align-items: center;
-  column-gap: var(--size-xSmall);
-  display: flex;
-  margin-top: var(--size-xSmall);
-  & ._adminContainer_19ijm_7 {
-    color: var(--color-gray-500);
-    & ._value_19ijm_10 {
-      color: var(--color-gray-600);
-      font-weight: 500;
-    }
-  }
-}
-
-/* temp_stylePlugin:ni:sha-256;QVqttMUJ1SJsRQjpwTaBjHUbFJKD05hOUgo4cF4GNY4 */
-._configurationContainer_d9cro_1 {
-  display: flex;
-  flex-direction: column;
-  row-gap: var(--size-large);
-  .ant-form-item {
-    margin-bottom: 0;
-  }
-}
-._integrationAlert_d9cro_11 {
-  margin-bottom: var(--size-xxLarge);
-}
-._cellWithTooltip_d9cro_15 {
-  column-gap: var(--size-xxSmall);
-  display: flex;
-  padding: 0 0.5rem;
-}
-._nameCell_d9cro_21 {
-  align-items: flex-start;
-  display: flex;
-  flex-direction: column;
-  height: auto;
-  & ._primary_d9cro_27 {
-    font-size: 16px;
-    font-weight: 500;
-    overflow: hidden;
-    text-overflow: ellipsis;
-    white-space: nowrap;
-    width: 500px;
-  }
-}
-._subTitleContainer_d9cro_37 {
-  align-items: center;
-  display: flex;
-  height: 40px;
-  margin-bottom: var(--size-medium);
-  margin-top: var(--size-small);
-  & p {
-    align-self: flex-start;
-    color: var(--color-gray-500);
-    font-size: 18px;
-    margin-bottom: 0 !important;
-    margin-top: 0 !important;
-  }
-  & ._callToAction_d9cro_52 {
-    margin-left: auto;
-    transform: translateY(-49px);
-  }
-}
-._configureButton_d9cro_58 {
-  align-items: center;
-  color: var(--color-gray-500) !important;
-  display: flex;
-  font-weight: 300;
-  justify-content: flex-end;
-  &:hover {
-    color: var(--color-gray-500) !important;
-  }
-  & svg {
-    color: var(--color-gray-400);
-    height: var(--size-large);
-    width: var(--size-large);
-  }
-}
-._emptyContainer_d9cro_76 {
-  cursor: auto;
-  display: flex;
-  flex-direction: column;
-  margin: 0 auto;
-  max-width: 400px;
-  padding-bottom: var(--size-xLarge);
-  padding-top: var(--size-xLarge);
-}
-._intercomButton_d9cro_86 {
-  color: var(--color-purple);
-  cursor: pointer;
-  display: inline-block;
-  line-height: 1;
-}
-._chart_d9cro_93 {
-  display: flex;
-  justify-content: center;
-  & ._innerChart_d9cro_97 {
-    align-items: center;
-    background-color: var(--color-gray-100);
-    border-radius: 5px;
-    display: flex;
-    height: 54px;
-    justify-content: center;
-    padding: var(--size-small);
-    width: 124px;
-  }
-}
-._frequencyGraphEmptyMessage_d9cro_109 {
-  font-size: 12px;
-  margin-bottom: 0 !important;
-}
-
-/* temp_stylePlugin:ni:sha-256;7vhUVcjoeSBiAbe2R45DK36jUv5MdqEwXWK0iGC7_tg */
-._avatarWrapper_1rhp6_1 {
-  align-items: center;
-  display: flex;
-  height: 100%;
-  justify-content: center;
-  position: relative;
-}
-._readMarkerContainer_1rhp6_9 {
-  align-items: center;
-  display: flex;
-  margin-left: 6px;
-  position: relative;
-  width: 8px;
-}
-._topText_1rhp6_17 {
-  color: var(--color-gray-500);
-  font-size: 12px;
-  margin: 0 !important;
-  overflow: hidden;
-  text-overflow: ellipsis;
-  white-space: nowrap;
-}
-._middleText_1rhp6_26 {
-  color: var(--text-primary);
-  font-size: 14px;
-  margin: 0 !important;
-  overflow: hidden;
-  text-overflow: ellipsis;
-  white-space: nowrap;
-}
-._bottomText_1rhp6_35 {
-  color: var(--text-primary);
-  font-size: 12px;
-  margin: 0 !important;
-  overflow: hidden;
-  text-overflow: ellipsis;
-  white-space: nowrap;
-}
-._sessionTextSection_1rhp6_44 {
-  max-width: 200px;
-  overflow: hidden;
-  text-overflow: ellipsis;
-  white-space: nowrap;
-  &._detailed_1rhp6_50 {
-    max-width: 250px;
-  }
-  &._errorVersion_1rhp6_54 {
-    max-width: 185px;
-  }
-}
-._detailedSection_1rhp6_59 {
-  display: grid;
-  gap: var(--size-xxSmall);
-  grid-template-columns: 1fr 1fr;
-  max-width: unset;
-  padding-top: var(--size-xSmall);
-  &._withLongDatetimeFormat_1rhp6_66 {
-    grid-template-columns: 1.7fr 1fr;
-  }
-}
-._identifier_1rhp6_71 {
-  align-items: center;
-  display: flex;
-}
-._backfilledIcon_1rhp6_76 {
-  align-items: center;
-  background-color: var(--color-gray-600);
-  border-radius: 2.5px;
-  color: var(--color-white);
-  display: flex;
-  font-size: 18px;
-  height: var(--size-medium);
-  justify-content: center;
-  margin-left: var(--size-xSmall);
-  width: var(--size-medium);
-  & svg {
-    height: var(--size-small);
-    width: var(--size-small);
-  }
-}
-._tagWrapper_1rhp6_95 {
-  display: flex;
-  flex-flow: row wrap;
-  height: 28px;
-  overflow: hidden;
-}
-._sessionCardWrapper_1rhp6_102 {
-  position: relative;
-  &:hover {
-    & ._sessionCardAction_1rhp6_106 {
-      display: flex;
-    }
-  }
-}
-._sessionCardAction_1rhp6_106 {
-  align-items: center;
-  background-color: var(--color-primary-background);
-  border: 0;
-  border-radius: var(--border-radius);
-  bottom: 0;
-  display: none;
-  height: 30px;
-  margin: auto;
-  padding: 0 6px;
-  position: absolute;
-  right: 8px;
-  top: 0;
-  width: 30px;
-  &:hover {
-    background-color: var(--color-gray-300);
-    cursor: pointer;
-    & ._actionIcon_1rhp6_131 {
-      color: var(--text-primary);
-      fill: var(--text-primary);
-      stroke: var(--text-primary);
-    }
-  }
-}
-._actionIcon_1rhp6_131 {
-  color: var(--color-gray-500);
-  fill: var(--color-gray-500);
-  stroke: var(--color-gray-500);
-}
-._starredIconWrapper_1rhp6_145 {
-  bottom: 0;
-  display: flex;
-  height: 30px;
-  left: 8px;
-  margin: auto;
-  padding: 6px;
-  position: absolute;
-  top: 0;
-  width: 30px;
-  z-index: 5;
-  &:hover {
-    cursor: pointer;
-    & ._actionIcon_1rhp6_131 {
-      color: var(--text-primary);
-      fill: var(--text-primary);
-      stroke: var(--text-primary);
-    }
-  }
-}
-._starredIcon_1rhp6_145 {
-  color: var(--color-yellow-200);
-  fill: var(--color-yellow-200);
-  stroke: var(--color-yellow-200);
-}
-._sessionCard_1rhp6_102 {
-  cursor: pointer;
-  font-weight: 400;
-  margin-bottom: var(--size-small);
-  position: relative;
-  transition: box-shadow 0.1s ease-in;
-  &:not(:first-of-type) {
-    margin-top: 14px;
-  }
-  &::before {
-    background-color: var(--color-purple);
-    border-bottom-left-radius: var(--size-xSmall);
-    border-top-left-radius: var(--size-xSmall);
-    content: "";
-    height: 100%;
-    left: 0;
-    opacity: 0;
-    position: absolute;
-    top: 0;
-    transition: opacity 0.1s ease-in;
-    width: 8px;
-    z-index: 99;
-  }
-  &._selected_1rhp6_201 {
-    border: 1px solid var(--color-purple);
-    box-shadow: 0 0 9px rgba(86, 41, 198, 0.25);
-    &::before {
-      opacity: 1;
-    }
-  }
-  &:hover:not(._linkDisabled_1rhp6_210) {
-    border: 1px solid var(--color-purple);
-    box-shadow: 0 0 9px rgba(86, 41, 198, 0.25);
-  }
-  &._linkDisabled_1rhp6_210 {
-    cursor: not-allowed;
-  }
-  & ._activityGraphContainer_1rhp6_219 {
-    border-top: 1px solid var(--color-gray-300);
-    width: 100%;
-  }
-}
-._sessionCardContentWrapper_1rhp6_225 {
-  align-items: center;
-  column-gap: var(--size-medium);
-  display: grid;
-  grid-template-columns: 26px 1fr 0.5fr;
-  padding: var(--size-medium);
-  width: 100%;
-  &._detailed_1rhp6_50 {
-    grid-template-columns: 26px 1fr 0.25fr;
-  }
-  &._compact_1rhp6_237 {
-    grid-template-columns: 1fr 0.33fr;
-  }
-  &._errorVersion_1rhp6_54 {
-    grid-template-columns: 26px 1fr;
-  }
-}
-._sessionTextSectionWrapper_1rhp6_246 {
-  display: flex;
-  flex-direction: column;
-  justify-content: space-between;
-}
-._cardAnnotationContainer_1rhp6_252 {
-  column-gap: var(--size-medium);
-  display: flex;
-  justify-content: flex-end;
-  &._detailed_1rhp6_50 {
-    flex-wrap: wrap;
-    justify-content: flex-start;
-    row-gap: var(--size-medium);
-  }
-  & > div {
-    height: 16px;
-    width: 16px;
-  }
-}
-._cardAnnotation_1rhp6_252 {
-  align-items: center;
-  background: var(--primary-color);
-  border-radius: 2.5px;
-  color: var(--color-white);
-  display: flex;
-  height: var(--size-medium);
-  justify-content: center;
-  width: var(--size-medium);
-  & svg {
-    height: var(--size-xSmall);
-    width: var(--size-xSmall);
-  }
-}
-._separator_1rhp6_285 {
-  margin-left: 1ch;
-  margin-right: 1ch;
-}
-
-/* temp_stylePlugin:ni:sha-256;v3PXCoxJx-y8MwIUaSskhGEvgkyrTal3lVai0Ha2U68 */
-._modalSubTitle_1c1t2_1 {
-  color: var(--color-gray-500) !important;
-  font-size: 16px;
-  line-height: 1.5 !important;
-  margin-top: 0 !important;
-}
-._queryBuilderContainer_1c1t2_8 {
-  margin-bottom: var(--size-large) !important;
-}
-
-/* temp_stylePlugin:ni:sha-256;49pQJ68yDjjy51ynCZIpmCeMVrjhDp_CmpI883DgSP0 */
-._segmentPickerMenu_a30v1_1 {
-  box-shadow: none;
-  margin-bottom: 12px;
-  min-width: 200px;
-  width: 100%;
-}
-._segmentPickerInner_a30v1_8 {
-  background-color: var(--color-primary-background);
-  border: 1px solid var(--color-gray-300);
-  border-radius: 5px;
-  color: var(--text-primary);
-  min-width: 220px;
-  & ._segmentItemWrapper_a30v1_15:last-child ._segmentItem_a30v1_15 {
-    border-bottom: 0;
-  }
-}
-._downIcon_a30v1_20 {
-  color: var(--color-purple);
-  height: 14px;
-  margin-left: auto;
-  margin-right: 5px;
-  transition: 0.4s;
-  width: 14px;
-}
-._checkIcon_a30v1_29 {
-  color: var(--color-purple);
-  fill: var(--color-purple);
-  height: 15px;
-  margin-bottom: 2px;
-  margin-left: auto;
-  margin-right: 5px;
-  width: 15px;
-}
-._trashIcon_a30v1_39 {
-  color: var(--color-gray-500);
-  fill: var(--color-gray-500);
-  margin-bottom: 2px;
-}
-._starIcon_a30v1_45 {
-  color: var(--text-primary);
-  fill: var(--text-primary);
-  height: 1rem;
-  margin-bottom: 2px;
-  margin-left: 6px;
-  padding: 1px;
-}
-._segmentAction_a30v1_54 {
-  align-items: center;
-  background-color: var(--color-gray-200);
-  border: 0;
-  border-radius: 5px;
-  bottom: 0;
-  display: none;
-  height: 30px;
-  margin: auto;
-  padding: 0 6px;
-  position: absolute;
-  right: 5px;
-  top: 0;
-  width: 30px;
-  &:hover {
-    background-color: var(--color-gray-300);
-    cursor: pointer;
-    & ._trashIcon_a30v1_39 {
-      color: var(--text-primary);
-      fill: var(--text-primary);
-    }
-  }
-}
-._dropdownHandler_a30v1_80 {
-  align-items: center;
-  border: 1px solid var(--color-gray-300);
-  border-radius: 8px;
-  color: var(--text-primary);
-  cursor: pointer;
-  display: flex;
-  font-size: 16px;
-  height: 40px;
-  justify-content: center;
-  margin-top: 13px;
-  padding: 10px;
-  padding-left: 14px;
-  width: 100%;
-}
-._plusIcon_a30v1_96 {
-  color: var(--color-purple);
-  fill: var(--color-purple);
-  height: 15px;
-  margin-bottom: 2px;
-  margin-left: auto;
-  margin-right: 5px;
-  width: 15px;
-}
-._newSearchDiv_a30v1_106 {
-  align-items: center;
-  color: var(--color-purple);
-  cursor: pointer;
-  display: flex;
-  font-size: 14px;
-  padding: 10px;
-  padding-left: 15px;
-  width: 100%;
-}
-._newSearchDiv_a30v1_106:hover {
-  background-color: var(--color-gray-200);
-}
-._noSegmentsText_a30v1_121 {
-  color: var(--color-gray-500);
-  margin-top: 10px;
-}
-._segmentItemWrapper_a30v1_15 {
-  position: relative;
-  &:hover {
-    background-color: var(--color-gray-200);
-    & ._segmentAction_a30v1_54 {
-      display: flex;
-    }
-  }
-}
-._segmentItem_a30v1_15 {
-  align-items: center;
-  border-bottom: 1px solid var(--color-gray-300);
-  cursor: pointer;
-  display: flex;
-  font-size: 16px;
-  padding: 10px;
-  padding-left: 15px;
-  width: 100%;
-}
-._segmentText_a30v1_149 {
-  color: var(--text-primary);
-  font-size: 14px;
-  margin-right: 20px;
-  overflow: hidden;
-  text-overflow: ellipsis;
-  white-space: nowrap;
-  width: 100%;
-}
-._segmentUnselected_a30v1_159 {
-  color: var(--color-gray-500);
-  & ._starIcon_a30v1_45 {
-    color: var(--color-gray-500);
-    fill: var(--color-gray-500);
-  }
-}
-._segmentNameText_a30v1_168 {
-  display: block;
-  font-size: 14px;
-  overflow: hidden;
-  text-overflow: ellipsis;
-  white-space: nowrap;
-  width: 100%;
-}
-._liveSessionsSegment_a30v1_177 {
-  align-items: center;
-  display: flex;
-}
-._liveSessionsCount_a30v1_182 {
-  align-items: center;
-  background: var(--color-purple);
-  border-radius: 13px;
-  color: var(--color-primary-background);
-  display: flex;
-  font-size: 10px;
-  gap: var(--size-xSmall);
-  height: 20px;
-  justify-content: center;
-  line-height: normal;
-  margin-left: var(--size-xSmall);
-  min-width: 20px;
-  padding: 0 7px;
-}
-._liveSessionsCountInactive_a30v1_199 {
-  opacity: 0.5;
-}
-._modalSubTitle_a30v1_203 {
-  color: var(--color-gray-500) !important;
-  margin-bottom: 20px;
-  margin-top: 0 !important;
-}
-._actionsContainer_a30v1_209 {
-  column-gap: var(--size-medium);
-  display: flex;
-  padding-top: var(--size-medium);
-  & > button {
-    flex-grow: 1;
-    justify-content: center;
-  }
-}
-
-/* temp_stylePlugin:ni:sha-256;A7_DY37SFNKdcCLsGgOH_7Sd1n7TNmeNO3I6fdeKUnY */
-._bodyWrapper_9gkgt_1 {
-  display: flex;
-  height: calc(100% - var(--header-height));
-  overflow-x: hidden;
-  position: relative;
-  width: 100%;
-  &._bannerShown_9gkgt_8 {
-    animation: 0.5s forwards;
-    height: calc(100% - var(--header-height) - var(--banner-height));
-  }
-}
-._submitButton_9gkgt_14 {
-  align-items: center;
-  display: flex;
-  justify-content: center;
-  margin: 8px 0;
-  min-height: 40px;
-  outline: none;
-  width: 100%;
-}
-._errorMessage_9gkgt_24 {
-  color: var(--color-red-400);
-  margin-left: 5px;
-}
-._secondaryButton_9gkgt_29 {
-  align-items: center;
-  display: flex;
-  justify-content: center;
-  margin: 8px 0;
-  width: 100%;
-}
-._title_9gkgt_37 {
-  font-size: 28px;
-  font-weight: 400;
-}
-
-/* temp_stylePlugin:ni:sha-256;aNFDnsdZuomopGmBHt7N_nzvmlnwuUg6EafW9ubWwKM */
-._h2_n498j_1 {
-  display: inline;
-}
-._icon_n498j_5 {
-  height: var(--size-large);
-  padding-top: var(--size-xxSmall);
-  width: var(--size-large);
-}
-._breadcrumb_n498j_11 {
-  align-items: center;
-  display: flex;
-  .ant-breadcrumb-separator {
-    color: var(--color-gray-400);
-    margin-left: var(--size-xxSmall) !important;
-    margin-right: var(--size-xxSmall) !important;
-  }
-  & > span {
-    align-items: center;
-    display: flex;
-  }
-}
-._disabled_n498j_27 {
-  pointer-events: none;
-}
-
-/* temp_stylePlugin:ni:sha-256;gDZ7RgR2R3je9Gkm0TMrlFg4p4HlVK-arD5WFZHEOvs */
-._channelSelect_19afw_1 {
-  margin-bottom: var(--size-medium);
-  width: 100%;
-  &:last-of-type {
-    margin-bottom: 0;
-  }
-}
-._saveButton_19afw_10 {
-  justify-content: center;
-  width: 125px;
-}
-._alertConfigurationCard_19afw_15 {
-  & ._subTitle_19afw_16 {
-    margin-top: var(--size-small) !important;
-  }
-  & h2 {
-    font-size: 22px !important;
-    margin-bottom: 0 !important;
-  }
-  & h3 {
-    font-size: 16px !important;
-    margin-bottom: var(--size-xSmall) !important;
-  }
-  & p,
-  & section > span {
-    color: var(--color-gray-500);
-    display: block;
-    margin-bottom: var(--size-medium) !important;
-    margin-top: 0 !important;
-  }
-  & section {
-    padding-bottom: var(--size-xxLarge);
-    &:last-of-type {
-      padding-bottom: var(--size-xLarge);
-    }
-  }
-  .ant-form-item:last-of-type {
-    margin-bottom: 0;
-  }
-}
-._addContainer_19afw_51 {
-  color: var(--color-gray-500);
-  padding: 0 var(--size-small);
-}
-._notFoundMessage_19afw_56 {
-  padding: var(--size-small) 0;
-}
-._frequencyContainer_19afw_60 {
-  column-gap: var(--size-large);
-  display: flex;
-}
-._lookbackPeriodSelect_19afw_65 {
-  width: 150px !important;
-}
-._actionsContainer_19afw_69 {
-  column-gap: var(--size-large);
-  display: flex;
-  margin-left: auto;
-}
-._footer_19afw_75 {
-  display: flex;
-}
-._notFoundContentEmail_19afw_79 {
-  color: var(--color-gray-500);
-  padding: var(--size-medium) 0;
-}
-
-/* temp_stylePlugin:ni:sha-256;Seftyn2Yd0TQrf6NybsSzv5Gw8bvkSaPtytw2R9_Vx0 */
-._selectMessage_1bg31_1 {
-  color: var(--color-gray-500);
-}
-._notFoundMessage_1bg31_5 {
-  padding-left: var(--size-xSmall) 0;
-  padding-right: var(--size-xSmall) 0;
-}
-._syncButton_1bg31_10 {
-  color: var(--color-link) !important;
-  display: inline-flex;
-  font-weight: 400;
-  padding: 0;
-}
-._small_1bg31_17 {
-  display: flex;
-  padding: 0;
-}
-
-/* temp_stylePlugin:ni:sha-256;0UD_lQOgnqfY-R0xpOAX8HD4NeuJmsSVTBdW9BE6H9U */
-._inputNumber_1iqu8_1 {
-  background: var(--color-primary-background) !important;
-  border: 1px solid var(--color-gray-300) !important;
-  border-radius: var(--border-radius);
-  color: var(--text-primary) !important;
-  padding-bottom: var(--size-xSmall) !important;
-  padding-left: var(--size-xSmall) !important;
-  padding-right: var(--size-xSmall) !important;
-  padding-top: var(--size-xSmall) !important;
-  .ant-input-number-input {
-    padding: 0;
-  }
-  &.ant-input-number-focused {
-    border-color: rgba(47, 128, 237, 0.5) !important;
-    border-right-width: 1px !important;
-    box-shadow: 0 0 0 2px rgba(47, 128, 237, 0.5) !important;
-    outline: 0;
-  }
-  &.ant-input-number:hover {
-    border-color: rgba(47, 128, 237, 0.5) !important;
-    border-right-width: 1px !important;
-  }
-  .ant-input-number-handler-wrap {
-    background-color: var(--color-primary-background) !important;
-    border-color: var(--color-gray-300) !important;
-    border-radius: 0 var(--border-radius) var(--border-radius) 0;
-    & svg {
-      color: var(--text-primary) !important;
-    }
-  }
-  .ant-input-number-handler-down {
-    border-color: var(--color-gray-300) !important;
-  }
-}
-
-/* temp_stylePlugin:ni:sha-256;6aifeJEXnGWEu7ihmd4Ie7KG96nBm34me_x20-ijEIQ */
-._labelItem_vvn0f_1 {
-  align-items: center;
-  border-bottom: 1px solid var(--color-gray-300);
-  cursor: pointer;
-  display: flex;
-  font-size: 14px;
-  padding: 10px 10px 10px 6px;
-  width: 100%;
-}
-._labelItem_vvn0f_1:hover {
-  background-color: var(--color-gray-200);
-}
-._labelText_vvn0f_15 {
-  color: var(--text-primary);
-  margin-left: 6px;
-  margin-right: 12px;
-}
-._dropdownInner_vvn0f_21 {
-  background-color: var(--color-primary-background);
-  border: 1px solid var(--color-gray-300);
-  border-radius: 5px;
-  box-shadow: var(--box-shadow);
-  color: var(--text-primary);
-  margin-top: 9px;
-}
-._dropdownMenu_vvn0f_30 {
-  box-shadow: none;
-}
-._icon_vvn0f_34 {
-  color: var(--color-purple);
-  height: 16px;
-  margin-left: 4px;
-  transition: 0.4s;
-  width: 16px;
-}
-._labelNameText_vvn0f_42 {
-  align-items: center;
-  display: flex;
-  margin-left: 6px;
-  overflow: hidden;
-  text-overflow: ellipsis;
-  white-space: nowrap;
-  width: 100%;
-}
-._dropdownHandler_vvn0f_52 {
-  align-items: center;
-  background: var(--color-primary-background);
-  border: 1px solid var(--color-gray-300);
-  border-radius: 8px;
-  color: var(--text-primary);
-  cursor: pointer;
-  display: flex;
-  font-size: 14px;
-  height: 40px;
-  justify-content: center;
-  padding: 10px 10px 10px 6px;
-  &._dropdownGray_vvn0f_65 {
-    background: var(--color-gray-200) !important;
-    border: 1px solid transparent !important;
-  }
-}
-._overlay_vvn0f_71 {
-  z-index: 9999999999 !important;
-}
-._placeholder_vvn0f_75 {
-  color: var(--color-gray-400) !important;
-}
-
-/* temp_stylePlugin:ni:sha-256;4ydYPl0mV77XvS-Y6VXW0Xyfb0QxGVF9ZwkT1R0aghs */
-._tooltip_m2kcv_1 {
-  background-color: var(--color-primary-background);
-  border: 1px solid var(--color-gray-300);
-  border-radius: var(--border-radius);
-  box-shadow: var(--box-shadow);
-  color: var(--text-primary) !important;
-  padding: var(--size-small) 0 !important;
-  & > * {
-    padding-left: var(--size-medium) !important;
-    padding-right: var(--size-medium) !important;
-  }
-  & > h4 {
-    border-bottom: 1px solid var(--color-gray-300);
-    font-family: var(--header-font-family);
-    font-size: 13px !important;
-    margin-bottom: var(--size-small) !important;
-    padding-bottom: var(--size-xSmall);
-  }
-  & > p {
-    color: var(--color-gray-500) !important;
-    font-size: 14px !important;
-    margin: 0 !important;
-  }
-}
-.recharts-tooltip-wrapper:focus-visible {
-  outline: none;
-}
-
-/* temp_stylePlugin:ni:sha-256;A6_JB9kwhxuxmHncjbWIgj0EKvNGQJlrzFvWpQEvyrc */
-._verticalSlider_vi1dk_1 {
-  height: 166px;
-  margin-top: 50px;
-  position: absolute;
-}
-._horizontalSlider_vi1dk_7 {
-  height: 16px;
-  left: 31px;
-  margin-right: 45px;
-  position: absolute;
-  top: 38px;
-}
-._sliderThumb_vi1dk_15 {
-  background-color: var(--color-primary-background);
-  border: 3px solid var(--color-gray-300);
-  border-radius: var(--border-radius);
-  color: var(--color-purple-500);
-  font-size: 8px;
-  left: 50px;
-  padding: 2px;
-  position: absolute;
-}
-._sliderTrack_vi1dk_26 {
-  width: 500px;
-}
-
-/* temp_stylePlugin:ni:sha-256;p_uNzWvxQDFo3uLv5q9BauqW41SD0odib2NjCZ7B4zw */
-._metric_13jz2_1 {
-  --good-color: var(--color-green-500) !important;
-  --needs-improvement-color: var(--color-yellow-500) !important;
-  --poor-color: var(--color-red-500) !important;
-  & ._name_13jz2_6,
-  & ._value_13jz2_7 {
-    display: flex;
-    font-size: 12px !important;
-    font-weight: 500 !important;
-    margin-bottom: 0 !important;
-  }
-  & ._value_13jz2_7 {
-    column-gap: 0.25ch;
-  }
-  & ._units_13jz2_18 {
-    color: var(--color-gray-500) !important;
-    font-weight: 400 !important;
-  }
-  &._goodScore_13jz2_23 {
-    color: var(--good-color);
-  }
-  &._needsImprovementScore_13jz2_27 {
-    color: var(--needs-improvement-color);
-  }
-  &._poorScore_13jz2_31 {
-    color: var(--poor-color);
-  }
-}
-._simpleMetric_13jz2_36 {
-  align-items: center;
-  column-gap: var(--size-xSmall);
-  display: grid;
-  grid-template-columns: 3fr auto;
-}
-._detailedMetric_13jz2_43 {
-  align-items: center;
-  column-gap: var(--size-xSmall);
-  display: flex;
-  & ._name_13jz2_6 {
-    width: 6ch;
-  }
-  & ._value_13jz2_7 {
-    margin-left: auto;
-    transform: translateY(-100%);
-    &._mirror_13jz2_56 {
-      position: absolute;
-      right: 0;
-    }
-  }
-}
-._infoTooltip_13jz2_63 {
-  color: var(--color-gray-500) !important;
-}
-._scoreVisualization_13jz2_67 {
-  --color: transparent;
-  column-gap: 2px;
-  display: flex;
-  height: 1ch;
-  position: relative;
-  width: 100%;
-  & > div {
-    background-color: var(--color-gray-300);
-    border-radius: var(--size-xxSmall);
-    flex-grow: 1;
-    height: 100%;
-  }
-  & ._poor_13jz2_31 {
-    --color: var(--poor-color);
-  }
-  & ._needsImprovement_13jz2_27 {
-    --color: var(--needs-improvement-color);
-  }
-  & ._good_13jz2_23 {
-    --color: var(--good-color);
-  }
-  & ._active_13jz2_94 {
-    background-color: var(--color);
-  }
-  & ._scoreIndicator_13jz2_98 {
-    --size: var(--size-medium);
-    background: var(--color-white);
-    border: 2px solid var(--color-gray-400);
-    border-radius: 50%;
-    box-shadow: var(--box-shadow);
-    flex-grow: 0;
-    flex-shrink: 0;
-    height: var(--size);
-    left: 0;
-    position: absolute;
-    top: calc(var(--size) / -4);
-    transition: left 0.2s ease-in;
-    width: var(--size);
-    z-index: 2;
-  }
-}
-
-/* temp_stylePlugin:ni:sha-256;o-lxYrj8jVcP7bSVGGhiGw_m2ycLVW35Akfi4hiVqAk */
-._legendValue_hol2t_1 {
-  color: var(--color-gray-500) !important;
-  overflow: hidden;
-  text-overflow: ellipsis;
-  &._notShowing_hol2t_6 {
-    text-decoration: line-through;
-  }
-}
-._legendIcon_hol2t_11 {
-  border-radius: 2px;
-  flex-shrink: 0;
-  height: var(--size-small);
-  margin-bottom: auto;
-  margin-top: auto;
-  width: var(--size-small);
-  &._notShowing_hol2t_6 {
-    filter: grayscale(0.5);
-  }
-}
-._referenceLineValue_hol2t_24 {
-  color: var(--color-gray-500);
-}
-._tooltipGrid_hol2t_28 {
-  display: grid;
-  grid-column-gap: var(--size-xSmall);
-  grid-template-columns: 1fr 10px 64px 10px;
-  width: 100%;
-}
-._scoreIcon_hol2t_35 {
-  --size: var(--size-small);
-  align-items: center;
-  color: var(--color-gray-500);
-  display: flex;
-  flex-shrink: 0;
-  height: var(--size);
-  width: var(--size);
-}
-._tooltipValue_hol2t_45 {
-  color: var(--text-primary);
-  font-size: 12px;
-  line-height: initial;
-}
-._text_hol2t_51 {
-}
-
-/* temp_stylePlugin:ni:sha-256;TJOtLeuXM9cKSt6znL1f_ks2y0S5ZpSJMaGTy_A1_Sc */
-._legendContainer_ehi28_1 {
-  align-items: center;
-  display: flex;
-  justify-content: center;
-  margin-top: var(--size-xSmall);
-}
-._legendItem_ehi28_8 {
-  align-items: center;
-  color: var(--color-gray-500) !important;
-  column-gap: var(--size-xxSmall);
-  display: flex;
-  font-size: 12px;
-  padding-bottom: 0 !important;
-  padding-top: 0 !important;
-}
-._legendValue_ehi28_18 {
-  color: var(--color-gray-500) !important;
-  &._notShowing_ehi28_21 {
-    text-decoration: line-through;
-  }
-}
-._legendIcon_ehi28_26 {
-  border-radius: 2px;
-  flex-shrink: 0;
-  height: var(--size-small);
-  width: var(--size-small);
-  &._notShowing_ehi28_21 {
-    filter: grayscale(0.5);
-  }
-}
-._tooltipEntry_ehi28_37 {
-  align-items: center;
-  column-gap: var(--size-xxSmall);
-  display: flex;
-  margin-bottom: 0 !important;
-}
-._referenceLineValue_ehi28_44 {
-  color: var(--color-gray-500);
-}
-._tooltipRow_ehi28_48 {
-  align-items: center;
-  column-gap: var(--size-xSmall);
-  display: flex;
-  justify-content: space-between;
-  width: 100%;
-}
-._scoreIcon_ehi28_56 {
-  --size: var(--size-small);
-  align-items: center;
-  color: var(--color-gray-500);
-  display: flex;
-  flex-shrink: 0;
-  height: var(--size);
-  width: var(--size);
-}
-._tooltipValue_ehi28_66 {
-  color: var(--text-primary);
-  font-size: 12px;
-  line-height: initial;
-}
-
-/* temp_stylePlugin:ni:sha-256;3aoGr8Pb17LP6trze8gH6k4dZQIkJbV6ZVGemokn-z0 */
-._button_1cmpp_1 {
-  background: none;
-  border: 1px solid var(--color-gray-400);
-  border-radius: var(--border-radius);
-  cursor: pointer;
-  padding: var(--size-small);
-  position: relative;
-  text-align: left;
-  transition: border-color 0.1s ease-in-out, box-shadow 0.2s ease-in-out;
-  &:hover {
-    border-color: var(--color-purple);
-    box-shadow: 0 5px 8px rgba(86, 41, 198, 0.2);
-  }
-  & p {
-    font-size: 12px !important;
-    margin: 0 !important;
-    margin-top: var(--size-xSmall) !important;
-  }
-  & h4 {
-    font-weight: 500 !important;
-  }
-  & ._icon_1cmpp_26 {
-    --size: var(--size-medium);
-    align-items: center;
-    background: var(--color-purple);
-    border-radius: 50%;
-    color: var(--color-white);
-    display: flex;
-    height: var(--size);
-    justify-content: center;
-    position: absolute;
-    right: var(--size-small);
-    top: var(--size-small);
-    width: var(--size);
-    & svg {
-      --size: var(--size-small);
-      height: var(--size);
-      width: var(--size);
-    }
-  }
-}
-
-/* temp_stylePlugin:ni:sha-256;0v4BPeq1C2brISuLyuPNkAUYgTlgufRibThXBnCELaI */
-._select_1qtuz_1 {
-  border-radius: var(--border-radius) !important;
-  height: 40px;
-  width: 100%;
-  { & ._ant-select-selection-search_1qtuz_7 { align-items: center; display: flex; } & ._ant-select-selector_1qtuz_12 { border: 1px solid var(--color-gray-300) !important; border-radius: var(--border-radius) !important; font-family: var(--body-font-family); font-size: 16px; height: 40px !important; padding: var(--size-xSmall) var(--size-medium) !important; } & ._ant-select-selection-placeholder_1qtuz_21 { left: 14px; } & ._ant-select-selector_1qtuz_12 { border: 0 !important; border-color: transparent !important; box-shadow: none !important; } & ._ant-select-selection-item_1qtuz_31 { display: none; } & ._ant-select-selector_1qtuz_12 { background-color: var(--color-gray-200) !important; } } .ant-select-arrow { align-items: center; display: flex; flex-direction: column; height: 18px; width: 100%; &>svg { color: var(--text-primary); height: 100%; position: relative; right: -10px; top: -3px; width: 100%; } } .ant-select-selector:hover, .ant-select-open { background: var(--color-gray-300) !important; & ._ant-select-selector_1qtuz_12 { background-color: var(--color-gray-300) !important; border-radius: var(--border-radius) !important; } };
-}
-
-/* temp_stylePlugin:ni:sha-256;hmOHPYKKZJ3kNYx79sl2IbJ4dt5eiQSWeIiKdGqUu98 */
-._minMaxRow_1vn7s_1 {
-  display: grid;
-  grid-gap: var(--size-medium);
-  grid-template-columns: 80px 1fr 150px 80px 1fr 150px;
-}
-._formLabel_1vn7s_7 {
-  margin-bottom: 0;
-  margin-top: 4px;
-}
-._submitRow_1vn7s_12 {
-  column-gap: var(--size-medium);
-  display: flex;
-  justify-content: flex-end;
-  margin-top: var(--size-large);
-  width: 100%;
-}
-._section_1vn7s_20 {
-  display: flex;
-  flex-direction: column;
-  padding-bottom: 0 !important;
-  padding-top: var(--size-medium);
-  row-gap: var(--size-medium);
-  &:first-of-type {
-    padding-top: 0;
-  }
-  & h3 {
-    font-size: 16px;
-    margin-bottom: 0 !important;
-    margin-top: 0 !important;
-  }
-}
-._typesContainer_1vn7s_38 {
-  display: grid;
-  grid-gap: var(--size-medium);
-  grid-template-columns: 1fr 1fr 1fr;
-}
-._metricViewDetails_1vn7s_44 {
-  display: grid;
-  grid-gap: var(--size-medium);
-  grid-template-columns: 1fr 1fr;
-}
-._metricViewDetail_1vn7s_44 {
-  display: flex;
-  flex-direction: column;
-  row-gap: var(--size-medium);
-}
-._typeSubheader_1vn7s_56 {
-  color: var(--color-gray-500);
-}
-._tagFilterGroup_1vn7s_60 {
-  display: flex;
-  flex-direction: column;
-  row-gap: var(--size-xxSmall);
-}
-._filtersRow_1vn7s_66 {
-  display: grid;
-  grid-gap: var(--size-medium);
-  grid-template-columns: 11fr 5fr 14fr 50px;
-  width: 100%;
-}
-._groupsRow_1vn7s_73 {
-  display: grid;
-  grid-gap: var(--size-medium);
-  grid-template-columns: 1fr 50px;
-  width: 100%;
-}
-._removeTagFilterButton_1vn7s_80 {
-  background-color: var(--color-red-700);
-  border: var(--color-red-900);
-  color: var(--color-white) !important;
-  height: 40px;
-  padding: 0 16px;
-  &[disabled] {
-    background-color: var(--color-red-300) !important;
-    border: var(--color-red-400);
-    &:hover {
-      background-color: var(--color-red-300) !important;
-    }
-  }
-  &:hover {
-    background-color: var(--color-red-600) !important;
-  }
-}
-
-/* temp_stylePlugin:ni:sha-256;IfwK17offTb4T-anFsB_sxj8uoOMfkoF_3vM7D2X41Y */
-._card_a6uu5_1 {
-  height: 100%;
-  .recharts-cartesian-axis-tick {
-    user-select: none;
-  }
-}
-._componentCard_a6uu5_9 {
-  height: 100%;
-  width: 100%;
-}
-._noDataContainer_a6uu5_14 {
-  align-items: center;
-  display: flex;
-  flex-direction: column;
-  justify-content: center;
-  margin: 0 auto;
-  max-width: 300px;
-  padding-top: var(--size-medium);
-  text-align: center;
-}
-._draggable_a6uu5_25 {
-  align-items: center;
-  color: var(--color-gray-500);
-  cursor: move;
-  display: flex;
-  justify-content: center;
-}
-._overlayButton_a6uu5_33 {
-  position: absolute;
-  right: var(--size-xLarge);
-  top: var(--size-medium);
-}
-._button_a6uu5_39 {
-  justify-content: center;
-}
-._infoTooltip_a6uu5_43 {
-  margin-left: var(--size-xxSmall);
-}
-._actionsContainer_a6uu5_47 {
-  column-gap: var(--size-large);
-  display: flex;
-  margin-top: var(--size-xLarge);
-  & > * {
-    width: 50%;
-  }
-  & ._button_a6uu5_39 {
-    justify-content: center;
-  }
-}
-._description_a6uu5_61 {
-  color: var(--color-gray-500) !important;
-  margin-top: 0 !important;
-}
-._monitorItem_a6uu5_66 {
-  align-items: center;
-  border: 1px solid var(--color-gray-400);
-  border-radius: var(--border-radius);
-  column-gap: var(--size-xxSmall) !important;
-  display: flex;
-  height: var(--size-xLarge);
-  margin: 0 !important;
-  padding: 10px 8px 10px 14px !important;
-}
-._monitorName_a6uu5_77 {
-  display: inline-block;
-  line-height: 20px;
-  overflow: hidden;
-  text-overflow: ellipsis;
-  white-space: nowrap;
-  width: 70px;
-}
-._submitRow_a6uu5_86 {
-  display: flex;
-  justify-content: flex-end;
-  padding-top: var(--size-small);
-  width: 100%;
-}
-._minMaxRow_a6uu5_93 {
-  display: grid;
-  grid-gap: var(--size-medium);
-  grid-template-columns: 80px 1fr 150px 80px 1fr 150px;
-}
-._formLabel_a6uu5_99 {
-  margin-bottom: 0;
-  margin-top: 4px;
-}
-._removeTagFilterButton_a6uu5_104 {
-  height: 48px;
-  padding: 0 16px;
-}
-._chartInner_a6uu5_109 {
-  padding: 0 10px 16px 16px;
-}
-._createNewAlertRow_a6uu5_113 {
-  align-items: center;
-  display: flex;
-  justify-content: center;
-}
-._mainHeaderContent_a6uu5_119 {
-  align-items: flex-start;
-  display: flex;
-  justify-content: space-between;
-  min-height: 52px;
-  padding: 10px 10px 10px 20px;
-  width: 100%;
-}
-._cardHeader_a6uu5_128 {
-  align-items: center;
-  display: flex;
-  flex-direction: column;
-  justify-content: space-between;
-  & > button {
-    margin-bottom: var(--size-medium);
-  }
-}
-._headerContainer_a6uu5_139 {
-  overflow: hidden;
-}
-._header_a6uu5_139 {
-  color: var(--color-text-primary);
-  display: block;
-  font-size: 16px;
-  font-weight: 500;
-  overflow: hidden;
-  padding-top: 2px;
-  text-overflow: ellipsis;
-  white-space: nowrap;
-}
-._subheader_a6uu5_154 {
-  color: var(--color-gray-700);
-  display: block;
-  font-size: 12px;
-  font-weight: 400;
-}
-._blurChart_a6uu5_161 {
-  filter: blur(2px);
-}
-
-/* temp_stylePlugin:ni:sha-256;mRhSHfNzKUF2wUdpAUFfO2QJ1XbXMXQHh2JgkImWqKQ */
-._card_1p197_1 {
-  background-color: var(--color-primary-background);
-  border: 1px solid var(--color-gray-300);
-  border-radius: var(--border-radius);
-  overflow: hidden;
-  transition: border-color 0.1s ease-in-out, box-shadow 0.2s ease-in-out;
-  width: 100%;
-  &._noPadding_1p197_9 {
-    padding: 0;
-  }
-  & h2,
-  & ._cardHeader_1p197_14 {
-    font-size: 22px !important;
-    margin-bottom: var(--size-medium) !important;
-  }
-  & h3 {
-    font-size: 16px !important;
-    margin-bottom: var(--size-xSmall) !important;
-  }
-  & p {
-    color: var(--color-gray-500);
-    margin-top: 0 !important;
-  }
-  & section {
-    padding-bottom: var(--size-medium);
-    &:last-of-type {
-      padding-bottom: var(--size-large);
-    }
-  }
-  & ._titleContainer_1p197_37 {
-    border-bottom: 1px solid var(--color-gray-300);
-    font-size: 14px !important;
-    padding-bottom: 0;
-    padding-top: 0;
-    &._noTitleBottomMargin_1p197_43 {
-      margin-bottom: 0;
-    }
-    & h3 {
-      margin-bottom: var(--size-medium) !important;
-    }
-  }
-  &:hover {
-    &._interactable_1p197_53 {
-      border-color: var(--color-purple);
-      box-shadow: 0 5px 8px rgba(86, 41, 198, 0.2);
-    }
-  }
-}
-._cardForm_1p197_60 {
-  display: flex;
-  flex-direction: column;
-  row-gap: var(--size-large);
-}
-._cardSubHeader_1p197_66 {
-  color: var(--color-gray-500) !important;
-  font-size: 16px;
-  line-height: 1.5 !important;
-  margin-bottom: var(--size-large) !important;
-}
-._cardFormActionsContainer_1p197_73 {
-  display: flex;
-  flex-direction: column;
-  row-gap: var(--size-medium);
-}
-
-/* temp_stylePlugin:ni:sha-256;LvoQRtQZH4Z0ojGdp7-r3LS8_pooriZVDSwCALgHqh8 */
- {
-  & ._ant-slider_zsiu1_3:hover ._ant-slider-track_zsiu1_3 {
-    background-color: var(--color-blue-400) !important;
-  }
-  & ._ant-slider_zsiu1_3:hover ._ant-slider-handle_zsiu1_7:not(._ant-tooltip-open_zsiu1_7) {
-    border-color: var(--color-blue-400) !important;
-  }
-  & ._ant-slider-dot_zsiu1_11 {
-    border-color: var(--color-blue-400) !important;
-  }
-  & ._ant-slider-handle_zsiu1_7 {
-    border-color: var(--color-blue-400) !important;
-  }
-  & ._ant-slider-handle_zsiu1_7:focus {
-    border-color: var(--color-blue-400) !important;
-    box-shadow: 0 0 0 5px var(--color-blue-400) !important;
-  }
-  & ._ant-slider-handle_zsiu1_7:hover {
-    border-color: var(--color-blue-400) !important;
-  }
-  & ._ant-slider-handle-dragging_zsiu1_28._ant-slider-handle-dragging_zsiu1_28._ant-slider-handle-dragging_zsiu1_28 {
-    border-color: var(--color-blue-400) !important;
-    box-shadow: 0 0 0 5px var(--color-blue-400) !important;
-  }
-}
-._chartContainer_zsiu1_34 {
-  height: 230px;
-  margin-bottom: var(--size-large);
-}
-._formFooter_zsiu1_39 {
-  display: flex;
-  justify-content: space-between;
-  margin-top: var(--size-large);
-}
-._actionsContainer_zsiu1_45 {
-  column-gap: var(--size-large);
-  display: flex;
-  margin-left: auto;
-}
-._select_zsiu1_51 {
-  width: 100%;
-}
-._slider_zsiu1_55 {
-  left: 27px;
-  top: 36px;
-  z-index: 99999;
-}
-._thresholdRow_zsiu1_61 {
-  display: flex;
-}
-._threshold_zsiu1_61 {
-  flex-grow: 1;
-}
-._thresholdUnits_zsiu1_69 {
-  margin-left: var(--size-xxSmall);
-  width: 160px;
-}
-
-/* temp_stylePlugin:ni:sha-256;BAYesdtn3VFxhA9eek2kEEMT3SOafzL0jcq1obSKLTk */
-._select_s4csh_1 {
-  width: 100%;
-}
-._cardGrid_s4csh_5 {
-  display: grid;
-  gap: var(--size-xLarge);
-  grid-template-columns: 1fr 1fr;
-  grid-template-rows: 1fr;
-}
-._cardContainer_s4csh_12 {
-  height: 100%;
-}
-._cardContent_s4csh_16 {
-  display: block;
-  & ._icon_s4csh_19 {
-    align-items: center;
-    border-radius: 50%;
-    color: var(--color-white) !important;
-    display: flex;
-    flex-shrink: 0;
-    height: 1.5em;
-    justify-content: center;
-    width: 1.5em;
-    & svg {
-      height: 0.8em;
-      width: 0.8em;
-    }
-  }
-}
-#_title_s4csh_1 {
-  align-items: center;
-  column-gap: var(--size-small);
-  display: flex;
-  margin-bottom: var(--size-xxSmall) !important;
-}
-._description_s4csh_43 {
-  margin-bottom: 0 !important;
-  margin-left: calc(1.5em + calc(2 * var(--size-small))) !important;
 }
 ._155k3sw0 {
   height: 4.16rem;
@@ -9738,464 +5786,6 @@
   display: flex;
   align-items: center;
 }
-
-/* temp_stylePlugin:ni:sha-256;aA6ha0hElZmXHnk3fewKUVNo8C15w7PutnwenAELBHA */
-._percentContainer_wtx6q_1 {
-  align-items: center;
-  border: 1px solid var(--color-gray-300);
-  border-radius: var(--border-radius);
-  column-gap: var(--size-xSmall);
-  display: flex;
-  justify-content: space-between;
-  padding: var(--size-xxSmall) var(--size-xSmall);
-  width: fit-content;
-}
-._barGraph_wtx6q_12 {
-  background: var(--color-gray-300);
-  border-radius: var(--size-xxSmall);
-  flex-shrink: 0;
-  height: 1rem;
-  overflow: hidden;
-  position: relative;
-  width: var(--size-large);
-  &::after {
-    background: var(--text-primary);
-    border-bottom-right-radius: var(--size-xxSmall);
-    border-top-right-radius: var(--size-xxSmall);
-    content: "";
-    height: 100%;
-    position: absolute;
-    width: var(--percentage);
-  }
-}
-._pill_wtx6q_32 {
-  align-items: center;
-  border: 1px solid var(--color-gray-300);
-  border-radius: var(--border-radius);
-  column-gap: var(--size-xxSmall);
-  display: flex;
-  flex-wrap: nowrap;
-  justify-content: space-between;
-  min-width: 68px;
-  padding: var(--size-xxSmall) var(--size-xSmall);
-  white-space: nowrap;
-  width: fit-content;
-}
-._rowGroup_wtx6q_46 {
-  column-gap: var(--size-small);
-  display: flex;
-  width: 100%;
-  &._endingAlignment_wtx6q_51 {
-    justify-content: flex-end;
-  }
-}
-
-/* temp_stylePlugin:ni:sha-256;JWPfTV2xRn5SKd1bf4YOhuZEuo1re03Tu4htu8okX2A */
-._table_20a0j_1 {
-  margin-bottom: -24px;
-  margin-left: -24px;
-  margin-right: -24px;
-  max-width: initial !important;
-  .ant-table {
-    background: var(--color-primary-background) !important;
-    color: var(--text-primary) !important;
-  }
-  .ant-table-cell {
-    border-bottom: 1px solid var(--color-gray-300) !important;
-    padding: 12px 0 !important;
-  }
-  .ant-table-cell:first-of-type {
-    padding-left: var(--size-large) !important;
-  }
-  .ant-table-cell:last-of-type {
-    padding-right: var(--size-large) !important;
-  }
-  .ant-table-row:last-of-type {
-    .ant-table-cell {
-      border-bottom: 0 !important;
-    }
-  }
-  .ant-table-tbody > tr.ant-table-row:hover > td {
-    background: var(--color-gray-300) !important;
-  }
-  .ant-table-tbody > tr.ant-table-placeholder:hover > td {
-    background: transparent !important;
-  }
-  .ant-table-empty {
-    margin-top: var(--size-xxLarge);
-    .ant-table-cell {
-      border-bottom: 0 !important;
-    }
-  }
-}
-
-/* temp_stylePlugin:ni:sha-256;_gJZpOHMN2u-eEmrNmZYL81uX-rIRBjVuWyIhzta-UU */
-._card_hgde2_1 {
-  padding: 0 var(--size-large);
-}
-
-/* temp_stylePlugin:ni:sha-256;tQ6wn5fooH1sla5GICC1u55Qh_kcM_YExiNPhWu8iKQ */
-._hostContainer_5htrj_1 {
-  align-items: center;
-  column-gap: var(--size-xxSmall);
-  display: flex;
-  padding-right: 2rem;
-  & span {
-    overflow: hidden;
-    text-overflow: ellipsis;
-    white-space: nowrap;
-  }
-}
-._timeRow_5htrj_14 {
-  column-gap: var(--size-xxSmall);
-  display: flex;
-  justify-content: center;
-  width: fit-content;
-}
-._loading_5htrj_21 {
-  filter: blur(2px);
-}
-
-/* temp_stylePlugin:ni:sha-256;xFbzPOpUzB-iN8QeHJ4YWTEEZztMJDue-rDFXoruBcE */
-._keyPerformanceIndicator_yaa0b_1 {
-  & ._value_yaa0b_2 {
-    font-size: 36px !important;
-  }
-  & ._label_yaa0b_6 {
-    margin: 0 !important;
-  }
-  & ._tooltip_yaa0b_10 {
-    color: var(--text-primary);
-    position: absolute;
-    right: calc(var(--size-small) * -1);
-    top: calc(var(--size-xxSmall) * -1);
-  }
-  & ._labelContainer_yaa0b_17 {
-    display: flex;
-    position: relative;
-    width: fit-content;
-  }
-}
-
-/* temp_stylePlugin:ni:sha-256;TPZDhBl3h_4cuw_JQ_9RxzrvCk7xbwT1NN4keKIGqTM */
-._hostContainer_1ht45_1 {
-  align-items: center;
-  column-gap: var(--size-xxSmall);
-  display: flex;
-  & span {
-    overflow: hidden;
-    text-overflow: ellipsis;
-    white-space: nowrap;
-  }
-}
-._loading_1ht45_13 {
-  filter: blur(2px);
-}
-
-/* temp_stylePlugin:ni:sha-256;0KZrjnHUGHMVKRaIQ3NxA0Pj2we_zoGroXh_ZGWVpUY */
-._hostContainer_1xynf_1 {
-  padding-right: 2rem;
-  & span {
-    overflow: hidden;
-    text-overflow: ellipsis;
-    white-space: nowrap;
-  }
-}
-._loading_1xynf_11 {
-  filter: blur(2px);
-}
-
-/* temp_stylePlugin:ni:sha-256;aA6b9eAiK4Sk7c-zvVifOaEdW3FdBWm0Ka95KG37SpU */
-._loading_36n8r_1 {
-  filter: blur(2px);
-}
-
-/* temp_stylePlugin:ni:sha-256;Xkrk5D0Uzd7279Yj0l5RuiwimIBOmgGfdWDUfRru8C8 */
-._gridContainer_4jkcj_1 {
-  padding: 30px 80px;
-  &._isEditing_4jkcj_4 {
-    .react-resizable-handle {
-      opacity: 1;
-    }
-  }
-  .react-grid-item.react-grid-placeholder {
-    background-color: var(--color-gray-400);
-    border-radius: var(--border-radius);
-  }
-  .react-resizable-handle {
-    background: var(--color-gray-400);
-    background-image: none;
-    border-radius: var(--size-small);
-    bottom: var(--size-small) !important;
-    height: var(--size-small);
-    opacity: 0;
-    right: var(--size-small) !important;
-    transform: unset !important;
-    transition: opacity 0.2s ease-in-out;
-    width: var(--size-small);
-    &::after {
-      content: none;
-    }
-  }
-}
-._customLeadAlignLayout_4jkcj_33 {
-  margin: 0;
-}
-._headerPanel_4jkcj_37 {
-  display: flex;
-  justify-content: space-between;
-  width: 100%;
-}
-._dashboardPageFixedHeader_4jkcj_43 {
-  background-color: var(--color-white);
-  border-bottom: var(--color-gray-300) 1px solid;
-  display: flex;
-  flex-direction: column;
-  padding: 40px 80px 30px;
-  position: sticky;
-  z-index: 1000;
-}
-._dateRangePicker_4jkcj_53 {
-  margin-left: auto;
-  width: fit-content;
-}
-._rightControllerSection_4jkcj_58 {
-  display: flex;
-  flex-direction: column;
-}
-._rightControllerText_4jkcj_63 {
-  align-self: flex-end;
-}
-._absoluteColored_4jkcj_67 {
-  color: var(--color-blue-900);
-  font-weight: 500;
-}
-._liveColored_4jkcj_72 {
-  color: var(--color-green-900);
-  font-weight: 500;
-}
-._liveIndicator_4jkcj_77 {
-  align-items: center;
-  background-color: var(--color-green-300);
-  border: var(--color-green-900) 1.5px solid;
-  border-radius: 8px;
-  color: var(--color-green-900);
-  display: flex;
-  justify-content: center;
-  padding: 2px 12px;
-  text-align: right;
-}
-._dateRangePickerContainer_4jkcj_89 {
-  display: flex;
-  gap: 10px;
-  height: 40px;
-  right: 80px;
-  top: 118px;
-}
-._metric_4jkcj_97 {
-  display: grid;
-  grid-gap: var(--size-medium);
-  grid-template-columns: 1fr 1fr 1fr 3fr;
-}
-._newMetric_4jkcj_103 {
-  display: flex;
-  justify-content: space-between;
-  margin-top: var(--size-large);
-}
-._container_4jkcj_109 {
-  flex-grow: 1;
-  position: relative;
-  width: 100%;
-}
-._dropdownPlaceholder_4jkcj_115 {
-  height: 20px;
-  width: 20px;
-}
-._section_4jkcj_120 {
-  display: flex;
-  flex-direction: row;
-  padding-bottom: 0 !important;
-  padding-top: var(--size-small);
-  row-gap: var(--size-medium);
-  width: 100%;
-  &:first-of-type {
-    padding-top: 0;
-  }
-  & h3 {
-    font-size: var(--size-medium);
-    margin-bottom: 0 !important;
-    margin-top: 0 !important;
-  }
-}
-._pillButton_4jkcj_139 {
-  align-items: center;
-  background: 0;
-  border: 0;
-  border-radius: var(--size-xSmall);
-  column-gap: var(--size-xxSmall);
-  display: flex;
-  font-size: 14px;
-  height: 40px;
-  justify-content: center;
-  min-width: 86px;
-  padding: var(--size-xxSmall) var(--size-small);
-  transition: background 0.1s ease-in-out;
-  &._pillButtonSmall_4jkcj_153 {
-    height: 30px;
-  }
-}
-._pillLoading_4jkcj_158 {
-  background: var(--color-brand-pastel-dark);
-  border: 1px solid var(--color-text-primary);
-  color: var(--color-text-primary);
-}
-._pillLive_4jkcj_164 {
-  background: var(--color-green-100);
-  border: 1px solid var(--color-green-600);
-  color: var(--color-green-900);
-}
-._pillStatic_4jkcj_170 {
-  background: var(--color-blue-100);
-  border: 1px solid var(--color-blue-600);
-  color: var(--color-blue-900);
-}
-._pillButtonText_4jkcj_176 {
-  align-items: center;
-  column-gap: var(--size-xxSmall);
-  display: flex;
-  justify-content: center;
-  opacity: 0;
-  position: absolute;
-  transition: opacity 0.1s ease-in-out;
-}
-._pillButtonTextVisible_4jkcj_186 {
-  opacity: 1;
-}
-._settingsDropdownMenu_4jkcj_190 .ant-dropdown-menu-item {
-  padding: 0 !important;
-}
-._resize_4jkcj_194 {
-  border-bottom: 10px solid var(--color-gray-300);
-  border-left: 10px solid transparent;
-  border-radius: 8px;
-  border-right: 10px solid transparent;
-  bottom: 6px;
-  position: absolute;
-  right: 0;
-  transform: rotate(135deg);
-  transition: border-bottom ease-in-out 0.2s;
-  &:hover {
-    border-bottom: 10px solid var(--color-purple-400);
-  }
-}
-
-/* temp_stylePlugin:ni:sha-256;TKMc_P0rKWHG11bwY323V_KBzTLKNeDiMqfa4vb3MGw */
-._actionsContainer_1tmrq_1 {
-  column-gap: var(--size-large);
-  display: flex;
-  margin-top: var(--size-xLarge);
-  & > * {
-    width: 50%;
-  }
-  & ._button_1tmrq_10 {
-    justify-content: center;
-  }
-}
-._description_1tmrq_15 {
-  color: var(--color-gray-500) !important;
-  margin-top: 0 !important;
-}
-._name_1tmrq_20 {
-  flex-grow: 1;
-  margin-left: var(--size-medium);
-}
-._submitRow_1tmrq_25 {
-  column-gap: var(--size-medium);
-  display: flex;
-  justify-content: flex-end;
-  margin-top: var(--size-large);
-  width: 100%;
-}
-._section_1tmrq_33 {
-  display: flex;
-  flex-direction: column;
-  padding-bottom: 0 !important;
-  padding-top: var(--size-medium);
-  row-gap: var(--size-medium);
-  &:first-of-type {
-    padding-top: 0;
-  }
-  & h3 {
-    font-size: 16px;
-    margin-bottom: 0 !important;
-    margin-top: 0 !important;
-  }
-}
-
-/* temp_stylePlugin:ni:sha-256;hCq4zNi8nuANUH_ZPgQY-RBybVK912sIhONFclFPGA0 */
-._dashboardWrapper_1cin6_1 {
-  width: 100%;
-}
-._dashboard_1cin6_1 {
-  padding: 0;
-}
-._subTitle_1cin6_9 {
-  font-size: 18px;
-}
-._chartHeaderWrapper_1cin6_13 {
-  align-items: center;
-  display: flex;
-  height: 15px;
-  justify-content: space-between;
-  margin-bottom: var(--size-medium);
-  #_h3_1cin6_1 {
-    margin-bottom: 0 !important;
-  }
-  .ant-input-affix-wrapper {
-    width: 150px;
-  }
-  &._smallMargin_1cin6_28 {
-    margin-bottom: var(--size-medium);
-  }
-}
-._dashboardBody_1cin6_33 {
-  display: grid;
-  gap: var(--size-xxLarge);
-  grid-template-columns: repeat(auto-fit, minmax(400px, 1fr));
-  position: relative;
-  width: 100%;
-}
-._filtersContainer_1cin6_41 {
-  display: flex;
-  justify-content: flex-end;
-  padding-bottom: var(--size-medium);
-}
-._headerContainer_1cin6_47 {
-  display: flex;
-  justify-content: space-between;
-  margin-bottom: var(--size-xLarge);
-}
-._noDataContainer_1cin6_53 {
-  align-items: center;
-  backdrop-filter: blur(2px);
-  border-radius: var(--border-radius);
-  display: flex;
-  height: 100%;
-  justify-content: center;
-  left: 0;
-  position: fixed;
-  top: 0;
-  transition: backdrop-filter 0.2s ease-in-out;
-  width: 100%;
-}
-._composedChart_1cin6_67 {
-  cursor: pointer !important;
-}
-._demoWorkspaceButton_1cin6_71 {
-  display: flex;
-  justify-content: center;
-  margin-top: var(--size-medium);
-}
 .t0fsad0 {
   border-top-right-radius: 0;
   border-bottom-right-radius: 0;
@@ -10203,34 +5793,6 @@
 .t0fsad1 {
   border-top-left-radius: 0;
   border-bottom-left-radius: 0;
-}
-
-/* temp_stylePlugin:ni:sha-256;cYCdNgTMwA4d4_bejac1dqygGdzc09JyFt1i6XD6U8s */
-._tabPane_b82o9_1 {
-  height: 100%;
-  overflow-y: auto;
-  &._withPadding_b82o9_5 {
-    padding: var(--size-small) var(--size-medium);
-  }
-  &._unsetOverflowY_b82o9_9 {
-    overflow-y: unset;
-  }
-}
-._extraContentContainer_b82o9_14 {
-  align-items: center;
-  column-gap: var(--size-medium);
-  display: flex;
-  &._withHeaderPadding_b82o9_19 {
-    padding-right: var(--size-large);
-  }
-}
-._tabs_b82o9_24 {
-  font-family: var(--header-font-family) !important;
-  &._noHeaderPadding_b82o9_27 {
-    .ant-tabs-nav-wrap {
-      padding: 0;
-    }
-  }
 }
 .ah2zbm0 {
   background-color: var(--_1pyqka90);
@@ -10276,90 +5838,8 @@
 .ofc9fn8 {
   max-width: 560px;
 }
-
-/* temp_stylePlugin:ni:sha-256;3VxnAcNJh-OgnsxnXmCwi_CDlIuBdSUb0R53FEgyKuM */
-._pageButtonsRow_ncshm_1 {
-  display: flex;
-  flex-shrink: 0;
-  justify-content: flex-end;
-  left: 0;
-  margin: var(--size-large) 0;
-  width: 100%;
-}
-._pageButtonsContainer_ncshm_10 {
-  display: grid;
-  gap: var(--size-xSmall);
-  grid-template-columns: 1fr 1fr;
-  width: auto;
-}
-._container_ncshm_17 {
-  align-self: center;
-  display: flex;
-  justify-content: center;
-  width: 100%;
-}
-._btn_ncshm_24 {
-  align-content: center;
-  align-self: center;
-  display: flex;
-  justify-content: center;
-  width: 100%;
-}
 ._33eaux0 {
   max-height: 16em;
-}
-
-/* temp_stylePlugin:ni:sha-256;K5U4Oqwmbk_IX2Obaf9M5fZGBMUZSp3FZlIhlOvuPgw */
-._metricsDistributionContainer_qo5vq_1 {
-  min-height: 240px;
-}
-._iconContainer_qo5vq_5 {
-  margin-right: var(--size-xSmall);
-  padding-top: 4px;
-}
-._titleContainer_qo5vq_10 {
-  align-items: center;
-  display: flex;
-}
-._timePickerContainer_qo5vq_15 {
-  z-index: 10;
-}
-._calloutContainer_qo5vq_19 {
-  background-color: #f9f8f9;
-  margin-top: var(--size-medium);
-  & ._bodyText_qo5vq_23 {
-    line-height: 20px;
-    margin-bottom: var(--size-small);
-  }
-}
-
-/* temp_stylePlugin:ni:sha-256;qd6CaQztvEhnUJtvjk8Ts2Qv0LqT3NnyY8L3WJMCMks */
-._tabs_79s1p_1 {
-  margin-top: var(--size-xxLarge);
-  .ant-tabs-tab.ant-tabs-tab-active .ant-tabs-tab-btn {
-    color: var(--color-purple) !important;
-  }
-  .ant-tabs-ink-bar {
-    background: var(--color-purple) !important;
-  }
-  .ant-tabs-tab {
-    margin-left: 0 !important;
-  }
-}
-
-/* temp_stylePlugin:ni:sha-256;OnOhlwwy3pkzz9PQ33JNK49mHTjw-MZG9UxoLjBcsYk */
-._modalBtn_1f0u1_1 {
-  padding-bottom: 4px !important;
-  padding-top: 4px !important;
-}
-._modalBtnIcon_1f0u1_6 {
-  margin-right: 0.5rem;
-}
-._modalSubTitle_1f0u1_10 {
-  color: var(--color-gray-500) !important;
-  font-size: 16px;
-  margin-bottom: 20px;
-  margin-top: 0 !important;
 }
 ._1g045pm0 {
   color: var(--_1pyqka9b) !important;
@@ -10380,95 +5860,6 @@
   display: flex;
   align-items: center;
 }
-
-/* temp_stylePlugin:ni:sha-256;mLdX8SEamRUhpw6xosc-v-dJhHSXbf5B6Q7ABoMFMro */
-._modalBtn_18v95_1 {
-  padding-bottom: 4px !important;
-  padding-top: 4px !important;
-}
-._modalBtnIcon_18v95_6 {
-  margin-right: 0.5rem;
-}
-._modalSubTitle_18v95_10 {
-  color: var(--color-gray-500) !important;
-  font-size: 16px;
-  margin-bottom: 20px;
-  margin-top: 0 !important;
-}
-._modalBtnText_18v95_17 {
-  align-items: center;
-  display: inline-flex !important;
-  height: 100%;
-}
-
-/* temp_stylePlugin:ni:sha-256;EIt9cg7iV5vp_SnbmLnwy3brxb4DMacGpK52CztzU3s */
-._modalBtn_1avtf_1 {
-  background: var(--color-purple);
-  border-radius: 8px;
-  padding: 8px 12px !important;
-}
-._modalBtnIcon_1avtf_7 {
-  margin-right: 0.5rem;
-}
-._modalSubTitle_1avtf_11 {
-  color: var(--color-gray-500) !important;
-  font-size: 16px;
-  margin-bottom: 20px;
-  margin-top: 0 !important;
-}
-._modalBtnText_1avtf_18 {
-  align-items: center;
-  color: var(--color-white) !important;
-  display: inline-flex !important;
-  height: 100%;
-}
-
-/* temp_stylePlugin:ni:sha-256;8LjrkffbqRcp2OW8hjs3OB9-BcxPmpZ8oFo0lfR3_HY */
-._copyButton_1t2iy_1 {
-  background: var(--color-gray-300);
-  border-radius: var(--size-xSmall);
-  cursor: pointer;
-  opacity: 0;
-  padding: var(--size-xxSmall);
-  position: absolute;
-  right: 5px;
-  top: 5px;
-  transition: opacity 0.2s ease-in-out;
-  z-index: 10;
-}
-._copyDiv_1t2iy_14 {
-  align-items: center;
-  display: flex;
-  font-size: 8px;
-  justify-content: center;
-  padding: 10px;
-}
-._codeBlock_1t2iy_22 {
-  position: relative;
-  & pre {
-    margin: 0 !important;
-  }
-  &:hover {
-    & ._copyButton_1t2iy_1 {
-      opacity: 1;
-    }
-  }
-}
-._codeBlockInner_1t2iy_36 {
-  display: flex;
-}
-._highlightedLine_1t2iy_40 {
-  background-color: var(--color-gray-300);
-}
-._lineNumberSticky_1t2iy_44 {
-  color: rgb(125, 139, 153);
-  display: block;
-  min-width: 2.25em;
-  padding-left: 16px;
-  padding-right: 16px;
-  text-align: right;
-  user-select: none;
-}
 ._1tn5c580 {
   color: var(--_1pyqka9y);
 }
@@ -10497,14 +5888,6 @@
 .gadbsf1 {
   z-index: 1;
 }
-
-/* temp_stylePlugin:ni:sha-256;lAD2Vo005uCftBXEmlxJcxDpK_DSaYi8HKXfVqUUfYc */
-._card_1conf_1 {
-  align-self: center;
-  margin-bottom: auto;
-  margin-top: auto;
-  max-width: 300px;
-}
 ._3dlaof0 {
   height: 20px;
 }
@@ -10520,182 +5903,6 @@
 }
 ._3dlaof3:hover {
   background-color: var(--_1pyqka91y);
-}
-
-/* temp_stylePlugin:ni:sha-256;1WBr22Ik8vvLv4W-cHUg3uHXxcigpJrJgiu5xi8bM2E */
-._modalWrapper_1s5jo_1 {
-  width: 60vh;
-}
-._modalSubTitle_1s5jo_5 {
-  color: var(--color-gray-500) !important;
-  font-size: 16px;
-  line-height: 1.5 !important;
-  margin-top: 0 !important;
-}
-._queryBuilderContainer_1s5jo_12 {
-  margin-bottom: var(--size-large) !important;
-}
-
-/* temp_stylePlugin:ni:sha-256;XiyQtLK_8Va6JU9pdyU2ob0aMpgv6fmf1o0a5UnJZHw */
-._segmentPickerMenu_lm31t_1 {
-  box-shadow: none;
-  font-family: var(--header-font-family);
-  margin-bottom: 12px;
-  min-width: 200px;
-  width: 100%;
-}
-._segmentPickerInner_lm31t_9 {
-  background-color: var(--color-primary-background);
-  border: 1px solid var(--color-gray-300);
-  border-radius: 8px;
-  color: var(--text-primary);
-  min-width: 220px;
-  & ._segmentItemWrapper_lm31t_16:last-child ._segmentItem_lm31t_16 {
-    border-bottom: 0;
-  }
-}
-._downIcon_lm31t_21 {
-  color: var(--color-purple);
-  height: 14px;
-  margin-left: auto;
-  margin-right: 5px;
-  transition: 0.4s;
-  width: 14px;
-}
-._checkIcon_lm31t_30 {
-  color: var(--color-purple);
-  fill: var(--color-purple);
-  height: 15px;
-  margin-bottom: 2px;
-  margin-left: auto;
-  margin-right: 5px;
-  width: 15px;
-}
-._trashIcon_lm31t_40 {
-  color: var(--color-gray-500);
-  fill: var(--color-gray-500);
-  margin-bottom: 2px;
-}
-._segmentAction_lm31t_46 {
-  align-items: center;
-  background-color: var(--color-gray-200);
-  border: 0;
-  border-radius: 5px;
-  bottom: 0;
-  display: none;
-  height: 30px;
-  margin: auto;
-  padding: 0 6px;
-  position: absolute;
-  right: 5px;
-  top: 0;
-  width: 30px;
-  &:hover {
-    background-color: var(--color-gray-300);
-    cursor: pointer;
-    & ._trashIcon_lm31t_40 {
-      color: var(--text-primary);
-      fill: var(--text-primary);
-    }
-  }
-}
-._dropdownHandler_lm31t_72 {
-  align-items: center;
-  border: 1px solid var(--color-gray-300);
-  border-radius: 8px;
-  color: var(--text-primary);
-  cursor: pointer;
-  display: flex;
-  font-size: 16px;
-  height: 40px;
-  justify-content: center;
-  margin-top: 13px;
-  padding: 10px;
-  padding-left: 14px;
-  width: 100%;
-}
-._plusIcon_lm31t_88 {
-  color: var(--color-purple);
-  fill: var(--color-purple);
-  height: 15px;
-  margin-bottom: 2px;
-  margin-left: auto;
-  margin-right: 5px;
-  width: 15px;
-}
-._newSearchDiv_lm31t_98 {
-  align-items: center;
-  color: var(--color-purple);
-  cursor: pointer;
-  display: flex;
-  font-size: 14px;
-  padding: 10px;
-  padding-left: 15px;
-  width: 100%;
-}
-._newSearchDiv_lm31t_98:hover {
-  background-color: var(--color-gray-200);
-}
-._noSegmentsText_lm31t_113 {
-  color: var(--color-gray-500);
-  margin-top: 10px;
-}
-._segmentItemWrapper_lm31t_16 {
-  position: relative;
-  &:hover {
-    background-color: var(--color-gray-200);
-    & ._segmentAction_lm31t_46 {
-      display: flex;
-    }
-  }
-}
-._segmentItem_lm31t_16 {
-  align-items: center;
-  border-bottom: 1px solid var(--color-gray-300);
-  cursor: pointer;
-  display: flex;
-  font-size: 16px;
-  padding: 10px;
-  padding-left: 15px;
-  width: 100%;
-}
-._segmentText_lm31t_141 {
-  color: var(--text-primary);
-  font-size: 14px;
-  margin-right: 20px;
-  overflow: hidden;
-  text-overflow: ellipsis;
-  white-space: nowrap;
-  width: 100%;
-}
-._segmentUnselected_lm31t_151 {
-  color: var(--color-gray-500);
-}
-._segmentNameText_lm31t_155 {
-  display: block;
-  font-size: 14px;
-  overflow: hidden;
-  text-overflow: ellipsis;
-  white-space: nowrap;
-  width: 100%;
-}
-._modalWrapper_lm31t_164 {
-  width: 60vh;
-}
-._modalSubTitle_lm31t_168 {
-  color: var(--color-gray-500) !important;
-  font-size: 14px;
-  margin-bottom: 20px;
-  margin-top: 0 !important;
-}
-._actionsContainer_lm31t_175 {
-  column-gap: var(--size-medium);
-  display: flex;
-  padding-top: var(--size-medium);
-  & > button {
-    flex-grow: 1;
-    justify-content: center;
-  }
 }
 ._1f2v8en0 {
   transition: transform 0.2s ease-in-out;
@@ -10763,17 +5970,6 @@
   border: 0 !important;
   border-radius: 0;
 }
-
-/* temp_stylePlugin:ni:sha-256;x_gl_u2xsnBq6xzB-rUlKWE0ghBTP5AVWL6V0WrxKc8 */
-._integrationsContainer_1kwmx_1 {
-  display: grid;
-  grid-gap: var(--size-large);
-  grid-template-columns: repeat(auto-fit, minmax(240px, 1fr));
-}
-._modalBtn_1kwmx_6 {
-  padding-bottom: 4px !important;
-  padding-top: 4px !important;
-}
 ._1f99hkr0 {
   height: 2.305rem;
 }
@@ -10848,425 +6044,6 @@
   color: inherit !important;
   display: inline-block;
   padding: 0 4px;
-}
-
-/* temp_stylePlugin:ni:sha-256;BT_F5cOuLXbv0KYlQzsYXFaopJazewE0ZDIHCeFPv54 */
-._fullBleedCard_cuslo_1 {
-  align-items: center;
-  backdrop-filter: blur(2px);
-  border-radius: var(--border-radius);
-  display: flex;
-  height: 100%;
-  justify-content: center;
-  left: 0;
-  position: absolute;
-  top: 0;
-  transition: backdrop-filter 0.2s ease-in-out;
-  width: 100%;
-  z-index: 99;
-}
-
-/* temp_stylePlugin:ni:sha-256;622cq4d7QEsVYggAYAcFOjO8U-DzIX8h5lfO_8JYDOU */
-._actionButtons_1p5d9_1 {
-  display: flex;
-  gap: var(--size-xSmall);
-  justify-content: flex-end;
-  & button {
-    align-items: center;
-    display: flex;
-    flex-direction: row;
-    gap: var(--size-small);
-  }
-}
-._textBoxStyles_1p5d9_14 {
-  font-size: inherit !important;
-}
-._integrationIcon_1p5d9_18 {
-  border-radius: var(--size-xxSmall);
-  margin-bottom: 2px;
-  margin-right: var(--size-xSmall);
-  width: calc(var(--size-medium) + 2px);
-}
-._integrationIcon_1p5d9_18._largeSize_1p5d9_25 {
-  margin-bottom: 4px;
-  width: calc(var(--size-large) + 2px);
-}
-._formItemSpacer_1p5d9_30 {
-  display: flex;
-  flex-direction: column;
-  gap: var(--size-xSmall);
-  justify-content: space-between;
-  row-gap: var(--size-medium);
-}
-._actionButtonsContainer_1p5d9_38 {
-  margin-bottom: 0;
-}
-._commentInputContainer_1p5d9_42 {
-  background: var(--color-gray-200);
-  border: 1px solid transparent;
-  border-radius: var(--border-radius);
-  box-shadow: none !important;
-  height: 100px;
-  padding-bottom: var(--size-xSmall) !important;
-  padding-left: var(--size-small) !important;
-  padding-right: var(--size-small) !important;
-  padding-top: var(--size-xSmall) !important;
-  transition: all 0.2s ease-in-out;
-  & div {
-    height: 100%;
-  }
-  & textarea {
-    color: var(--text-primary) !important;
-    height: 100%;
-  }
-  &:hover,
-  &:active,
-  &:focus-within {
-    background: var(--color-primary-background);
-    border-color: var(--color-purple);
-    box-shadow: 0 0 0 4px rgba(var(--color-purple-rgb), 0.2) !important;
-  }
-}
-._intercomLink_1p5d9_72 {
-  cursor: pointer;
-  text-decoration: underline;
-}
-._form_1p5d9_30 {
-  .ant-form-item {
-    margin-bottom: 0 !important;
-  }
-}
-._hide_1p5d9_83 {
-  animation-fill-mode: forwards;
-  opacity: 0;
-  visibility: hidden !important;
-}
-._slides_1p5d9_89 {
-  align-items: flex-start;
-  display: flex;
-  flex-direction: row;
-  flex-wrap: nowrap;
-  row-gap: var(--size-medium);
-  transition: transform 0.25s ease;
-  width: calc(200% + (var(--size-medium) / 2));
-  & > div {
-    transition: opacity 0.25s, visibility 0.15s linear;
-    visibility: visible;
-    width: 100%;
-  }
-}
-._showSecondSlide_1p5d9_105 {
-  transform: translateX(calc(-50% - var(--size-xxSmall)));
-}
-._slidesContainer_1p5d9_109 {
-  margin-left: calc(-1 * var(--size-large));
-  margin-right: calc(-1 * var(--size-large));
-  overflow-x: hidden;
-  padding-bottom: var(--size-xSmall);
-  padding-left: var(--size-large);
-  padding-right: var(--size-large);
-  padding-top: var(--size-xSmall);
-}
-._submitButton_1p5d9_119 {
-  transition: background-color 0.3s ease;
-}
-._loading_1p5d9_123 {
-  background-color: var(--color-gray-400);
-  border: solid 1px var(--color-gray-400);
-  &:hover,
-  &:active,
-  &:focus-within {
-    background-color: var(--color-gray-400);
-    border: solid 1px var(--color-gray-400);
-  }
-}
-
-/* temp_stylePlugin:ni:sha-256;_MKwCUFeJWiOFLIMzsyTCp3K4L4aHDa4k8lvt6AWoe8 */
-._suggestionContainer_xnksg_1 {
-  align-items: center;
-  column-gap: var(--size-xSmall);
-  display: flex;
-  & ._adminText_xnksg_6 {
-    display: flex;
-    flex-direction: column;
-    & ._email_xnksg_10 {
-      color: var(--color-gray-500);
-    }
-    & ._longValue_xnksg_14 {
-      overflow: hidden;
-      text-overflow: ellipsis;
-      white-space: nowrap;
-      width: 225px;
-    }
-  }
-  & ._slackLogo_xnksg_22 {
-    height: var(--size-medium);
-    width: var(--size-medium);
-  }
-  & ._slackLogoContainer_xnksg_27 {
-    align-items: center;
-    background: var(--color-primary-background);
-    border-radius: 50%;
-    box-shadow: var(--box-shadow-3);
-    display: flex;
-    height: calc(var(--size-medium) + var(--size-xxSmall));
-    justify-content: center;
-    left: calc(-1 * var(--size-xSmall));
-    position: absolute;
-    top: calc(-1 * var(--size-xSmall));
-    width: calc(var(--size-medium) + var(--size-xxSmall));
-  }
-  & ._avatarContainer_xnksg_41 {
-    position: relative;
-  }
-}
-._suggestionHeader_xnksg_46 {
-  background: var(--color-primary-background);
-  border: 1px solid var(--color-gray-300);
-  border-bottom: 0;
-  border-top-left-radius: var(--border-radius);
-  border-top-right-radius: var(--border-radius);
-  display: flex;
-  height: 50px;
-  justify-content: space-between;
-  padding: var(--size-medium) var(--size-small);
-  & p {
-    font-size: 13px;
-    font-weight: 400;
-    margin: 0 !important;
-  }
-}
-._noResultsMessage_xnksg_64 {
-  background: var(--color-primary-background);
-  border: 1px solid var(--color-gray-300);
-  border-bottom-left-radius: var(--border-radius);
-  border-bottom-right-radius: var(--border-radius);
-  margin: 0 !important;
-  max-width: 300px;
-  padding: var(--size-medium) var(--size-small);
-}
-._commentLink_xnksg_74 {
-  color: var(--color-purple);
-}
-
-/* temp_stylePlugin:ni:sha-256;s-8OmPmfJHdEDWefEYsD_PTRbnZ5klllebevoOvOUso */
-._mentions_141b9_1 {
-  font-size: 14px !important;
-  line-height: initial;
-}
-._mentions--singleLine_141b9_6 ._mentions__control_141b9_6 {
-  display: inline-block;
-  width: 130px;
-}
-._mentions--singleLine_141b9_6 ._mentions__highlighter_141b9_11 {
-  border: 2px inset transparent;
-  padding: 1px;
-}
-._mentions--singleLine_141b9_6 ._mentions__input_141b9_16 {
-  border: 2px inset;
-  padding: 1px;
-}
-._mentions--multiLine_141b9_21 ._mentions__control_141b9_6 {
-  font-size: 14px !important;
-}
-._mentions--multiLine_141b9_21 ._mentions__highlighter_141b9_11 {
-  border: 1px solid transparent;
-  font-weight: 400;
-  padding: 0;
-}
-._mentions--multiLine_141b9_21 ._mentions__highlighter_141b9_11 span {
-  overflow-wrap: anywhere;
-}
-._mentions--multiLine_141b9_21 ._mentions__input_141b9_16 {
-  border: 1px solid transparent;
-  color: var(--color-gray-500);
-  cursor: inherit;
-  font-weight: 400;
-  outline: 0;
-  padding: 0;
-}
-._mentions--multiLine_141b9_21 ._mentions__input_141b9_16[aria-readonly=true] {
-  caret-color: transparent;
-}
-._mentions__input_141b9_16::placeholder {
-  color: #c8c7cb !important;
-}
-._mentions__suggestions__list_141b9_53 {
-  background: var(--color-primary-background);
-  border: 1px solid var(--color-gray-300);
-  border-radius: var(--border-radius) !important;
-  border-top-left-radius: 0 !important;
-  border-top-right-radius: 0 !important;
-  box-shadow: var(--box-shadow-3);
-  max-height: 400px;
-  max-width: 300px;
-  overflow-y: auto;
-  padding: var(--size-xSmall) var(--size-small);
-}
-._mentions__suggestions__item_141b9_66 {
-  padding: var(--size-xSmall) 12px;
-}
-._mentions__suggestions__item_141b9_66:not(:last-of-type) {
-  border-bottom: 1px solid var(--color-gray-300);
-}
-._mentions__suggestions__item--focused_141b9_74 {
-  background: var(--color-gray-300);
-}
-._mentions__mention_141b9_78 {
-  color: var(--color-link);
-  font-weight: 400 !important;
-  pointer-events: none;
-  position: relative;
-  text-shadow:
-    1px 1px 1px var(--color-white),
-    1px -1px 1px var(--color-white),
-    -1px 1px 1px var(--color-white),
-    -1px -1px 1px var(--color-white);
-  z-index: 1;
-}
-
-/* temp_stylePlugin:ni:sha-256;jyc3DSV4k8eic8PmawETKIoGg7DqhFvdlLK3pgTIu-s */
-._container_1m3z3_1 {
-  background: var(--color-primary-background);
-  border: 1px solid var(--color-gray-300);
-  border-radius: var(--size-xSmall);
-  overflow: hidden;
-  padding-bottom: var(--size-small);
-  padding-left: calc(var(--size-xSmall) + 11px);
-  padding-right: calc(var(--size-xSmall) + 11px);
-  padding-top: var(--size-small);
-  position: relative;
-  text-align: left;
-  transition: box-shadow 0.1s ease-in;
-  width: 100%;
-  & > p {
-    font-size: 14px;
-    font-weight: 200;
-  }
-  &._hasShadow_1m3z3_20 {
-    box-shadow: var(--box-shadow);
-  }
-  &::before {
-    background-color: var(--color-purple);
-    content: "";
-    height: 100%;
-    left: 0;
-    opacity: 0;
-    position: absolute;
-    top: 0;
-    transition: opacity 0.2s ease-in-out;
-    width: 6px;
-  }
-  &:hover {
-    border: 1px solid var(--color-purple);
-    box-shadow: 0 0 9px rgba(86, 41, 198, 0.25);
-  }
-}
-._deepLinkedComment_1m3z3_42 {
-  &::before {
-    opacity: 1;
-  }
-}
-._footer_1m3z3_48 {
-  display: flex;
-  justify-content: space-between;
-  padding-top: var(--size-medium);
-  & ._actions_1m3z3_53 {
-    column-gap: var(--size-xxSmall);
-    display: flex;
-  }
-}
-._iconLabel_1m3z3_59 {
-  align-items: center;
-  column-gap: var(--size-small);
-  display: flex !important;
-}
-._actionButton_1m3z3_65 {
-  padding-bottom: var(--size-xxSmall);
-  padding-left: var(--size-medium);
-  padding-right: var(--size-medium);
-  padding-top: var(--size-xxSmall);
-}
-._tagsContainer_1m3z3_72 {
-  display: flex;
-  flex-wrap: wrap;
-  gap: var(--size-xSmall);
-  padding-top: var(--size-small);
-}
-
-/* temp_stylePlugin:ni:sha-256;Xy-MHGLTdsxklKHybJednU4axE9D1n3VvOgqjENggwM */
-._popover_1jyxx_1 {
-  border: 0;
-  .ant-popover-inner {
-    background-clip: initial;
-    background-color: transparent;
-    border-radius: initial;
-    box-shadow: none;
-  }
-  .ant-popover-inner-content {
-    padding: 0;
-  }
-  .ant-popover-arrow {
-    display: none !important;
-  }
-}
-
-/* temp_stylePlugin:ni:sha-256;mQVzgZgFLx0_SAKjPFcHYa1u6IIiLa5dkwvH3D_7VgU */
-._commentButton_d9bsh_1 {
-  --comment-indicator-height: 32px;
-  --comment-indicator-width: 32px;
-  background: transparent;
-  border: 0;
-  cursor: crosshair;
-  outline: none;
-  padding: 0;
-  position: absolute;
-  user-select: text;
-  z-index: 1;
-}
-._commentIndicator_d9bsh_15 {
-  animation: _grow_d9bsh_1 0.2s forwards;
-  height: var(--comment-indicator-height);
-  position: absolute;
-  transform: scale(0);
-  width: var(--comment-indicator-width);
-}
-@keyframes _grow_d9bsh_1 {
-  0% {
-    transform: scale(0);
-  }
-  100% {
-    transform: scale(1);
-  }
-}
-._blurBackground_d9bsh_33 {
-  backdrop-filter: blur(2px);
-}
-
-/* temp_stylePlugin:ni:sha-256;dVAY8bqKrOfmgUJpTtfbJGKlfLOlgiGpves35YeW-Rg */
-._comment_smj2h_1 {
-  cursor: auto;
-  display: flex;
-  position: absolute;
-  z-index: 9999;
-  & ._commentPinButton_smj2h_7 {
-    background: none;
-    border: 0;
-    cursor: pointer;
-    outline: none;
-  }
-  & > ._commentPinButton_smj2h_7 {
-    position: relative;
-    z-index: 99;
-  }
-  &:hover {
-    z-index: 10000;
-  }
-}
-._sessionCommentCardContainer_smj2h_24 {
-  background: white;
-  padding: 4px;
-  width: 350px;
 }
 ._1hjkzyj0 {
   padding: 4px;
@@ -11310,234 +6087,6 @@
   color: var(--color-gray-500) !important;
   column-gap: 6px;
   display: flex;
-}
-
-/* temp_stylePlugin:ni:sha-256;NxHquAn7Cl0rzzGtDj5ICC6Hzv5AUYVARW9f3-voUDg */
-._wrapper_1nv12_1 {
-  display: flex;
-}
-._detailedView_1nv12_5 {
-  display: flex;
-  flex-direction: column;
-  row-gap: var(--size-large);
-}
-
-/* temp_stylePlugin:ni:sha-256;o5mfNnwHg3lup9sKQp-RtK83luK9KMjzFbHHbltEVT4 */
-._goToButton_11jn2_1 {
-  align-items: center;
-  align-self: flex-start;
-  background: none;
-  border: 0;
-  border-radius: var(--button-border-radius);
-  cursor: pointer;
-  display: flex;
-  font-size: 12px;
-  outline: none;
-  padding: 5px 6px;
-  width: fit-content;
-  &:hover {
-    background: var(--color-purple-200);
-  }
-}
-._icon_11jn2_19 {
-  color: var(--color-gray-500);
-  fill: var(--color-gray-500);
-  height: 10px;
-  margin-left: var(--size-xSmall);
-  width: auto;
-}
-._small_11jn2_27 {
-  filter: brightness(0) saturate(100%);
-  height: 1em;
-  margin-left: 0;
-  transform: scale(1.2);
-  width: 1em;
-}
-._smallIconContainer_11jn2_35 {
-  align-items: center;
-  height: var(--size-large);
-  justify-content: center;
-  &:hover {
-    background: var(--color-gray-300);
-  }
-}
-
-/* temp_stylePlugin:ni:sha-256;H_bWmEDZRzuPGdAOxF4EjqB_xd0MGYcy25uzAx4Z_NY */
-._card_d7g5v_1 {
-  --primary-color: var(--color-purple);
-  border: 1px solid var(--color-gray-300);
-  border-radius: var(--border-radius);
-  margin: 0 var(--size-large);
-  overflow: hidden;
-  padding: var(--size-xSmall) var(--size-medium);
-  position: relative;
-  transition: box-shadow 0.1s ease-in;
-  &:hover {
-    border: 1px solid var(--color-purple);
-    box-shadow: 0 0 9px rgba(86, 41, 198, 0.25);
-  }
-  &::before {
-    background: var(--primary-color);
-    content: "";
-    height: 100%;
-    left: 0;
-    opacity: 0;
-    position: absolute;
-    top: 0;
-    transition: opacity 0.1s ease-in;
-    width: 6px;
-    z-index: 5;
-  }
-  &._selected_d7g5v_30 {
-    &::before {
-      opacity: 1;
-    }
-  }
-}
-
-/* temp_stylePlugin:ni:sha-256;EWD4M-ux7iQOskP38k_-KO73zc6onCwYiCCX1x5CPa0 */
-._timelinePopoverContent_nl6yc_1 {
-  align-items: center;
-  display: flex;
-  flex-direction: column;
-  justify-content: center;
-  width: 224px;
-  & span:not(._selectedTypeName_nl6yc_8) {
-    font-size: 13px;
-    font-weight: 400;
-    letter-spacing: -0.01em;
-    line-height: 20px;
-  }
-  & span._selectedTypeName_nl6yc_8 {
-    color: var(--color-neutral-800);
-    font-size: 11px;
-    font-weight: 500;
-    line-height: 12px;
-  }
-}
-._infoPanel_nl6yc_23 {
-  align-items: center;
-  border-bottom: 1px solid var(--color-neutral-200);
-  display: flex;
-  height: 36px;
-  justify-content: flex-start;
-  padding: 4px 8px;
-  user-select: none;
-  width: 100%;
-}
-._timelinePopoverHeader_nl6yc_34:hover,
-._eventTypeRow_nl6yc_35:hover {
-  background-color: var(--color-neutral-50);
-  cursor: pointer;
-  & ._transitionIcon_nl6yc_39 path {
-    fill: var(--color-neutral-500);
-  }
-}
-._actionButton_nl6yc_44 {
-  align-items: center;
-  background: inherit;
-  border: 0;
-  cursor: pointer;
-  display: flex;
-  justify-content: flex-start;
-  padding: 0;
-  user-select: none;
-  width: 100%;
-}
-._leftActionIcon_nl6yc_56 {
-  margin-right: 4px;
-}
-._rightActionIcon_nl6yc_60 {
-  margin-left: 4px;
-}
-._eventTypeRow_nl6yc_35 {
-  align-items: center;
-  display: flex;
-  justify-content: flex-start;
-  padding: 4px 8px;
-  width: 100%;
-}
-._transitionIcon_nl6yc_39 {
-  height: 16px;
-  width: 16px;
-  & path {
-    fill: var(--color-neutral-300);
-  }
-}
-._rightCounter_nl6yc_81 {
-  align-items: center;
-  color: var(--color-neutral-300);
-  display: flex;
-  margin-left: auto;
-}
-._infoPanelCounter_nl6yc_88 {
-  border: 1px solid var(--color-neutral-200);
-  border-radius: 3px;
-  color: var(--color-neutral-700);
-  height: 16px;
-  padding: 0 4px;
-}
-._isHidden_nl6yc_96 {
-  visibility: hidden;
-}
-._timelinePopoverDetails_nl6yc_100 {
-  display: flex;
-  flex-direction: column;
-  padding-top: 4px;
-  width: 100%;
-}
-._eventTypeIcon_nl6yc_107 {
-  border-radius: 9999px;
-  height: 8px;
-  margin: 4px;
-  width: 8px;
-}
-._eventIdentifier_nl6yc_114 {
-  max-width: 128px;
-  overflow: hidden;
-  text-overflow: ellipsis;
-  white-space: nowrap;
-}
-
-/* temp_stylePlugin:ni:sha-256;0w472-IOdrsaQcRwblfy3SHPXuBgZOiD0zEl8WEn7do */
-._bar_p977e_1 {
-  align-items: center;
-  display: flex;
-  flex-direction: column;
-  height: 100%;
-  justify-content: flex-end;
-  overflow: hidden;
-  position: absolute;
-}
-._isShaded_p977e_11 {
-  background-color: var(--color-neutral-100);
-}
-._rectangleContainer_p977e_15 {
-  border-radius: 0.2em;
-  display: flex;
-  flex-direction: column;
-  margin: 2px;
-  margin-top: 8px;
-  overflow: hidden;
-  width: calc(100% - 4px);
-}
-._barRectangle_p977e_25 {
-  border-radius: 2px;
-  cursor: pointer;
-  margin-bottom: 2px;
-}
-._eventAggregateTitle_p977e_31 {
-  margin: 0;
-  width: 100%;
-}
-._timelineBarPopoverContainer_p977e_36 {
-  .ant-popover-inner-content {
-    padding: 0 !important;
-  }
-  .ant-popover-inner {
-    border: 1px solid var(--color-neutral-200);
-    overflow: hidden;
-  }
 }
 ._2maxeq0 {
   align-items: center;
@@ -11799,372 +6348,6 @@
 ._13m092k4 {
   transition: width 0.17s linear;
 }
-
-/* temp_stylePlugin:ni:sha-256;atlMQcnOEU5lN02RVBkR5J4FC1eXIBf5YcEQcuhLoQY */
-._button_1vkc7_1 {
-  align-items: center;
-  border: 1px solid var(--color-neutral-100);
-  border-radius: 6px;
-  display: flex;
-  height: 30px;
-  justify-content: center;
-  padding: 6px;
-  width: 30px;
-  & > svg {
-    height: 16px;
-    width: 16px;
-    & path {
-      fill: var(--color-neutral-800);
-    }
-  }
-  &:disabled {
-    background: var(--color-white) !important;
-    border: 0;
-    cursor: not-allowed;
-    & > svg {
-      & path {
-        fill: var(--color-neutral-300);
-      }
-    }
-  }
-  &::after {
-    display: none !important;
-  }
-}
-._button_1vkc7_1:hover,
-._button_1vkc7_1:focus {
-  background-color: var(--color-neutral-50);
-  border: 1px solid var(--color-neutral-100);
-}
-._button_1vkc7_1:focus {
-  border: 1px solid var(--color-neutral-300);
-}
-._popoverCmdShortcut_1vkc7_48 {
-  background-color: var(--color-neutral-100);
-  border-radius: 3px;
-  color: var(--color-neutral-500);
-  font-size: 11px;
-  padding: 1px 4px;
-}
-._moveRight_1vkc7_56 {
-  margin-left: auto;
-}
-._smallButton_1vkc7_60 {
-  background: var(--color-neutral-50);
-  border: 0;
-  border-radius: 10px;
-  height: 20px;
-  padding: 2px 10px;
-  width: fit-content;
-  & > span {
-    color: var(--color-neutral-700);
-    font-size: 12px;
-    line-height: 16px;
-  }
-}
-._smallButton_1vkc7_60:hover,
-._smallButton_1vkc7_60:focus {
-  background: var(--color-neutral-50);
-  border: 0;
-}
-._minorButton_1vkc7_81 {
-  background: var(--color-neutral-100);
-  border: 0;
-  box-shadow: inset 0 -1px 0 rgba(0, 0, 0, 0.1);
-}
-._minorButton_1vkc7_81:hover,
-._minorButton_1vkc7_81:focus {
-  background: var(--color-neutral-200);
-  border: 0;
-  box-shadow: none;
-}
-._minorButton_1vkc7_81:focus {
-  border: 1px solid var(--color-neutral-300);
-}
-._activeButton_1vkc7_98,
-._activeButton_1vkc7_98:hover,
-._activeButton_1vkc7_98:focus {
-  background: var(--color-new-purple-500);
-  & > svg {
-    & path {
-      fill: var(--color-white);
-    }
-  }
-  & > span {
-    color: var(--color-white);
-  }
-}
-._currentTime_1vkc7_114 {
-  color: var(--color-neutral-500);
-  font-size: 13px;
-}
-._settingsPopoverOverlay_1vkc7_119 {
-  .ant-popover-inner-content {
-    padding: 0 !important;
-    & > div {
-      padding: 0 !important;
-    }
-  }
-  .ant-popover-inner {
-    border: 1px solid var(--color-neutral-200);
-    overflow: hidden;
-  }
-}
-._settingsContainer_1vkc7_134 {
-  align-items: center;
-  display: flex;
-  flex-direction: column;
-  justify-content: center;
-  width: 224px;
-  & > ._section_1vkc7_141:first-child {
-    border-bottom: 1px solid var(--color-neutral-200);
-  }
-}
-._section_1vkc7_141 {
-  align-items: center;
-  display: flex;
-  flex-direction: column;
-  justify-content: center;
-  padding: 4px 0;
-  width: 100%;
-}
-._settingsButton_1vkc7_155 {
-  align-items: center;
-  background-color: inherit;
-  border: 0;
-  display: flex;
-  font-size: 13px;
-  gap: 4px;
-  height: 28px;
-  padding: 4px 8px;
-  user-select: none;
-  width: 100%;
-  &:hover {
-    background: var(--color-neutral-50);
-    cursor: pointer;
-  }
-  & > svg {
-    height: 16px;
-    width: 16px;
-    & path {
-      fill: var(--color-neutral-300);
-    }
-  }
-}
-._settingsOptionShortcut_1vkc7_182 {
-  align-items: center;
-  border: 1px solid var(--color-neutral-200);
-  border-radius: 3px;
-  display: flex;
-  font-size: 12px;
-  font-weight: 400;
-  height: 16px;
-  line-height: 16px;
-  padding: 0 4px;
-}
-._leftSelection_1vkc7_194 {
-  align-items: center;
-  display: flex;
-  flex-direction: row;
-  width: 100%;
-  &:hover {
-    & > ._leftClickActionName_1vkc7_201 {
-      visibility: visible;
-    }
-  }
-}
-._leftClickActionName_1vkc7_201 {
-  color: var(--color-neutral-500);
-  font-size: 11px;
-  visibility: hidden;
-}
-._liveUserStatus_1vkc7_213 {
-  user-select: none;
-}
-
-/* temp_stylePlugin:ni:sha-256;YWbrSOwLTY_diQqAIsxk7PvmXFOTX7wML8f3YKhV_0c */
-._eventWrapper_12y4w_1 {
-  align-items: center;
-  display: flex;
-  font-size: 12px;
-  height: max-content;
-}
-._streamElement_12y4w_8 {
-  align-items: center;
-  background-color: inherit;
-  border-radius: 6px;
-  color: var(--color-gray-500);
-  column-gap: var(--size-small);
-  display: grid;
-  fill: var(--color-gray-500);
-  font-family: var(--body-font-family);
-  font-size: 12px !important;
-  grid-template-columns: 22px 1fr min-content;
-  height: 100%;
-  position: relative;
-  width: 100%;
-  &._noTimestamp_12y4w_23 {
-    grid-template-columns: 22px 1fr;
-  }
-}
-._card_12y4w_28 {
-  cursor: pointer;
-}
-._cardContainer_12y4w_32 {
-  padding-bottom: var(--size-medium);
-  &._firstCard_12y4w_35 {
-    padding-top: var(--size-medium);
-  }
-}
-._eventTime_12y4w_40 {
-  align-items: center;
-  display: flex;
-  font-size: 10px;
-  height: 100%;
-  justify-content: flex-end;
-  margin-left: 10px;
-  padding: 5px;
-  padding-right: 0;
-  width: max-content;
-}
-._iconWrapper_12y4w_52 {
-  background: var(--primary-color);
-  border-radius: 50%;
-  cursor: pointer;
-  display: flex;
-  flex-direction: column;
-  height: 100%;
-  padding: 5px;
-}
-._playIcon_12y4w_62 {
-  height: 20px;
-  width: 20px;
-}
-._directionIcon_12y4w_67 {
-  color: var(--text-primary-inverted);
-  fill: var(--text-primary-inverted);
-  height: var(--size-small);
-  transition: transform 0.3s;
-  width: var(--size-small);
-}
-._defaultIcon_12y4w_75 {
-  color: var(--text-primary-inverted);
-  height: var(--size-small);
-  width: var(--size-small);
-}
-._tiltedIcon_12y4w_81 {
-  color: var(--text-primary-inverted);
-  fill: var(--text-primary-inverted);
-  height: var(--size-small);
-  transform: rotate(-20deg);
-  width: var(--size-small);
-}
-._eventText_12y4w_89 {
-  color: var(--color-gray-500) !important;
-  margin: 0 !important;
-  overflow: hidden;
-  text-overflow: ellipsis;
-  transition: color 0.2s ease-in-out;
-  white-space: nowrap;
-  &._eventTextSelected_12y4w_97 {
-    color: var(--text-primary) !important;
-  }
-}
-._eventContent_12y4w_102 {
-  align-items: center;
-  display: flex;
-  height: 100%;
-  min-width: 100%;
-}
-._eventContentVerbose_12y4w_109 {
-  display: flex;
-  flex-direction: column;
-  justify-content: center;
-  min-width: 100%;
-}
-._timestamp_12y4w_116 {
-  grid-column-end: 3;
-  grid-column-start: 1;
-}
-._goToButton_12y4w_121 {
-  color: var(--color-gray-500);
-  grid-column-start: 3;
-  grid-row-start: 3;
-  position: absolute;
-  right: -8px;
-  top: -6px;
-  &:hover {
-    color: var(--text-primary);
-    fill: var(--text-primary);
-    & svg {
-      fill: var(--text-primary);
-    }
-  }
-}
-._payloadContainer_12y4w_139 {
-  border-top: 1px solid var(--color-gray-300);
-  grid-column-end: -1;
-  grid-column-start: 1;
-  margin: 0 -18px;
-  margin-top: var(--size-xSmall);
-  padding: var(--size-small) 18px;
-}
-._selectedIcon_12y4w_148 {
-  fill: var(--text-primary);
-  transform: rotate(180deg);
-}
-._headerRow_12y4w_153 {
-  align-items: center;
-  display: flex;
-}
-._payloadTitle_12y4w_158 {
-  font-size: 12px !important;
-  margin-bottom: var(--size-xSmall) !important;
-  & > div {
-    overflow-wrap: anywhere;
-  }
-}
-
-/* temp_stylePlugin:ni:sha-256;vWh0hI281Uf4h0xRjY04UqKRlfk4VOjuFIOHPqnUaqw */
-._objectKey_1vryw_1 {
-  color: var(--color-gray-500);
-  display: block;
-  font-size: 12px !important;
-  font-style: normal;
-  line-height: initial;
-  margin-bottom: var(--size-xxSmall);
-  text-transform: capitalize;
-}
-._objectList_1vryw_11 {
-  column-gap: var(--size-small);
-  display: grid;
-  font-family: var(--header-font-family);
-  grid-template-columns: auto 1fr;
-  padding: 0;
-  row-gap: var(--size-xSmall);
-}
-._objectValue_1vryw_20 {
-  color: var(--text-primary);
-  font-size: 12px !important;
-  font-style: normal;
-  line-height: initial;
-  width: 154px;
-  & > * {
-    display: block;
-    overflow-wrap: break-word;
-    width: 154px;
-  }
-}
-._payload_1vryw_34 {
-  margin: 0 !important;
-  overflow: hidden;
-  text-overflow: ellipsis;
-  white-space: nowrap;
-}
-._anchor_1vryw_41 {
-  vertical-align: middle;
-  word-wrap: break-word;
-}
 .v8kz6z0 {
   border-radius: 6px;
   display: flex;
@@ -12197,58 +6380,6 @@
   max-height: calc(100vh - 540px);
   overflow-y: auto;
   overflow-x: hidden;
-}
-
-/* temp_stylePlugin:ni:sha-256;eEvheuFYujrt_HoH8XLkn_LKyJpbMGGY44thzC9iXAM */
-._card_1i5y1_1 {
-  border: 1px solid var(--color-gray-300);
-  border-radius: var(--border-radius);
-  transition: box-shadow 0.1s ease-in;
-  & p,
-  & a {
-    font-size: 12px;
-    margin-top: 0 !important;
-  }
-  & p {
-    color: var(--color-gray-500);
-  }
-  & h2 {
-    color: var(--text-primary);
-    font-size: 12px !important;
-    margin: 0;
-  }
-  &:hover {
-    border: 1px solid var(--color-purple);
-    box-shadow: 0 0 9px rgba(86, 41, 198, 0.25);
-  }
-  & ._titleContainer_1i5y1_28 {
-    align-items: center;
-    border-bottom: 1px solid var(--color-gray-300);
-    display: flex;
-    height: 48px;
-    justify-content: space-between;
-    margin-bottom: var(--size-xxSmall);
-    padding: 0 var(--size-small);
-    width: 100%;
-  }
-  & ._content_1i5y1_39 {
-    padding-bottom: var(--size-small);
-    padding-left: var(--size-small);
-    padding-right: var(--size-small);
-    padding-top: var(--size-small);
-  }
-}
-._fullWidth_1i5y1_47 {
-  width: 100%;
-}
-
-/* temp_stylePlugin:ni:sha-256;k90CJjf05waIlzjvi3GAO_57JleW1EQ0daeqtIAxTiY */
-._requestMetrics_xb7zb_1 {
-  width: 100%;
-}
-._chartContainer_xb7zb_5 {
-  height: 200px;
-  margin-top: var(--size-medium);
 }
 .riaubm0 {
   background: #fdfcfd;
@@ -12320,47 +6451,6 @@
   flex-direction: column;
   row-gap: 4px;
 }
-<<<<<<< HEAD
-
-/* temp_stylePlugin:ni:sha-256;gyOYfrdVYR0HOLACburDwPylsNjXxkFJrbV1AzSr2c4 */
-._noCommentsContainer_1w27z_1 {
-  align-items: center;
-  display: flex;
-  flex-direction: column;
-  height: inherit;
-  justify-content: center;
-  margin: var(--size-xxLarge);
-}
-._noCommentsTextContainer_1w27z_10 {
-  text-align: center;
-  top: 35%;
-  width: 200px;
-  & h2 {
-    color: var(--text-primary);
-    font-size: 14px !important;
-    font-weight: 400 !important;
-    margin: 0;
-    margin-bottom: var(--size-xSmall);
-  }
-  & p {
-    color: var(--color-gray-500);
-    font-size: 12px !important;
-    margin: 0;
-  }
-}
-._timestamp_1w27z_30 {
-  color: var(--color-gray-500);
-  margin: 0 !important;
-}
-._skeleton_1w27z_35 {
-  border-radius: var(--size-xSmall) !important;
-  display: block !important;
-  height: 90px;
-  margin: var(--size-xxSmall) var(--size-large);
-  margin-bottom: var(--size-medium);
-  margin-top: var(--size-xSmall);
-  width: auto !important;
-=======
 ._1bsjoph0 {
   border-radius: 6px;
   display: flex;
@@ -12371,7 +6461,6 @@
 }
 ._1bsjoph0:hover {
   background-color: var(--_1pyqka91x);
->>>>>>> 4f6e43dc
 }
 .ltrwrc0 {
   height: calc(100vh - 108px - var(--banner-height));
@@ -12723,399 +6812,6 @@
   padding: 0 8px;
   width: 325px;
 }
-
-/* temp_stylePlugin:ni:sha-256;E8kKChwt5-aVBZ8aUY-6aiEcieFY9iTpFnFu4K3TDCI */
-._alert_1l04i_1 {
-  &.ant-alert-info {
-    background-color: var(--color-blue-100) !important;
-    border: 0 !important;
-    border-radius: var(--border-radius) !important;
-    color: var(--color-blue-800) !important;
-    .ant-alert-message {
-      color: var(--color-blue-800) !important;
-    }
-    .ant-alert-close-text {
-      color: var(--color-blue-800) !important;
-    }
-    .ant-alert-icon {
-      color: var(--color-blue-600) !important;
-    }
-  }
-  &.ant-alert-success {
-    background-color: var(--color-green-100) !important;
-    border: 0 !important;
-    border-radius: var(--border-radius) !important;
-    color: var(--color-green-800) !important;
-    .ant-alert-message {
-      color: var(--color-green-800) !important;
-    }
-    .ant-alert-close-text {
-      color: var(--color-green-800) !important;
-    }
-    .ant-alert-icon {
-      color: var(--color-green-600) !important;
-    }
-  }
-  &.ant-alert-warning {
-    background-color: var(--color-yellow-100) !important;
-    border: 0 !important;
-    border-radius: var(--border-radius) !important;
-    color: var(--color-yellow-800) !important;
-    .ant-alert-message {
-      color: var(--color-yellow-800) !important;
-    }
-    .ant-alert-close-text {
-      color: var(--color-yellow-800) !important;
-    }
-    .ant-alert-icon {
-      color: var(--color-yellow-600) !important;
-    }
-  }
-  .ant-alert-description {
-    font-size: 12px !important;
-    line-height: 1.6em !important;
-  }
-  &.ant-alert-error {
-    background-color: var(--color-orange-300) !important;
-    border: 0 !important;
-    border-radius: var(--border-radius) !important;
-    color: var(--text-primary) !important;
-    .ant-alert-message {
-      color: var(--text-primary) !important;
-    }
-    .ant-alert-close-text {
-      color: var(--text-primary) !important;
-    }
-    .ant-alert-icon {
-      color: var(--color-red-600) !important;
-    }
-  }
-  .ant-alert-icon {
-    margin-right: var(--size-small) !important;
-  }
-  &.ant-alert {
-    padding-bottom: var(--size-medium) !important;
-    padding-left: var(--size-medium) !important;
-    padding-right: var(--size-medium) !important;
-    padding-top: var(--size-medium) !important;
-  }
-  .ant-alert-message {
-    font-weight: 500;
-    margin-bottom: var(--size-small) !important;
-  }
-}
-
-/* temp_stylePlugin:ni:sha-256;lkUyJ-WS_izXekVWUl4debCeQOgs2P12dcE4x3-vysQ */
-._fieldsBox_y8fjh_1 {
-  border: 1px solid var(--color-gray-300);
-  border-radius: 8px;
-  margin-top: var(--size-large);
-  padding: 30px;
-  width: 100%;
-  & h3 {
-    font-size: 18px;
-    margin-bottom: var(--size-large) !important;
-  }
-}
-._focus_y8fjh_14 {
-  border-color: var(--color-purple-400);
-}
-
-/* temp_stylePlugin:ni:sha-256;6vvTFPD-tN3ED4seSAq-ICuvLVfjrFo8_9h-raapEAA */
-._fieldRow_6ky3f_1 {
-  display: grid;
-  grid-template-columns: 120px 1fr;
-  margin-bottom: var(--size-large);
-  &:last-of-type {
-    margin-bottom: 0;
-  }
-}
-._fieldKey_6ky3f_11 {
-  align-items: center;
-  display: flex;
-  height: 100%;
-}
-._saveButton_6ky3f_17 {
-  width: max-content;
-}
-
-/* temp_stylePlugin:ni:sha-256;G0Mg5AmL_v2bRa7kv7NMEILf_iokZSZdOkZvoR_tqI0 */
-._container_1qowq_1 {
-  max-width: 700px;
-}
-._subTitle_1qowq_5 {
-  font-size: 18px;
-}
-._titleContainer_1qowq_9 {
-  margin-bottom: var(--size-xxLarge);
-  margin-top: var(--size-xxLarge);
-}
-
-/* temp_stylePlugin:ni:sha-256;eKniql4fQY_IO2ZE39nJJY9NXrVumYGp4kmtWMDlGls */
-._popConfirmContainer_operp_1 {
-  z-index: 999999999;
-  .ant-popover-message-title {
-    max-width: 300px;
-    padding-left: 0 !important;
-  }
-  .ant-popover-inner-content {
-    padding-bottom: var(--size-medium) !important;
-  }
-  .ant-btn {
-    height: unset !important;
-    padding-bottom: 8px !important;
-    padding-top: 8px !important;
-  }
-  .ant-popover-inner {
-    background-color: var(--color-primary-background);
-    border: 1px solid var(--color-gray-300);
-    border-radius: var(--border-radius);
-    box-shadow: var(--box-shadow);
-  }
-  & ._description_operp_26 {
-    color: var(--color-gray-500) !important;
-    line-height: 1.5 !important;
-    margin-bottom: 0 !important;
-    margin-top: var(--size-xSmall) !important;
-  }
-  .ant-popover-buttons button {
-    margin-left: var(--size-medium) !important;
-  }
-  .ant-btn {
-    border-radius: var(--button-border-radius) !important;
-    padding: var(--size-xSmall) var(--size-medium) !important;
-  }
-}
-
-/* temp_stylePlugin:ni:sha-256;vl1rcc5wGqCoe_zn1RSt7GXtrZxEDNpHthwnFzFFFXM */
-._memberCard_3f6z4_1 {
-  align-items: center;
-  column-gap: var(--size-small);
-  display: flex;
-  flex-direction: row;
-}
-._memberCardWrapper_3f6z4_8 {
-  margin-right: var(--size-xxLarge) !important;
-  max-width: 700px;
-  width: 100%;
-}
-._email_3f6z4_14 {
-  color: var(--color-gray-500);
-  font-size: 13px;
-  overflow: hidden;
-  text-overflow: ellipsis;
-  white-space: nowrap;
-}
-._role_3f6z4_22 {
-  color: var(--color-gray-500);
-  font-size: 13px;
-  justify-content: flex-end;
-}
-._removeTeamMemberButton_3f6z4_28 {
-  border: none;
-  flex-shrink: 0;
-  height: fit-content;
-  margin-left: auto;
-}
-
-/* temp_stylePlugin:ni:sha-256;sKM2YeKYs2ST41_uJPwOwz_JJxS7BzHkVZXn_q6VFZY */
-._container_a2n3h_1 {
-  align-items: center;
-  background-color: var(--color-gray-100);
-  border: 1px solid rgb(223, 223, 223);
-  border-radius: var(--button-border-radius);
-  display: flex;
-  height: 36px;
-  & ._copyButton_a2n3h_9 {
-    border-radius: var(--button-border-radius);
-    border-bottom-left-radius: 0;
-    border-top-left-radius: 0;
-    height: 36px;
-    margin-left: auto;
-  }
-  & ._link_a2n3h_17 {
-    margin-left: var(--size-small);
-    margin-right: var(--size-small);
-    overflow: hidden;
-    text-overflow: ellipsis;
-    white-space: nowrap;
-  }
-}
-._inlineContainer_a2n3h_26 {
-  align-items: center;
-  column-gap: var(--size-xxSmall);
-  display: flex;
-  & ._copyButton_a2n3h_9 {
-    color: inherit !important;
-    height: 1.2em;
-    width: 1.2em;
-    & svg {
-      color: inherit;
-      height: 1em;
-    }
-  }
-}
-
-/* temp_stylePlugin:ni:sha-256;fUq0jih1pepXiz8i7xEVv1XXtnf-O148CJ1ZbmRfRCM */
-._boxSubTitle_1xqi7_1 {
-  color: var(--color-gray-500) !important;
-  margin-top: 0 !important;
-}
-._buttonRow_1xqi7_6 {
-  align-items: center;
-  column-gap: var(--size-medium);
-  display: grid;
-  grid-template-columns: 1fr 120px;
-}
-._emailInput_1xqi7_13 {
-  height: 40px;
-}
-._inviteButton_1xqi7_17 {
-  width: 100%;
-}
-._hr_1xqi7_21 {
-  border: 0;
-  border-top: 1px solid var(--color-gray-300);
-  margin: var(--size-large) 0;
-}
-
-/* temp_stylePlugin:ni:sha-256;iaetGB2UglQBgJLl5JLy32AmIBVUcV9YYMG1bJYFAaw */
-._inviteCard_12tqp_1 {
-  align-items: center;
-  column-gap: var(--size-small);
-  display: flex;
-  flex-direction: row;
-}
-._inviteCardWrapper_12tqp_8 {
-  margin-right: var(--size-xxLarge) !important;
-  max-width: 700px;
-  width: 100%;
-}
-._inviteTime_12tqp_14 {
-  color: var(--color-gray-500);
-  font-size: 13px;
-  overflow: hidden;
-  text-overflow: ellipsis;
-  white-space: nowrap;
-}
-._role_12tqp_22 {
-  color: var(--color-gray-500);
-  font-size: 13px;
-  justify-content: flex-end;
-}
-._removeTeamMemberButton_12tqp_28 {
-  border: none;
-  flex-shrink: 0;
-  height: fit-content;
-  margin-left: auto;
-}
-
-/* temp_stylePlugin:ni:sha-256;PvBIUihKcBJJyeu4pTjMRqh-DKj9PcGn8SyZnSiEzNI */
-._titleContainer_92eup_1 {
-  margin-bottom: var(--size-medium) !important;
-  margin-top: var(--size-xxLarge) !important;
-  max-width: 700px;
-  #_subTitle_92eup_1 {
-    margin-bottom: 0 !important;
-    margin-top: var(--size-xSmall) !important;
-  }
-}
-._tabTitle_92eup_12 {
-  font-weight: 500 !important;
-}
-._teamTabs_92eup_16 {
-  .ant-tabs-tab.ant-tabs-tab-active .ant-tabs-tab-btn {
-    color: var(--color-purple) !important;
-  }
-  .ant-tabs-ink-bar {
-    background: var(--color-purple) !important;
-  }
-  .ant-tabs-tab {
-    margin-left: 0 !important;
-  }
-}
-
-/* temp_stylePlugin:ni:sha-256;s6hm0WQ9W2zyXTSbj6-0pXUSwxeOG-79wL1vJHULAfM */
-._dangerRow_2732x_1 {
-  align-items: center;
-  display: grid;
-  grid-template-columns: 1fr 120px;
-  margin-top: 5px;
-}
-._deleteButton_2732x_8 {
-  background-color: var(--color-red-400);
-  margin-left: 15px;
-  padding-left: 30px;
-  padding-right: 30px;
-  width: max-content;
-}
-._dangerSubTitle_2732x_16 {
-  margin-bottom: 10px;
-  margin-top: 10px;
-}
-
-/* temp_stylePlugin:ni:sha-256;rU2bHbbtnCv_ZnvpkygEPHoExVzwV-EHIguNx20uBnY */
-._inputAndButtonRow_553ad_1 {
-  align-items: center;
-  display: flex;
-  justify-content: space-between;
-  margin-top: 5px;
-}
-._input_553ad_1 {
-  width: 100%;
-}
-._saveButton_553ad_12 {
-  margin-left: 15px;
-  width: max-content;
-}
-
-/* temp_stylePlugin:ni:sha-256;JylqCP7w0CWS_XbJrnpDP5WtLS9iKP5w-GQ830BcrvA */
-._sourcemapInfo_y6v5a_1 {
-  border-bottom: 1px solid var(--color-gray-300);
-  margin-bottom: var(--size-xLarge);
-  padding-bottom: var(--size-xLarge);
-}
-._list_y6v5a_7 {
-  margin-top: var(--size-xxSmall);
-  .ant-table-cell {
-    cursor: default;
-  }
-}
-._listHeader_y6v5a_15 {
-  margin-bottom: var(--size-medium);
-  & h3 {
-    margin-bottom: 0 !important;
-  }
-  .ant-input-affix-wrapper {
-    width: 150px;
-  }
-  & ._versionSelect_y6v5a_26 {
-    margin-bottom: var(--size-medium);
-    width: 100%;
-  }
-}
-._listRow_y6v5a_32 {
-  display: block;
-  width: 100%;
-}
-._select_y6v5a_37 {
-  margin-bottom: var(--size-medium);
-  width: 100%;
-}
-
-/* temp_stylePlugin:ni:sha-256;iNMWA_HVM7quoN9kSVWWmo6gDmW9i9ozpNBmI4S5d5c */
-._tabsContainer_aup74_1 {
-  margin-top: var(--size-large);
-  { & ._ant-tabs-nav_aup74_6::before { border-bottom: 0 !important; } & ._ant-tabs-tab_aup74_10 { margin: 0 var(--size-large) 0 0 !important; } & ._ant-tabs-content-holder_aup74_14 { margin-top: var(--size-large); } };
-}
-
-/* temp_stylePlugin:ni:sha-256;YwrXsCsFO7dKWIYWwTW-Y__jppnmCbQKiXeGe6wKq3A */
-._error_hl98u_1 {
-  margin: var(--size-medium) 0;
-}
-._signInAlert_hl98u_5 {
-  margin: var(--size-medium) 0;
-}
 ._4qdycv0 {
   height: 12px;
 }
@@ -13213,67 +6909,4 @@
 }
 ._1q3ayoh6 {
   height: 20px;
-}
-
-/* temp_stylePlugin:ni:sha-256;vtUqiGoW6bf65Lh0Fso9Kz4zCwuxFGUuCQIQ5GsKeLM */
-._buttonBody_9j7f0_1 {
-  column-gap: 30px;
-  display: grid;
-  gap: 0 0;
-  grid-template-areas: ". Left-Panel Center-Panel Right-Panel .";
-  grid-template-columns: auto 300px minmax(200px, 700px) 300px auto;
-  padding-left: 100px;
-  padding-top: 100px;
-  width: 100%;
-}
-._hitTargets_9j7f0_12 {
-  column-gap: 30px;
-  height: 100%;
-  padding-left: 100px;
-  padding-top: 200px;
-  width: 100%;
-  & section {
-    margin-bottom: var(--size-xxLarge);
-  }
-}
-._container_9j7f0_24 {
-  display: flex;
-  flex-direction: column;
-  width: 100%;
-}
-._sourcemapErrors_9j7f0_30 {
-  margin: 20px auto;
-  max-width: 980px;
-  padding: 0 20px;
-}
-
-/* temp_stylePlugin:ni:sha-256;uW6lcgmJ-4duqDnv07QAJRoyfnSOqwSLjh8ZJ3Cq3po */
-._errorWrapper_1spqb_1 {
-  align-items: center;
-  background: var(--color-primary-500);
-  display: flex;
-  height: 100vh;
-  justify-content: center;
-  width: 100vw;
-  &._shownWithHeader_1spqb_9 {
-    background: var(--color-primary-background);
-    height: calc(100vh - var(--header-height));
-  }
-  & > div {
-    max-width: 360px;
-  }
-}
-._errorBody_1spqb_19 {
-  color: var(--color-black);
-  max-width: 800px;
-  word-wrap: break-word;
-  margin: 0 !important;
-}
-._buttonGroup_1spqb_26 {
-  display: flex;
-}
-._loggedInButtonGroup_1spqb_30 {
-  display: flex;
-  justify-content: space-between;
-  width: 100%;
 }