/* temp_stylePlugin:ni:sha-256;hMrgZB-3mPb_0Q08y0Q63h6uXV5zAJXj4ckTBvCRjWY */
:root {
  --color-purple-100: #ede9fe;
  --color-purple-200: #ddd6fe;
  --color-purple-300: #c4b5fd;
  --color-purple-400: #a78bfa;
  --color-purple-500: #8b5cf6;
  --color-purple-600: #7c3aed;
  --color-purple-700: #6d28d9;
  --color-purple-800: #5b21b6;
  --color-purple-900: #4c1d95;
  --color-purple: #5629c6;
  --color-purple-rgb:
    86,
    41,
    198;
  --color-blue-100: #dbeafe;
  --color-blue-200: #bfdbfe;
  --color-blue-300: #93c5fd;
  --color-blue-400: #60a5fa;
  --color-blue-500: #3b82f6;
  --color-blue-600: #2563eb;
  --color-blue-700: #1d4ed8;
  --color-blue-800: #1e40af;
  --color-blue-900: #1e3a8a;
  --color-green-100: #d1fae5;
  --color-green-200: #a7f3d0;
  --color-green-300: #6ee7b7;
  --color-green-400: #34d399;
  --color-green-500: #10b981;
  --color-green-600: #059669;
  --color-green-700: #047857;
  --color-green-800: #065f46;
  --color-green-900: #064e3b;
  --color-yellow-100: #fef3c7;
  --color-yellow-200: #fde68a;
  --color-yellow-300: #fcd34d;
  --color-yellow-400: #fbbf24;
  --color-yellow-500: #f59e0b;
  --color-yellow-600: #d97706;
  --color-yellow-700: #b45309;
  --color-yellow-800: #92400e;
  --color-yellow-900: #78350f;
  --color-orange-300: rgba(242, 106, 76, 0.37);
  --color-orange-400: #ffb038;
  --color-orange-500: #c67e29;
  --color-brown: #835e00;
  --color-red: #ff0000;
  --color-red-100: #fee2e2;
  --color-red-200: #fecaca;
  --color-red-300: #fca5a5;
  --color-red-400: #f87171;
  --color-red-500: #ef4444;
  --color-red-600: #dc2626;
  --color-red-700: #b91c1c;
  --color-red-800: #991b1b;
  --color-red-900: #7f1d1d;
  --color-gray-100: #efefef7d;
  --color-gray-200: #f2f2f2;
  --color-gray-300: #eaeaea;
  --color-gray-400: #bdbdbd;
  --color-gray-500: #828282;
  --color-gray-600: #7e7e7e;
  --color-gray-700: #8a8f98;
  --color-gray-800: #2d2f36;
  --color-black: #111;
  --color-white: #fff;
  --color-neutral-50: #f5f5f5;
  --color-neutral-100: #e9e9e9;
  --color-neutral-200: #dddddd;
  --color-neutral-300: #a4a4a4;
  --color-neutral-500: #777777;
  --color-neutral-700: #444444;
  --color-neutral-800: #2c2c2c;
  --color-neutral-900: #1a1a1a;
  --color-neutral-N1: #fdfcfd;
  --color-new-purple-100: #b19cff;
  --color-new-purple-500: #6c37f4;
  --color-new-purple-700: #5420d1;
  --color-new-purple-900: #0d0225;
  --color-editor-background: #fafafa;
  --color-editor-foreground-text: #383a42;
  --color-editor-secondary-text: #4078f2;
  --color-primary-background: #fff;
  --color-primary-inverted-background: #111;
  --color-secondary-background: #f9f9f9;
  --color-background-overlay: rgba(0, 0, 0, 0.8);
  --text-primary-inverted: #fff;
  --text-primary: var(--color-black);
  --color-link: var(--color-purple);
  --logo-background-color: #6c37f4;
  --logo-border-color: #0b0222;
  --color-brand-pastel-dark: #bcb3d3;
  --size-xxxLarge: 56px;
  --size-xxLarge: 48px;
  --size-xLarge: 32px;
  --size-large: 24px;
  --size-medium: 16px;
  --size-small: 12px;
  --size-xSmall: 8px;
  --size-xxSmall: 4px;
  --size-icon: 18px;
  --box-shadow:
    0px 0.9px 1.4px rgba(0, 0, 0, 0.012),
    0px 2.2px 3.6px rgba(0, 0, 0, 0.018),
    0px 4.4px 7.4px rgba(0, 0, 0, 0.022),
    0px 9.1px 15.3px rgba(0, 0, 0, 0.028),
    0px 25px 42px rgba(0, 0, 0, 0.04);
  --box-shadow-2:
    0 3px 6px -4px rgb(0 0 0 / 12%),
    0 6px 16px 0 rgb(0 0 0 / 8%),
    0 9px 28px 8px rgb(0 0 0 / 5%);
  --box-shadow-3:
    0 2.8px 2.2px rgba(0, 0, 0, 0.02),
    0 6.7px 5.3px rgba(0, 0, 0, 0.028),
    0 12.5px 10px rgba(0, 0, 0, 0.035),
    0 22.3px 17.9px rgba(0, 0, 0, 0.042),
    0 41.8px 33.4px rgba(0, 0, 0, 0.05),
    0 100px 80px rgba(0, 0, 0, 0.07);
  --header-font-family:
    "Steradian",
    "Segoe UI",
    Roboto,
    "Helvetica Neue",
    Arial,
    "Noto Sans",
    sans-serif;
  --body-font-family:
    "Steradian",
    -apple-system,
    BlinkMacSystemFont,
    "Segoe UI",
    Roboto,
    Helvetica,
    Arial,
    sans-serif,
    "Apple Color Emoji",
    "Segoe UI Emoji",
    "Segoe UI Symbol";
  --monospace-font-family: "Roboto Mono", monospace;
  --button-border-radius: var(--size-xSmall);
  --border-radius: var(--size-xSmall);
  --header-height: 45px;
  --banner-height: 32px;
  --color-error-resolved: var(--color-green-400);
  --color-error-ignored: var(--color-gray-500);
  --color-error-open: var(--color-red-400);
  --color-scrubber-zoom-region-border: #565656;
  --color-scrubber-zoom-region: #56565622;
  --color-scrubber-zoom-handle: #757575;
  --color-scrubber-scrub-handle: #ca0000;
  --color-scrubber-inactive-region: #f0f0f0a6;
}
[data-theme=dark] {
  --color-purple-100: #bea8f1;
  --color-purple-200: #301e79;
  --color-purple-300: #eee7ff;
  --color-purple-400: #a17ce4;
  --color-purple: #7856ff;
  --color-purple-800: #302c3a;
  --color-blue-100: #deebff;
  --color-blue-200: #b2d4ff;
  --color-blue-300: #56ccf2;
  --color-blue-400: #2d9cdb;
  --color-blue-500: #2f80ed;
  --color-green-100: #beff6c5e;
  --color-green-300: #6fcf97;
  --color-green-400: #27ae60;
  --color-green-500: #219653;
  --color-green-600: #006400;
  --color-yellow-200: #ffd82c;
  --color-yellow: #f2c94c;
  --color-orange-300: rgba(242, 106, 76, 0.37);
  --color-orange-400: #ffb038;
  --color-orange-500: #c67e29;
  --color-brown: #835e00;
  --color-red-100: #fee2e2;
  --color-red-200: #fecaca;
  --color-red-300: #fca5a5;
  --color-red-400: #f87171;
  --color-red-500: #ef4444;
  --color-red-600: #dc2626;
  --color-red-700: #b91c1c;
  --color-red-800: #991b1b;
  --color-red-900: #7f1d1d;
  --color-gray-100: #1a1a1a;
  --color-gray-200: #333333;
  --color-gray-300: #333333;
  --color-gray-400: #595959;
  --color-gray-500: #8c8c8c;
  --color-gray-600: #a6a6a6;
  --color-gray-700: #cccccc;
  --color-gray-800: #f2f2f2;
  --color-black: #111;
  --color-white: #fff;
  --color-editor-background: #111;
  --color-editor-foreground-text: var(--color-gray-700);
  --color-editor-secondary-text: #4078f2;
  --color-primary-background: #1f2023;
  --color-primary-inverted-background: #000;
  --color-secondary-background: var(--color-gray-200);
  --color-background-overlay: rgba(0, 0, 0, 0.8);
  --text-primary-inverted: #1f2023;
  --text-primary: #f6f6f6;
  --color-link: var(--color-purple);
}
body {
  background-color: var(--color-primary-background) !important;
  color: var(--text-primary);
  font-family: var(--body-font-family) !important;
  -webkit-font-smoothing: antialiased;
  -moz-osx-font-smoothing: grayscale;
  font-weight: 400 !important;
  margin: 0;
  text-rendering: geometricPrecision;
}
h1,
h2,
h3,
h4,
h5,
h6 {
  font-family: var(--header-font-family);
  margin: 0;
  color: var(--text-primary);
}
h2 {
  font-size: 28px;
}
h3 {
  font-size: 20px;
}
h4 {
  font-weight: 400 !important;
}
p {
  line-height: initial !important;
  margin: var(--size-small) 0 !important;
}
li,
p,
label {
  color: var(--text-primary);
}
h3 {
  margin-bottom: var(--size-xSmall) !important;
}
h4 {
  margin-bottom: var(--size-xxSmall) !important;
}
h4:last-of-type {
  margin-bottom: 0 !important;
}
button {
  font-family: var(--header-font-family) !important;
  font-weight: 400 !important;
}
input {
  font-weight: 400 !important;
}
.atom-overlay {
  color: blue;
  z-index: 1000000;
}
a {
  color: var(--color-link);
}
.blob {
  height: 15px;
  margin: 10px;
  width: 15px;
}
.css-foqpf7 {
  width: 100% !important;
}
.ant-slider-rail {
  background-color: lightgrey;
}
.ant-slider-track {
  background-color: var(--color-purple);
}
.ant-slider-track:hover {
  background-color: var(--color-purple);
}
.ant-slider:hover .ant-slider-track {
  background-color: var(--color-purple);
}
.ant-slider:hover .ant-slider-handle:not(.ant-tooltip-open) {
  border-color: var(--color-purple);
}
.ant-slider-dot {
  border-color: var(--color-purple);
}
.ant-slider-handle {
  border-color: var(--color-purple);
}
.ant-slider-handle:focus {
  border-color: var(--color-purple);
  box-shadow: 0 0 0 5px rgba(86, 41, 198, 0.12);
}
.ant-slider-handle:hover {
  border-color: var(--color-purple);
}
.ant-slider-handle-dragging.ant-slider-handle-dragging.ant-slider-handle-dragging {
  border-color: var(--color-purple);
  box-shadow: 0 0 0 5px rgba(86, 41, 198, 0.12);
}
.ant-switch-checked {
  background-color: var(--color-purple);
}
.ant-message {
  z-index: 99999999999 !important;
}
.ant-message-notice-content {
  background: #1f1f1f;
  border-radius: 8px;
  color: var(--color-primary-background);
}
.ant-tooltip {
  z-index: 99999 !important;
}
.ant-tooltip-inner {
  border-radius: 6px;
}
.ant-skeleton-content .ant-skeleton-title {
  border-radius: 5px;
}
.ant-skeleton-content .ant-skeleton-paragraph > li {
  border-radius: 5px;
}
.ant-select-item-option-active:not(.ant-select-item-option-disabled) {
  background-color: var(--color-gray-200) !important;
}
.ant-select-item-option-selected:not(.ant-select-item-option-disabled) {
  background-color: var(--color-purple) !important;
  color: var(--text-primary-inverted) !important;
  font-weight: normal !important;
}
.ant-select-item {
  padding-top: var(--size-xSmall) !important;
  padding-bottom: var(--size-xSmall) !important;
  padding-left: var(--size-small) !important;
  padding-right: var(--size-small) !important;
}
code {
  border-radius: 4px;
  line-height: 2;
  margin: 0;
  font-family: var(--monospace-font-family);
}
code:not([class]) {
  background-color: var(--color-secondary-background);
  border: 1px solid var(--color-gray-300);
  font-size: 87.5%;
  padding: 1px 3px;
}
.ant-dropdown-menu {
  padding: 0 !important;
  border: 1px solid var(--color-gray-300) !important;
  border-radius: var(--border-radius) !important;
  box-shadow: var(--box-shadow) !important;
}
.ant-dropdown-menu-item {
  border-radius: 0 !important;
  padding-top: var(--size-small) !important;
  padding-left: var(--size-xSmall) !important;
  padding-right: var(--size-xSmall) !important;
  padding-bottom: var(--size-small) !important;
}
.ant-dropdown-menu-item:hover,
.ant-dropdown-menu-submenu-title:hover {
  background-color: var(--color-gray-200) !important;
}
strong {
  font-weight: 500 !important;
}
.pulse {
  animation: pulse 2s infinite;
}
@keyframes pulse {
  0% {
    box-shadow: 0 0 0 0 rgba(var(--pulse-color), 0.7);
    transform: scale(0.95);
  }
  70% {
    box-shadow: 0 0 0 10px rgba(var(--pulse-color), 0);
    transform: scale(1);
  }
  100% {
    box-shadow: 0 0 0 0 rgba(var(--pulse-color), 0);
    transform: scale(0.95);
  }
}
.ant-modal-mask {
  z-index: 99999999 !important;
}

/* temp_stylePlugin:ni:sha-256;ssVf0YXHMRBlOQdkNQCpM4PG3-IUXtUolw8eZs4QsY4 */
.container {
  width: 100%;
}
@media (min-width: 640px) {
  .container {
    max-width: 640px;
  }
}
@media (min-width: 768px) {
  .container {
    max-width: 768px;
  }
}
@media (min-width: 1024px) {
  .container {
    max-width: 1024px;
  }
}
@media (min-width: 1280px) {
  .container {
    max-width: 1280px;
  }
}
@media (min-width: 1536px) {
  .container {
    max-width: 1536px;
  }
}
.visible {
  visibility: visible !important;
}
.\!visible {
  visibility: visible !important;
}
.invisible {
  visibility: hidden !important;
}
.static {
  position: static !important;
}
.fixed {
  position: fixed !important;
}
.absolute {
  position: absolute !important;
}
.relative {
  position: relative !important;
}
.sticky {
  position: sticky !important;
}
.inset-x-0 {
  left: 0px !important;
  right: 0px !important;
}
.right-5 {
  right: 1.25rem !important;
}
.top-5 {
  top: 1.25rem !important;
}
.top-0 {
  top: 0px !important;
}
.left-0 {
  left: 0px !important;
}
.bottom-0 {
  bottom: 0px !important;
}
.float-right {
  float: right !important;
}
.m-0 {
  margin: 0px !important;
}
.m-4 {
  margin: 1rem !important;
}
.mx-0 {
  margin-left: 0px !important;
  margin-right: 0px !important;
}
.my-6 {
  margin-top: 1.5rem !important;
  margin-bottom: 1.5rem !important;
}
.mt-4 {
  margin-top: 1rem !important;
}
.mb-0 {
  margin-bottom: 0px !important;
}
.mb-4 {
  margin-bottom: 1rem !important;
}
.mt-1 {
  margin-top: 0.25rem !important;
}
.mr-8 {
  margin-right: 2rem !important;
}
.mb-3 {
  margin-bottom: 0.75rem !important;
}
.mb-6 {
  margin-bottom: 1.5rem !important;
}
.mb-8 {
  margin-bottom: 2rem !important;
}
.ml-auto {
  margin-left: auto !important;
}
.mt-6 {
  margin-top: 1.5rem !important;
}
.block {
  display: block !important;
}
.inline-block {
  display: inline-block !important;
}
.inline {
  display: inline !important;
}
.flex {
  display: flex !important;
}
.inline-flex {
  display: inline-flex !important;
}
.table {
  display: table !important;
}
.grid {
  display: grid !important;
}
.contents {
  display: contents !important;
}
.hidden {
  display: none !important;
}
.h-full {
  height: 100% !important;
}
.h-\[18px\] {
  height: 18px !important;
}
.h-\[20px\] {
  height: 20px !important;
}
.h-8 {
  height: 2rem !important;
}
.max-h-48 {
  max-height: 12rem !important;
}
.w-full {
  width: 100% !important;
}
.w-11\/12 {
  width: 91.666667% !important;
}
.w-\[672px\] {
  width: 672px !important;
}
.w-\[20px\] {
  width: 20px !important;
}
.w-8 {
  width: 2rem !important;
}
.max-w-lg {
  max-width: 32rem !important;
}
.max-w-\[150px\] {
  max-width: 150px !important;
}
.flex-shrink {
  flex-shrink: 1 !important;
}
.flex-grow {
  flex-grow: 1 !important;
}
.grow {
  flex-grow: 1 !important;
}
.transform {
  transform: translate(var(--tw-translate-x), var(--tw-translate-y)) rotate(var(--tw-rotate)) skewX(var(--tw-skew-x)) skewY(var(--tw-skew-y)) scaleX(var(--tw-scale-x)) scaleY(var(--tw-scale-y)) !important;
}
.cursor-pointer {
  cursor: pointer !important;
}
.resize {
  resize: both !important;
}
.auto-cols-fr {
  grid-auto-columns: minmax(0, 1fr) !important;
}
.grid-flow-col {
  grid-auto-flow: column !important;
}
.grid-cols-4 {
  grid-template-columns: repeat(4, minmax(0, 1fr)) !important;
}
.flex-row {
  flex-direction: row !important;
}
.flex-col {
  flex-direction: column !important;
}
.flex-wrap {
  flex-wrap: wrap !important;
}
.items-center {
  align-items: center !important;
}
.justify-end {
  justify-content: flex-end !important;
}
.justify-center {
  justify-content: center !important;
}
.justify-between {
  justify-content: space-between !important;
}
.justify-around {
  justify-content: space-around !important;
}
.gap-1 {
  gap: 0.25rem !important;
}
.gap-6 {
  gap: 1.5rem !important;
}
.gap-5 {
  gap: 1.25rem !important;
}
.gap-2 {
  gap: 0.5rem !important;
}
.gap-8 {
  gap: 2rem !important;
}
.gap-3 {
  gap: 0.75rem !important;
}
.gap-x-4 {
  column-gap: 1rem !important;
}
.gap-x-2 {
  column-gap: 0.5rem !important;
}
.gap-x-1 {
  column-gap: 0.25rem !important;
}
.overflow-hidden {
  overflow: hidden !important;
}
.overflow-x-auto {
  overflow-x: auto !important;
}
.overflow-y-scroll {
  overflow-y: scroll !important;
}
.truncate {
  overflow: hidden !important;
  text-overflow: ellipsis !important;
  white-space: nowrap !important;
}
.text-ellipsis {
  text-overflow: ellipsis !important;
}
.whitespace-nowrap {
  white-space: nowrap !important;
}
.break-normal {
  overflow-wrap: normal !important;
  word-break: normal !important;
}
.rounded {
  border-radius: 0.25rem !important;
}
.rounded-md {
  border-radius: 0.375rem !important;
}
.rounded-none {
  border-radius: 0px !important;
}
.rounded-lg {
  border-radius: 0.5rem !important;
}
.border {
  border-width: 1px !important;
}
.\!border {
  border-width: 1px !important;
}
.border-0 {
  border-width: 0px !important;
}
.border-t {
  border-top-width: 1px !important;
}
.border-solid {
  border-style: solid !important;
}
.border-gray-300 {
  --tw-border-opacity: 1 !important;
  border-color: rgb(209 213 219 / var(--tw-border-opacity)) !important;
}
.border-transparent {
  border-color: transparent !important;
}
.border-\[\#eaeaea\] {
  --tw-border-opacity: 1 !important;
  border-color: rgb(234 234 234 / var(--tw-border-opacity)) !important;
}
.bg-white {
  --tw-bg-opacity: 1 !important;
  background-color: rgb(255 255 255 / var(--tw-bg-opacity)) !important;
}
.p-0 {
  padding: 0px !important;
}
.p-8 {
  padding: 2rem !important;
}
.p-2 {
  padding: 0.5rem !important;
}
.p-6 {
  padding: 1.5rem !important;
}
.px-8 {
  padding-left: 2rem !important;
  padding-right: 2rem !important;
}
.py-6 {
  padding-top: 1.5rem !important;
  padding-bottom: 1.5rem !important;
}
.px-4 {
  padding-left: 1rem !important;
  padding-right: 1rem !important;
}
.py-0 {
  padding-top: 0px !important;
  padding-bottom: 0px !important;
}
.pb-5 {
  padding-bottom: 1.25rem !important;
}
.pt-6 {
  padding-top: 1.5rem !important;
}
.pb-20 {
  padding-bottom: 5rem !important;
}
.pl-3 {
  padding-left: 0.75rem !important;
}
.pr-5 {
  padding-right: 1.25rem !important;
}
.pt-0 {
  padding-top: 0px !important;
}
.text-center {
  text-align: center !important;
}
.align-middle {
  vertical-align: middle !important;
}
.text-xs {
  font-size: 0.75rem !important;
  line-height: 1rem !important;
}
.text-2xl {
  font-size: 1.5rem !important;
  line-height: 2rem !important;
}
.text-base {
  font-size: 1rem !important;
  line-height: 1.5rem !important;
}
.font-medium {
  font-weight: 500 !important;
}
.uppercase {
  text-transform: uppercase !important;
}
.lowercase {
  text-transform: lowercase !important;
}
.capitalize {
  text-transform: capitalize !important;
}
.italic {
  font-style: italic !important;
}
.leading-normal {
  line-height: 1.5 !important;
}
.text-primary-3 {
  --tw-text-opacity: 1 !important;
  color: rgb(84 32 209 / var(--tw-text-opacity)) !important;
}
.text-gray-500 {
  --tw-text-opacity: 1 !important;
  color: rgb(107 114 128 / var(--tw-text-opacity)) !important;
}
.text-red-600 {
  --tw-text-opacity: 1 !important;
  color: rgb(220 38 38 / var(--tw-text-opacity)) !important;
}
.underline {
  text-decoration-line: underline !important;
}
.shadow {
  --tw-shadow: 0 1px 3px 0 rgb(0 0 0 / 0.1), 0 1px 2px -1px rgb(0 0 0 / 0.1) !important;
  --tw-shadow-colored: 0 1px 3px 0 var(--tw-shadow-color), 0 1px 2px -1px var(--tw-shadow-color) !important;
  box-shadow:
    var(--tw-ring-offset-shadow, 0 0 #0000),
    var(--tw-ring-shadow, 0 0 #0000),
    var(--tw-shadow) !important;
}
.outline {
  outline-style: solid !important;
}
.\!outline {
  outline-style: solid !important;
}
.blur {
  --tw-blur: blur(8px) !important;
  filter: var(--tw-blur) var(--tw-brightness) var(--tw-contrast) var(--tw-grayscale) var(--tw-hue-rotate) var(--tw-invert) var(--tw-saturate) var(--tw-sepia) var(--tw-drop-shadow) !important;
}
.blur-xs {
  --tw-blur: blur(2px) !important;
  filter: var(--tw-blur) var(--tw-brightness) var(--tw-contrast) var(--tw-grayscale) var(--tw-hue-rotate) var(--tw-invert) var(--tw-saturate) var(--tw-sepia) var(--tw-drop-shadow) !important;
}
.invert {
  --tw-invert: invert(100%) !important;
  filter: var(--tw-blur) var(--tw-brightness) var(--tw-contrast) var(--tw-grayscale) var(--tw-hue-rotate) var(--tw-invert) var(--tw-saturate) var(--tw-sepia) var(--tw-drop-shadow) !important;
}
.filter {
  filter: var(--tw-blur) var(--tw-brightness) var(--tw-contrast) var(--tw-grayscale) var(--tw-hue-rotate) var(--tw-invert) var(--tw-saturate) var(--tw-sepia) var(--tw-drop-shadow) !important;
}
.\!filter {
  filter: var(--tw-blur) var(--tw-brightness) var(--tw-contrast) var(--tw-grayscale) var(--tw-hue-rotate) var(--tw-invert) var(--tw-saturate) var(--tw-sepia) var(--tw-drop-shadow) !important;
}
.backdrop-filter {
  backdrop-filter: var(--tw-backdrop-blur) var(--tw-backdrop-brightness) var(--tw-backdrop-contrast) var(--tw-backdrop-grayscale) var(--tw-backdrop-hue-rotate) var(--tw-backdrop-invert) var(--tw-backdrop-opacity) var(--tw-backdrop-saturate) var(--tw-backdrop-sepia) !important;
}
.transition {
  transition-property:
    color,
    background-color,
    border-color,
    text-decoration-color,
    fill,
    stroke,
    opacity,
    box-shadow,
    transform,
    filter,
    backdrop-filter !important;
  transition-timing-function: cubic-bezier(0.4, 0, 0.2, 1) !important;
  transition-duration: 150ms !important;
}
.ease-in-out {
  transition-timing-function: cubic-bezier(0.4, 0, 0.2, 1) !important;
}
.hover\:bg-neutral-100:hover {
  --tw-bg-opacity: 1 !important;
  background-color: rgb(245 245 245 / var(--tw-bg-opacity)) !important;
}
.focus\:outline-none:focus {
  outline: 2px solid transparent !important;
  outline-offset: 2px !important;
}
.focus-visible\:bg-neutral-100:focus-visible {
  --tw-bg-opacity: 1 !important;
  background-color: rgb(245 245 245 / var(--tw-bg-opacity)) !important;
}

/* temp_stylePlugin:ni:sha-256;TifPc2JAA6_JCHbW5cMKmekopC62GkrDxB4trcwK2KU */
._buttonBase_14ocv_1 {
  align-items: center;
  color: var(--text-primary) !important;
  display: flex;
  height: auto;
  padding-bottom: 8px;
  padding-top: 8px;
}
._buttonBase_14ocv_1.ant-btn-primary {
  color: var(--color-white) !important;
}
._buttonBase_14ocv_1[disabled] {
  color: var(--text-primary-inverted) !important;
}
._buttonBase_14ocv_1.ant-btn-block {
  justify-content: center;
}
._buttonBase_14ocv_1._iconButton_14ocv_18 {
  align-items: center;
  border-radius: 50%;
  color: var(--text-primary);
  display: flex;
  height: var(--size-xLarge);
  justify-content: center;
  padding: 0;
  width: var(--size-xLarge);
}
._buttonBase_14ocv_1._iconButton_14ocv_18.ant-btn-sm {
  height: var(--size-small);
  width: var(--size-small);
}
._buttonBase_14ocv_1._iconButton_14ocv_18.ant-btn[disabled] {
  background: var(--color-gray-300) !important;
  border-color: var(--color-gray-400) !important;
  fill: var(--color-gray-500) !important;
}
._buttonBase_14ocv_1._iconButton_14ocv_18:hover {
  background-color: var(--color-gray-200);
}
._buttonBase_14ocv_1._iconButton_14ocv_18 svg {
  height: var(--size-icon);
  width: var(--size-icon);
}
._buttonBase_14ocv_1._small_14ocv_44 svg {
  height: var(--size-small);
  width: var(--size-small);
}
._buttonBase_14ocv_1.ant-btn-ghost {
  border-color: var(--color-gray-300) !important;
}
._buttonBase_14ocv_1.ant-btn-text:hover {
  background: var(--color-gray-200) !important;
}
._buttonBase_14ocv_1.ant-btn-default.ant-btn-dangerous {
  color: var(--color-red-400) !important;
}
._small_14ocv_44 {
  padding-bottom: var(--size-xxSmall);
  padding-left: var(--size-small);
  padding-right: var(--size-small);
  padding-top: var(--size-xxSmall);
}
._link_14ocv_65 {
  border: 0;
  display: inline;
  font-size: inherit;
  line-height: inherit;
  margin: 0;
  padding: 0;
}
._pulse_14ocv_74 {
  animation: _pulse_14ocv_74 2s infinite;
}
@keyframes _pulse_14ocv_74 {
  0% {
    box-shadow: 0 0 0 0 rgba(var(--pulse-color), 0.7);
  }
  70% {
    box-shadow: 0 0 0 10px rgba(var(--pulse-color), 0);
  }
  100% {
    box-shadow: 0 0 0 0 rgba(var(--pulse-color), 0);
  }
}

/* temp_stylePlugin:ni:sha-256;Sz-RWBbjd3g_mAc7r0u6O25Qkhl20h_kxcrY94p6HuI */
._link_z3guv_1 {
  background: var(--color-purple);
  border: 1px solid transparent !important;
  border-radius: var(--button-border-radius);
  color: var(--color-white) !important;
  display: block;
  font-family: var(--header-font-family);
  padding-bottom: var(--size-xSmall);
  padding-left: var(--size-medium);
  padding-right: var(--size-medium);
  padding-top: var(--size-xSmall);
  text-align: center;
  width: max-content;
}
._link_z3guv_1:hover {
  color: var(--text-primary-inverted);
}
._link_z3guv_1._withIcon_z3guv_18 {
  align-items: center;
  column-gap: var(--size-medium);
  display: flex;
}
._link_z3guv_1._fullWidth_z3guv_23 {
  justify-content: center;
  width: 100%;
}
._link_z3guv_1._to_z3guv_27:hover,
._link_z3guv_1._to_z3guv_27:active,
._link_z3guv_1._to_z3guv_27:focus {
  background: var(--color-purple-600);
  border-color: var(--color-purple-600);
}
._link_z3guv_1._defaultButtonStyles_z3guv_31 {
  background: var(--color-primary-background) !important;
  border: 1px solid var(--color-gray-400) !important;
  box-sizing: border-box;
  color: var(--text-primary) !important;
}
._link_z3guv_1:disabled {
  background: var(--color-purple);
  color: var(--color-purple-200);
}
._link_z3guv_1:disabled:hover {
  background: var(--color-purple);
}

/* temp_stylePlugin:ni:sha-256;wUwID7vad1vWbjJDD9-3SRyk8tsmyhRTlzpNJIO00HA */
._space_1oubz_1 {
  display: flex;
  flex-direction: row;
}
._alignStart_1oubz_6 {
  align-items: flex-start;
}
._alignEnd_1oubz_10 {
  align-items: flex-end;
}
._alignCenter_1oubz_14 {
  align-items: center;
}
._verticalDirection_1oubz_18 {
  flex-direction: column;
}
._wrap_1oubz_22 {
  flex-wrap: wrap;
}
._xxSmall_1oubz_26 {
  gap: var(--size-xxSmall);
}
._xSmall_1oubz_30 {
  gap: var(--size-xSmall);
}
._small_1oubz_34 {
  gap: var(--size-small);
}
._medium_1oubz_38 {
  gap: var(--size-medium);
}
._large_1oubz_42 {
  gap: var(--size-large);
}
._xLarge_1oubz_46 {
  gap: var(--size-xLarge);
}
._xxLarge_1oubz_50 {
  gap: var(--size-xxLarge);
}

/* temp_stylePlugin:ni:sha-256;HNl1EbL_tv0j7H5V19e-0thGI1HRKfytPxMFishAP8U */
._errorWrapper_yb6kl_1 {
  align-items: center;
  background: var(--color-primary-500);
  display: flex;
  height: 100vh;
  justify-content: center;
  width: 100vw;
}
._errorWrapper_yb6kl_1._shownWithHeader_yb6kl_9 {
  background: var(--color-primary-background);
  height: calc(100vh - var(--header-height));
}
._errorWrapper_yb6kl_1 > div {
  max-width: 360px;
}
._errorBody_yb6kl_17 {
  color: var(--color-black);
  max-width: 800px;
  word-wrap: break-word;
  margin: 0 !important;
}
._buttonGroup_yb6kl_24 {
  display: flex;
}
._loggedInButtonGroup_yb6kl_28 {
  display: flex;
  justify-content: space-between;
  width: 100%;
}

/* temp_stylePlugin:ni:sha-256;uUGPDy1jkcyd_T0Ruxn0axXZSLy88hzA0ScbKZx7aCk */
._demoWorkspaceButton_am6u9_1 {
  background-color: var(--color-primary-inverted-background);
  border: 0;
  border-radius: var(--border-radius);
  column-gap: var(--size-xSmall);
}
._demoWorkspaceButton_am6u9_1:hover,
._demoWorkspaceButton_am6u9_1:active,
._demoWorkspaceButton_am6u9_1:focus {
  background-color: var(--color-gray-800);
  border: 0;
}

/* temp_stylePlugin:ni:sha-256;1v0OwKUbiPrKPd2CC9vhWd7EGmvPsPqX6rN-hwFNvUI */
._spinnerStyle_yu7co_1 {
  align-items: center;
  display: flex;
  justify-content: center;
  width: 100px;
  z-index: 10;
}
._spinnerWrapper_yu7co_9 {
  align-items: center;
  display: flex;
  height: 100%;
  justify-content: center;
  width: 100%;
}
._loadingWrapper_yu7co_17 {
  align-items: center;
  background: var(--color-primary-background);
  display: flex;
  height: 100vh;
  justify-content: center;
  position: absolute;
  width: 100vw;
  z-index: 9999999999;
}
._background_yu7co_28 {
  --background-color: var(--color-primary-background);
  --dot-color: var(--color-gray-200);
  --dot-size: 2px;
  --square-size: 50px;
  background-image: radial-gradient(var(--dot-color) var(--dot-size), var(--background-color) var(--dot-size));
  background-position: 0 0;
  background-size: var(--square-size) var(--square-size);
  height: 100vh;
  position: absolute;
  width: 100vw;
  z-index: -1;
}
._logoContainer_yu7co_42 {
  --logo-size: 60px;
  display: grid;
  height: var(--logo-size);
  width: var(--logo-size);
}
._logoContainer_yu7co_42 ._logo_yu7co_42 {
  grid-column-start: 1;
  grid-row-start: 1;
  height: var(--logo-size);
  width: var(--logo-size);
  z-index: 2;
}
._logoContainer_yu7co_42 ._logo_yu7co_42 svg {
  height: 100%;
  width: 100%;
}
._logoContainer_yu7co_42 ._logoBackground_yu7co_59 {
  background: var(--logo-background-color);
  border: 2px solid var(--logo-border-color);
  border-radius: 50%;
  grid-column-start: 1;
  grid-row-start: 1;
  height: var(--logo-size);
  transform-origin: center;
  width: var(--logo-size);
}

/* temp_stylePlugin:ni:sha-256;KwX-TVKSd6oFGnHzG35QHBOweO5ro7iyDaipjeQrPSE */
.App {
  text-align: center;
}
.Collapsible__contentInner {
  margin: 1px;
}
.ant-picker-input input::placeholder {
  color: var(--color-gray-500);
  font-size: 14px;
  font-weight: 300;
}
.ant-picker-suffix {
  color: var(--color-gray-500);
}
.ant-picker-input > input {
  font-weight: 300;
}
.ant-picker-dropdown {
  z-index: 9999999999 !important;
}
.ant-dropdown {
  z-index: 999999 !important;
}
.ant-dropdown-menu-item {
  font-family: var(--header-font-family);
}
.ant-tabs {
  height: 100%;
}
.ant-tabs-nav-wrap {
  padding-bottom: 0;
  padding-left: var(--size-large);
  padding-right: var(--size-large);
  padding-top: 0;
}
.ant-tabs-content {
  display: flex;
  height: 100%;
  width: 100%;
}
.ant-tabs-tab-btn {
  color: var(--color-gray-500);
  font-size: 14px;
  outline: none;
  outline-color: initial;
  outline-style: none;
  outline-width: initial;
  transition: all 0.3s;
}
.ant-tabs-tab.ant-tabs-tab-active .ant-tabs-tab-btn {
  color: var(--text-primary) !important;
}
.ant-tabs-tab {
  margin: 0 16px !important;
}
.ant-tabs-tab::after {
  background: var(--color-gray-400);
  border-radius: 5px;
  bottom: 0;
  content: "";
  height: 3px;
  opacity: 0;
  position: absolute;
  transition: opacity 0.2s ease-in-out;
  width: 100%;
}
.ant-tabs-tab:hover.ant-tabs-tab::after {
  opacity: 1;
}
.ant-tabs-ink-bar {
  background: var(--text-primary) !important;
  border-radius: 5px;
  height: 3px !important;
}
.ant-tabs-nav {
  margin-bottom: 0 !important;
}
.ant-tabs-top > .ant-tabs-nav::before,
.ant-tabs-bottom > .ant-tabs-nav::before,
.ant-tabs-top > div > .ant-tabs-nav::before,
.ant-tabs-bottom > div > .ant-tabs-nav::before {
  border-bottom: 1px solid var(--color-gray-300) !important;
}
.ant-popover-inner-content {
  padding-bottom: 0 !important;
}
input[name=option-input] {
  background-color: transparent !important;
  border: 0 !important;
  font-weight: 300;
  outline: none !important;
}
.Collapsible {
  width: 100%;
}
.replayer-wrapper {
  position: absolute;
}
.rc-slider {
  cursor: pointer;
  padding: 0 !important;
}
iframe {
  background-color: var(--color-primary-background);
  border: 0;
  z-index: -10;
}
.ant-table-cell {
  border-bottom: 0 !important;
  cursor: pointer;
  padding: 0 !important;
}
.ant-table-cell > * {
  align-items: center;
  display: flex;
  height: 100%;
}
.ant-table-body {
  overflow-y: auto !important;
}

/* temp_stylePlugin:ni:sha-256;_-1sMzv3vQbC-XgFwd6KLRJgN9EpwkdwNuRQ8ocraE0 */
._label_oj421_1 {
  align-items: center;
  color: var(--color-gray-500);
  column-gap: var(--size-xSmall);
  display: flex;
  line-height: normal;
  transition: color 0.2s ease-in;
}
._label_oj421_1._checked_oj421_9 {
  color: var(--text-primary);
}
._label_oj421_1._checked_oj421_9._red_oj421_12 {
  color: var(--color-red);
}
._label_oj421_1._spaceBetween_oj421_15 {
  display: flex;
  justify-content: space-between;
}
._label_oj421_1._noMarginAroundSwitch_oj421_19 {
  margin: 0;
}
._label_oj421_1._setMarginForAnimation_oj421_22 {
  margin: 6px;
}
._switchStyles_oj421_26 {
  background: var(--color-gray-400);
}
._switchStyles_oj421_26.ant-switch-checked {
  background: var(--color-purple);
}
._switchStyles_oj421_26.ant-switch-checked._red_oj421_12 {
  background: var(--color-red);
}

/* vanilla-extract-css-ns:src/components/AutoJoinEmailsInput/index.css.ts.vanilla.css?source=Ll8yaHNqMjEwIHsKICBtYXJnaW4tYm90dG9tOiA2cHg7Cn0KLl8yaHNqMjExIHsKICB3aWR0aDogMTAwJTsKfQ== */
._2hsj210 {
  margin-bottom: 6px;
}
._2hsj211 {
  width: 100%;
}

/* vanilla-extract-css-ns:src/components/Button/style.css.ts.vanilla.css?source=QGtleWZyYW1lcyBfMXdkaDNzajAgewogIDAlIHsKICAgIHRyYW5zZm9ybTogcm90YXRlKDBkZWcpOwogIH0KICAxMDAlIHsKICAgIHRyYW5zZm9ybTogcm90YXRlKDM2MGRlZyk7CiAgfQp9Ci5fMXdkaDNzajEgewogIGFuaW1hdGlvbi1uYW1lOiBfMXdkaDNzajA7CiAgYW5pbWF0aW9uLWR1cmF0aW9uOiAxczsKICBhbmltYXRpb24taXRlcmF0aW9uLWNvdW50OiBpbmZpbml0ZTsKICBhbmltYXRpb24tdGltaW5nLWZ1bmN0aW9uOiBsaW5lYXI7Cn0= */
@keyframes _1wdh3sj0 {
  0% {
    transform: rotate(0deg);
  }
  100% {
    transform: rotate(360deg);
  }
}
._1wdh3sj1 {
  animation-name: _1wdh3sj0;
  animation-duration: 1s;
  animation-iteration-count: infinite;
  animation-timing-function: linear;
}

/* temp_stylePlugin:ni:sha-256;tFfWUXfmLy9JYsQBlF-aufmCS8GIoAjcHm2jXgOoYww */
._userAvatarWrapper_12k1r_1 {
  border-radius: 50%;
  height: max-content;
}
._userAvatarBorder_12k1r_6 {
  border: 4px solid var(--color-black);
  box-shadow: var(--box-shadow);
}
._userAvatar_12k1r_1 {
  border-radius: 50%;
}
._userAvatarText_12k1r_15 {
  align-items: center;
  border-radius: 50%;
  display: flex;
  font-family: var(--header-font-family);
  font-weight: 500;
  justify-content: center;
  line-height: initial;
}

/* temp_stylePlugin:ni:sha-256;IT87lkkQb9cC8s6Id58a1jre2_Bu0s6UkaSFxFP9beY */
._dropdownName_1f2xb_1 {
  font-size: 16px;
  margin-bottom: 2px;
}
._dropdownEmail_1f2xb_6 {
  color: var(--color-gray-500);
  margin: 0 !important;
  margin-top: var(--size-xSmall) !important;
}
._logoutIcon_1f2xb_12 {
  height: 16px;
  margin-left: auto;
  width: 16px;
}
._avatarWrapper_1f2xb_18 {
  align-items: center;
  display: flex;
  justify-content: center;
  padding: 10px;
}
._userInfoWrapper_1f2xb_25 {
  align-items: center;
  border-bottom: 1px solid var(--color-gray-300);
  display: flex;
  flex-direction: row;
  justify-self: center;
}
._dropdownInner_1f2xb_33 {
  background-color: var(--color-primary-background);
  border: 1px solid var(--color-gray-300);
  border-radius: 8px;
  box-shadow: var(--box-shadow);
  color: var(--text-primary);
  margin-top: -10px;
  overflow: hidden;
}
._dropdownMyAccount_1f2xb_43 {
  align-items: center;
  display: flex;
  padding: var(--size-xSmall) var(--size-medium);
  transition: 0.2s;
  width: 100%;
}
._dropdownMyAccount_1f2xb_43:hover {
  background-color: var(--color-purple-200);
}
._dropdownLogout_1f2xb_54 {
  align-items: center;
  color: var(--color-red-400);
  cursor: pointer;
  display: flex;
  padding: var(--size-xSmall) var(--size-medium);
  transition: 0.2s;
  width: 100%;
}
._dropdownLogout_1f2xb_54:hover {
  background-color: var(--color-red-200);
}
._dropdownLogoutText_1f2xb_67 {
  font-size: 16px;
}
._dropdownMenu_1f2xb_71 {
  box-shadow: none;
  min-width: 200px;
}
._accountIconWrapper_1f2xb_76 {
  align-items: center;
  cursor: pointer;
  display: flex;
  height: 100%;
  justify-content: center;
}
._accountIcon_1f2xb_76 {
  cursor: pointer;
  fill: var(--color-purple);
  height: 25px;
  margin-right: 30px;
  width: 25px;
}
._userCopy_1f2xb_92 {
  padding: 14px;
  padding-left: 6px;
  padding-right: 25px;
}

/* vanilla-extract-css-ns:../packages/ui/src/css/theme.css.ts.vanilla.css?source=#H4sIAAAAAAAAE41V227bMAx931cY6MsGJIWoiyV1HzPYlpSk1yTNuqbD/n2kHRcQawIJED8ckxJ5eA59u91tto/4P62n52mbn3Lz91vTrNe/YH8+PHRR3TU3JZWhpJ8VDoSPvxrXhMcSSqxxQ7gtutgat3fNcdN333W7ajSsGuNWjbr1+kcd5jA9pWIyS2/HMvLQDzXuJ9xlV+MB8ZyyL7nGI+EZ37B2OsShA6dNjffXlT1gelva7H2Np0s6AOYCKHpEOiGwAzLdH3y0rN6CeJecV6rGN4gPSfcGanxLhRjbdqy/HcWHwQ99jd8T30PqExv7A/HU55hZ/CPi3tqc2Hye6N7e4g01/izU8/JJDBLrA5GriRdtGTF7QX+HywEG08YzPKWblqUfhftfBR2cCI855K7GfxNus+a6fBPk/uc63bwLYzkLevqgMpwNlrtUjXM0yTL9AghCAT1XqFGQXs8MfhkAGGECMFvaYY+kaq0XRwBOKmEyda81Iw8mV3cKmNthtHWOeBh7EeduHBINJCjTLrdDTsdBKsUWF8xWH5OxlbjczSA4EtDrN0Z1tuVFk7d1jL7lbRbB9LC5lGIDidviQ4XlbrbScHYzISg+h3vHhOV27qUaaAOkOCS+4IFWwBD7WLjUaAd0JYbMCXieTKK+FPkibB/YC76Ag/TiKBgRXmciDOpbG6RDO0tcKE7FSfhmwGh+j7uCN/Z29dmf+4DmcAmPi5HvwmaCs7Ca4OPas7WSIlsuLA1SaKDQf/8BMFngD1QIAAA= */
.highlight-light-theme {
  --_1pyqka90: #fdfcfd;
  --_1pyqka91: #ffffff;
  --_1pyqka92: #f9f8f9;
  --_1pyqka93: #f4f2f4;
  --_1pyqka94: rgba(26, 21, 35, 0.72);
  --_1pyqka95: #ddf3e4;
  --_1pyqka96: #ffecbc;
  --_1pyqka97: #ffe5e5;
  --_1pyqka98: #ede7fe;
  --_1pyqka99: #eeedef;
  --_1pyqka9a: #1a1523;
  --_1pyqka9b: rgba(26, 21, 35, 0.72);
  --_1pyqka9c: #6f6e77;
  --_1pyqka9d: rgba(111, 110, 119, 0.8);
  --_1pyqka9e: #18794e;
  --_1pyqka9f: #ad5700;
  --_1pyqka9g: #cd2b31;
  --_1pyqka9h: #6346af;
  --_1pyqka9i: #c8c7cb;
  --_1pyqka9j: #dcdbdd;
  --_1pyqka9k: #ebe9eb;
  --_1pyqka9l: #744ed4;
  --_1pyqka9m: #6b48c7;
  --_1pyqka9n: #6346af;
  --_1pyqka9o: rgba(116, 78, 212, 0.24);
  --_1pyqka9p: #ffffff;
  --_1pyqka9q: rgba(32, 16, 77, 0.36);
  --_1pyqka9r: #6346af;
  --_1pyqka9s: #eeedef;
  --_1pyqka9t: #e9e8ea;
  --_1pyqka9u: #e4e2e4;
  --_1pyqka9v: #f4f2f4;
  --_1pyqka9w: rgba(26, 21, 35, 0.72);
  --_1pyqka9x: #c8c7cb;
  --_1pyqka9y: #6f6e77;
  --_1pyqka9z: #e5484d;
  --_1pyqka910: #dc3d43;
  --_1pyqka911: #cd2b31;
  --_1pyqka912: rgba(229, 72, 77, 0.24);
  --_1pyqka913: #ffffff;
  --_1pyqka914: rgba(56, 19, 22, 0.36);
  --_1pyqka915: #cd2b31;
  --_1pyqka916: #ffb224;
  --_1pyqka917: #ffa01c;
  --_1pyqka918: #ee9d2b;
  --_1pyqka919: rgba(255, 178, 36, 0.24);
  --_1pyqka91a: #4e2009;
  --_1pyqka91b: rgba(78, 32, 9, 0.36);
  --_1pyqka91c: #ad5700;
  --_1pyqka91d: #30a46c;
  --_1pyqka91e: #299764;
  --_1pyqka91f: #18794e;
  --_1pyqka91g: rgba(48, 164, 108, 0.24);
  --_1pyqka91h: #ffffff;
  --_1pyqka91i: rgba(21, 50, 38, 0.36);
  --_1pyqka91j: #18794e;
  --_1pyqka91k: #d9cdf9;
  --_1pyqka91l: #c9b9f3;
  --_1pyqka91m: #af98ec;
  --_1pyqka91n: #f4f0ff;
  --_1pyqka91o: #dcdbdd;
  --_1pyqka91p: #c8c7cb;
  --_1pyqka91q: #c8c7cb;
  --_1pyqka91r: #f4f2f4;
  --_1pyqka91s: rgba(237, 231, 254, 0.0);
  --_1pyqka91t: #ede7fe;
  --_1pyqka91u: #e7defc;
  --_1pyqka91v: rgba(237, 231, 254, 0.0);
  --_1pyqka91w: rgba(238, 237, 239, 0.0);
  --_1pyqka91x: #eeedef;
  --_1pyqka91y: #e9e8ea;
  --_1pyqka91z: rgba(238, 237, 239, 0.0);
  --_1pyqka920: rgba(238, 237, 239, 0.64);
  --_1pyqka921: rgba(238, 237, 239, 0.84);
}

/* vanilla-extract-css-ns:../packages/ui/src/css/sprinkles.css.ts.vanilla.css?source=#H4sIAAAAAAAAE6Wd7W7zOJaE//dVBBgsMA1sGpblD+ndi1no05YtS7KsOE4We+/rxOl+eU7VIS3s9MxgMHyKoki6ihJj+q/TtGj2y8XL//zx8pK1za57babqdPn1cpnGair2//XH//7x1wOKEKrb6vZ6mbJxcrglckXVTdXoMLFRV9WVDrX6pvJ+LKvxdczK5u3OLYebg6wZEgtkw5CVQLYMWQskYchGIClDEoFkDIkWgskpI2+7oIxsTkl7T/ZNxZg0TQVUM6jp9tXYuOO+c7GpH17bqp6MYdt7WdnGxsvKgTx4WTmiRy8r+7L1snKMT15WDXbnh2Wv9X5YNnnwD4fs47MX1hNi9NI4My6aH5vd3poakx+W7X7zw3JyXP2wnB3vflj29c0Py/nx4YfVBPkM0LLzokUAl+2OosDIyN6Oln5cz5Mo9vM4UyJh+Xk/Tf3J5yPROsSrO9iEeDllom2Il7MmSkK8GoA0xMu5E2UhXk2fKA8KVI8WQYG6hTI4ZGoMqpAA5lEdUpCZtCMan+9E+6BA3UcTFKjJdAgK1Gw6BgVqLNqgQM2nU1CgJ1QXVqiO7cMKdRtDeOzUWJyDCphUY1BCZtUjyoq38dKPv17Kqs7eWgFMAhj6Rq18o0dklc1laLOPXy9d31Vu8VUWf62K3eJ3WZy3fXF0y2+yvOnaRtb/wYBXqOeTYqo1P88NQ39ppqbvfr1k+aVv3yb3gj+PDb+ZurlV7iL/53nhNzBWbTY1V1FJrJj7M8fUFC6xAqIpjh8u8YiKqbpNr98PHr9evizEJTZAwIPLz6OCy3zPGRd5ZMAuG369LNz/P/39/0diKv48FnyXyM/Oz8PAd4mc8T+PAN8l0mZ+Fv7fJfJz9bPc/y7ZypL6d4l0iJ9l/XeJ/AD9LOIf9yNN4mfN/ihSd3RwilTzjk43qApbp0jd7skpUm3vnN5Tzeid7lPXerjP11y/N/H+jxjEs1O4uP+TvU29Wz7+U/6aZ5fmoubABYrVVJh+A2UzVsXPZ6J/d6E3ChX3z96pc7mrh3sdq2s1XsTH7P03v7tfUrX9pksjt/Tjd+llPzbdUak/f5e/j1/d/vXf7iuBhQa6XiMPLzm83T/c9cdr0d8/nN3E3lXES07SFxZxzGF8a7Hy1CpfXcRro6lDVlSv2di/SXzjw/Nqeq8qd2TjreAvVVvTbkgIxvsgJSR2QGbVp+4+Z80zbr0wWXLfD28bsrJsup2cYXEly+QHK65lqbSDeCdLpdfGe1kqDShuZKk0tfggS6XvxkdZKv0rbmWp9N/4pO5X2ljcqWJ1x70qVs0eVHepys+qWHXJqIrVfV1Ub6umTaq71bXf3OKvx0o1D65YrubCOxKqCTck1Jz4QEJ1wicSspNXCyTk/FhFSMi+XC2RkPNkFZP+kF26WhFE9shqTRB1OxvSrepCW4LIblslBFH3nJLRUc3NyPCotuQCeTwByKm0KigiZ9OqpJBqT0UhOadWNYVU/+wopIZiTyE1uRoKqb4+UEhNsSPvJ9XhLadUT504pW6w452urthzSvXowCnVEWc+gqr1Ix9C1S5hgN+vMtTEmwigpt0bQVRjrgRRU+6dIKp7bgRRo/FBEDXZPgkie3i9IIicaOuI9Yvs3PWSMWrbKGaMvKn1inWwutaaMbL/1hvGqFvfspFSbU7YUKn2SGf8fjSVM2udMUJOrXXOGNWagjFycq1LxqjeqRijRqJmjJxf6x1jVC/vGaNmWEP7R3XzgUKqh44UUrfW0q5WlztRSHVkRyHVAz0dNdXwgQ6batPDDk/ZuGs6NcVGUaTm1kUUqitPolDNpjdRqO7+KgpVJ7+LQjVxbqJQ9deHKFRT5VPep+ygzUKWyjvdRLJUNnizlJ2kao5lqeyJzUqWyhvarGUPq1ZtZBer625FqXrzsUmcUlyVb1IolhNjkwGgGpcDoDb6CwBU15QAqH6vAJCTZVMDoPp3B4CcNJs99oPq5gYJ1RMHJNSNHLEz1VVaJFRvnZBQN9vhiKiW9jgkqh0DEHpiuU5Dl+mbkRFqel0Yo1o7MUZNsjfGqJ67MkaN0Dtj1Gy7MUaNwQdj1Jz7pP0jB2K7oJDsoW1EIXlr2yXtanW5mELq73JWFJI9sF3TUVMN39BhU23aMkhNx63wOVy6b1Msl1NxmyGhWpsjIafhtkBC9V2JhBqnCgk5Abc1Eqrzd0jIybfdk/5Q/d4QRPXIgSDqdo6kW9WFWoKobjsRRN1zR0ZHNbcnw6PaMiCip5pwPrKY344EUJPtQhDV2Ikgarq9EUR13JUgaoTeCaJm3I0gqvs/CKLm3CfrF9n/yYIxsmeSiDHyppIl62B1rZgxsv+SFWPkrSdrNlKqzRs2VKo9W8KoyZc8fG5f/d17i/9wS1NdenU3HpKHxb035bRHba4Kr+7mVvK3s91erWuXjJDXr/5BjDbUBJDt+HG2ewdZ7dgzQraj+Qcx2nEggGzHw9b6azXW7deumx6nVpXvm7IUmybJSRHX5tLkrbvzl3QKuRRj37Yu0Qvi9YYNGYDAppyBIY0ZAcLmXCTzgc2ZgMDmvAFDmnMFCJvzLpm/NzDHUyawG8PyscqOr+/96G6LJQ+X+/5Dg2nMukt9rwz+XCT5pFSRDc2Utc2ny6YLyr4NQzUWmdgITiOK3puM6JKi9VvbPma0y8Y2e7k39vWYdZnLPyzx7VKNX/uCVfHlUqLf0zUh5DxIN4ioXkwfdvg99E3bTGyqpAkwOFXShyu+75upev3ewySTIM0YpLa605+/28uK4+57x/S16NuvvyjCv0lKi1/7rxn1vKA00H/V3/9y0cpbNxHUFrr4/peL7vx1o2BvNqOsi9r99KRNoN0gOJhoWid16qLHQN0gaE10VS/rlYueAnWDoLPQqqrKSgxN768bBYOJplVSiU/qOVA3CGx0VS0rcYuXQN0gmCy0LMq8FMP+5q8bBVcLLZJiW+Qu+u6vGwU3C00XSZVuXPTDXzcKPi002SSrxL3FbOGvGwWRhW7qTbXduujSXzcKYguNsmi9jF105a8bBWvzY1bUee0ae7YJfC5BsDXRpF4Ly8ySQN0gSD32sJBoFvQTJbBy5193c9jKW/TnDhGYuVNt787j/jlnFsgdFJi5U6ZFKew4C+QOCszcKdI8rcWUCuQOCszcyeo0qcQtBnIHBWbubFerqnQtMwvkDgrM3Nnkq7uxuWggd1Bg5s4mXm0yMV0DuYMCE10uosVK2Fogd1Bg5s59jVTI6RrIHRSYuXNHkzpx0UDuoMDMnbquarEkyAK5gwIzd+7oulo7aB7IHRSYuVOXZVK6t5gHcgcFZu7UabEp3GjNA7mDAjt34qwS0zUP5Q4IzNyp8nSRun+xmwdyBwVm7lTrVSI+Cnkgd1Bg5k5ZxOXKtcw8kDsoMHOnKO8DLW4xkDsoMHMnTqI4EsMeyB0U2M8798WGsIc89LwDAvt5Z3m3HvExCz3vgMDMnSqt08pdEuSB3EGBmTtlWcfiMSAP5A4KzNwpiiov3YjKA7mDAhPNV/dnUdGMQO6gwMyddFlUmRj2QO6gwMyddZ6niUADuYMCM3fiRbbaCDSQOygwc2eZptuN231FIHdQYOZOlGzTlTtdi0DuoMB+3lnHy6VrD0XoeQcEdu5UdVm7j6JFKHdAYD/v1PePsGv1Reh5BwT2805dr0rXeorQ8w4IzNy5LzeK3J1SRSB3UOB5z1bF2dJFg+/ZtMDMnbou40QMeyB3UGDnTpxnGzdai1DugMDMnapK7+HqooHcQYH9nq3Ol0vxEQ69ZwOBmTt1nS0iMeyB3EGBmTtZud6KV6BFIHdQYKKrarlYuI+5RSB3UGC/Z9uo1wpF6D0bCMzcSTflWjy+FIHcQYGZO6s6X4vlRhHIHRSYubPIt+vMfQVaBnIHBWbuVHldr91mlIHcQYGZO8l9PR2JZgRyBwV27tTrWLzuK0O5AwJP7qSrtUCDuaMFZu7Em2qbutZTBnIHBVbuXLPx36+v/x0NH+djli7+dDX+APIprSSSmkho/JHkU1rZJDVLofGHlE9ppZXUxELjjy2f0sovqVkJjT/IfEor0aRmLTT+aPMprYyTmkRo/GHnU1qpJzUbofHHn0/5nKYQGn8g+pRWMkpNJjT+iPQprayUmp3Q+EPTp7TSU2oqofHHqE9p5anU1K6m8gerT2klrNTshcYftT6llblSUwqNP3x9SiuFlZN/CpE/j71SK5mV6F2I/BntlVpprUQ3IfLntlf6XIJHH0I0J8KV9LkMX4rgr+aEuJI+meIi+qtZMS6lz+V4dBWiOUGupM8leXQRojlRrqTPZXk0CdGcMFfS59I8ehOiOXGupO6hTfLPlCsR2wyQReoyxz9fLn3blOovm6sLqfVJ6eQTtYboLXw9S3r1iU6G6D18PUt684k6Q/QRvp4l/fSJei6qF+HrWdLII/o0NMvg5Sxl7GviYIhW4buzpGuf6GyINuHrWdKtTzQaoiR8PUuaekQHQ5MFL2cpc4/G8Ie6CF7NUpYeTWNoquDVLKU4GBG+c1nvoGIC6bN4nzXRujFqf1Kuz+p91kzr43PXteT6LN9nTbU+PXddS66P+n3WXOv+uetacn0Q8NMmi6k9Sx4SWm6LsT5HrY8Pftp0Md1nyfXhwk+bL6b8LLk+evhpE8a0nyXX5xI/6cY7DP05an1e8ZOuvMPsn6PWxxg/6c47XALMUcuj7fHLfztMfIptCfCcRe8w42dWkIalhk3vMPBnVpCHpYZV7zD+Z1ZQhqWGXe9wMTCzgjosNSx7R9YL8yrYB6WGb+/IYmKW/hButGHdO7KemFdBG5Ya9r0ja4p5FXRhqWHhO7KumFfBEJRaPk6WFrP0YaXlSGR1MUs/BZWWn5MFxiy9WGGwYzB2ZClBuRsjnnR0smyYWcPnE1rD0/dk9TCzhugJreHqe7KKmFlD/ITW8PU9WU3MrIH8WMKzzr4ni42ZNZCfUnjS3PdkHTKvAvIzC8+6+54sRGbWQH6D4Vl/35OlyMwayO8zPOvwe7IYmVkD+emGJ01+T1Yj8yogv+jwpM3vyXJkXgXktx6eNPo9WY/Mq0CsR/CEmj1ZdBCqw/LnHH5PFhaz9ENQabk7WVfM0oeVlrOTdcUs/RRUWq5O1hWz9Neg0nJ0st6Ypb+FlJadk0XIHPlnsMWGkzdk/TFLHwWVhos3ZO0xSx8HlYaDN2TdMUu/DikN+27IkmOOfBsSGvbTkNXGHHkaEhq23ZCFxhy5WGX8bNji4Q8NWVDYcEkwPPShIcsEG64ZBoc9NCT9bXhPL60PeWhIqtvwgWL6cIeGpLUNtxTThzo0JKBtuGMYHObQkFC24YFi+hCHhsStDXNMH97QkCC14YlhcGhDQyLShq8Mg8MaGhJ+NnxjGBzS0JBcs+FPhsHhDAcSWTYcMQwOZTiQMLLhmGFwGMOBxIwNr+lHQx/CcCAJYsNbiunDFw4kHWw4NT7C8ssOB+L8Nsx8Hg9bONg+T2Dq83DIwsHj8whTn4fDFQ4en0eY+jwcqnDw+DzC1OfhMIWDx+cRpj4PhygcPD6PMPV5ODzh4PF5hKnPw6EJB4/PI0wxOCzh4PF5hKnPwyEJB4/PI0x9Hg5HOHh8HmHq83AowsHj8whTn4fDEI4en0eY+jwcgnD0+DzC1Ofh8IOjx+cR5j6vDz04+nweYOrzcNjB0ePzCFOfh0MOjh6fR5j6PBxucPT4PMLU5+FQg6PH5xGmPg+HGRw9Po8wX8/rQwyOvvU8wHw9rw8vOPrW8wBTn4dDC44en0eY+jwcVnD0+DzC1OfhkIKjx+cRphgcTnD0+DzC1OfhUIKjx+cRpj4PhxEcPT6PMPV5OITg6PF5hKnPw+EDrcfnEaY+D4cOtB6fR5iv5/VhA61vPQ8w93l9yEDr83mA+XpeHy7Q+tbzAPP1vD5UoPWt5wGmPg+HCbQen0fYeG+jDhFove9tNEx9Hg4PaD0+jzD3eX1oQOvzeYCpz8NhAa3H5xHm7230IQGt770NwNTn4XCA1uPzCFOfh0MBWo/PI0wxOAyg9fg8wvy9jT4EoPW9twGY+jx8+b/1+DzC1OfhS/+tx+cRpj4PX/Y/eXweYerz8CX/k8fnEaY+D1/uP3l8HmHu8/pL/SefzwNs+Lz6Mv/J6/Mapj4PX+I/eXweYeHzl+nj7r54zPSJ2LzJloT63hpwIeLxFioc/u/j6MUmw4m4Owf3BJE/VHAirs7BA0HkjyeciJtz8G8n//qV6qz8/o3rr8t9/cbEy+vX/xh3efbvdfqfL3//Z/HXQnxx/SRd/v9RUUeq2NyVX79CYdYRidMPTr3ZmLk1DaSO1/uofv/M+bd8cVc9/v1XvPzzpekulbtbdDqbbZlXz6waIlLBZX5DWDWPlPr5ROPu2MmNJ5u6uuW4H3Z6x1oIdRPlsAN2+iC1IPUpr6L3vLoFawtQkSzXu1zdktUCVCzL9b5Wt2K1ALUW5bCT1W1ILUhtZbneu+oSVgtQqSzXu1VdxmoBKhflsD/VFaQWpEpRDjtSXUVqQaoW5bAH1e1ILUjtRTnsOnUNqQWpgyiHfabuSGpBqhXlsLPUnUgtSHVyVuq9pK5ncxeoQZbr3aPuzGoBCj4hcl3cXfjnSFGTnJV6h6gjXkco6XWwJ9Qxr0NKeh3sAnXM65CSXgf7Pj3zOqSk18FOT8+8DinpdbC30zOvQ0p6Hezm9MzrkJJeB/s3PfM6pKTXwY5Nz7wOKel1sEfTM69DqtTlclemZ16HVK3K1T5Mz7wOqb0ulzsvPfM6pKTXwV5Lz7wOKel1sLvSM69DSnmd3k/pqdcBJb0OdlB65nVIqXK9Z9Izr0NKeh3skvTM65CSXgf7Ij3zOqSk18FOSM+8Dim1rtN7HwNd1wGl1nV6t2Og6zqgpNfB/sbAvA4p6XWwozEwr0NKeh3sYQzM65CSXge7FgPzOqSk18E+xcC8DinpdbAzMTCvQ0p6HexFDMzrkJJeB7sPA/M6pKTXwX7DwLwOKbWu0zsMA13XAaW8Tu8pDNTrgFLrOr2LMNB1HVBQLvcNBrquA2pS5WqnYGBeh5R+hlV7AwN/htXUTZWr3YCBeR1Syuv0+/8z9TqgpNfBG/8z8zqk1DOsfsd/ps+wQK1VuXqrf2Zeh5T0OniPf2Zeh5T0Onhzf2Zeh5R6htXv6s/0GRYo6XXwdv7MvA4p6XXwPv7MvA4p6XXwBv7MvA4p6XXwzv3MvA4p6XXwlv3MvA4p5XX6vfqZeh1Q2uvUm/Qz9zpNqaTR787PzOuQEl4n/2g+d191nonp+fCrDYpjP8/EBn34zQbFAZ9nYow+/NMGxVGeI7FKHx7ZoDi0cyTm6cNjGxTHc47ETn342gbFQZwjMVgfvrVBceTmSCzXh6c22AqQmLAPz23wJEBiyz68tMFOgMSofXhtg70AiXX78L0NDgIkZu7DDzZ4FiCxdx/e2uAoQGL4PryzQXFk5UgiwIcPNiiOphxJKPhwDyiOoBxJTPhwT16Io0LHYF5I3JMX4sjaMZgXEvfkhTiadgzmhcQ9eSGOoL0E80Li/Fek1Y8vX9ywCLH8B6Tpz11fVp56uWJNWfYD2ZeNp3Iq2FKU/aL2JfHU7Qr+D2S1zLC9qQAA */
.mt0ih20 {
  align-items: stretch;
}
.mt0ih21 {
  align-items: flex-start;
}
.mt0ih22 {
  align-items: center;
}
.mt0ih23 {
  align-items: flex-end;
}
.mt0ih24 {
  border-radius: 2px;
}
.mt0ih25 {
  border-radius: 3px;
}
.mt0ih26 {
  border-radius: 4px;
}
.mt0ih27 {
  border-radius: 5px;
}
.mt0ih28 {
  border-radius: 6px;
}
.mt0ih29 {
  border-radius: 8px;
}
.mt0ih2a {
  border-radius: 10px;
}
.mt0ih2b {
  border-radius: 12px;
}
.mt0ih2c {
  border-radius: 16px;
}
.mt0ih2d {
  border-radius: 23px;
}
.mt0ih2e {
  border-radius: 999px;
}
.mt0ih2f {
  border-radius: inherit;
}
.mt0ih2g {
  border-top-left-radius: 2px;
}
.mt0ih2h {
  border-top-left-radius: 3px;
}
.mt0ih2i {
  border-top-left-radius: 4px;
}
.mt0ih2j {
  border-top-left-radius: 5px;
}
.mt0ih2k {
  border-top-left-radius: 6px;
}
.mt0ih2l {
  border-top-left-radius: 8px;
}
.mt0ih2m {
  border-top-left-radius: 10px;
}
.mt0ih2n {
  border-top-left-radius: 12px;
}
.mt0ih2o {
  border-top-left-radius: 16px;
}
.mt0ih2p {
  border-top-left-radius: 23px;
}
.mt0ih2q {
  border-top-left-radius: 999px;
}
.mt0ih2r {
  border-top-left-radius: inherit;
}
.mt0ih2s {
  border-top-right-radius: 2px;
}
.mt0ih2t {
  border-top-right-radius: 3px;
}
.mt0ih2u {
  border-top-right-radius: 4px;
}
.mt0ih2v {
  border-top-right-radius: 5px;
}
.mt0ih2w {
  border-top-right-radius: 6px;
}
.mt0ih2x {
  border-top-right-radius: 8px;
}
.mt0ih2y {
  border-top-right-radius: 10px;
}
.mt0ih2z {
  border-top-right-radius: 12px;
}
.mt0ih210 {
  border-top-right-radius: 16px;
}
.mt0ih211 {
  border-top-right-radius: 23px;
}
.mt0ih212 {
  border-top-right-radius: 999px;
}
.mt0ih213 {
  border-top-right-radius: inherit;
}
.mt0ih214 {
  border-bottom-left-radius: 2px;
}
.mt0ih215 {
  border-bottom-left-radius: 3px;
}
.mt0ih216 {
  border-bottom-left-radius: 4px;
}
.mt0ih217 {
  border-bottom-left-radius: 5px;
}
.mt0ih218 {
  border-bottom-left-radius: 6px;
}
.mt0ih219 {
  border-bottom-left-radius: 8px;
}
.mt0ih21a {
  border-bottom-left-radius: 10px;
}
.mt0ih21b {
  border-bottom-left-radius: 12px;
}
.mt0ih21c {
  border-bottom-left-radius: 16px;
}
.mt0ih21d {
  border-bottom-left-radius: 23px;
}
.mt0ih21e {
  border-bottom-left-radius: 999px;
}
.mt0ih21f {
  border-bottom-left-radius: inherit;
}
.mt0ih21g {
  border-bottom-right-radius: 2px;
}
.mt0ih21h {
  border-bottom-right-radius: 3px;
}
.mt0ih21i {
  border-bottom-right-radius: 4px;
}
.mt0ih21j {
  border-bottom-right-radius: 5px;
}
.mt0ih21k {
  border-bottom-right-radius: 6px;
}
.mt0ih21l {
  border-bottom-right-radius: 8px;
}
.mt0ih21m {
  border-bottom-right-radius: 10px;
}
.mt0ih21n {
  border-bottom-right-radius: 12px;
}
.mt0ih21o {
  border-bottom-right-radius: 16px;
}
.mt0ih21p {
  border-bottom-right-radius: 23px;
}
.mt0ih21q {
  border-bottom-right-radius: 999px;
}
.mt0ih21r {
  border-bottom-right-radius: inherit;
}
.mt0ih21s {
  cursor: default;
}
.mt0ih21t {
  cursor: pointer;
}
.mt0ih21u {
  display: none;
}
.mt0ih21v {
  display: flex;
}
.mt0ih21w {
  display: block;
}
.mt0ih21x {
  display: inline;
}
.mt0ih21y {
  display: inline-block;
}
.mt0ih21z {
  display: inline-flex;
}
.mt0ih220 {
  position: absolute;
}
.mt0ih221 {
  position: fixed;
}
.mt0ih222 {
  position: relative;
}
.mt0ih223 {
  position: static;
}
.mt0ih224 {
  position: sticky;
}
.mt0ih225 {
  text-align: left;
}
.mt0ih226 {
  text-align: center;
}
.mt0ih227 {
  text-align: right;
}
.mt0ih228 {
  gap: 0;
}
.mt0ih229 {
  gap: 1px;
}
.mt0ih22a {
  gap: 2px;
}
.mt0ih22b {
  gap: 3px;
}
.mt0ih22c {
  gap: 4px;
}
.mt0ih22d {
  gap: 6px;
}
.mt0ih22e {
  gap: 7px;
}
.mt0ih22f {
  gap: 8px;
}
.mt0ih22g {
  gap: 9px;
}
.mt0ih22h {
  gap: 10px;
}
.mt0ih22i {
  gap: 12px;
}
.mt0ih22j {
  gap: 16px;
}
.mt0ih22k {
  gap: 20px;
}
.mt0ih22l {
  gap: 24px;
}
.mt0ih22m {
  gap: 28px;
}
.mt0ih22n {
  gap: 32px;
}
.mt0ih22o {
  gap: 40px;
}
.mt0ih22p {
  flex: 1 1 0;
}
.mt0ih22q {
  flex: 0 0 auto;
}
.mt0ih22r {
  flex-basis: 0;
}
.mt0ih22s {
  flex-basis: 1px;
}
.mt0ih22t {
  flex-direction: row;
}
.mt0ih22u {
  flex-direction: column;
}
.mt0ih22v {
  flex-direction: column-reverse;
}
.mt0ih22w {
  flex-grow: 0;
}
.mt0ih22x {
  flex-grow: 1;
}
.mt0ih22y {
  flex-shrink: 0;
}
.mt0ih22z {
  flex-wrap: wrap;
}
.mt0ih230 {
  flex-wrap: nowrap;
}
.mt0ih231 {
  justify-content: stretch;
}
.mt0ih232 {
  justify-content: flex-start;
}
.mt0ih233 {
  justify-content: center;
}
.mt0ih234 {
  justify-content: flex-end;
}
.mt0ih235 {
  justify-content: space-around;
}
.mt0ih236 {
  justify-content: space-between;
}
.mt0ih237 {
  justify-self: stretch;
}
.mt0ih238 {
  justify-self: flex-start;
}
.mt0ih239 {
  justify-self: center;
}
.mt0ih23a {
  justify-self: flex-end;
}
.mt0ih23b {
  justify-self: space-around;
}
.mt0ih23c {
  justify-self: space-between;
}
.mt0ih23d {
  padding: 0;
}
.mt0ih23e {
  padding: 1px;
}
.mt0ih23f {
  padding: 2px;
}
.mt0ih23g {
  padding: 3px;
}
.mt0ih23h {
  padding: 4px;
}
.mt0ih23i {
  padding: 6px;
}
.mt0ih23j {
  padding: 7px;
}
.mt0ih23k {
  padding: 8px;
}
.mt0ih23l {
  padding: 9px;
}
.mt0ih23m {
  padding: 10px;
}
.mt0ih23n {
  padding: 12px;
}
.mt0ih23o {
  padding: 16px;
}
.mt0ih23p {
  padding: 20px;
}
.mt0ih23q {
  padding: 24px;
}
.mt0ih23r {
  padding: 28px;
}
.mt0ih23s {
  padding: 32px;
}
.mt0ih23t {
  padding: 40px;
}
.mt0ih23u {
  padding-top: 0;
}
.mt0ih23v {
  padding-top: 1px;
}
.mt0ih23w {
  padding-top: 2px;
}
.mt0ih23x {
  padding-top: 3px;
}
.mt0ih23y {
  padding-top: 4px;
}
.mt0ih23z {
  padding-top: 6px;
}
.mt0ih240 {
  padding-top: 7px;
}
.mt0ih241 {
  padding-top: 8px;
}
.mt0ih242 {
  padding-top: 9px;
}
.mt0ih243 {
  padding-top: 10px;
}
.mt0ih244 {
  padding-top: 12px;
}
.mt0ih245 {
  padding-top: 16px;
}
.mt0ih246 {
  padding-top: 20px;
}
.mt0ih247 {
  padding-top: 24px;
}
.mt0ih248 {
  padding-top: 28px;
}
.mt0ih249 {
  padding-top: 32px;
}
.mt0ih24a {
  padding-top: 40px;
}
.mt0ih24b {
  padding-bottom: 0;
}
.mt0ih24c {
  padding-bottom: 1px;
}
.mt0ih24d {
  padding-bottom: 2px;
}
.mt0ih24e {
  padding-bottom: 3px;
}
.mt0ih24f {
  padding-bottom: 4px;
}
.mt0ih24g {
  padding-bottom: 6px;
}
.mt0ih24h {
  padding-bottom: 7px;
}
.mt0ih24i {
  padding-bottom: 8px;
}
.mt0ih24j {
  padding-bottom: 9px;
}
.mt0ih24k {
  padding-bottom: 10px;
}
.mt0ih24l {
  padding-bottom: 12px;
}
.mt0ih24m {
  padding-bottom: 16px;
}
.mt0ih24n {
  padding-bottom: 20px;
}
.mt0ih24o {
  padding-bottom: 24px;
}
.mt0ih24p {
  padding-bottom: 28px;
}
.mt0ih24q {
  padding-bottom: 32px;
}
.mt0ih24r {
  padding-bottom: 40px;
}
.mt0ih24s {
  padding-left: 0;
}
.mt0ih24t {
  padding-left: 1px;
}
.mt0ih24u {
  padding-left: 2px;
}
.mt0ih24v {
  padding-left: 3px;
}
.mt0ih24w {
  padding-left: 4px;
}
.mt0ih24x {
  padding-left: 6px;
}
.mt0ih24y {
  padding-left: 7px;
}
.mt0ih24z {
  padding-left: 8px;
}
.mt0ih250 {
  padding-left: 9px;
}
.mt0ih251 {
  padding-left: 10px;
}
.mt0ih252 {
  padding-left: 12px;
}
.mt0ih253 {
  padding-left: 16px;
}
.mt0ih254 {
  padding-left: 20px;
}
.mt0ih255 {
  padding-left: 24px;
}
.mt0ih256 {
  padding-left: 28px;
}
.mt0ih257 {
  padding-left: 32px;
}
.mt0ih258 {
  padding-left: 40px;
}
.mt0ih259 {
  padding-right: 0;
}
.mt0ih25a {
  padding-right: 1px;
}
.mt0ih25b {
  padding-right: 2px;
}
.mt0ih25c {
  padding-right: 3px;
}
.mt0ih25d {
  padding-right: 4px;
}
.mt0ih25e {
  padding-right: 6px;
}
.mt0ih25f {
  padding-right: 7px;
}
.mt0ih25g {
  padding-right: 8px;
}
.mt0ih25h {
  padding-right: 9px;
}
.mt0ih25i {
  padding-right: 10px;
}
.mt0ih25j {
  padding-right: 12px;
}
.mt0ih25k {
  padding-right: 16px;
}
.mt0ih25l {
  padding-right: 20px;
}
.mt0ih25m {
  padding-right: 24px;
}
.mt0ih25n {
  padding-right: 28px;
}
.mt0ih25o {
  padding-right: 32px;
}
.mt0ih25p {
  padding-right: 40px;
}
.mt0ih25q {
  margin: 0;
}
.mt0ih25r {
  margin: 1px;
}
.mt0ih25s {
  margin: 2px;
}
.mt0ih25t {
  margin: 3px;
}
.mt0ih25u {
  margin: 4px;
}
.mt0ih25v {
  margin: 6px;
}
.mt0ih25w {
  margin: 7px;
}
.mt0ih25x {
  margin: 8px;
}
.mt0ih25y {
  margin: 9px;
}
.mt0ih25z {
  margin: 10px;
}
.mt0ih260 {
  margin: 12px;
}
.mt0ih261 {
  margin: 16px;
}
.mt0ih262 {
  margin: 20px;
}
.mt0ih263 {
  margin: 24px;
}
.mt0ih264 {
  margin: 28px;
}
.mt0ih265 {
  margin: 32px;
}
.mt0ih266 {
  margin: 40px;
}
.mt0ih267 {
  margin: auto;
}
.mt0ih268 {
  margin-top: 0;
}
.mt0ih269 {
  margin-top: 1px;
}
.mt0ih26a {
  margin-top: 2px;
}
.mt0ih26b {
  margin-top: 3px;
}
.mt0ih26c {
  margin-top: 4px;
}
.mt0ih26d {
  margin-top: 6px;
}
.mt0ih26e {
  margin-top: 7px;
}
.mt0ih26f {
  margin-top: 8px;
}
.mt0ih26g {
  margin-top: 9px;
}
.mt0ih26h {
  margin-top: 10px;
}
.mt0ih26i {
  margin-top: 12px;
}
.mt0ih26j {
  margin-top: 16px;
}
.mt0ih26k {
  margin-top: 20px;
}
.mt0ih26l {
  margin-top: 24px;
}
.mt0ih26m {
  margin-top: 28px;
}
.mt0ih26n {
  margin-top: 32px;
}
.mt0ih26o {
  margin-top: 40px;
}
.mt0ih26p {
  margin-top: auto;
}
.mt0ih26q {
  margin-bottom: 0;
}
.mt0ih26r {
  margin-bottom: 1px;
}
.mt0ih26s {
  margin-bottom: 2px;
}
.mt0ih26t {
  margin-bottom: 3px;
}
.mt0ih26u {
  margin-bottom: 4px;
}
.mt0ih26v {
  margin-bottom: 6px;
}
.mt0ih26w {
  margin-bottom: 7px;
}
.mt0ih26x {
  margin-bottom: 8px;
}
.mt0ih26y {
  margin-bottom: 9px;
}
.mt0ih26z {
  margin-bottom: 10px;
}
.mt0ih270 {
  margin-bottom: 12px;
}
.mt0ih271 {
  margin-bottom: 16px;
}
.mt0ih272 {
  margin-bottom: 20px;
}
.mt0ih273 {
  margin-bottom: 24px;
}
.mt0ih274 {
  margin-bottom: 28px;
}
.mt0ih275 {
  margin-bottom: 32px;
}
.mt0ih276 {
  margin-bottom: 40px;
}
.mt0ih277 {
  margin-bottom: auto;
}
.mt0ih278 {
  margin-left: 0;
}
.mt0ih279 {
  margin-left: 1px;
}
.mt0ih27a {
  margin-left: 2px;
}
.mt0ih27b {
  margin-left: 3px;
}
.mt0ih27c {
  margin-left: 4px;
}
.mt0ih27d {
  margin-left: 6px;
}
.mt0ih27e {
  margin-left: 7px;
}
.mt0ih27f {
  margin-left: 8px;
}
.mt0ih27g {
  margin-left: 9px;
}
.mt0ih27h {
  margin-left: 10px;
}
.mt0ih27i {
  margin-left: 12px;
}
.mt0ih27j {
  margin-left: 16px;
}
.mt0ih27k {
  margin-left: 20px;
}
.mt0ih27l {
  margin-left: 24px;
}
.mt0ih27m {
  margin-left: 28px;
}
.mt0ih27n {
  margin-left: 32px;
}
.mt0ih27o {
  margin-left: 40px;
}
.mt0ih27p {
  margin-left: auto;
}
.mt0ih27q {
  margin-right: 0;
}
.mt0ih27r {
  margin-right: 1px;
}
.mt0ih27s {
  margin-right: 2px;
}
.mt0ih27t {
  margin-right: 3px;
}
.mt0ih27u {
  margin-right: 4px;
}
.mt0ih27v {
  margin-right: 6px;
}
.mt0ih27w {
  margin-right: 7px;
}
.mt0ih27x {
  margin-right: 8px;
}
.mt0ih27y {
  margin-right: 9px;
}
.mt0ih27z {
  margin-right: 10px;
}
.mt0ih280 {
  margin-right: 12px;
}
.mt0ih281 {
  margin-right: 16px;
}
.mt0ih282 {
  margin-right: 20px;
}
.mt0ih283 {
  margin-right: 24px;
}
.mt0ih284 {
  margin-right: 28px;
}
.mt0ih285 {
  margin-right: 32px;
}
.mt0ih286 {
  margin-right: 40px;
}
.mt0ih287 {
  margin-right: auto;
}
.mt0ih288 {
  height: 100%;
}
.mt0ih289 {
  height: 100vh;
}
.mt0ih28a {
  width: 100%;
}
.mt0ih28b {
  width: 100vw;
}
.mt0ih28c {
  max-height: 100%;
}
.mt0ih28d {
  max-height: 100vh;
}
.mt0ih28e {
  max-width: 100%;
}
.mt0ih28f {
  max-width: 100vw;
}
.mt0ih28g {
  min-height: 100%;
}
.mt0ih28h {
  min-height: 100vh;
}
.mt0ih28i {
  min-width: 100%;
}
.mt0ih28j {
  min-width: 100vw;
}
.mt0ih28k {
  overflow: auto;
}
.mt0ih28l {
  overflow: hidden;
}
.mt0ih28m {
  overflow: visible;
}
.mt0ih28n {
  overflow: scroll;
}
.mt0ih28o {
  overflow-x: auto;
}
.mt0ih28p {
  overflow-x: hidden;
}
.mt0ih28q {
  overflow-x: visible;
}
.mt0ih28r {
  overflow-x: scroll;
}
.mt0ih28s {
  overflow-y: auto;
}
.mt0ih28t {
  overflow-y: hidden;
}
.mt0ih28u {
  overflow-y: visible;
}
.mt0ih28v {
  overflow-y: scroll;
}
.mt0ih28w {
  overflow-wrap: normal;
}
.mt0ih28x {
  overflow-wrap: break-word;
}
.mt0ih28y {
  text-transform: none;
}
.mt0ih28z {
  text-transform: capitalize;
}
.mt0ih290 {
  text-transform: uppercase;
}
.mt0ih291 {
  text-transform: lowercase;
}
.mt0ih292 {
  text-transform: full-width;
}
.mt0ih293 {
  text-transform: full-size-kana;
}
.mt0ih294 {
  user-select: all;
}
.mt0ih295 {
  user-select: auto;
}
.mt0ih296 {
  user-select: none;
}
.mt0ih297 {
  visibility: hidden;
}
.mt0ih298 {
  visibility: visible;
}
.mt0ih299 {
  white-space: normal;
}
.mt0ih29a {
  white-space: nowrap;
}
.mt0ih29b {
  background-color: inherit;
}
.mt0ih29c:hover {
  background-color: inherit;
}
.mt0ih29d {
  background-color: #ffffff;
}
.mt0ih29e:hover {
  background-color: #ffffff;
}
.mt0ih29f {
  background-color: #000000;
}
.mt0ih29g:hover {
  background-color: #000000;
}
.mt0ih29h {
  background-color: #fdfcfd;
}
.mt0ih29i:hover {
  background-color: #fdfcfd;
}
.mt0ih29j {
  background-color: #f9f8f9;
}
.mt0ih29k:hover {
  background-color: #f9f8f9;
}
.mt0ih29l {
  background-color: #f4f2f4;
}
.mt0ih29m:hover {
  background-color: #f4f2f4;
}
.mt0ih29n {
  background-color: #eeedef;
}
.mt0ih29o:hover {
  background-color: #eeedef;
}
.mt0ih29p {
  background-color: #e9e8ea;
}
.mt0ih29q:hover {
  background-color: #e9e8ea;
}
.mt0ih29r {
  background-color: #e4e2e4;
}
.mt0ih29s:hover {
  background-color: #e4e2e4;
}
.mt0ih29t {
  background-color: #dcdbdd;
}
.mt0ih29u:hover {
  background-color: #dcdbdd;
}
.mt0ih29v {
  background-color: #c8c7cb;
}
.mt0ih29w:hover {
  background-color: #c8c7cb;
}
.mt0ih29x {
  background-color: #908e96;
}
.mt0ih29y:hover {
  background-color: #908e96;
}
.mt0ih29z {
  background-color: #86848d;
}
.mt0ih2a0:hover {
  background-color: #86848d;
}
.mt0ih2a1 {
  background-color: #6f6e77;
}
.mt0ih2a2:hover {
  background-color: #6f6e77;
}
.mt0ih2a3 {
  background-color: #1a1523;
}
.mt0ih2a4:hover {
  background-color: #1a1523;
}
.mt0ih2a5 {
  background-color: #fcfbfe;
}
.mt0ih2a6:hover {
  background-color: #fcfbfe;
}
.mt0ih2a7 {
  background-color: #f8f5ff;
}
.mt0ih2a8:hover {
  background-color: #f8f5ff;
}
.mt0ih2a9 {
  background-color: #f4f0ff;
}
.mt0ih2aa:hover {
  background-color: #f4f0ff;
}
.mt0ih2ab {
  background-color: #ede7fe;
}
.mt0ih2ac:hover {
  background-color: #ede7fe;
}
.mt0ih2ad {
  background-color: #e7defc;
}
.mt0ih2ae:hover {
  background-color: #e7defc;
}
.mt0ih2af {
  background-color: #d9cdf9;
}
.mt0ih2ag:hover {
  background-color: #d9cdf9;
}
.mt0ih2ah {
  background-color: #c9b9f3;
}
.mt0ih2ai:hover {
  background-color: #c9b9f3;
}
.mt0ih2aj {
  background-color: #af98ec;
}
.mt0ih2ak:hover {
  background-color: #af98ec;
}
.mt0ih2al {
  background-color: #744ed4;
}
.mt0ih2am:hover {
  background-color: #744ed4;
}
.mt0ih2an {
  background-color: #6b48c7;
}
.mt0ih2ao:hover {
  background-color: #6b48c7;
}
.mt0ih2ap {
  background-color: #6346af;
}
.mt0ih2aq:hover {
  background-color: #6346af;
}
.mt0ih2ar {
  background-color: #20104d;
}
.mt0ih2as:hover {
  background-color: #20104d;
}
.mt0ih2at {
  background-color: #fffcfc;
}
.mt0ih2au:hover {
  background-color: #fffcfc;
}
.mt0ih2av {
  background-color: #fff8f8;
}
.mt0ih2aw:hover {
  background-color: #fff8f8;
}
.mt0ih2ax {
  background-color: #ffefef;
}
.mt0ih2ay:hover {
  background-color: #ffefef;
}
.mt0ih2az {
  background-color: #ffe5e5;
}
.mt0ih2b0:hover {
  background-color: #ffe5e5;
}
.mt0ih2b1 {
  background-color: #fdd8d8;
}
.mt0ih2b2:hover {
  background-color: #fdd8d8;
}
.mt0ih2b3 {
  background-color: #f9c6c6;
}
.mt0ih2b4:hover {
  background-color: #f9c6c6;
}
.mt0ih2b5 {
  background-color: #f3aeaf;
}
.mt0ih2b6:hover {
  background-color: #f3aeaf;
}
.mt0ih2b7 {
  background-color: #eb9091;
}
.mt0ih2b8:hover {
  background-color: #eb9091;
}
.mt0ih2b9 {
  background-color: #e5484d;
}
.mt0ih2ba:hover {
  background-color: #e5484d;
}
.mt0ih2bb {
  background-color: #dc3d43;
}
.mt0ih2bc:hover {
  background-color: #dc3d43;
}
.mt0ih2bd {
  background-color: #cd2b31;
}
.mt0ih2be:hover {
  background-color: #cd2b31;
}
.mt0ih2bf {
  background-color: #381316;
}
.mt0ih2bg:hover {
  background-color: #381316;
}
.mt0ih2bh {
  background-color: #fbfefc;
}
.mt0ih2bi:hover {
  background-color: #fbfefc;
}
.mt0ih2bj {
  background-color: #f2fcf5;
}
.mt0ih2bk:hover {
  background-color: #f2fcf5;
}
.mt0ih2bl {
  background-color: #e9f9ee;
}
.mt0ih2bm:hover {
  background-color: #e9f9ee;
}
.mt0ih2bn {
  background-color: #ddf3e4;
}
.mt0ih2bo:hover {
  background-color: #ddf3e4;
}
.mt0ih2bp {
  background-color: #ccebd7;
}
.mt0ih2bq:hover {
  background-color: #ccebd7;
}
.mt0ih2br {
  background-color: #b4dfc4;
}
.mt0ih2bs:hover {
  background-color: #b4dfc4;
}
.mt0ih2bt {
  background-color: #92ceac;
}
.mt0ih2bu:hover {
  background-color: #92ceac;
}
.mt0ih2bv {
  background-color: #5bb98c;
}
.mt0ih2bw:hover {
  background-color: #5bb98c;
}
.mt0ih2bx {
  background-color: #30a46c;
}
.mt0ih2by:hover {
  background-color: #30a46c;
}
.mt0ih2bz {
  background-color: #299764;
}
.mt0ih2c0:hover {
  background-color: #299764;
}
.mt0ih2c1 {
  background-color: #18794e;
}
.mt0ih2c2:hover {
  background-color: #18794e;
}
.mt0ih2c3 {
  background-color: #153226;
}
.mt0ih2c4:hover {
  background-color: #153226;
}
.mt0ih2c5 {
  background-color: #fefdfb;
}
.mt0ih2c6:hover {
  background-color: #fefdfb;
}
.mt0ih2c7 {
  background-color: #fff9ed;
}
.mt0ih2c8:hover {
  background-color: #fff9ed;
}
.mt0ih2c9 {
  background-color: #fff4d5;
}
.mt0ih2ca:hover {
  background-color: #fff4d5;
}
.mt0ih2cb {
  background-color: #ffecbc;
}
.mt0ih2cc:hover {
  background-color: #ffecbc;
}
.mt0ih2cd {
  background-color: #ffe3a2;
}
.mt0ih2ce:hover {
  background-color: #ffe3a2;
}
.mt0ih2cf {
  background-color: #ffd386;
}
.mt0ih2cg:hover {
  background-color: #ffd386;
}
.mt0ih2ch {
  background-color: #f3ba63;
}
.mt0ih2ci:hover {
  background-color: #f3ba63;
}
.mt0ih2cj {
  background-color: #ee9d2b;
}
.mt0ih2ck:hover {
  background-color: #ee9d2b;
}
.mt0ih2cl {
  background-color: #ffb224;
}
.mt0ih2cm:hover {
  background-color: #ffb224;
}
.mt0ih2cn {
  background-color: #ffa01c;
}
.mt0ih2co:hover {
  background-color: #ffa01c;
}
.mt0ih2cp {
  background-color: #ad5700;
}
.mt0ih2cq:hover {
  background-color: #ad5700;
}
.mt0ih2cr {
  background-color: #4e2009;
}
.mt0ih2cs:hover {
  background-color: #4e2009;
}
.mt0ih2ct {
  background-color: #d6f0ff;
}
.mt0ih2cu:hover {
  background-color: #d6f0ff;
}
.mt0ih2cv {
  background-color: #96d5f8;
}
.mt0ih2cw:hover {
  background-color: #96d5f8;
}
.mt0ih2cx {
  background-color: #4fb5ee;
}
.mt0ih2cy:hover {
  background-color: #4fb5ee;
}
.mt0ih2cz {
  background-color: #0b75aa;
}
.mt0ih2d0:hover {
  background-color: #0b75aa;
}
.mt0ih2d1 {
  background-color: #ebff5e;
}
.mt0ih2d2:hover {
  background-color: #ebff5e;
}
.mt0ih2d3 {
  background-color: #8dc31a;
}
.mt0ih2d4:hover {
  background-color: #8dc31a;
}
.mt0ih2d5 {
  background-color: #ff5377;
}
.mt0ih2d6:hover {
  background-color: #ff5377;
}
.mt0ih2d7 {
  background-color: #ff9457;
}
.mt0ih2d8:hover {
  background-color: #ff9457;
}
.mt0ih2d9 {
  background-color: #36e79b;
}
.mt0ih2da:hover {
  background-color: #36e79b;
}
.mt0ih2db {
  background-color: var(--_1pyqka90);
}
.mt0ih2dc:hover {
  background-color: var(--_1pyqka90);
}
.mt0ih2dd {
  background-color: var(--_1pyqka91);
}
.mt0ih2de:hover {
  background-color: var(--_1pyqka91);
}
.mt0ih2df {
  background-color: var(--_1pyqka92);
}
.mt0ih2dg:hover {
  background-color: var(--_1pyqka92);
}
.mt0ih2dh {
  background-color: var(--_1pyqka93);
}
.mt0ih2di:hover {
  background-color: var(--_1pyqka93);
}
.mt0ih2dj {
  background-color: var(--_1pyqka94);
}
.mt0ih2dk:hover {
  background-color: var(--_1pyqka94);
}
.mt0ih2dl {
  background-color: var(--_1pyqka95);
}
.mt0ih2dm:hover {
  background-color: var(--_1pyqka95);
}
.mt0ih2dn {
  background-color: var(--_1pyqka98);
}
.mt0ih2do:hover {
  background-color: var(--_1pyqka98);
}
.mt0ih2dp {
  background-color: var(--_1pyqka96);
}
.mt0ih2dq:hover {
  background-color: var(--_1pyqka96);
}
.mt0ih2dr {
  background-color: var(--_1pyqka9c);
}
.mt0ih2ds:hover {
  background-color: var(--_1pyqka9c);
}
.mt0ih2dt {
  background-color: var(--_1pyqka9a);
}
.mt0ih2du:hover {
  background-color: var(--_1pyqka9a);
}
.mt0ih2dv {
  background-color: var(--_1pyqka9g);
}
.mt0ih2dw:hover {
  background-color: var(--_1pyqka9g);
}
.mt0ih2dx {
  background-color: var(--_1pyqka9e);
}
.mt0ih2dy:hover {
  background-color: var(--_1pyqka9e);
}
.mt0ih2dz {
  background-color: var(--_1pyqka9f);
}
.mt0ih2e0:hover {
  background-color: var(--_1pyqka9f);
}
.mt0ih2e1 {
  background-color: var(--_1pyqka9h);
}
.mt0ih2e2:hover {
  background-color: var(--_1pyqka9h);
}
.mt0ih2e3 {
  background-color: var(--_1pyqka9d);
}
.mt0ih2e4:hover {
  background-color: var(--_1pyqka9d);
}
.mt0ih2e5 {
  background-color: var(--_1pyqka91z);
}
.mt0ih2e6:hover {
  background-color: var(--_1pyqka91z);
}
.mt0ih2e7 {
  background-color: var(--_1pyqka91w);
}
.mt0ih2e8:hover {
  background-color: var(--_1pyqka91w);
}
.mt0ih2e9 {
  background-color: var(--_1pyqka91x);
}
.mt0ih2ea:hover {
  background-color: var(--_1pyqka91x);
}
.mt0ih2eb {
  background-color: var(--_1pyqka91y);
}
.mt0ih2ec:hover {
  background-color: var(--_1pyqka91y);
}
.mt0ih2ed {
  background-color: var(--_1pyqka920);
}
.mt0ih2ee:hover {
  background-color: var(--_1pyqka920);
}
.mt0ih2ef {
  background-color: var(--_1pyqka921);
}
.mt0ih2eg:hover {
  background-color: var(--_1pyqka921);
}
.mt0ih2eh {
  background-color: var(--_1pyqka91v);
}
.mt0ih2ei:hover {
  background-color: var(--_1pyqka91v);
}
.mt0ih2ej {
  background-color: var(--_1pyqka91s);
}
.mt0ih2ek:hover {
  background-color: var(--_1pyqka91s);
}
.mt0ih2el {
  background-color: var(--_1pyqka91t);
}
.mt0ih2em:hover {
  background-color: var(--_1pyqka91t);
}
.mt0ih2en {
  background-color: var(--_1pyqka91u);
}
.mt0ih2eo:hover {
  background-color: var(--_1pyqka91u);
}
.mt0ih2ep {
  border: 0;
}
.mt0ih2eq:hover {
  border: 0;
}
.mt0ih2er {
  border: var(--_1pyqka91k) solid 1px;
}
.mt0ih2es:hover {
  border: var(--_1pyqka91k) solid 1px;
}
.mt0ih2et {
  border: var(--_1pyqka91l) solid 1px;
}
.mt0ih2eu:hover {
  border: var(--_1pyqka91l) solid 1px;
}
.mt0ih2ev {
  border: var(--_1pyqka91m) solid 1px;
}
.mt0ih2ew:hover {
  border: var(--_1pyqka91m) solid 1px;
}
.mt0ih2ex {
  border: var(--_1pyqka91n) solid 1px;
}
.mt0ih2ey:hover {
  border: var(--_1pyqka91n) solid 1px;
}
.mt0ih2ez {
  border: var(--_1pyqka91o) solid 1px;
}
.mt0ih2f0:hover {
  border: var(--_1pyqka91o) solid 1px;
}
.mt0ih2f1 {
  border: var(--_1pyqka9z) solid 1px;
}
.mt0ih2f2:hover {
  border: var(--_1pyqka9z) solid 1px;
}
.mt0ih2f3 {
  border: var(--_1pyqka91p) solid 1px;
}
.mt0ih2f4:hover {
  border: var(--_1pyqka91p) solid 1px;
}
.mt0ih2f5 {
  border: var(--_1pyqka91q) solid 1px;
}
.mt0ih2f6:hover {
  border: var(--_1pyqka91q) solid 1px;
}
.mt0ih2f7 {
  border: var(--_1pyqka91r) solid 1px;
}
.mt0ih2f8:hover {
  border: var(--_1pyqka91r) solid 1px;
}
.mt0ih2f9 {
  border: var(--_1pyqka9j) solid 1px;
}
.mt0ih2fa:hover {
  border: var(--_1pyqka9j) solid 1px;
}
.mt0ih2fb {
  border: var(--_1pyqka9k) solid 1px;
}
.mt0ih2fc:hover {
  border: var(--_1pyqka9k) solid 1px;
}
.mt0ih2fd {
  border: var(--_1pyqka9i) solid 1px;
}
.mt0ih2fe:hover {
  border: var(--_1pyqka9i) solid 1px;
}
.mt0ih2ff {
  border-top: 0;
}
.mt0ih2fg:hover {
  border-top: 0;
}
.mt0ih2fh {
  border-top: var(--_1pyqka91k) solid 1px;
}
.mt0ih2fi:hover {
  border-top: var(--_1pyqka91k) solid 1px;
}
.mt0ih2fj {
  border-top: var(--_1pyqka91l) solid 1px;
}
.mt0ih2fk:hover {
  border-top: var(--_1pyqka91l) solid 1px;
}
.mt0ih2fl {
  border-top: var(--_1pyqka91m) solid 1px;
}
.mt0ih2fm:hover {
  border-top: var(--_1pyqka91m) solid 1px;
}
.mt0ih2fn {
  border-top: var(--_1pyqka91n) solid 1px;
}
.mt0ih2fo:hover {
  border-top: var(--_1pyqka91n) solid 1px;
}
.mt0ih2fp {
  border-top: var(--_1pyqka91o) solid 1px;
}
.mt0ih2fq:hover {
  border-top: var(--_1pyqka91o) solid 1px;
}
.mt0ih2fr {
  border-top: var(--_1pyqka9z) solid 1px;
}
.mt0ih2fs:hover {
  border-top: var(--_1pyqka9z) solid 1px;
}
.mt0ih2ft {
  border-top: var(--_1pyqka91p) solid 1px;
}
.mt0ih2fu:hover {
  border-top: var(--_1pyqka91p) solid 1px;
}
.mt0ih2fv {
  border-top: var(--_1pyqka91q) solid 1px;
}
.mt0ih2fw:hover {
  border-top: var(--_1pyqka91q) solid 1px;
}
.mt0ih2fx {
  border-top: var(--_1pyqka91r) solid 1px;
}
.mt0ih2fy:hover {
  border-top: var(--_1pyqka91r) solid 1px;
}
.mt0ih2fz {
  border-top: var(--_1pyqka9j) solid 1px;
}
.mt0ih2g0:hover {
  border-top: var(--_1pyqka9j) solid 1px;
}
.mt0ih2g1 {
  border-top: var(--_1pyqka9k) solid 1px;
}
.mt0ih2g2:hover {
  border-top: var(--_1pyqka9k) solid 1px;
}
.mt0ih2g3 {
  border-top: var(--_1pyqka9i) solid 1px;
}
.mt0ih2g4:hover {
  border-top: var(--_1pyqka9i) solid 1px;
}
.mt0ih2g5 {
  border-right: 0;
}
.mt0ih2g6:hover {
  border-right: 0;
}
.mt0ih2g7 {
  border-right: var(--_1pyqka91k) solid 1px;
}
.mt0ih2g8:hover {
  border-right: var(--_1pyqka91k) solid 1px;
}
.mt0ih2g9 {
  border-right: var(--_1pyqka91l) solid 1px;
}
.mt0ih2ga:hover {
  border-right: var(--_1pyqka91l) solid 1px;
}
.mt0ih2gb {
  border-right: var(--_1pyqka91m) solid 1px;
}
.mt0ih2gc:hover {
  border-right: var(--_1pyqka91m) solid 1px;
}
.mt0ih2gd {
  border-right: var(--_1pyqka91n) solid 1px;
}
.mt0ih2ge:hover {
  border-right: var(--_1pyqka91n) solid 1px;
}
.mt0ih2gf {
  border-right: var(--_1pyqka91o) solid 1px;
}
.mt0ih2gg:hover {
  border-right: var(--_1pyqka91o) solid 1px;
}
.mt0ih2gh {
  border-right: var(--_1pyqka9z) solid 1px;
}
.mt0ih2gi:hover {
  border-right: var(--_1pyqka9z) solid 1px;
}
.mt0ih2gj {
  border-right: var(--_1pyqka91p) solid 1px;
}
.mt0ih2gk:hover {
  border-right: var(--_1pyqka91p) solid 1px;
}
.mt0ih2gl {
  border-right: var(--_1pyqka91q) solid 1px;
}
.mt0ih2gm:hover {
  border-right: var(--_1pyqka91q) solid 1px;
}
.mt0ih2gn {
  border-right: var(--_1pyqka91r) solid 1px;
}
.mt0ih2go:hover {
  border-right: var(--_1pyqka91r) solid 1px;
}
.mt0ih2gp {
  border-right: var(--_1pyqka9j) solid 1px;
}
.mt0ih2gq:hover {
  border-right: var(--_1pyqka9j) solid 1px;
}
.mt0ih2gr {
  border-right: var(--_1pyqka9k) solid 1px;
}
.mt0ih2gs:hover {
  border-right: var(--_1pyqka9k) solid 1px;
}
.mt0ih2gt {
  border-right: var(--_1pyqka9i) solid 1px;
}
.mt0ih2gu:hover {
  border-right: var(--_1pyqka9i) solid 1px;
}
.mt0ih2gv {
  border-bottom: 0;
}
.mt0ih2gw:hover {
  border-bottom: 0;
}
.mt0ih2gx {
  border-bottom: var(--_1pyqka91k) solid 1px;
}
.mt0ih2gy:hover {
  border-bottom: var(--_1pyqka91k) solid 1px;
}
.mt0ih2gz {
  border-bottom: var(--_1pyqka91l) solid 1px;
}
.mt0ih2h0:hover {
  border-bottom: var(--_1pyqka91l) solid 1px;
}
.mt0ih2h1 {
  border-bottom: var(--_1pyqka91m) solid 1px;
}
.mt0ih2h2:hover {
  border-bottom: var(--_1pyqka91m) solid 1px;
}
.mt0ih2h3 {
  border-bottom: var(--_1pyqka91n) solid 1px;
}
.mt0ih2h4:hover {
  border-bottom: var(--_1pyqka91n) solid 1px;
}
.mt0ih2h5 {
  border-bottom: var(--_1pyqka91o) solid 1px;
}
.mt0ih2h6:hover {
  border-bottom: var(--_1pyqka91o) solid 1px;
}
.mt0ih2h7 {
  border-bottom: var(--_1pyqka9z) solid 1px;
}
.mt0ih2h8:hover {
  border-bottom: var(--_1pyqka9z) solid 1px;
}
.mt0ih2h9 {
  border-bottom: var(--_1pyqka91p) solid 1px;
}
.mt0ih2ha:hover {
  border-bottom: var(--_1pyqka91p) solid 1px;
}
.mt0ih2hb {
  border-bottom: var(--_1pyqka91q) solid 1px;
}
.mt0ih2hc:hover {
  border-bottom: var(--_1pyqka91q) solid 1px;
}
.mt0ih2hd {
  border-bottom: var(--_1pyqka91r) solid 1px;
}
.mt0ih2he:hover {
  border-bottom: var(--_1pyqka91r) solid 1px;
}
.mt0ih2hf {
  border-bottom: var(--_1pyqka9j) solid 1px;
}
.mt0ih2hg:hover {
  border-bottom: var(--_1pyqka9j) solid 1px;
}
.mt0ih2hh {
  border-bottom: var(--_1pyqka9k) solid 1px;
}
.mt0ih2hi:hover {
  border-bottom: var(--_1pyqka9k) solid 1px;
}
.mt0ih2hj {
  border-bottom: var(--_1pyqka9i) solid 1px;
}
.mt0ih2hk:hover {
  border-bottom: var(--_1pyqka9i) solid 1px;
}
.mt0ih2hl {
  border-left: 0;
}
.mt0ih2hm:hover {
  border-left: 0;
}
.mt0ih2hn {
  border-left: var(--_1pyqka91k) solid 1px;
}
.mt0ih2ho:hover {
  border-left: var(--_1pyqka91k) solid 1px;
}
.mt0ih2hp {
  border-left: var(--_1pyqka91l) solid 1px;
}
.mt0ih2hq:hover {
  border-left: var(--_1pyqka91l) solid 1px;
}
.mt0ih2hr {
  border-left: var(--_1pyqka91m) solid 1px;
}
.mt0ih2hs:hover {
  border-left: var(--_1pyqka91m) solid 1px;
}
.mt0ih2ht {
  border-left: var(--_1pyqka91n) solid 1px;
}
.mt0ih2hu:hover {
  border-left: var(--_1pyqka91n) solid 1px;
}
.mt0ih2hv {
  border-left: var(--_1pyqka91o) solid 1px;
}
.mt0ih2hw:hover {
  border-left: var(--_1pyqka91o) solid 1px;
}
.mt0ih2hx {
  border-left: var(--_1pyqka9z) solid 1px;
}
.mt0ih2hy:hover {
  border-left: var(--_1pyqka9z) solid 1px;
}
.mt0ih2hz {
  border-left: var(--_1pyqka91p) solid 1px;
}
.mt0ih2i0:hover {
  border-left: var(--_1pyqka91p) solid 1px;
}
.mt0ih2i1 {
  border-left: var(--_1pyqka91q) solid 1px;
}
.mt0ih2i2:hover {
  border-left: var(--_1pyqka91q) solid 1px;
}
.mt0ih2i3 {
  border-left: var(--_1pyqka91r) solid 1px;
}
.mt0ih2i4:hover {
  border-left: var(--_1pyqka91r) solid 1px;
}
.mt0ih2i5 {
  border-left: var(--_1pyqka9j) solid 1px;
}
.mt0ih2i6:hover {
  border-left: var(--_1pyqka9j) solid 1px;
}
.mt0ih2i7 {
  border-left: var(--_1pyqka9k) solid 1px;
}
.mt0ih2i8:hover {
  border-left: var(--_1pyqka9k) solid 1px;
}
.mt0ih2i9 {
  border-left: var(--_1pyqka9i) solid 1px;
}
.mt0ih2ia:hover {
  border-left: var(--_1pyqka9i) solid 1px;
}
.mt0ih2ib {
  border-color: inherit;
}
.mt0ih2ic:hover {
  border-color: inherit;
}
.mt0ih2id {
  border-color: #ffffff;
}
.mt0ih2ie:hover {
  border-color: #ffffff;
}
.mt0ih2if {
  border-color: #000000;
}
.mt0ih2ig:hover {
  border-color: #000000;
}
.mt0ih2ih {
  border-color: #fdfcfd;
}
.mt0ih2ii:hover {
  border-color: #fdfcfd;
}
.mt0ih2ij {
  border-color: #f9f8f9;
}
.mt0ih2ik:hover {
  border-color: #f9f8f9;
}
.mt0ih2il {
  border-color: #f4f2f4;
}
.mt0ih2im:hover {
  border-color: #f4f2f4;
}
.mt0ih2in {
  border-color: #eeedef;
}
.mt0ih2io:hover {
  border-color: #eeedef;
}
.mt0ih2ip {
  border-color: #e9e8ea;
}
.mt0ih2iq:hover {
  border-color: #e9e8ea;
}
.mt0ih2ir {
  border-color: #e4e2e4;
}
.mt0ih2is:hover {
  border-color: #e4e2e4;
}
.mt0ih2it {
  border-color: #dcdbdd;
}
.mt0ih2iu:hover {
  border-color: #dcdbdd;
}
.mt0ih2iv {
  border-color: #c8c7cb;
}
.mt0ih2iw:hover {
  border-color: #c8c7cb;
}
.mt0ih2ix {
  border-color: #908e96;
}
.mt0ih2iy:hover {
  border-color: #908e96;
}
.mt0ih2iz {
  border-color: #86848d;
}
.mt0ih2j0:hover {
  border-color: #86848d;
}
.mt0ih2j1 {
  border-color: #6f6e77;
}
.mt0ih2j2:hover {
  border-color: #6f6e77;
}
.mt0ih2j3 {
  border-color: #1a1523;
}
.mt0ih2j4:hover {
  border-color: #1a1523;
}
.mt0ih2j5 {
  border-color: #fcfbfe;
}
.mt0ih2j6:hover {
  border-color: #fcfbfe;
}
.mt0ih2j7 {
  border-color: #f8f5ff;
}
.mt0ih2j8:hover {
  border-color: #f8f5ff;
}
.mt0ih2j9 {
  border-color: #f4f0ff;
}
.mt0ih2ja:hover {
  border-color: #f4f0ff;
}
.mt0ih2jb {
  border-color: #ede7fe;
}
.mt0ih2jc:hover {
  border-color: #ede7fe;
}
.mt0ih2jd {
  border-color: #e7defc;
}
.mt0ih2je:hover {
  border-color: #e7defc;
}
.mt0ih2jf {
  border-color: #d9cdf9;
}
.mt0ih2jg:hover {
  border-color: #d9cdf9;
}
.mt0ih2jh {
  border-color: #c9b9f3;
}
.mt0ih2ji:hover {
  border-color: #c9b9f3;
}
.mt0ih2jj {
  border-color: #af98ec;
}
.mt0ih2jk:hover {
  border-color: #af98ec;
}
.mt0ih2jl {
  border-color: #744ed4;
}
.mt0ih2jm:hover {
  border-color: #744ed4;
}
.mt0ih2jn {
  border-color: #6b48c7;
}
.mt0ih2jo:hover {
  border-color: #6b48c7;
}
.mt0ih2jp {
  border-color: #6346af;
}
.mt0ih2jq:hover {
  border-color: #6346af;
}
.mt0ih2jr {
  border-color: #20104d;
}
.mt0ih2js:hover {
  border-color: #20104d;
}
.mt0ih2jt {
  border-color: #fffcfc;
}
.mt0ih2ju:hover {
  border-color: #fffcfc;
}
.mt0ih2jv {
  border-color: #fff8f8;
}
.mt0ih2jw:hover {
  border-color: #fff8f8;
}
.mt0ih2jx {
  border-color: #ffefef;
}
.mt0ih2jy:hover {
  border-color: #ffefef;
}
.mt0ih2jz {
  border-color: #ffe5e5;
}
.mt0ih2k0:hover {
  border-color: #ffe5e5;
}
.mt0ih2k1 {
  border-color: #fdd8d8;
}
.mt0ih2k2:hover {
  border-color: #fdd8d8;
}
.mt0ih2k3 {
  border-color: #f9c6c6;
}
.mt0ih2k4:hover {
  border-color: #f9c6c6;
}
.mt0ih2k5 {
  border-color: #f3aeaf;
}
.mt0ih2k6:hover {
  border-color: #f3aeaf;
}
.mt0ih2k7 {
  border-color: #eb9091;
}
.mt0ih2k8:hover {
  border-color: #eb9091;
}
.mt0ih2k9 {
  border-color: #e5484d;
}
.mt0ih2ka:hover {
  border-color: #e5484d;
}
.mt0ih2kb {
  border-color: #dc3d43;
}
.mt0ih2kc:hover {
  border-color: #dc3d43;
}
.mt0ih2kd {
  border-color: #cd2b31;
}
.mt0ih2ke:hover {
  border-color: #cd2b31;
}
.mt0ih2kf {
  border-color: #381316;
}
.mt0ih2kg:hover {
  border-color: #381316;
}
.mt0ih2kh {
  border-color: #fbfefc;
}
.mt0ih2ki:hover {
  border-color: #fbfefc;
}
.mt0ih2kj {
  border-color: #f2fcf5;
}
.mt0ih2kk:hover {
  border-color: #f2fcf5;
}
.mt0ih2kl {
  border-color: #e9f9ee;
}
.mt0ih2km:hover {
  border-color: #e9f9ee;
}
.mt0ih2kn {
  border-color: #ddf3e4;
}
.mt0ih2ko:hover {
  border-color: #ddf3e4;
}
.mt0ih2kp {
  border-color: #ccebd7;
}
.mt0ih2kq:hover {
  border-color: #ccebd7;
}
.mt0ih2kr {
  border-color: #b4dfc4;
}
.mt0ih2ks:hover {
  border-color: #b4dfc4;
}
.mt0ih2kt {
  border-color: #92ceac;
}
.mt0ih2ku:hover {
  border-color: #92ceac;
}
.mt0ih2kv {
  border-color: #5bb98c;
}
.mt0ih2kw:hover {
  border-color: #5bb98c;
}
.mt0ih2kx {
  border-color: #30a46c;
}
.mt0ih2ky:hover {
  border-color: #30a46c;
}
.mt0ih2kz {
  border-color: #299764;
}
.mt0ih2l0:hover {
  border-color: #299764;
}
.mt0ih2l1 {
  border-color: #18794e;
}
.mt0ih2l2:hover {
  border-color: #18794e;
}
.mt0ih2l3 {
  border-color: #153226;
}
.mt0ih2l4:hover {
  border-color: #153226;
}
.mt0ih2l5 {
  border-color: #fefdfb;
}
.mt0ih2l6:hover {
  border-color: #fefdfb;
}
.mt0ih2l7 {
  border-color: #fff9ed;
}
.mt0ih2l8:hover {
  border-color: #fff9ed;
}
.mt0ih2l9 {
  border-color: #fff4d5;
}
.mt0ih2la:hover {
  border-color: #fff4d5;
}
.mt0ih2lb {
  border-color: #ffecbc;
}
.mt0ih2lc:hover {
  border-color: #ffecbc;
}
.mt0ih2ld {
  border-color: #ffe3a2;
}
.mt0ih2le:hover {
  border-color: #ffe3a2;
}
.mt0ih2lf {
  border-color: #ffd386;
}
.mt0ih2lg:hover {
  border-color: #ffd386;
}
.mt0ih2lh {
  border-color: #f3ba63;
}
.mt0ih2li:hover {
  border-color: #f3ba63;
}
.mt0ih2lj {
  border-color: #ee9d2b;
}
.mt0ih2lk:hover {
  border-color: #ee9d2b;
}
.mt0ih2ll {
  border-color: #ffb224;
}
.mt0ih2lm:hover {
  border-color: #ffb224;
}
.mt0ih2ln {
  border-color: #ffa01c;
}
.mt0ih2lo:hover {
  border-color: #ffa01c;
}
.mt0ih2lp {
  border-color: #ad5700;
}
.mt0ih2lq:hover {
  border-color: #ad5700;
}
.mt0ih2lr {
  border-color: #4e2009;
}
.mt0ih2ls:hover {
  border-color: #4e2009;
}
.mt0ih2lt {
  border-color: #d6f0ff;
}
.mt0ih2lu:hover {
  border-color: #d6f0ff;
}
.mt0ih2lv {
  border-color: #96d5f8;
}
.mt0ih2lw:hover {
  border-color: #96d5f8;
}
.mt0ih2lx {
  border-color: #4fb5ee;
}
.mt0ih2ly:hover {
  border-color: #4fb5ee;
}
.mt0ih2lz {
  border-color: #0b75aa;
}
.mt0ih2m0:hover {
  border-color: #0b75aa;
}
.mt0ih2m1 {
  border-color: #ebff5e;
}
.mt0ih2m2:hover {
  border-color: #ebff5e;
}
.mt0ih2m3 {
  border-color: #8dc31a;
}
.mt0ih2m4:hover {
  border-color: #8dc31a;
}
.mt0ih2m5 {
  border-color: #ff5377;
}
.mt0ih2m6:hover {
  border-color: #ff5377;
}
.mt0ih2m7 {
  border-color: #ff9457;
}
.mt0ih2m8:hover {
  border-color: #ff9457;
}
.mt0ih2m9 {
  border-color: #36e79b;
}
.mt0ih2ma:hover {
  border-color: #36e79b;
}
.mt0ih2mb {
  border-style: hidden;
}
.mt0ih2mc:hover {
  border-style: hidden;
}
.mt0ih2md {
  border-style: solid;
}
.mt0ih2me:hover {
  border-style: solid;
}
.mt0ih2mf {
  border-width: 1px;
}
.mt0ih2mg:hover {
  border-width: 1px;
}
.mt0ih2mh {
  border-width: 2px;
}
.mt0ih2mi:hover {
  border-width: 2px;
}
.mt0ih2mj {
  border-width: 4px;
}
.mt0ih2mk:hover {
  border-width: 4px;
}
.mt0ih2ml {
  box-shadow: 0 2px 8px -2px rgba(59, 59, 59, 0.08);
}
.mt0ih2mm:hover {
  box-shadow: 0 2px 8px -2px rgba(59, 59, 59, 0.08);
}
.mt0ih2mn {
  box-shadow: 0 6px 12px -2px rgba(59, 59, 59, 0.12);
}
.mt0ih2mo:hover {
  box-shadow: 0 6px 12px -2px rgba(59, 59, 59, 0.12);
}
.mt0ih2mp {
  box-shadow: 0 -1px 0 0 rgba(0, 0, 0, 0.32) inset;
}
.mt0ih2mq:hover {
  box-shadow: 0 -1px 0 0 rgba(0, 0, 0, 0.32) inset;
}
.mt0ih2mr {
  box-shadow: 0 -1px 0 0 rgba(0, 0, 0, 0.1) inset;
}
.mt0ih2ms:hover {
  box-shadow: 0 -1px 0 0 rgba(0, 0, 0, 0.1) inset;
}
.mt0ih2mt {
  color: inherit;
}
.mt0ih2mu:hover {
  color: inherit;
}
.mt0ih2mv {
  color: #ffffff;
}
.mt0ih2mw:hover {
  color: #ffffff;
}
.mt0ih2mx {
  color: #000000;
}
.mt0ih2my:hover {
  color: #000000;
}
.mt0ih2mz {
  color: #fdfcfd;
}
.mt0ih2n0:hover {
  color: #fdfcfd;
}
.mt0ih2n1 {
  color: #f9f8f9;
}
.mt0ih2n2:hover {
  color: #f9f8f9;
}
.mt0ih2n3 {
  color: #f4f2f4;
}
.mt0ih2n4:hover {
  color: #f4f2f4;
}
.mt0ih2n5 {
  color: #eeedef;
}
.mt0ih2n6:hover {
  color: #eeedef;
}
.mt0ih2n7 {
  color: #e9e8ea;
}
.mt0ih2n8:hover {
  color: #e9e8ea;
}
.mt0ih2n9 {
  color: #e4e2e4;
}
.mt0ih2na:hover {
  color: #e4e2e4;
}
.mt0ih2nb {
  color: #dcdbdd;
}
.mt0ih2nc:hover {
  color: #dcdbdd;
}
.mt0ih2nd {
  color: #c8c7cb;
}
.mt0ih2ne:hover {
  color: #c8c7cb;
}
.mt0ih2nf {
  color: #908e96;
}
.mt0ih2ng:hover {
  color: #908e96;
}
.mt0ih2nh {
  color: #86848d;
}
.mt0ih2ni:hover {
  color: #86848d;
}
.mt0ih2nj {
  color: #6f6e77;
}
.mt0ih2nk:hover {
  color: #6f6e77;
}
.mt0ih2nl {
  color: #1a1523;
}
.mt0ih2nm:hover {
  color: #1a1523;
}
.mt0ih2nn {
  color: #fcfbfe;
}
.mt0ih2no:hover {
  color: #fcfbfe;
}
.mt0ih2np {
  color: #f8f5ff;
}
.mt0ih2nq:hover {
  color: #f8f5ff;
}
.mt0ih2nr {
  color: #f4f0ff;
}
.mt0ih2ns:hover {
  color: #f4f0ff;
}
.mt0ih2nt {
  color: #ede7fe;
}
.mt0ih2nu:hover {
  color: #ede7fe;
}
.mt0ih2nv {
  color: #e7defc;
}
.mt0ih2nw:hover {
  color: #e7defc;
}
.mt0ih2nx {
  color: #d9cdf9;
}
.mt0ih2ny:hover {
  color: #d9cdf9;
}
.mt0ih2nz {
  color: #c9b9f3;
}
.mt0ih2o0:hover {
  color: #c9b9f3;
}
.mt0ih2o1 {
  color: #af98ec;
}
.mt0ih2o2:hover {
  color: #af98ec;
}
.mt0ih2o3 {
  color: #744ed4;
}
.mt0ih2o4:hover {
  color: #744ed4;
}
.mt0ih2o5 {
  color: #6b48c7;
}
.mt0ih2o6:hover {
  color: #6b48c7;
}
.mt0ih2o7 {
  color: #6346af;
}
.mt0ih2o8:hover {
  color: #6346af;
}
.mt0ih2o9 {
  color: #20104d;
}
.mt0ih2oa:hover {
  color: #20104d;
}
.mt0ih2ob {
  color: #fffcfc;
}
.mt0ih2oc:hover {
  color: #fffcfc;
}
.mt0ih2od {
  color: #fff8f8;
}
.mt0ih2oe:hover {
  color: #fff8f8;
}
.mt0ih2of {
  color: #ffefef;
}
.mt0ih2og:hover {
  color: #ffefef;
}
.mt0ih2oh {
  color: #ffe5e5;
}
.mt0ih2oi:hover {
  color: #ffe5e5;
}
.mt0ih2oj {
  color: #fdd8d8;
}
.mt0ih2ok:hover {
  color: #fdd8d8;
}
.mt0ih2ol {
  color: #f9c6c6;
}
.mt0ih2om:hover {
  color: #f9c6c6;
}
.mt0ih2on {
  color: #f3aeaf;
}
.mt0ih2oo:hover {
  color: #f3aeaf;
}
.mt0ih2op {
  color: #eb9091;
}
.mt0ih2oq:hover {
  color: #eb9091;
}
.mt0ih2or {
  color: #e5484d;
}
.mt0ih2os:hover {
  color: #e5484d;
}
.mt0ih2ot {
  color: #dc3d43;
}
.mt0ih2ou:hover {
  color: #dc3d43;
}
.mt0ih2ov {
  color: #cd2b31;
}
.mt0ih2ow:hover {
  color: #cd2b31;
}
.mt0ih2ox {
  color: #381316;
}
.mt0ih2oy:hover {
  color: #381316;
}
.mt0ih2oz {
  color: #fbfefc;
}
.mt0ih2p0:hover {
  color: #fbfefc;
}
.mt0ih2p1 {
  color: #f2fcf5;
}
.mt0ih2p2:hover {
  color: #f2fcf5;
}
.mt0ih2p3 {
  color: #e9f9ee;
}
.mt0ih2p4:hover {
  color: #e9f9ee;
}
.mt0ih2p5 {
  color: #ddf3e4;
}
.mt0ih2p6:hover {
  color: #ddf3e4;
}
.mt0ih2p7 {
  color: #ccebd7;
}
.mt0ih2p8:hover {
  color: #ccebd7;
}
.mt0ih2p9 {
  color: #b4dfc4;
}
.mt0ih2pa:hover {
  color: #b4dfc4;
<<<<<<< HEAD
}
.mt0ih2pb {
  color: #92ceac;
}
.mt0ih2pc:hover {
  color: #92ceac;
}
.mt0ih2pd {
  color: #5bb98c;
}
.mt0ih2pe:hover {
  color: #5bb98c;
}
.mt0ih2pf {
  color: #30a46c;
}
.mt0ih2pg:hover {
  color: #30a46c;
}
.mt0ih2ph {
  color: #299764;
}
.mt0ih2pi:hover {
  color: #299764;
}
.mt0ih2pj {
  color: #18794e;
}
.mt0ih2pk:hover {
  color: #18794e;
}
.mt0ih2pl {
  color: #153226;
}
.mt0ih2pm:hover {
  color: #153226;
}
.mt0ih2pn {
  color: #fefdfb;
}
.mt0ih2po:hover {
  color: #fefdfb;
}
.mt0ih2pp {
  color: #fff9ed;
}
.mt0ih2pq:hover {
  color: #fff9ed;
}
.mt0ih2pr {
  color: #fff4d5;
}
.mt0ih2ps:hover {
  color: #fff4d5;
}
.mt0ih2pt {
  color: #ffecbc;
}
.mt0ih2pu:hover {
  color: #ffecbc;
}
.mt0ih2pv {
  color: #ffe3a2;
}
.mt0ih2pw:hover {
  color: #ffe3a2;
}
.mt0ih2px {
  color: #ffd386;
}
.mt0ih2py:hover {
  color: #ffd386;
}
.mt0ih2pz {
  color: #f3ba63;
}
.mt0ih2q0:hover {
  color: #f3ba63;
}
.mt0ih2q1 {
  color: #ee9d2b;
}
.mt0ih2q2:hover {
  color: #ee9d2b;
}
.mt0ih2q3 {
  color: #ffb224;
}
.mt0ih2q4:hover {
  color: #ffb224;
}
.mt0ih2q5 {
  color: #ffa01c;
}
.mt0ih2q6:hover {
  color: #ffa01c;
}
.mt0ih2q7 {
  color: #ad5700;
}
.mt0ih2q8:hover {
  color: #ad5700;
}
.mt0ih2q9 {
  color: #4e2009;
}
.mt0ih2qa:hover {
  color: #4e2009;
}
.mt0ih2qb {
  color: #d6f0ff;
}
.mt0ih2qc:hover {
  color: #d6f0ff;
}
.mt0ih2qd {
  color: #96d5f8;
}
.mt0ih2qe:hover {
  color: #96d5f8;
}
.mt0ih2qf {
  color: #4fb5ee;
}
.mt0ih2qg:hover {
  color: #4fb5ee;
}
.mt0ih2qh {
  color: #0b75aa;
}
.mt0ih2qi:hover {
  color: #0b75aa;
}
.mt0ih2qj {
  color: #ebff5e;
}
.mt0ih2qk:hover {
  color: #ebff5e;
}
.mt0ih2ql {
  color: #8dc31a;
}
.mt0ih2qm:hover {
  color: #8dc31a;
}
.mt0ih2qn {
  color: #ff5377;
}
.mt0ih2qo:hover {
  color: #ff5377;
}
.mt0ih2qp {
  color: #ff9457;
}
.mt0ih2qq:hover {
  color: #ff9457;
}
.mt0ih2qr {
  color: #36e79b;
}
.mt0ih2qs:hover {
  color: #36e79b;
}
.mt0ih2qt {
  color: var(--_1pyqka9b);
}
.mt0ih2qu:hover {
  color: var(--_1pyqka9b);
}
.mt0ih2qv {
  color: var(--_1pyqka9c);
}
=======
}
.mt0ih2pb {
  color: #92ceac;
}
.mt0ih2pc:hover {
  color: #92ceac;
}
.mt0ih2pd {
  color: #5bb98c;
}
.mt0ih2pe:hover {
  color: #5bb98c;
}
.mt0ih2pf {
  color: #30a46c;
}
.mt0ih2pg:hover {
  color: #30a46c;
}
.mt0ih2ph {
  color: #299764;
}
.mt0ih2pi:hover {
  color: #299764;
}
.mt0ih2pj {
  color: #18794e;
}
.mt0ih2pk:hover {
  color: #18794e;
}
.mt0ih2pl {
  color: #153226;
}
.mt0ih2pm:hover {
  color: #153226;
}
.mt0ih2pn {
  color: #fefdfb;
}
.mt0ih2po:hover {
  color: #fefdfb;
}
.mt0ih2pp {
  color: #fff9ed;
}
.mt0ih2pq:hover {
  color: #fff9ed;
}
.mt0ih2pr {
  color: #fff4d5;
}
.mt0ih2ps:hover {
  color: #fff4d5;
}
.mt0ih2pt {
  color: #ffecbc;
}
.mt0ih2pu:hover {
  color: #ffecbc;
}
.mt0ih2pv {
  color: #ffe3a2;
}
.mt0ih2pw:hover {
  color: #ffe3a2;
}
.mt0ih2px {
  color: #ffd386;
}
.mt0ih2py:hover {
  color: #ffd386;
}
.mt0ih2pz {
  color: #f3ba63;
}
.mt0ih2q0:hover {
  color: #f3ba63;
}
.mt0ih2q1 {
  color: #ee9d2b;
}
.mt0ih2q2:hover {
  color: #ee9d2b;
}
.mt0ih2q3 {
  color: #ffb224;
}
.mt0ih2q4:hover {
  color: #ffb224;
}
.mt0ih2q5 {
  color: #ffa01c;
}
.mt0ih2q6:hover {
  color: #ffa01c;
}
.mt0ih2q7 {
  color: #ad5700;
}
.mt0ih2q8:hover {
  color: #ad5700;
}
.mt0ih2q9 {
  color: #4e2009;
}
.mt0ih2qa:hover {
  color: #4e2009;
}
.mt0ih2qb {
  color: #d6f0ff;
}
.mt0ih2qc:hover {
  color: #d6f0ff;
}
.mt0ih2qd {
  color: #96d5f8;
}
.mt0ih2qe:hover {
  color: #96d5f8;
}
.mt0ih2qf {
  color: #4fb5ee;
}
.mt0ih2qg:hover {
  color: #4fb5ee;
}
.mt0ih2qh {
  color: #0b75aa;
}
.mt0ih2qi:hover {
  color: #0b75aa;
}
.mt0ih2qj {
  color: #ebff5e;
}
.mt0ih2qk:hover {
  color: #ebff5e;
}
.mt0ih2ql {
  color: #8dc31a;
}
.mt0ih2qm:hover {
  color: #8dc31a;
}
.mt0ih2qn {
  color: #ff5377;
}
.mt0ih2qo:hover {
  color: #ff5377;
}
.mt0ih2qp {
  color: #ff9457;
}
.mt0ih2qq:hover {
  color: #ff9457;
}
.mt0ih2qr {
  color: #36e79b;
}
.mt0ih2qs:hover {
  color: #36e79b;
}
.mt0ih2qt {
  color: var(--_1pyqka9b);
}
.mt0ih2qu:hover {
  color: var(--_1pyqka9b);
}
.mt0ih2qv {
  color: var(--_1pyqka9c);
}
>>>>>>> 4ed3ef80
.mt0ih2qw:hover {
  color: var(--_1pyqka9c);
}
.mt0ih2qx {
  color: var(--_1pyqka9a);
}
.mt0ih2qy:hover {
  color: var(--_1pyqka9a);
}
.mt0ih2qz {
  color: var(--_1pyqka9g);
}
.mt0ih2r0:hover {
  color: var(--_1pyqka9g);
}
.mt0ih2r1 {
  color: var(--_1pyqka9e);
}
.mt0ih2r2:hover {
  color: var(--_1pyqka9e);
}
.mt0ih2r3 {
  color: var(--_1pyqka9f);
}
.mt0ih2r4:hover {
  color: var(--_1pyqka9f);
}
.mt0ih2r5 {
  color: var(--_1pyqka9h);
}
.mt0ih2r6:hover {
  color: var(--_1pyqka9h);
}
.mt0ih2r7 {
  color: var(--_1pyqka9d);
}
.mt0ih2r8:hover {
  color: var(--_1pyqka9d);
}
.mt0ih2r9 {
  color: var(--_1pyqka9l);
}
.mt0ih2ra:hover {
  color: var(--_1pyqka9l);
}
.mt0ih2rb {
  color: var(--_1pyqka9m);
}
.mt0ih2rc:hover {
  color: var(--_1pyqka9m);
}
.mt0ih2rd {
  color: var(--_1pyqka9n);
}
.mt0ih2re:hover {
  color: var(--_1pyqka9n);
}
.mt0ih2rf {
  color: var(--_1pyqka9o);
}
.mt0ih2rg:hover {
  color: var(--_1pyqka9o);
}
.mt0ih2rh {
  color: var(--_1pyqka9p);
}
.mt0ih2ri:hover {
  color: var(--_1pyqka9p);
}
.mt0ih2rj {
  color: var(--_1pyqka9q);
}
.mt0ih2rk:hover {
  color: var(--_1pyqka9q);
}
.mt0ih2rl {
  color: var(--_1pyqka9r);
}
.mt0ih2rm:hover {
  color: var(--_1pyqka9r);
}
.mt0ih2rn {
  color: var(--_1pyqka9s);
}
.mt0ih2ro:hover {
  color: var(--_1pyqka9s);
}
.mt0ih2rp {
  color: var(--_1pyqka9t);
}
.mt0ih2rq:hover {
  color: var(--_1pyqka9t);
}
.mt0ih2rr {
  color: var(--_1pyqka9u);
}
.mt0ih2rs:hover {
  color: var(--_1pyqka9u);
}
.mt0ih2rt {
  color: var(--_1pyqka9v);
}
.mt0ih2ru:hover {
  color: var(--_1pyqka9v);
}
.mt0ih2rv {
  color: var(--_1pyqka9w);
}
.mt0ih2rw:hover {
  color: var(--_1pyqka9w);
}
.mt0ih2rx {
  color: var(--_1pyqka9x);
}
.mt0ih2ry:hover {
  color: var(--_1pyqka9x);
}
.mt0ih2rz {
  color: var(--_1pyqka9y);
}
.mt0ih2s0:hover {
  color: var(--_1pyqka9y);
}
.mt0ih2s1 {
  text-transform: none;
}
.mt0ih2s2:hover {
  text-transform: none;
}
.mt0ih2s3 {
  text-transform: capitalize;
}
.mt0ih2s4:hover {
  text-transform: capitalize;
}
.mt0ih2s5 {
  text-transform: uppercase;
}
.mt0ih2s6:hover {
  text-transform: uppercase;
}
.mt0ih2s7 {
  text-transform: lowercase;
}
.mt0ih2s8:hover {
  text-transform: lowercase;
}

/* vanilla-extract-css-ns:../packages/ui/src/components/Box/Box.css.ts.vanilla.css?source=Ll8xOXkxenQ2MCB7CiAgLW1zLW92ZXJmbG93LXN0eWxlOiBub25lOwogIHNjcm9sbGJhci13aWR0aDogbm9uZTsKfQouXzE5eTF6dDYwOjotd2Via2l0LXNjcm9sbGJhciB7CiAgZGlzcGxheTogbm9uZTsKfQ== */
._19y1zt60 {
  -ms-overflow-style: none;
  scrollbar-width: none;
}
._19y1zt60::-webkit-scrollbar {
  display: none;
}

/* vanilla-extract-css-ns:../packages/ui/src/components/private/Truncate/styles.css.ts.vanilla.css?source=Ll8xNWV4ZTByMCB7CiAgZGlzcGxheTogLXdlYmtpdC1ib3g7CiAgLXdlYmtpdC1ib3gtb3JpZW50OiB2ZXJ0aWNhbDsKICBvdmVyZmxvdzogaGlkZGVuOwogIHdvcmQtYnJlYWs6IGJyZWFrLWFsbDsKICAtd2Via2l0LWxpbmUtY2xhbXA6IDE7CiAgbGluZS1jbGFtcDogMTsKfQouXzE1ZXhlMHIxIHsKICBkaXNwbGF5OiAtd2Via2l0LWJveDsKICAtd2Via2l0LWJveC1vcmllbnQ6IHZlcnRpY2FsOwogIG92ZXJmbG93OiBoaWRkZW47CiAgd29yZC1icmVhazogYnJlYWstYWxsOwogIC13ZWJraXQtbGluZS1jbGFtcDogMjsKICBsaW5lLWNsYW1wOiAyOwp9Ci5fMTVleGUwcjIgewogIGRpc3BsYXk6IC13ZWJraXQtYm94OwogIC13ZWJraXQtYm94LW9yaWVudDogdmVydGljYWw7CiAgb3ZlcmZsb3c6IGhpZGRlbjsKICB3b3JkLWJyZWFrOiBicmVhay1hbGw7CiAgLXdlYmtpdC1saW5lLWNsYW1wOiAzOwogIGxpbmUtY2xhbXA6IDM7Cn0KLl8xNWV4ZTByMyB7CiAgZGlzcGxheTogLXdlYmtpdC1ib3g7CiAgLXdlYmtpdC1ib3gtb3JpZW50OiB2ZXJ0aWNhbDsKICBvdmVyZmxvdzogaGlkZGVuOwogIHdvcmQtYnJlYWs6IGJyZWFrLWFsbDsKICAtd2Via2l0LWxpbmUtY2xhbXA6IDQ7CiAgbGluZS1jbGFtcDogNDsKfQ== */
._15exe0r0 {
  display: -webkit-box;
  -webkit-box-orient: vertical;
  overflow: hidden;
  word-break: break-all;
  -webkit-line-clamp: 1;
  line-clamp: 1;
}
._15exe0r1 {
  display: -webkit-box;
  -webkit-box-orient: vertical;
  overflow: hidden;
  word-break: break-all;
  -webkit-line-clamp: 2;
  line-clamp: 2;
}
._15exe0r2 {
  display: -webkit-box;
  -webkit-box-orient: vertical;
  overflow: hidden;
  word-break: break-all;
  -webkit-line-clamp: 3;
  line-clamp: 3;
}
._15exe0r3 {
  display: -webkit-box;
  -webkit-box-orient: vertical;
  overflow: hidden;
  word-break: break-all;
  -webkit-line-clamp: 4;
  line-clamp: 4;
}

/* vanilla-extract-css-ns:../packages/ui/src/components/Text/styles.css.ts.vanilla.css?source=#H4sIAAAAAAAAE9WWTXObMBCG7/kVuqWdAQ9fNjY+NWk7zcGZTj3NNSPwYisWSBZyHKfT/96FpnX4iAW99cQgvXq1z4rVMrp3gzHfZo8O+XFBiIYnbVPO1nlEEsg1qPnFz4vRH5HbEnFIdU3itSSKrTd1jV9pUpFrO6UZ48eILHErumI0t4hNpeRgF8dCQ2aRK87y7YImy+r9My6yyBLWAsj3G4t8E7HQwiJfgD+CZgm1yAfFKLdIQfPCLkCxFIdKR3ItuFDkUyYe2Mmi9b48ZrHgtXiDs/GeCYbcwh7+RnSLk2SJYb0OrrbRuL3RzdWCfOXwRBYiR+sF5BwfH+GB3u0rs5eJK6YLrYBm5A4jez1zLfaKgbJIhq+FpAnU9pyc9izYM0TEdeXTHIcw72BvoDw9HPTKwdfLoiiGVCiolie4HD+XiFxelkszqtYstzEbWmQRsZ2ROw3HkJVzK1ZITpFM05hD05OmmNgzllrIys9zHLNf2ELzutAmDbRwGJrvTENzKP3RfM81+01baH4Hmuc00KbD0ALX9cyh9EcLvMDsN2uhBX3QZgNPbTzxzaEMOLXJzOxHW2iTLrSggUYHos3MSaYDDq1HpcUnsMMLhe84NUnSlgQNyaotGTckcGovWuEdh1lB6IRKprHdPNejSjvFeylBJbSoa9edWi4OHdpNpT0ItbJjvHK3Eake2PDqfYO9oStHasKHljDH7WndbftbtGEam2N5jZeqg6KypuLmNGdmSW4+CdGWhA2J/LdKlkM/d9dceXJAJfs9KnnXq2t6fgNtNwwt9Dxz7e36o03CHrWsWmhOV9dsXlJq4KmF5ianhjTNN8FisTq+OOD/X0QeqXpn2/euPO62dBa/n/8H/6K/AMdBv9inCwAA */
._145lkmv0 {
  text-align: center;
}
._145lkmv1 {
  text-align: left;
}
._145lkmv2 {
  text-align: right;
}
._145lkmv3 {
  font-family:
    Steradian,
    -apple-system,
    BlinkMacSystemFont,
    Segoe UI,
    Roboto,
    Helvetica,
    Arial,
    sans-serif,
    Apple Color Emoji,
    Segoe UI Emoji,
    Segoe UI Symbol;
}
._145lkmv4 {
  font-family:
    Steradian,
    Segoe UI,
    Roboto,
    Helvetica Neue,
    Arial,
    Noto Sans,
    sans-serif;
}
._145lkmv5 {
  font-family:
    IBM Plex Mono,
    Menlo,
    DejaVu Sans Mono,
    Bitstream Vera Sans Mono,
    Courier,
    monospace;
}
._145lkmv6 {
  font-size: 11px;
  line-height: 12px;
}
._145lkmv6::before {
  content: "";
  margin-bottom: -0.1875em;
  display: table;
}
._145lkmv6::after {
  content: "";
  margin-top: -0.2005em;
  display: table;
}
._145lkmv7 {
  font-size: 12px;
  line-height: 16px;
}
._145lkmv7::before {
  content: "";
  margin-bottom: -0.3087em;
  display: table;
}
._145lkmv7::after {
  content: "";
  margin-top: -0.3217em;
  display: table;
}
._145lkmv8 {
  font-size: 13px;
  line-height: 20px;
}
._145lkmv8::before {
  content: "";
  margin-bottom: -0.4112em;
  display: table;
}
._145lkmv8::after {
  content: "";
  margin-top: -0.4242em;
  display: table;
}
._145lkmv9 {
  font-size: 14px;
  line-height: 20px;
}
._145lkmv9::before {
  content: "";
  margin-bottom: -0.3563em;
  display: table;
}
._145lkmv9::after {
  content: "";
  margin-top: -0.3693em;
  display: table;
}
._145lkmva {
  font-size: 16px;
  line-height: 24px;
}
._145lkmva::before {
  content: "";
  margin-bottom: -0.392em;
  display: table;
}
._145lkmva::after {
  content: "";
  margin-top: -0.405em;
  display: table;
}
._145lkmvb {
  font-weight: 300;
}
._145lkmvc {
  font-weight: 400;
}
._145lkmvd {
  font-weight: 500;
}
._145lkmve {
  text-transform: capitalize;
}
._145lkmvf {
  text-transform: uppercase;
}
._145lkmvg {
  text-transform: lowercase;
}
._145lkmvh {
  word-break: break-all;
}
._145lkmvi {
  word-break: break-word;
}
._145lkmvj {
  word-break: normal;
}
._145lkmvk {
  white-space: nowrap;
}
._145lkmvl {
  font-weight: 400;
}
._145lkmvm {
  font-weight: 400;
}
._145lkmvn {
  font-weight: 500;
}
._145lkmvo {
  font-weight: 700;
}
._145lkmvp {
  font-size: 14px;
  line-height: 20px;
}
._145lkmvp::before {
  content: "";
  margin-bottom: -0.3913em;
  display: table;
}
._145lkmvp::after {
  content: "";
  margin-top: -0.3393em;
  display: table;
}
._145lkmvq {
  font-size: 11px;
  line-height: 23px;
}
._145lkmvq::before {
  content: "";
  margin-bottom: -0.7225em;
  display: table;
}
._145lkmvq::after {
  content: "";
  margin-top: -0.6705em;
  display: table;
}
._145lkmvr {
  font-size: 10px;
  line-height: 14px;
}
._145lkmvr::before {
  content: "";
  margin-bottom: -0.377em;
  display: table;
}
._145lkmvr::after {
  content: "";
  margin-top: -0.325em;
  display: table;
}
body {
  color: var(--_1pyqka9b);
  font-family:
    Steradian,
    -apple-system,
    BlinkMacSystemFont,
    Segoe UI,
    Roboto,
    Helvetica,
    Arial,
    sans-serif,
    Apple Color Emoji,
    Segoe UI Emoji,
    Segoe UI Symbol;
}

/* vanilla-extract-css-ns:../packages/ui/src/components/Badge/styles.css.ts.vanilla.css?source=LmR4bzZxdDQgewogIGFsaWduLWl0ZW1zOiBjZW50ZXI7CiAgZGlzcGxheTogaW5saW5lLWZsZXg7CiAgdXNlci1zZWxlY3Q6IG5vbmU7CiAgd2lkdGg6IG1heC1jb250ZW50Owp9Ci5keG82cXQ1IHsKICBtaW4taGVpZ2h0OiAxNnB4Owp9Ci5keG82cXQ2IHsKICBtaW4taGVpZ2h0OiAyMHB4Owp9Ci5keG82cXQ3IHsKICBtaW4taGVpZ2h0OiAyNHB4Owp9Ci5keG82cXRhIHsKICBiYWNrZ3JvdW5kOiB2YXIoLS1fMXB5cWthOTEpOwogIGJvcmRlcjogdmFyKC0tXzFweXFrYTkxbykgc29saWQgMXB4OwogIGNvbG9yOiB2YXIoLS1fMXB5cWthOWMpOwp9Ci5keG82cXRiIHsKICBiYWNrZ3JvdW5kOiB2YXIoLS1fMXB5cWthOTkpOwogIGNvbG9yOiB2YXIoLS1fMXB5cWthOWMpOwp9Ci5keG82cXRjIHsKICBib3JkZXI6IHZhcigtLV8xcHlxa2E5MW8pIHNvbGlkIDFweDsKICBjb2xvcjogdmFyKC0tXzFweXFrYTljKTsKfQouZHhvNnF0ZCB7CiAgYmFja2dyb3VuZDogdmFyKC0tXzFweXFrYTk1KTsKICBjb2xvcjogdmFyKC0tXzFweXFrYTllKTsKfQouZHhvNnF0ZiB7CiAgYmFja2dyb3VuZDogdmFyKC0tXzFweXFrYTk3KTsKICBjb2xvcjogdmFyKC0tXzFweXFrYTlnKTsKfQouZHhvNnF0ZyB7CiAgYmFja2dyb3VuZDogdmFyKC0tXzFweXFrYTk2KTsKICBjb2xvcjogdmFyKC0tXzFweXFrYTlmKTsKfQouZHhvNnF0aCB7CiAgYmFja2dyb3VuZDogdmFyKC0tXzFweXFrYTk4KTsKICBjb2xvcjogdmFyKC0tXzFweXFrYTloKTsKfQouZHhvNnF0aSB7CiAgYm9yZGVyLXJhZGl1czogM3B4Owp9Ci5keG82cXRqIHsKICBib3JkZXItcmFkaXVzOiA1cHg7Cn0KLmR4bzZxdGsgewogIGJvcmRlci1yYWRpdXM6IDZweDsKfQouZHhvNnF0bCB7CiAgYm9yZGVyLXJhZGl1czogMjNweDsKfQouZHhvNnF0bSB7CiAgYm9yZGVyLXJhZGl1czogMTBweDsKfQouZHhvNnF0biB7CiAgYm9yZGVyLXJhZGl1czogMTZweDsKfQ== */
.dxo6qt4 {
  align-items: center;
  display: inline-flex;
  user-select: none;
  width: max-content;
}
.dxo6qt5 {
  min-height: 16px;
}
.dxo6qt6 {
  min-height: 20px;
}
.dxo6qt7 {
  min-height: 24px;
}
.dxo6qta {
  background: var(--_1pyqka91);
  border: var(--_1pyqka91o) solid 1px;
  color: var(--_1pyqka9c);
}
.dxo6qtb {
  background: var(--_1pyqka99);
  color: var(--_1pyqka9c);
}
.dxo6qtc {
  border: var(--_1pyqka91o) solid 1px;
  color: var(--_1pyqka9c);
}
.dxo6qtd {
  background: var(--_1pyqka95);
  color: var(--_1pyqka9e);
}
.dxo6qtf {
  background: var(--_1pyqka97);
  color: var(--_1pyqka9g);
}
.dxo6qtg {
  background: var(--_1pyqka96);
  color: var(--_1pyqka9f);
}
.dxo6qth {
  background: var(--_1pyqka98);
  color: var(--_1pyqka9h);
}
.dxo6qti {
  border-radius: 3px;
}
.dxo6qtj {
  border-radius: 5px;
}
.dxo6qtk {
  border-radius: 6px;
}
.dxo6qtl {
  border-radius: 23px;
}
.dxo6qtm {
  border-radius: 10px;
}
.dxo6qtn {
  border-radius: 16px;
}

/* vanilla-extract-css-ns:../packages/ui/src/components/Button/styles.css.ts.vanilla.css?source=#H4sIAAAAAAAAE7VWa2+qMBj+vl/R5HzYTIahgJ7JfsrJyVKgKBNabAvoTvbfD3jZaC3Sss0Yo708l/ehb52/QIpZ+bpywb87AFCerYmTCVzwEMSYCMye2+G4YpyyEJQ0uwwlGS9zdAhBRvKMYCfN8b4bf624yNKDE9N2JRF9lG6JwzcsI9sQuM9373fzD/Y/LR6Kcpz8PeqIad7x1Yg9OM4LLA+7LVrRWYdy1uDgugVuVRJKcDde8XaQ4xzH4jLYI4BH2A3O1pt2GnrlUWyTJWLz+TNtNTs8e8OfQ0dvH9uW3WAfNQwjnFKGz6LPlu/vu60FYuuMOBEVghYhcNy57z79xoVUPdGZVjFR2hq8ASloecLz4DieZ+vc1zj3XMW5Z+c8gNAbV2ruPPCCcTxfdh7IzoOJzv0fcO5/s/NAdr6UnS8nOg9+wHnwzc4Xts6XOueB4nxhec5XBkItjLuLUbjVcNssZ9JKNLyykVdGIYpFVuP+hl9pkHppIK2Ljbk3x5URirdrRiuSOOdNgiHCS8TaGgxcN3If7srRhw03tL6UUt3bX/d5yzwC3egJZ2AupXHFh63uv3A75cOwTK5gYbySKLVus8PRyl3B536ax1c3EtHubkYJbbornWMB2uMPHNh+dF/YOkIP7iM4v9urR2HrRSBzLoKnINFxSrt7T5rhdlnyVUmJNmuiZn3NmPoIo1RiTNI4TUYZqdR6rnpIKU8/KdM7adr3lGlVqKN9BPLZ1CjNzi/TFk2vpbBA1aavhyVXFi9HzIhK+1SwkadCr4QOG6QDIntKTp0koizBV9vhdgY4zbMEwNPtZGxX6QHcwg4UZ9FaRbmiyIzdIldY3aIvptBrs+b6rPW0xIR2J9MKCdD9SnzCPj4zWPtcjHC1BRfagptUsjISyKf0PDhsSvkTVFlkcCOCK1SLCCq7lqdSaVOpJrW8etjgfrzl1beOGp3a8g6y3drmzOxv9ZzS5PBfsfdz1ePuVKdjKg/DVVfptVnXk7KGb7eKwyQTPQnN8PFWxDb2SZnB2nQ389o22to202v7/h9aYdSjfBMAAA== */
._1oerpj90 {
  align-items: center;
  cursor: pointer;
  display: inline-flex;
  justify-content: center;
  flex-shrink: 0;
}
._1oerpj90[disabled] {
  color: var(--_1pyqka9o);
  pointer-events: none;
  user-select: none;
}
._1oerpj91 {
  height: 12px;
  width: 12px;
  font-size: 12px;
  line-height: 16px;
}
._1oerpj91::before {
  content: "";
  margin-bottom: -0.3087em;
  display: table;
}
._1oerpj91::after {
  content: "";
  margin-top: -0.3217em;
  display: table;
}
._1oerpj92 {
  height: 12px;
  width: 12px;
  font-size: 13px;
  line-height: 20px;
}
._1oerpj92::before {
  content: "";
  margin-bottom: -0.4112em;
  display: table;
}
._1oerpj92::after {
  content: "";
  margin-top: -0.4242em;
  display: table;
}
._1oerpj93 {
  height: 14px;
  width: 14px;
  font-size: 13px;
  line-height: 20px;
}
._1oerpj93::before {
  content: "";
  margin-bottom: -0.4112em;
  display: table;
}
._1oerpj93::after {
  content: "";
  margin-top: -0.4242em;
  display: table;
}
._1oerpj94 {
  height: 16px;
  width: 16px;
  font-size: 13px;
  line-height: 20px;
}
._1oerpj94::before {
  content: "";
  margin-bottom: -0.4112em;
  display: table;
}
._1oerpj94::after {
  content: "";
  margin-top: -0.4242em;
  display: table;
}
._1oerpj95 {
  height: 16px;
  width: 16px;
  font-size: 16px;
  line-height: 24px;
}
._1oerpj95::before {
  content: "";
  margin-bottom: -0.392em;
  display: table;
}
._1oerpj95::after {
  content: "";
  margin-top: -0.405em;
  display: table;
}
._1oerpj99 {
  color: var(--_1pyqka9p);
}
._1oerpj9a {
  color: var(--_1pyqka9w);
}
._1oerpj9b:active {
  color: #f4f2f4;
}
._1oerpj9c {
  color: var(--_1pyqka9p);
}
._1oerpj9h {
  background-color: transparent;
  cursor: pointer;
  line-height: 1em;
}
._1oerpj9h:hover {
  cursor: pointer;
}
._1oerpj9h[disabled],
._1oerpj9h[disabled]:hover,
._1oerpj9h[disabled]:focus {
  color: var(--_1pyqka9x);
  pointer-events: none;
  user-select: none;
}
._1oerpj9l {
  color: var(--_1pyqka9r);
}
._1oerpj9m {
  color: var(--_1pyqka9r);
}
._1oerpj9n {
  background: #eb9091;
  color: #ffffff;
  box-shadow: inset 0px -1px 0px rgba(0, 0, 0, 0.32);
}
._1oerpj9n:hover {
  background: #e5484d;
  color: #ffffff;
}
._1oerpj9n:active {
  background: #e5484d;
  color: #ffffff;
  box-shadow: none;
}
._1oerpj9n[disabled],
._1oerpj9n[disabled]:hover {
  background: #f3aeaf;
  color: #fdfcfd;
  box-shadow: none;
}
._1oerpj9o {
  height: 24px;
}
._1oerpj9p {
  height: 28px;
}
._1oerpj9q {
  height: 32px;
}
._1oerpj9r {
  background-color: var(--_1pyqka9l);
  box-shadow: inset 0px -1px 0px rgba(0, 0, 0, 0.32);
  color: var(--_1pyqka9p);
}
._1oerpj9r:hover {
  background-color: var(--_1pyqka9m);
  color: var(--_1pyqka9p);
}
._1oerpj9r:active {
  background-color: var(--_1pyqka9n);
  box-shadow: none;
  color: var(--_1pyqka9p);
}
._1oerpj9r[disabled],
._1oerpj9r[disabled]:hover {
  background-color: var(--_1pyqka9o);
  color: var(--_1pyqka9o);
  box-shadow: none;
}
._1oerpj9s {
  border: var(--_1pyqka91k) solid 1px;
  box-shadow: none;
  color: var(--_1pyqka9r);
}
._1oerpj9s:hover {
  background-color: var(--_1pyqka91t);
  border: var(--_1pyqka91l) solid 1px;
  color: var(--_1pyqka9r);
}
._1oerpj9s:active {
  background-color: var(--_1pyqka91u);
  border: var(--_1pyqka91m) solid 1px;
  color: var(--_1pyqka9r);
}
._1oerpj9s[disabled],
._1oerpj9s[disabled]:hover {
  border: var(--_1pyqka91n) solid 1px;
  color: var(--_1pyqka9q);
}
._1oerpj9t {
  border: 0;
  box-shadow: none;
  color: var(--_1pyqka9r);
}
._1oerpj9t:hover {
  background-color: var(--_1pyqka91t);
  color: var(--_1pyqka9r);
}
._1oerpj9t:active {
  background-color: var(--_1pyqka91u);
  color: var(--_1pyqka9r);
}
._1oerpj9t[disabled],
._1oerpj9t[disabled]:hover {
  color: var(--_1pyqka9q);
}
._1oerpj9u {
  background-color: var(--_1pyqka9s);
  box-shadow: inset 0px -1px 0px rgba(0, 0, 0, 0.1);
  color: var(--_1pyqka9w);
}
._1oerpj9u:hover {
  background-color: var(--_1pyqka9t);
  color: var(--_1pyqka9w);
}
._1oerpj9u:active {
  background-color: var(--_1pyqka9u);
  box-shadow: none;
  color: var(--_1pyqka9w);
}
._1oerpj9u[disabled],
._1oerpj9u[disabled]:hover {
  background-color: var(--_1pyqka9v);
  color: var(--_1pyqka9x);
  box-shadow: none;
}
._1oerpj9v {
  border: var(--_1pyqka91o) solid 1px;
  box-shadow: none;
  color: var(--_1pyqka9y);
}
._1oerpj9v:hover {
  background-color: var(--_1pyqka91x);
  border: var(--_1pyqka91p) solid 1px;
  color: var(--_1pyqka9y);
}
._1oerpj9v:active {
  border: var(--_1pyqka91q) solid 1px;
  background-color: var(--_1pyqka91y);
  color: var(--_1pyqka9y);
}
._1oerpj9v[disabled],
._1oerpj9v[disabled]:hover {
  background-color: var(--_1pyqka91z);
  border: var(--_1pyqka91r) solid 1px;
}
._1oerpj9w {
  color: var(--_1pyqka9y);
}
._1oerpj9w:hover {
  background-color: var(--_1pyqka91x);
  color: var(--_1pyqka9y);
}
._1oerpj9w:active {
  background-color: var(--_1pyqka91y);
  color: var(--_1pyqka9y);
}
._1oerpj9w[disabled],
._1oerpj9w[disabled]:hover {
  background-color: var(--_1pyqka91z);
}

/* vanilla-extract-css-ns:../packages/ui/src/components/ButtonIcon/styles.css.ts.vanilla.css?source=#H4sIAAAAAAAAE51W0Y6qMBB9369osi9LshhxDSL7KZubTaUDVGqLbVHJzf77RdArrcJijTGWmTlz5nRmwuw7KKqlKhZz9PcFIcxoxn2qYadilADXID+bx4SqkuE6RpQzysFPGZzOz7eV0jSt/UQ0nlz3QzZCEpAx4oLD7exLTGjVYIdlC5AIJhqnA5Zvvv8dlPW+wGvmtaZKqrOtFPSKWWJCKM9iND+fRKXPZK4pfl5m/2v5agjjDQPy5x09ehrn4gBywJaKpFKtGhtx8lWOiTje6njIeG8w5kL7mDFxBDLOM2yzXBBfwzSE1arVCidFJkXFiX8xUp6DpNqM7qqIgbfEO8Z3ka8AQCDtUX+NwmgZkU+rQMoVaDQvT8gPmp/zH5lt8Nv8HV2+s8CzCOBE0wP8ymANEWA7350aqzY+B5rlTSctll2HHCnR+fXY845M78j0jizvteH9sTC8u2PPG5vYcxP7crQa2ubXqXGJCULLCobVZpv2rV2+njUb0PnRED15wR8Lr98oafsxk09qOpPKzrMgJrWNicHvyrnrn+w2w5MghUkrnxQUKK+/3Sxj4SElGCUouPbIxAXCLC52KY/TcSNdP97hlgI9VhkbTuVwm0E1lms3lIs+d0Vu2lNX7QwMV1F6INtJUcobLKx2WQHWjt86qKFtCAcxqt/nffvkvB+GlTqZjIsBPC0xVyWWzUvOSPsK1yVQWyymLQFppZtUoEuPn8Zmthya2cJpFOqxXPuhXGwa+PG5/WBdC7OuZYrezFVvA8NVyJ9/BeAiEeULAAA= */
._1ku4sk20 {
  align-items: center;
  display: inline-flex;
  justify-content: center;
  border: none;
  border-radius: 6px;
  color: var(--_1pyqka9l);
  cursor: pointer;
  padding: 0;
  outline: none;
}
._1ku4sk20[disabled],
._1ku4sk20[disabled]:hover,
._1ku4sk20[disabled]:focus {
  box-shadow: none;
  color: var(--_1pyqka9q);
  cursor: not-allowed;
  outline: none;
}
._1ku4sk26 {
  color: #6f6e77;
  background-color: inherit;
}
._1ku4sk26:hover:enabled {
  background-color: #eeedef;
  color: #86848d;
  box-shadow: inset 0px -1px 0px rgba(0, 0, 0, 0.1);
}
._1ku4sk26:active:enabled {
  background-color: #e9e8ea;
  box-shadow: none;
}
._1ku4sk27 {
  height: 24px;
  width: 24px;
}
._1ku4sk28 {
  height: 28px;
  width: 28px;
}
._1ku4sk29 {
  height: 32px;
  width: 32px;
}
._1ku4sk2a {
  height: 20px;
  width: 20px;
  border-radius: 4px;
}
._1ku4sk2d {
  width: 16px;
}
._1ku4sk2e {
  width: 18px;
}
._1ku4sk2f {
  width: 20px;
}
._1ku4sk2g {
  background-color: var(--_1pyqka9l);
  box-shadow: inset 0px -1px 0px rgba(0, 0, 0, 0.32);
  color: #ffffff;
}
._1ku4sk2g:hover:enabled {
  background-color: var(--_1pyqka9m);
}
._1ku4sk2g:active:enabled {
  background-color: var(--_1pyqka9n);
  box-shadow: none;
}
._1ku4sk2g[disabled] {
  background-color: var(--_1pyqka9o);
}
._1ku4sk2h {
  background-color: var(--_1pyqka91s);
  border: var(--_1pyqka91k) solid 1px;
  box-shadow: none;
  color: var(--_1pyqka9l);
}
._1ku4sk2h[disabled] {
  border: var(--_1pyqka91n) solid 1px;
}
._1ku4sk2h:hover:enabled {
  background-color: var(--_1pyqka91t);
  border: var(--_1pyqka91l) solid 1px;
}
._1ku4sk2h:active:enabled {
  background-color: var(--_1pyqka91u);
  border: var(--_1pyqka91m) solid 1px;
}
._1ku4sk2i {
  background-color: var(--_1pyqka91s);
  box-shadow: none;
  color: var(--_1pyqka9l);
}
._1ku4sk2i:hover:enabled {
  background-color: var(--_1pyqka91t);
}
._1ku4sk2i:active:enabled {
  background-color: var(--_1pyqka91u);
}
._1ku4sk2j {
  background-color: var(--_1pyqka9s);
  color: var(--_1pyqka9y);
  box-shadow: inset 0px -1px 0px rgba(0, 0, 0, 0.1);
}
._1ku4sk2j:hover:enabled {
  background-color: var(--_1pyqka9t);
}
._1ku4sk2j:active:enabled {
  background-color: var(--_1pyqka9u);
  box-shadow: none;
}
._1ku4sk2j[disabled] {
  background-color: var(--_1pyqka9v);
  color: var(--_1pyqka9x);
}
._1ku4sk2k {
  background-color: transparent;
  border: var(--_1pyqka91o) solid 1px;
  box-shadow: none;
  color: var(--_1pyqka9y);
}
._1ku4sk2k[disabled] {
  border: var(--_1pyqka91r) solid 1px;
  color: var(--_1pyqka9x);
}
._1ku4sk2k:hover:enabled {
  background-color: var(--_1pyqka91x);
  border: var(--_1pyqka91p) solid 1px;
}
._1ku4sk2k:active:enabled {
  background-color: var(--_1pyqka91y);
  border: var(--_1pyqka91q) solid 1px;
}
._1ku4sk2l {
  background-color: var(--_1pyqka91w);
  box-shadow: none;
  color: var(--_1pyqka9y);
}
._1ku4sk2l[disabled] {
  color: var(--_1pyqka9x);
}
._1ku4sk2l:hover:enabled {
  background-color: var(--_1pyqka91x);
}
._1ku4sk2l:active:enabled {
  background-color: var(--_1pyqka91y);
}

/* vanilla-extract-css-ns:../packages/ui/src/components/ButtonLink/styles.css.ts.vanilla.css?source=Lm1xdXF5OTAgewogIGJhY2tncm91bmQ6IHRyYW5zcGFyZW50OwogIGJvcmRlcjogMDsKICBjdXJzb3I6IHBvaW50ZXI7CiAgcGFkZGluZzogMDsKfQoubXF1cXk5MSB7CiAgY29sb3I6IHZhcigtLV8xcHlxa2E5bCk7Cn0KLm1xdXF5OTE6aG92ZXIgewogIGNvbG9yOiB2YXIoLS1fMXB5cWthOW0pOwp9Ci5tcXVxeTkxOmFjdGl2ZSB7CiAgY29sb3I6IHZhcigtLV8xcHlxa2E5bik7Cn0KLm1xdXF5OTIgewogIGNvbG9yOiB2YXIoLS1fMXB5cWthOXkpOwp9Ci5tcXVxeTkyOmhvdmVyIHsKICBjb2xvcjogdmFyKC0tXzFweXFrYTl3KTsKfQoubXF1cXk5MjphY3RpdmUgewogIGNvbG9yOiB2YXIoLS1fMXB5cWthOXcpOwp9 */
.mquqy90 {
  background: transparent;
  border: 0;
  cursor: pointer;
  padding: 0;
}
.mquqy91 {
  color: var(--_1pyqka9l);
}
.mquqy91:hover {
  color: var(--_1pyqka9m);
}
.mquqy91:active {
  color: var(--_1pyqka9n);
}
.mquqy92 {
  color: var(--_1pyqka9y);
}
.mquqy92:hover {
  color: var(--_1pyqka9w);
}
.mquqy92:active {
  color: var(--_1pyqka9w);
}

/* vanilla-extract-css-ns:../packages/ui/src/components/Callout/styles.css.ts.vanilla.css?source=Ll8xMTh4bzFoMiB7CiAgYmFja2dyb3VuZDogdHJhbnNwYXJlbnQ7Cn0KLl8xMTh4bzFoMyB7CiAgYmFja2dyb3VuZC1jb2xvcjogdmFyKC0tXzFweXFrYTkyKTsKfQouXzExOHhvMWg0IHsKICBiYWNrZ3JvdW5kLWNvbG9yOiB2YXIoLS1fMXB5cWthOTIpOwp9 */
._118xo1h2 {
  background: transparent;
}
._118xo1h3 {
  background-color: var(--_1pyqka92);
}
._118xo1h4 {
  background-color: var(--_1pyqka92);
}

/* vanilla-extract-css-ns:../packages/ui/src/components/Card/styles.css.ts.vanilla.css?source= */

/* vanilla-extract-css-ns:../packages/ui/src/components/Column/styles.css.ts.vanilla.css?source=#H4sIAAAAAAAAE7WX207jMBCG73kK36wESGVjO82h3OybrEKTtoE0SZP0xIp337Qs0Nq/h8TWComDme9v45nq0zz85pWfp0HrsT83jKV5WxfJccYWRXZ47A9OPyf7Jqln7PT9dLTOy8k+T7vVjHHP+/F483bz8JHCzylP1WHS5q95uZz1vzdp1kz6I4X1rkBxBk+v1v+n/5onxfz2FM9+Mi7urmoDY+09E6A+IeolqM+Ieh/U50T9FNSvifoA1G+I+hDUb4n6CNQfifoY1HNzs+77kUAE1TLOEaE2TR+1yzbxviLZdtV1xXtj1kmz7MeuyBbdeeo+T7qqVseQP+vIhNcHlXo/uwRfACgAKFSwAKAEoFTBNQB9APoqWAIwAGCgghUAQwCGKlgDMAJgpIIbAMYAjFWwQX30UCM9FW0RilrJtV52CEVXy7W73aL5QW9YaG94h1A0CUIbhT1CUWeE1poDmlt0TVK7piOaXPSs/r9n/bXO0jxh7bzJspIlZcpuL0wSnsruzpmfryHPf5JGYeztkggJ4sIrCvVEUtJALUjKN1DPJDU1UCVJBQaqIanQQO1IKjJQryQVGyhOtfjSQypHN/rLRiqnt/rdSWrddXO/zKTWfTy27ifNUAoqPIR+eAqZSg3gMEDAAIECBAyQMECiAAkDfBjgowAfBgQwIEABUxgQwoAQBQQwIIIBEQoIYUAMA2IUEOE58PAgeCgixhF4FDichQRH4FZw2IsnPI/4QQR8kDmOwBMl4EilOAJ3VMCWZvhzga9Twutc4E8Gvgv/8y6+s2QcC82S/mhLRlaWnFtZcmllyRcrS1ZWlmytLLm3siT37DRJ9ZjSJN1psyb1XmNNLodpUiztNbly1WTuqslnV02+uGqycNXk2lWTpasmK1dN1u6a3LhrsnHXZOuuyc5dk1t3Te7cNbn/P5rkwtO3yeloT8ZWnkytPLmy8mRh5cnaypOdlScPdp7kdp6kekx5ku602ZN6r7EnVwM9ebD35NHVk3CVHeFJiRfa4Z6UeKEd7kmJF9rhnpR4oR3uSYkX2uGelHihHe5JiRfaMZ6UeKUd40lpWGpHeFLipXaMJyVeasd4UhqW2hGelHipHeNJiZfa7z35F3jiqbQaHAAA */
._1o4id6s0 {
  display: flex;
  flex-wrap: wrap;
  min-width: 100%;
}
._1o4id6s1 {
  box-sizing: border-box;
  min-width: 0;
}
._1o4id6s2 {
  flex: 0 0 calc(100% / 12);
}
._1o4id6s6 {
  flex: 0 0 calc(100% * 2 / 12);
}
._1o4id6sa {
  flex: 0 0 calc(100% * 3 / 12);
}
._1o4id6se {
  flex: 0 0 calc(100% * 4 / 12);
}
._1o4id6si {
  flex: 0 0 calc(100% * 5 / 12);
}
._1o4id6sm {
  flex: 0 0 calc(100% * 6 / 12);
}
._1o4id6sq {
  flex: 0 0 calc(100% * 7 / 12);
}
._1o4id6su {
  flex: 0 0 calc(100% * 8 / 12);
}
._1o4id6sy {
  flex: 0 0 calc(100% * 9 / 12);
}
._1o4id6s12 {
  flex: 0 0 calc(100% * 10 / 12);
}
._1o4id6s16 {
  flex: 0 0 calc(100% * 11 / 12);
}
._1o4id6s1a {
  flex: 0 0 100%;
}
._1o4id6s1e {
  flex: 1 0 auto;
}
._1o4id6s1i {
  margin-left: 0;
  margin-top: 0;
}
._1o4id6s1j {
  margin-left: -1px;
  margin-top: -1px;
}
._1o4id6s1k {
  margin-left: -2px;
  margin-top: -2px;
}
._1o4id6s1l {
  margin-left: -3px;
  margin-top: -3px;
}
._1o4id6s1m {
  margin-left: -4px;
  margin-top: -4px;
}
._1o4id6s1n {
  margin-left: -6px;
  margin-top: -6px;
}
._1o4id6s1o {
  margin-left: -7px;
  margin-top: -7px;
}
._1o4id6s1p {
  margin-left: -8px;
  margin-top: -8px;
}
._1o4id6s1q {
  margin-left: -9px;
  margin-top: -9px;
}
._1o4id6s1r {
  margin-left: -10px;
  margin-top: -10px;
}
._1o4id6s1s {
  margin-left: -12px;
  margin-top: -12px;
}
._1o4id6s1t {
  margin-left: -16px;
  margin-top: -16px;
}
._1o4id6s1u {
  margin-left: -20px;
  margin-top: -20px;
}
._1o4id6s1v {
  margin-left: -24px;
  margin-top: -24px;
}
._1o4id6s1w {
  margin-left: -28px;
  margin-top: -28px;
}
._1o4id6s1x {
  margin-left: -32px;
  margin-top: -32px;
}
._1o4id6s1y {
  margin-left: -40px;
  margin-top: -40px;
}
@media screen and (min-width: 740px) {
  ._1o4id6s3 {
    flex: 0 0 calc(100% / 12);
  }
  ._1o4id6s7 {
    flex: 0 0 calc(100% * 2 / 12);
  }
  ._1o4id6sb {
    flex: 0 0 calc(100% * 3 / 12);
  }
  ._1o4id6sf {
    flex: 0 0 calc(100% * 4 / 12);
  }
  ._1o4id6sj {
    flex: 0 0 calc(100% * 5 / 12);
  }
  ._1o4id6sn {
    flex: 0 0 calc(100% * 6 / 12);
  }
  ._1o4id6sr {
    flex: 0 0 calc(100% * 7 / 12);
  }
  ._1o4id6sv {
    flex: 0 0 calc(100% * 8 / 12);
  }
  ._1o4id6sz {
    flex: 0 0 calc(100% * 9 / 12);
  }
  ._1o4id6s13 {
    flex: 0 0 calc(100% * 10 / 12);
  }
  ._1o4id6s17 {
    flex: 0 0 calc(100% * 11 / 12);
  }
  ._1o4id6s1b {
    flex: 0 0 100%;
  }
  ._1o4id6s1f {
    flex: 1 0 auto;
  }
  ._1o4id6s1z {
    margin-left: 0;
    margin-top: 0;
  }
  ._1o4id6s20 {
    margin-left: -1px;
    margin-top: -1px;
  }
  ._1o4id6s21 {
    margin-left: -2px;
    margin-top: -2px;
  }
  ._1o4id6s22 {
    margin-left: -3px;
    margin-top: -3px;
  }
  ._1o4id6s23 {
    margin-left: -4px;
    margin-top: -4px;
  }
  ._1o4id6s24 {
    margin-left: -6px;
    margin-top: -6px;
  }
  ._1o4id6s25 {
    margin-left: -7px;
    margin-top: -7px;
  }
  ._1o4id6s26 {
    margin-left: -8px;
    margin-top: -8px;
  }
  ._1o4id6s27 {
    margin-left: -9px;
    margin-top: -9px;
  }
  ._1o4id6s28 {
    margin-left: -10px;
    margin-top: -10px;
  }
  ._1o4id6s29 {
    margin-left: -12px;
    margin-top: -12px;
  }
  ._1o4id6s2a {
    margin-left: -16px;
    margin-top: -16px;
  }
  ._1o4id6s2b {
    margin-left: -20px;
    margin-top: -20px;
  }
  ._1o4id6s2c {
    margin-left: -24px;
    margin-top: -24px;
  }
  ._1o4id6s2d {
    margin-left: -28px;
    margin-top: -28px;
  }
  ._1o4id6s2e {
    margin-left: -32px;
    margin-top: -32px;
  }
  ._1o4id6s2f {
    margin-left: -40px;
    margin-top: -40px;
  }
}
@media screen and (min-width: 992px) {
  ._1o4id6s4 {
    flex: 0 0 calc(100% / 12);
  }
  ._1o4id6s8 {
    flex: 0 0 calc(100% * 2 / 12);
  }
  ._1o4id6sc {
    flex: 0 0 calc(100% * 3 / 12);
  }
  ._1o4id6sg {
    flex: 0 0 calc(100% * 4 / 12);
  }
  ._1o4id6sk {
    flex: 0 0 calc(100% * 5 / 12);
  }
  ._1o4id6so {
    flex: 0 0 calc(100% * 6 / 12);
  }
  ._1o4id6ss {
    flex: 0 0 calc(100% * 7 / 12);
  }
  ._1o4id6sw {
    flex: 0 0 calc(100% * 8 / 12);
  }
  ._1o4id6s10 {
    flex: 0 0 calc(100% * 9 / 12);
  }
  ._1o4id6s14 {
    flex: 0 0 calc(100% * 10 / 12);
  }
  ._1o4id6s18 {
    flex: 0 0 calc(100% * 11 / 12);
  }
  ._1o4id6s1c {
    flex: 0 0 100%;
  }
  ._1o4id6s1g {
    flex: 1 0 auto;
  }
  ._1o4id6s2g {
    margin-left: 0;
    margin-top: 0;
  }
  ._1o4id6s2h {
    margin-left: -1px;
    margin-top: -1px;
  }
  ._1o4id6s2i {
    margin-left: -2px;
    margin-top: -2px;
  }
  ._1o4id6s2j {
    margin-left: -3px;
    margin-top: -3px;
  }
  ._1o4id6s2k {
    margin-left: -4px;
    margin-top: -4px;
  }
  ._1o4id6s2l {
    margin-left: -6px;
    margin-top: -6px;
  }
  ._1o4id6s2m {
    margin-left: -7px;
    margin-top: -7px;
  }
  ._1o4id6s2n {
    margin-left: -8px;
    margin-top: -8px;
  }
  ._1o4id6s2o {
    margin-left: -9px;
    margin-top: -9px;
  }
  ._1o4id6s2p {
    margin-left: -10px;
    margin-top: -10px;
  }
  ._1o4id6s2q {
    margin-left: -12px;
    margin-top: -12px;
  }
  ._1o4id6s2r {
    margin-left: -16px;
    margin-top: -16px;
  }
  ._1o4id6s2s {
    margin-left: -20px;
    margin-top: -20px;
  }
  ._1o4id6s2t {
    margin-left: -24px;
    margin-top: -24px;
  }
  ._1o4id6s2u {
    margin-left: -28px;
    margin-top: -28px;
  }
  ._1o4id6s2v {
    margin-left: -32px;
    margin-top: -32px;
  }
  ._1o4id6s2w {
    margin-left: -40px;
    margin-top: -40px;
  }
}
@media screen and (min-width: 1200px) {
  ._1o4id6s5 {
    flex: 0 0 calc(100% / 12);
  }
  ._1o4id6s9 {
    flex: 0 0 calc(100% * 2 / 12);
  }
  ._1o4id6sd {
    flex: 0 0 calc(100% * 3 / 12);
  }
  ._1o4id6sh {
    flex: 0 0 calc(100% * 4 / 12);
  }
  ._1o4id6sl {
    flex: 0 0 calc(100% * 5 / 12);
  }
  ._1o4id6sp {
    flex: 0 0 calc(100% * 6 / 12);
  }
  ._1o4id6st {
    flex: 0 0 calc(100% * 7 / 12);
  }
  ._1o4id6sx {
    flex: 0 0 calc(100% * 8 / 12);
  }
  ._1o4id6s11 {
    flex: 0 0 calc(100% * 9 / 12);
  }
  ._1o4id6s15 {
    flex: 0 0 calc(100% * 10 / 12);
  }
  ._1o4id6s19 {
    flex: 0 0 calc(100% * 11 / 12);
  }
  ._1o4id6s1d {
    flex: 0 0 100%;
  }
  ._1o4id6s1h {
    flex: 1 0 auto;
  }
  ._1o4id6s2x {
    margin-left: 0;
    margin-top: 0;
  }
  ._1o4id6s2y {
    margin-left: -1px;
    margin-top: -1px;
  }
  ._1o4id6s2z {
    margin-left: -2px;
    margin-top: -2px;
  }
  ._1o4id6s30 {
    margin-left: -3px;
    margin-top: -3px;
  }
  ._1o4id6s31 {
    margin-left: -4px;
    margin-top: -4px;
  }
  ._1o4id6s32 {
    margin-left: -6px;
    margin-top: -6px;
  }
  ._1o4id6s33 {
    margin-left: -7px;
    margin-top: -7px;
  }
  ._1o4id6s34 {
    margin-left: -8px;
    margin-top: -8px;
  }
  ._1o4id6s35 {
    margin-left: -9px;
    margin-top: -9px;
  }
  ._1o4id6s36 {
    margin-left: -10px;
    margin-top: -10px;
  }
  ._1o4id6s37 {
    margin-left: -12px;
    margin-top: -12px;
  }
  ._1o4id6s38 {
    margin-left: -16px;
    margin-top: -16px;
  }
  ._1o4id6s39 {
    margin-left: -20px;
    margin-top: -20px;
  }
  ._1o4id6s3a {
    margin-left: -24px;
    margin-top: -24px;
  }
  ._1o4id6s3b {
    margin-left: -28px;
    margin-top: -28px;
  }
  ._1o4id6s3c {
    margin-left: -32px;
    margin-top: -32px;
  }
  ._1o4id6s3d {
    margin-left: -40px;
    margin-top: -40px;
  }
}

/* vanilla-extract-css-ns:../packages/ui/src/components/Container/styles.css.ts.vanilla.css?source=Ll8xZWM1Y2NlMSB7CiAgY29udGFpbmVyLW5hbWU6IF8xZWM1Y2NlMDsKICBjb250YWluZXItdHlwZTogaW5saW5lLXNpemU7CiAgb3ZlcmZsb3cteTogc2Nyb2xsOwogIHdpZHRoOiAxMDAlOwogIGhlaWdodDogMTAwJTsKfQpAbWVkaWEgKG1pbi13aWR0aDogMTIwMHB4KSB7CiAgLl8xZWM1Y2NlMiB7CiAgICB3aWR0aDogOTgwcHg7CiAgfQp9CkBjb250YWluZXIgKG1pbi13aWR0aDogOTgwcHgpIHsKICAuXzFlYzVjY2UyIHsKICAgIHdpZHRoOiA5ODBweDsKICB9Cn0KQGNvbnRhaW5lciAobWF4LXdpZHRoOiA5NzlweCkgewogIC5fMWVjNWNjZTIgewogICAgd2lkdGg6IGF1dG87CiAgfQp9 */
._1ec5cce1 {
  container-name: _1ec5cce0;
  container-type: inline-size;
  overflow-y: scroll;
  width: 100%;
  height: 100%;
}
@media (min-width: 1200px) {
  ._1ec5cce2 {
    width: 980px;
  }
}
@container (min-width: 980px) {
  ._1ec5cce2 {
    width: 980px;
  }
}
@container (max-width: 979px) {
  ._1ec5cce2 {
    width: auto;
  }
}

/* vanilla-extract-css-ns:../packages/ui/src/components/DatePicker/Calendar/styles.css.ts.vanilla.css?source=Lnlid3d0bTAgewogIGFsaWduLWl0ZW1zOiBjZW50ZXI7CiAgZGlzcGxheTogZ3JpZDsKICBncmlkLXRlbXBsYXRlLWNvbHVtbnM6IHJlcGVhdCg3LCBtaW5tYXgoMCwgMWZyKSk7CiAgaGVpZ2h0OiAycmVtOwogIHJvdy1nYXA6IDAuNXJlbTsKfQoueWJ3d3RtMSB7CiAgYWxpZ24taXRlbXM6IGNlbnRlcjsKICBkaXNwbGF5OiBncmlkOwogIGdyaWQtdGVtcGxhdGUtY29sdW1uczogcmVwZWF0KDcsIG1pbm1heCgwLCAxZnIpKTsKICByb3ctZ2FwOiAwLjVyZW07Cn0= */
.ybwwtm0 {
  align-items: center;
  display: grid;
  grid-template-columns: repeat(7, minmax(0, 1fr));
  height: 2rem;
  row-gap: 0.5rem;
}
.ybwwtm1 {
  align-items: center;
  display: grid;
  grid-template-columns: repeat(7, minmax(0, 1fr));
  row-gap: 0.5rem;
}

/* vanilla-extract-css-ns:../packages/ui/src/components/Menu/styles.css.ts.vanilla.css?source=#H4sIAAAAAAAAE41TXW+jMBB8z6/wy6mNdEY2Ibmr+1OqqlrwAm4Bc8YE0ur++9l8hEClUx5AYtaeGWZ3gzcexeqXAUa+doTEkHxkRreVpIkutBGky5XFZ1/SRqIDzmAeKX3j9eXPBzxxvSeNLpQkvO6XY9SAVG0jSDSiNUipqozG2lpdfoOtrq9Yp6TNBUmVdRYqi5X1aAk9nSqHkI0nS1XNWMjYLN/TJgepO0EYOdU94aF7Uf8yWQyPx6efZH4CHu79pU+qKom9IKfn3d9dMEcSDpF4lRxVllsvM6pM2ayjuAxcSWsaX6u1cuaNh1L3G7RRnygIP4wEhapww3orLESMqTY4GJhSEOThYUzCZM7SnCRlQcR5iKWvSdXUBVwEsRAXuOWE1Bn6D+XQBc8XRnfwvYBRQN0JX5KvI+/08xJTaIuhcbqGRFlHwYLjhkCCBQqJVWekbsjKV9eRxW6uz5Pb70O5mcF+v2I+3HerW9863nXrfX+7C8x/zG2cFmDTn2iFLoN+o3walKFQWTXk4NYmwXl4ri1IC+xXcqeR+b1trEov9NrTxiWONEbbIVaL9uR2XjkzsvxeL2KB6QJOu8UZ++H8/gP6sWMxKgQAAA== */
._14bi7ra0 {
  background-color: white;
  border: var(--_1pyqka91o) solid 1px;
  border-radius: 4px;
  padding-bottom: 4px;
  padding-top: 4px;
  width: fit-content;
  max-width: 320px;
  min-width: 200px;
  box-shadow: 0 6px 12px -2px rgba(59, 59, 59, .12);
  z-index: 6;
}
._14bi7ra2 {
  min-height: 20px;
  color: var(--_1pyqka9y);
  cursor: pointer;
  font-size: 13px;
  line-height: 20px;
}
._14bi7ra2::before {
  content: "";
  margin-bottom: -0.4112em;
  display: table;
}
._14bi7ra2::after {
  content: "";
  margin-top: -0.4242em;
  display: table;
}
._14bi7ra2[aria-disabled] {
  cursor: default;
  opacity: 0.5;
}
._14bi7ra2[data-active-item],
._14bi7ra2:hover {
  background-color: var(--_1pyqka91x);
}
._14bi7ra3 {
  background-color: var(--_1pyqka91w);
}
._14bi7ra5 {
  background-color: var(--_1pyqka9j);
  border: 0;
  height: 1px;
  margin-bottom: 4px;
  margin-top: 4px;
}
._14bi7ra6 {
  align-items: center;
  display: flex;
  height: 16px;
  justify-content: space-between;
  margin: 0;
  padding-right: 8px;
  padding-left: 8px;
  width: 100%;
}

/* vanilla-extract-css-ns:../packages/ui/src/components/Form/styles.css.ts.vanilla.css?source=LmluMXh2OTAgewogIGJvcmRlcjogbm9uZTsKICBmb250LXNpemU6IDEzcHg7CiAgY29sb3I6IHZhcigtLV8xcHlxa2E5Yik7CiAgY2FyZXQtY29sb3I6IHZhcigtLV8xcHlxa2E5bCk7CiAgb3V0bGluZTogMDsKICB3aWR0aDogMTAwJTsKfQouaW4xeHY5MDo6cGxhY2Vob2xkZXIgewogIGNvbG9yOiB2YXIoLS1fMXB5cWthOXgpOwogIGZvbnQtZmFtaWx5OiBTdGVyYWRpYW4sIC1hcHBsZS1zeXN0ZW0sIEJsaW5rTWFjU3lzdGVtRm9udCwgU2Vnb2UgVUksIFJvYm90bywgSGVsdmV0aWNhLCBBcmlhbCwgc2Fucy1zZXJpZiwgQXBwbGUgQ29sb3IgRW1vamksIFNlZ29lIFVJIEVtb2ppLCBTZWdvZSBVSSBTeW1ib2w7Cn0KLmluMXh2OTA6ZGlzYWJsZWQgewogIGJhY2tncm91bmQ6ICNlOWU4ZWE7Cn0KLmluMXh2OTEgewogIHRleHQtb3ZlcmZsb3c6IGVsbGlwc2lzOwogIG92ZXJmbG93OiBoaWRkZW47CiAgd2hpdGUtc3BhY2U6IG5vd3JhcDsKfQouaW4xeHY5MyB7CiAgaGVpZ2h0OiAyMHB4Owp9Ci5pbjF4djk0IHsKICBoZWlnaHQ6IDI4cHg7Cn0KLmluMXh2OTUgewogIHdpZHRoOiAwOwogIHBhZGRpbmc6IDA7CiAgYm9yZGVyOiBub25lOwp9Ci5pbjF4djk1OmZvY3VzLCAuaW4xeHY5NTphY3RpdmUsIC5pbjF4djk1OnBsYWNlaG9sZGVyLXNob3duOmhvdmVyIHsKICBib3JkZXI6IG5vbmU7Cn0KLmluMXh2OTcgewogIGJvcmRlci1yYWRpdXM6IDZweDsKICBwYWRkaW5nOiA0cHggNnB4OwogIGJvcmRlcjogdmFyKC0tXzFweXFrYTkxbykgc29saWQgMXB4Owp9Ci5pbjF4djk3OmZvY3VzLCAuaW4xeHY5NzphY3RpdmUgewogIGJvcmRlcjogdmFyKC0tXzFweXFrYTkxcSkgc29saWQgMXB4Owp9Ci5pbjF4djk3OnBsYWNlaG9sZGVyLXNob3duOmhvdmVyIHsKICBiYWNrZ3JvdW5kOiB2YXIoLS1fMXB5cWthOTF4KTsKICBib3JkZXI6IHZhcigtLV8xcHlxa2E5MXApIHNvbGlkIDFweDsKfQouaW4xeHY5OCB7CiAgcGFkZGluZzogMDsKICBib3JkZXI6IG5vbmU7Cn0= */
.in1xv90 {
  border: none;
  font-size: 13px;
  color: var(--_1pyqka9b);
  caret-color: var(--_1pyqka9l);
  outline: 0;
  width: 100%;
}
.in1xv90::placeholder {
  color: var(--_1pyqka9x);
  font-family:
    Steradian,
    -apple-system,
    BlinkMacSystemFont,
    Segoe UI,
    Roboto,
    Helvetica,
    Arial,
    sans-serif,
    Apple Color Emoji,
    Segoe UI Emoji,
    Segoe UI Symbol;
}
.in1xv90:disabled {
  background: #e9e8ea;
}
.in1xv91 {
  text-overflow: ellipsis;
  overflow: hidden;
  white-space: nowrap;
}
.in1xv93 {
  height: 20px;
}
.in1xv94 {
  height: 28px;
}
.in1xv95 {
  width: 0;
  padding: 0;
  border: none;
}
.in1xv95:focus,
.in1xv95:active,
.in1xv95:placeholder-shown:hover {
  border: none;
}
.in1xv97 {
  border-radius: 6px;
  padding: 4px 6px;
  border: var(--_1pyqka91o) solid 1px;
}
.in1xv97:focus,
.in1xv97:active {
  border: var(--_1pyqka91q) solid 1px;
}
.in1xv97:placeholder-shown:hover {
  background: var(--_1pyqka91x);
  border: var(--_1pyqka91p) solid 1px;
}
.in1xv98 {
  padding: 0;
  border: none;
}

/* vanilla-extract-css-ns:../packages/ui/src/components/Heading/styles.css.ts.vanilla.css?source=#H4sIAAAAAAAAE8WSsW7CMBBAd77iOrEkkYntAGbq1i4MjTpXBi7BkmNHjtvSVv33GmgrAaEhS1k83J3f3T1d8jTCKTosUvgYAHjc+FhqVRoBSzQe3WzwOUh+iuiuqLDGx416RwE0qzezENLKYLxGVa69AE72wV1dISul3wTkgSVXSpoIciwtwuN9BA92Yb2N4A71C3q1lDDHZ4zg1impI5iHJOTSNBE04Y0bdKr4Jb9+txsTcjikEAssrMPdsMtQGhYRMBxuf1bSlcrEoa23lYCYJJRmDKttbqWaWsswq5cLjcdMWYQN/kB6W+95bNrNYyciSYtIml5VJOsncjTmtHvxy0WOJpNuHj8WmbI2keyqInnPi+TkgsV7XGRGu3nZici2i0wn/yqSEwI3qqqt89L4w3l7OmVpt4IeSjk/g/sC0W1ur1EFAAA= */
._1e9eref2 {
  text-align: center;
}
._1e9eref3 {
  font-size: 36px;
  line-height: 50px;
  font-family:
    Steradian,
    Segoe UI,
    Roboto,
    Helvetica Neue,
    Arial,
    Noto Sans,
    sans-serif;
  font-weight: 700;
}
._1e9eref3::before {
  content: "";
  margin-bottom: -0.3364em;
  display: table;
}
._1e9eref3::after {
  content: "";
  margin-top: -0.3494em;
  display: table;
}
._1e9eref4 {
  font-size: 30px;
  line-height: 32px;
  font-family:
    Steradian,
    Segoe UI,
    Roboto,
    Helvetica Neue,
    Arial,
    Noto Sans,
    sans-serif;
  font-weight: 700;
}
._1e9eref4::before {
  content: "";
  margin-bottom: -0.1753em;
  display: table;
}
._1e9eref4::after {
  content: "";
  margin-top: -0.1883em;
  display: table;
}
._1e9eref5 {
  font-size: 24px;
  line-height: 34px;
  font-family:
    Steradian,
    Segoe UI,
    Roboto,
    Helvetica Neue,
    Arial,
    Noto Sans,
    sans-serif;
  font-weight: 700;
}
._1e9eref5::before {
  content: "";
  margin-bottom: -0.3503em;
  display: table;
}
._1e9eref5::after {
  content: "";
  margin-top: -0.3633em;
  display: table;
}
._1e9eref6 {
  font-size: 20px;
  line-height: 28px;
  font-family:
    Steradian,
    Segoe UI,
    Roboto,
    Helvetica Neue,
    Arial,
    Noto Sans,
    sans-serif;
  font-weight: 500 !important;
}
._1e9eref6::before {
  content: "";
  margin-bottom: -0.342em;
  display: table;
}
._1e9eref6::after {
  content: "";
  margin-top: -0.355em;
  display: table;
}

/* vanilla-extract-css-ns:../packages/ui/src/components/MenuButton/styles.css.ts.vanilla.css?source=Ll8xMnJhdjN4MCB7CiAgZGlzcGxheTogZmxleDsKICBhbGlnbi1pdGVtczogY2VudGVyOwogIGp1c3RpZnktY29udGVudDogY2VudGVyOwogIGJhY2tncm91bmQtY29sb3I6ICNmZmZmZmY7CiAgYm9yZGVyOiAxcHggc29saWQgI2U0ZTJlNDsKICBib3JkZXItcmFkaXVzOiA2cHg7CiAgYm94LXNoYWRvdzogbm9uZTsKICBwYWRkaW5nOiAycHggNHB4Owp9Ci5fMTJyYXYzeDEgewogIGhlaWdodDogMjJweDsKICBmb250LXNpemU6IDEzcHg7CiAgbGluZS1oZWlnaHQ6IDIwcHg7Cn0KLl8xMnJhdjN4MTo6YmVmb3JlIHsKICBjb250ZW50OiAnJzsKICBtYXJnaW4tYm90dG9tOiAtMC40MTEyZW07CiAgZGlzcGxheTogdGFibGU7Cn0KLl8xMnJhdjN4MTo6YWZ0ZXIgewogIGNvbnRlbnQ6ICcnOwogIG1hcmdpbi10b3A6IC0wLjQyNDJlbTsKICBkaXNwbGF5OiB0YWJsZTsKfQ== */
._12rav3x0 {
  display: flex;
  align-items: center;
  justify-content: center;
  background-color: #ffffff;
  border: 1px solid #e4e2e4;
  border-radius: 6px;
  box-shadow: none;
  padding: 2px 4px;
}
._12rav3x1 {
  height: 22px;
  font-size: 13px;
  line-height: 20px;
}
._12rav3x1::before {
  content: "";
  margin-bottom: -0.4112em;
  display: table;
}
._12rav3x1::after {
  content: "";
  margin-top: -0.4242em;
  display: table;
}

/* vanilla-extract-css-ns:../packages/ui/src/components/Tag/styles.css.ts.vanilla.css?source=#H4sIAAAAAAAAE62W227jIBCG7/MUXDZSiUK6qlT3UVarCtskpsaAMc5hV333tfF2CwQfsCpFScD/MMP3w8i7N8Rl8SLoHvzZAIAZPXFINamaBGSEa6Jeu+lUqJyoBHDBST/OaSMZviWAckY5gUdGrv38e9toerzBTHSRXNtL9BLYFIryMgH7183HZveZGpnUBaGnogtBB2nWutBcF59DS32IUj+56mdX/eypU6M2W/ofQiorArdamGEHBKaK4G4z5gf2M/0TTa4aGowJYOSo3fV/duRwykj+6xGEZpNCnIkaeXYUWduYClOclSclWp53qJnonDlj9QDhG5K3usQv6PfWtm0/DHr+OBeXLx+DwdetW3OCM03PZEgcWES0uif2NWGlddYxezPLZK1q+sRS0OF8WLp3o6goh65rlqS8kxz2noTdS354kmoRSrb14VHeEA26hACi7qv/o04pftg/gn+f3dNhO4pXungrC8tcLZUfajszE8vv9jHYZa8XPJ3VxOmsVp1OMQ5HzFfJl92AxrkB3sNyCxrBaA7Q0A8W3w3lOsAjzEN6qiLmVOSkiDAZtVM5qtEcQeP5hPE8bHw4L/doB0uvXbJijctxfc7zUsR66cTGmmQHB+mLCfoiSH8JVrmowmZNz0Pjt/riFRFBWvuhEaDb+WYig+zlBHu5quWdx+Fc56usl52r29TlF2tb3s11oI65JtepiuRYO6rdN45gcO1vZwkcO0fQ+HrC+Po73sS8h2oMwUK+l/Fj5e1XxdrmxMZ0Nz9xELSaAK3Wg/74Cz1vYafPDAAA */
._1nph9oi0 {
  align-items: center;
  border: none;
  display: inline-flex;
  justify-content: center;
  flex-shrink: 0;
}
._1nph9oi1 {
  height: 12px;
  width: 12px;
}
._1nph9oi2 {
  height: 12px;
  width: 12px;
}
._1nph9oi3 {
  height: 16px;
  width: 16px;
}
._1nph9oib {
  line-height: 1em;
  width: auto;
  word-break: break-word;
  text-align: left;
}
._1nph9oib[disabled],
._1nph9oib[disabled]:hover,
._1nph9oib[disabled]:focus {
  background-color: var(--_1pyqka91z);
  border: 0;
  box-shadow: none;
  color: var(--_1pyqka9x);
}
._1nph9oib:active {
  box-shadow: none;
  outline: none;
  border: 0;
}
._1nph9oib:hover {
  cursor: pointer;
}
._1nph9oij {
  min-height: 16px;
}
._1nph9oik {
  min-height: 20px;
}
._1nph9oil {
  min-height: 24px;
}
._1nph9oim {
  background-color: var(--_1pyqka9l);
  box-shadow: inset 0px -1px 0px rgba(0, 0, 0, 0.32);
  color: var(--_1pyqka9p);
}
._1nph9oim:hover {
  background-color: var(--_1pyqka9m);
}
._1nph9oim:active {
  background-color: var(--_1pyqka9n);
  box-shadow: none;
}
._1nph9oim[disabled],
._1nph9oim[disabled]:hover,
._1nph9oim[disabled]:focus {
  background-color: var(--_1pyqka9o);
  color: var(--_1pyqka9o);
  box-shadow: none;
}
._1nph9oin {
  background-color: var(--_1pyqka91s);
  border: var(--_1pyqka91k) solid 1px;
  box-shadow: none;
  color: var(--_1pyqka9r);
}
._1nph9oin:hover {
  background-color: var(--_1pyqka91t);
  border: var(--_1pyqka91l) solid 1px;
}
._1nph9oin:active {
  background-color: var(--_1pyqka91u);
  border: var(--_1pyqka91m) solid 1px;
}
._1nph9oin[disabled],
._1nph9oin[disabled]:hover,
._1nph9oin[disabled]:focus {
  border: var(--_1pyqka91n) solid 1px;
  color: var(--_1pyqka9q);
}
._1nph9oio {
  background-color: var(--_1pyqka91s);
  border: 0;
  box-shadow: none;
  color: var(--_1pyqka9r);
}
._1nph9oio:hover {
  background-color: var(--_1pyqka91t);
}
._1nph9oio:active {
  background-color: var(--_1pyqka91u);
}
._1nph9oio[disabled],
._1nph9oio[disabled]:hover,
._1nph9oio[disabled]:focus {
  color: var(--_1pyqka9q);
}
._1nph9oip {
  background-color: var(--_1pyqka9s);
  box-shadow: inset 0px -1px 0px rgba(0, 0, 0, 0.1);
  color: var(--_1pyqka9w);
}
._1nph9oip:hover {
  background-color: var(--_1pyqka9t);
}
._1nph9oip:active {
  background-color: var(--_1pyqka9u);
  box-shadow: none;
}
._1nph9oip[disabled],
._1nph9oip[disabled]:hover,
._1nph9oip[disabled]:focus {
  background-color: var(--_1pyqka9v);
  color: var(--_1pyqka9x);
  box-shadow: none;
}
._1nph9oiq {
  background-color: var(--_1pyqka91y);
  border: var(--_1pyqka91o) solid 1px;
  box-shadow: none;
  color: var(--_1pyqka9y);
}
._1nph9oiq:hover {
  background-color: var(--_1pyqka91x);
  border: var(--_1pyqka91p) solid 1px;
}
._1nph9oiq:active {
  border: var(--_1pyqka91q) solid 1px;
  background-color: var(--_1pyqka91y);
}
._1nph9oiq[disabled],
._1nph9oiq[disabled]:hover,
._1nph9oiq[disabled]:focus {
  background-color: var(--_1pyqka91z);
  border: var(--_1pyqka91r) solid 1px;
}
._1nph9oir {
  background-color: var(--_1pyqka91w);
  color: var(--_1pyqka9y);
}
._1nph9oir:hover {
  background-color: var(--_1pyqka91x);
}
._1nph9oir:active {
  background-color: var(--_1pyqka91y);
}
._1nph9oir[disabled],
._1nph9oir[disabled]:hover,
._1nph9oir[disabled]:focus {
  background-color: var(--_1pyqka91z);
}

/* vanilla-extract-css-ns:../packages/ui/src/components/SwitchButton/styles.css.ts.vanilla.css?source=#H4sIAAAAAAAAE51RYW/CIBD97q+4ZF9sMoxUtyj7MYYWbJkICGjbLf730XZGaTZtJA3pHe/du3s326yqotAVhu8JAJWiUEh4vncEcq48tx8hnekauZIyXRFQWvE2x4QzkjYEhJJCcbSVvG7zn0fnxbZBuQ5s5W/LGMqYUAWBpQnQ82R20SalPnHbdZAfrdOWgNGip11haQcouSjKUDbtigBUgvnyEl7Bixi8isGrGLyMwIs0AvfhFfzWgTOa7wqrj4oROFE7RWiDTXPY0bVMesss42GOeRvkWrYzvWy7M3RUKMc9zE0NCIer/bFFRqfzV/j9Zos0iVq4Mez/RvYDDs29OPEHJDUghTXTTHL2gKaTmznjp0NU8f1BIVxF9g0edQJOS8EA9yv6U7CJBUd5het7suYZ2VF24+ae7uEZ3ZEbw1/3lO0Y5daz8w90BSPCQQQAAA== */
._8wggow1 {
  align-items: center;
  box-shadow: none;
  display: inline-flex;
  justify-content: center;
  padding: 4px;
}
._8wggow1:hover {
  cursor: pointer;
}
._8wggow2 {
  height: 24px;
  width: 24px;
}
._8wggow3 {
  height: 28px;
  width: 28px;
}
._8wggow4 {
  height: 32px;
  width: 32px;
}
._8wggow5 {
  background: var(--_1pyqka9l);
  border: 0;
  color: #ffffff;
  box-shadow: inset 0px -1px 0px rgba(0, 0, 0, 0.32);
}
._8wggow5:hover {
  background: var(--_1pyqka9m);
}
._8wggow5:active {
  background: var(--_1pyqka9n);
}
._8wggow5:disabled {
  background: var(--_1pyqka9o);
  color: var(--_1pyqka9q);
}
._8wggow6 {
  background: var(--_1pyqka91w);
  border: var(--_1pyqka91o) solid 1px;
  color: var(--_1pyqka9y);
}
._8wggow6:hover {
  background: var(--_1pyqka91x);
  border: var(--_1pyqka91p) solid 1px;
  color: var(--_1pyqka9y);
}
._8wggow6:active {
  background: var(--_1pyqka91y);
  border: var(--_1pyqka91q) solid 1px;
  color: var(--_1pyqka9y);
}
._8wggow6:disabled {
  background: var(--_1pyqka91z);
  border: var(--_1pyqka91r) solid 1px;
  color: var(--_1pyqka9x);
}

/* vanilla-extract-css-ns:../packages/ui/src/components/Tabs/styles.css.ts.vanilla.css?source=Ll8xODlteHo2MCB7CiAgd2lkdGg6IDEwMCU7CiAgaGVpZ2h0OiAxMDAlOwogIHBvc2l0aW9uOiByZWxhdGl2ZTsKfQouXzE4OW14ejYxIHsKICBib3gtc2hhZG93OiBub25lOwp9Ci5fMTg5bXh6NjIgewogIGRpc3BsYXk6IGZsZXg7Cn0KLl8xODlteHo2MyB7CiAgaGVpZ2h0OiAyMHB4OwogIHdpZHRoOiAxMDAlOwogIHBvc2l0aW9uOiBhYnNvbHV0ZTsKICB0b3A6IC0xMHB4Owp9Ci5fMTg5bXh6NjQgewogIGN1cnNvcjogZ3JhYjsKfQouXzE4OW14ejY0OmFjdGl2ZSB7CiAgY3Vyc29yOiBncmFiYmluZzsKfQouXzE4OW14ejY1IHsKICBiYWNrZ3JvdW5kLWNvbG9yOiAjZTRlMmU0OwogIGhlaWdodDogMXB4OwogIHdpZHRoOiAxMDAlOwogIHBvc2l0aW9uOiByZWxhdGl2ZTsKICB0b3A6IDEwcHg7Cn0KLl8xODlteHo2NiB7CiAgYmFja2dyb3VuZDogbm9uZTsKICBib3JkZXItcmFkaXVzOiAwOwogIGJvcmRlci1ib3R0b206IG5vbmU7CiAgYm94LXNoYWRvdzogbm9uZTsKfQouXzE4OW14ejY2OmZvY3VzOmVuYWJsZWQsIC5fMTg5bXh6NjY6YWN0aXZlOmVuYWJsZWQsIC5fMTg5bXh6NjY6aG92ZXI6ZW5hYmxlZCB7CiAgYmFja2dyb3VuZDogbm9uZTsKICBib3gtc2hhZG93OiBub25lOwogIGJvcmRlci1yYWRpdXM6IDA7CiAgY29sb3I6ICM2ZjZlNzc7Cn0KLl8xODlteHo2NyB7CiAgY29sb3I6ICM3NDRlZDQ7Cn0KLl8xODlteHo2OCB7CiAgY29sb3I6ICM2ZjZlNzc7Cn0KLl8xODlteHo2OSB7CiAgYm9yZGVyLXJhZGl1czogMnB4IDJweCAwcHggMHB4OwogIGhlaWdodDogMnB4Owp9Ci5fMTg5bXh6NmEgewogIGJhY2tncm91bmQtY29sb3I6ICM3NDRlZDQ7Cn0KLl8xODlteHo2YiB7CiAgYmFja2dyb3VuZC1jb2xvcjogdmFyKC0tXzFweXFrYTkxbyk7Cn0KLl8xODlteHo2YyB7CiAgYmFja2dyb3VuZC1jb2xvcjogIzc0NGVkNDsKfQ== */
._189mxz60 {
  width: 100%;
  height: 100%;
  position: relative;
}
._189mxz61 {
  box-shadow: none;
}
._189mxz62 {
  display: flex;
}
._189mxz63 {
  height: 20px;
  width: 100%;
  position: absolute;
  top: -10px;
}
._189mxz64 {
  cursor: grab;
}
._189mxz64:active {
  cursor: grabbing;
}
._189mxz65 {
  background-color: #e4e2e4;
  height: 1px;
  width: 100%;
  position: relative;
  top: 10px;
}
._189mxz66 {
  background: none;
  border-radius: 0;
  border-bottom: none;
  box-shadow: none;
}
._189mxz66:focus:enabled,
._189mxz66:active:enabled,
._189mxz66:hover:enabled {
  background: none;
  box-shadow: none;
  border-radius: 0;
  color: #6f6e77;
}
._189mxz67 {
  color: #744ed4;
}
._189mxz68 {
  color: #6f6e77;
}
._189mxz69 {
  border-radius: 2px 2px 0px 0px;
  height: 2px;
}
._189mxz6a {
  background-color: #744ed4;
}
._189mxz6b {
  background-color: var(--_1pyqka91o);
}
._189mxz6c {
  background-color: #744ed4;
}

/* vanilla-extract-css-ns:../packages/ui/src/components/TextLink/styles.css.ts.vanilla.css?source=LmhxcjUxMCB7CiAgY29sb3I6IHZhcigtLV8xcHlxa2E5bCk7Cn0KLmhxcjUxMDpob3ZlciB7CiAgY29sb3I6IHZhcigtLV8xcHlxa2E5bSk7Cn0KLmhxcjUxMDphY3RpdmUgewogIGNvbG9yOiB2YXIoLS1fMXB5cWthOW4pOwp9Ci5ocXI1MTEgewogIHRleHQtZGVjb3JhdGlvbjogbm9uZTsKfQouaHFyNTEyIHsKICB0ZXh0LWRlY29yYXRpb246IHVuZGVybGluZTsKfQouaHFyNTEzIHsKICBjb2xvcjogIzZmNmU3NzsKfQouaHFyNTEzOmhvdmVyIHsKICBjb2xvcjogIzZmNmU3NzsKfQouaHFyNTEzOmZvY3VzIHsKICBjb2xvcjogIzZmNmU3NzsKfQouaHFyNTEzOmFjdGl2ZSB7CiAgY29sb3I6ICM2ZjZlNzc7Cn0= */
.hqr510 {
  color: var(--_1pyqka9l);
}
.hqr510:hover {
  color: var(--_1pyqka9m);
}
.hqr510:active {
  color: var(--_1pyqka9n);
}
.hqr511 {
  text-decoration: none;
}
.hqr512 {
  text-decoration: underline;
}
.hqr513 {
  color: #6f6e77;
}
.hqr513:hover {
  color: #6f6e77;
}
.hqr513:focus {
  color: #6f6e77;
}
.hqr513:active {
  color: #6f6e77;
}

/* vanilla-extract-css-ns:src/pages/Auth/AdminForm.css.ts.vanilla.css?source=Ll8xN3Y0NWhlMCB7CiAgYm9yZGVyLXJhZGl1czogNnB4OwogIGJvcmRlcjogdmFyKC0tXzFweXFrYTkxbykgc29saWQgMXB4OwogIGN1cnNvcjogcG9pbnRlcjsKICBkaXNwbGF5OiBibG9jazsKICBwYWRkaW5nOiA0cHggNnB4OwogIGZvbnQtc2l6ZTogMTNweDsKICBjb2xvcjogdmFyKC0tXzFweXFrYTljKTsKICBvdXRsaW5lOiAwOwogIHdpZHRoOiAxMDAlOwogIGFwcGVhcmFuY2U6IG5vbmU7CiAgYmFja2dyb3VuZC1pbWFnZTogdXJsKCdkYXRhOmltYWdlL3N2Zyt4bWw7dXRmLTgsPHN2ZyB4bWxucz0iaHR0cDovL3d3dy53My5vcmcvMjAwMC9zdmciIHdpZHRoPSIxLjFlbSIgaGVpZ2h0PSIxLjFlbSIgZmlsbD0ibm9uZSIgdmlld0JveD0iMCAwIDIwIDIwIiBmb2N1c2FibGU9ImZhbHNlIiA+IDxwYXRoIGZpbGw9ImdyZXkiIGZpbGxSdWxlPSJldmVub2RkIiBkPSJNNS4yOTMgNy4yOTNhMSAxIDAgMCAxIDEuNDE0IDBMMTAgMTAuNTg2bDMuMjkzLTMuMjkzYTEgMSAwIDEgMSAxLjQxNCAxLjQxNGwtNCA0YTEgMSAwIDAgMS0xLjQxNCAwbC00LTRhMSAxIDAgMCAxIDAtMS40MTRaIiBjbGlwUnVsZT0iZXZlbm9kZCIgLz4gPC9zdmc+Jyk7CiAgYmFja2dyb3VuZC1yZXBlYXQ6IG5vLXJlcGVhdDsKICBiYWNrZ3JvdW5kLXBvc2l0aW9uOiByaWdodCA2cHggY2VudGVyOwp9Ci5fMTd2NDVoZTA6OnBsYWNlaG9sZGVyIHsKICBjb2xvcjogdmFyKC0tXzFweXFrYTl4KTsKfQouXzE3djQ1aGUwOmRpc2FibGVkIHsKICBiYWNrZ3JvdW5kOiAjZTllOGVhOwp9Ci5fMTd2NDVoZTA6Zm9jdXMgewogIGJvcmRlcjogdmFyKC0tXzFweXFrYTkxcSkgc29saWQgMXB4Owp9 */
._17v45he0 {
  border-radius: 6px;
  border: var(--_1pyqka91o) solid 1px;
  cursor: pointer;
  display: block;
  padding: 4px 6px;
  font-size: 13px;
  color: var(--_1pyqka9c);
  outline: 0;
  width: 100%;
  appearance: none;
  background-image: url('data:image/svg+xml;utf-8,<svg xmlns="http://www.w3.org/2000/svg" width="1.1em" height="1.1em" fill="none" viewBox="0 0 20 20" focusable="false" > <path fill="grey" fillRule="evenodd" d="M5.293 7.293a1 1 0 0 1 1.414 0L10 10.586l3.293-3.293a1 1 0 1 1 1.414 1.414l-4 4a1 1 0 0 1-1.414 0l-4-4a1 1 0 0 1 0-1.414Z" clipRule="evenodd" /> </svg>');
  background-repeat: no-repeat;
  background-position: right 6px center;
}
._17v45he0::placeholder {
  color: var(--_1pyqka9x);
}
._17v45he0:disabled {
  background: #e9e8ea;
}
._17v45he0:focus {
  border: var(--_1pyqka91q) solid 1px;
}

/* vanilla-extract-css-ns:src/pages/Auth/AuthRouter.css.ts.vanilla.css?source=Ll8xdGEwemQxMCB7CiAgd2lkdGg6IDI4MHB4Owp9 */
._1ta0zd10 {
  width: 280px;
}

/* temp_stylePlugin:ni:sha-256;BimKasTQsEf0bY9MY1wxsng0FAqgT79IpnGdA68_FII */
._tooltip_1y9lk_1 {
  flex-shrink: 0;
  z-index: 9999999999999 !important;
}
._tooltip_1y9lk_1 a {
  color: var(--text-primary-inverted) !important;
  text-decoration: underline;
}
._tooltip_1y9lk_1 .ant-tooltip-inner {
  background: var(--color-primary-inverted-background) !important;
  border-radius: var(--border-radius) !important;
}
._tooltip_1y9lk_1._hideArrow_1y9lk_13 .ant-tooltip-arrow-content {
  display: none;
}
._icon_1y9lk_17 {
  --size: var(--size-small);
  flex-shrink: 0;
  height: var(--size);
  width: var(--size);
}
._icon_1y9lk_17._medium_1y9lk_23 {
  --size: var(--size-medium);
}
._icon_1y9lk_17._large_1y9lk_26 {
  --size: var(--size-large);
}

/* temp_stylePlugin:ni:sha-256;Zb17zRk9KVH1-R37Fs_H-jZN-cF06TgDBbjwyGxTfhg */
._content_i3h6f_1 {
  font-size: 14px;
}
._popover_i3h6f_5 {
  background-color: var(--color-primary-background);
  border: 1px solid var(--color-gray-300);
  border-radius: var(--border-radius);
  box-shadow: var(--box-shadow);
  padding-bottom: 0 !important;
  padding-left: 0;
  padding-top: 0;
  z-index: 10000000000000000 !important;
}
._popover_i3h6f_5 .ant-popover-inner {
  background-color: transparent;
  border-radius: 0;
  box-shadow: none;
}
._contentContainer_i3h6f_21 {
  padding-bottom: var(--size-xxSmall);
}
._contentContainer_i3h6f_21._large_i3h6f_24 {
  padding: var(--size-small);
  padding-bottom: var(--size-xSmall);
}

/* temp_stylePlugin:ni:sha-256;41iKM81iCmJo5l_FFUs-MxnCihIyl4eEn7GpiAh6zi8 */
._container_lgd2g_1 {
  display: flex;
  margin: 0 auto;
  position: relative;
  width: 100%;
  z-index: 2;
}
._container_lgd2g_1 > div {
  height: 44px;
  width: 100%;
}
._tooltipPopover_lgd2g_13 {
  background-color: var(--color-primary-background);
  border: 1px solid var(--color-gray-300);
  border-radius: var(--border-radius);
  color: var(--text-primary) !important;
  padding: var(--size-small) 0 !important;
  transition: scale 0.2s ease-in-out;
}
._tooltipPopover_lgd2g_13 > * {
  padding-left: var(--size-medium) !important;
  padding-right: var(--size-medium) !important;
}
._tooltipPopover_lgd2g_13 > h4 {
  border-bottom: 1px solid var(--color-gray-300);
  font-family: var(--header-font-family);
  font-size: 13px !important;
  margin-bottom: var(--size-small) !important;
  padding-bottom: var(--size-xSmall);
}
._tooltipPopover_lgd2g_13 > p {
  color: var(--color-gray-500) !important;
  font-size: 14px !important;
  margin: 0 !important;
}
._popoverContent_lgd2g_38 {
  max-height: 300px;
  overflow: hidden;
  overflow-wrap: anywhere;
  overflow-y: auto;
  text-overflow: ellipsis;
}
._title_lgd2g_46 {
  column-gap: var(--size-xSmall);
  display: flex;
  font-weight: 700;
}

/* temp_stylePlugin:ni:sha-256;SIvwWoXX5S9aMHYEHTRPFYV6CYA4cbnkc7AaNO4iVE0 */
._skeleton_clrr7_1 {
  border-radius: var(--border-radius);
}

/* temp_stylePlugin:ni:sha-256;pUOh6dlxWNM5YiB7uv9B-7CadczSgDpVBPrr29hl1pg */
._highlighterStyles_1qb5d_1 {
  background-color: transparent;
  font-weight: 600 !important;
  padding: 0;
}

/* temp_stylePlugin:ni:sha-256;puCT_asvt5wqVbnwJ5BCIgFzqJl3WEEYuLv5WBMdCu0 */
._tooltipOverlay_1cgd2_1 {
  z-index: 10000000000000000 !important;
}
._tooltipOverlay_1cgd2_1 a {
  color: var(--text-primary-inverted) !important;
  text-decoration: underline;
}
._tooltipOverlay_1cgd2_1 table {
  border-collapse: collapse;
  border-spacing: 0;
  width: 100%;
}
._tooltipOverlay_1cgd2_1 table td:first-of-type {
  padding-right: var(--size-small);
}
._tooltipOverlay_1cgd2_1 .ant-tooltip-inner {
  background: var(--color-primary-inverted-background) !important;
  border-radius: var(--border-radius) !important;
}

/* temp_stylePlugin:ni:sha-256;VqHqkHRLUODM7V0uUkE7To1d_RwRNdmwWea5XX27zLk */
._input_eommn_1 {
  background: var(--color-gray-200) !important;
  border: 1px solid transparent !important;
  border-radius: var(--border-radius) !important;
  color: var(--text-primary) !important;
  font-size: 16px !important;
  line-height: initial !important;
  padding: var(--size-xSmall) var(--size-small) !important;
}
._input_eommn_1.ant-input-lg {
  padding: var(--size-xSmall) var(--size-small) !important;
}
._input_eommn_1 .ant-input-sm {
  padding: var(--size-xxSmall) var(--size-xxSmall) !important;
}
._input_eommn_1 .ant-input-sm ~ .ant-input-suffix svg {
  height: var(--size-small) !important;
  width: var(--size-small) !important;
}
._input_eommn_1.ant-input-group-wrapper {
  align-items: center;
  display: flex;
  overflow: hidden !important;
  padding: 0 !important;
  transition: all 0.3s;
}
._input_eommn_1.ant-input-group-wrapper .ant-input:hover,
._input_eommn_1.ant-input-group-wrapper .ant-input:focus,
._input_eommn_1.ant-input-group-wrapper .ant-input {
  border-color: transparent !important;
  box-shadow: none !important;
  color: var(--text-primary) !important;
  font-size: 16px !important;
  height: 100%;
  line-height: initial !important;
  padding: 10px !important;
}
._input_eommn_1.ant-input-group-wrapper .ant-input-group-addon {
  background: transparent !important;
  border-color: transparent !important;
}
._input_eommn_1.ant-input-group-wrapper .ant-input-wrapper.ant-input-group {
  height: 100%;
  overflow: hidden;
}
._input_eommn_1.ant-input-group-wrapper:focus,
._input_eommn_1.ant-input-group-wrapper:active,
._input_eommn_1.ant-input-group-wrapper:focus-within {
  background: var(--color-primary-background) !important;
  border-color: var(--color-purple) !important;
  box-shadow: 0 0 0 4px rgba(var(--color-purple-rgb), 0.2) !important;
}
._input_eommn_1.ant-input-group-wrapper:focus .ant-input,
._input_eommn_1.ant-input-group-wrapper:active .ant-input,
._input_eommn_1.ant-input-group-wrapper:focus-within .ant-input {
  background: var(--color-primary-background) !important;
}
._input_eommn_1.ant-input-affix-wrapper,
._input_eommn_1 .ant-input {
  background: var(--color-gray-200) !important;
  color: var(--text-primary) !important;
}
._input_eommn_1 .ant-input-clear-icon {
  color: var(--color-gray-500) !important;
}
._input_eommn_1.ant-input-affix-wrapper-sm {
  padding: 0 var(--size-xSmall) !important;
}
._input_eommn_1:not(.ant-input-affix-wrapper-disabled) .ant-input {
  background: var(--color-gray-200) !important;
}
._input_eommn_1:not(.ant-input-affix-wrapper-disabled) .ant-input::placeholder {
  color: var(--color-gray-500) !important;
}
._input_eommn_1:not(.ant-input-affix-wrapper-disabled):focus,
._input_eommn_1:not(.ant-input-affix-wrapper-disabled).ant-input-affix-wrapper-focused {
  background: var(--color-primary-background) !important;
  border-color: var(--color-purple) !important;
  box-shadow: 0 0 0 4px rgba(var(--color-purple-rgb), 0.2) !important;
}
._input_eommn_1:not(.ant-input-affix-wrapper-disabled):focus .ant-input,
._input_eommn_1:not(.ant-input-affix-wrapper-disabled).ant-input-affix-wrapper-focused .ant-input {
  background: var(--color-primary-background) !important;
}
._input_eommn_1:not(.ant-input-affix-wrapper-disabled):hover {
  border-color: var(--color-purple) !important;
}
._input_eommn_1.ant-input-affix-wrapper-disabled {
  background: var(--color-gray-200) !important;
}

/* temp_stylePlugin:ni:sha-256;5weElp2go83xEHG9NXNousawCrqJcscuzyyhAUCwPZc */
._modal_u71tu_1 {
  max-width: 60vw;
  pointer-events: unset;
}
._modal_u71tu_1 .ant-modal-content {
  border-radius: var(--border-radius) !important;
}
._modalContent_u71tu_9 {
  overflow: visible;
}
._title_u71tu_13 {
  margin-bottom: var(--size-medium) !important;
}
._modalWrap_u71tu_17 {
  z-index: 999999999;
}

/* temp_stylePlugin:ni:sha-256;11R5fzJLBjsCCsE6XWnkB1NRfXi21lhbe4yvgPvzEow */
._modalBody_nihhy_1 {
  padding: 0;
}

/* temp_stylePlugin:ni:sha-256;Fb-QI6Zf-ufy2t_PaZLEKU1lFSZ4IpST6uiqkY-Sb18 */
._modalWrapper_1x9k5_1 {
  width: 60vh;
}
._modalSubTitle_1x9k5_5 {
  color: var(--color-gray-500) !important;
  font-size: 16px;
  line-height: 1.5 !important;
  margin-top: 0 !important;
}
._queryBuilderContainer_1x9k5_12 {
  margin-bottom: var(--size-large) !important;
}

/* temp_stylePlugin:ni:sha-256;JgnfpYQwLH-fpbf6uebt1w9_twcRh4QOore5Oma50oU */
._segmentPickerMenu_10cqr_1 {
  box-shadow: none;
  font-family: var(--header-font-family);
  margin-bottom: 12px;
  min-width: 200px;
  width: 100%;
}
._segmentPickerInner_10cqr_9 {
  background-color: var(--color-primary-background);
  border: 1px solid var(--color-gray-300);
  border-radius: 8px;
  color: var(--text-primary);
  min-width: 220px;
}
._segmentPickerInner_10cqr_9 ._segmentItemWrapper_10cqr_16:last-child ._segmentItem_10cqr_16 {
  border-bottom: 0;
}
._downIcon_10cqr_20 {
  color: var(--color-purple);
  height: 14px;
  margin-left: auto;
  margin-right: 5px;
  transition: 0.4s;
  width: 14px;
}
._checkIcon_10cqr_29 {
  color: var(--color-purple);
  fill: var(--color-purple);
  height: 15px;
  margin-bottom: 2px;
  margin-left: auto;
  margin-right: 5px;
  width: 15px;
}
._trashIcon_10cqr_39 {
  color: var(--color-gray-500);
  fill: var(--color-gray-500);
  margin-bottom: 2px;
}
._segmentAction_10cqr_45 {
  align-items: center;
  background-color: var(--color-gray-200);
  border: 0;
  border-radius: 5px;
  bottom: 0;
  display: none;
  height: 30px;
  margin: auto;
  padding: 0 6px;
  position: absolute;
  right: 5px;
  top: 0;
  width: 30px;
}
._segmentAction_10cqr_45:hover {
  background-color: var(--color-gray-300);
  cursor: pointer;
}
._segmentAction_10cqr_45:hover ._trashIcon_10cqr_39 {
  color: var(--text-primary);
  fill: var(--text-primary);
}
._dropdownHandler_10cqr_69 {
  align-items: center;
  border: 1px solid var(--color-gray-300);
  border-radius: 8px;
  color: var(--text-primary);
  cursor: pointer;
  display: flex;
  font-size: 16px;
  height: 40px;
  justify-content: center;
  margin-top: 13px;
  padding: 10px;
  padding-left: 14px;
  width: 100%;
}
._plusIcon_10cqr_85 {
  color: var(--color-purple);
  fill: var(--color-purple);
  height: 15px;
  margin-bottom: 2px;
  margin-left: auto;
  margin-right: 5px;
  width: 15px;
}
._newSearchDiv_10cqr_95 {
  align-items: center;
  color: var(--color-purple);
  cursor: pointer;
  display: flex;
  font-size: 14px;
  padding: 10px;
  padding-left: 15px;
  width: 100%;
}
._newSearchDiv_10cqr_95:hover {
  background-color: var(--color-gray-200);
}
._noSegmentsText_10cqr_110 {
  color: var(--color-gray-500);
  margin-top: 10px;
}
._segmentItemWrapper_10cqr_16 {
  position: relative;
}
._segmentItemWrapper_10cqr_16:hover {
  background-color: var(--color-gray-200);
}
._segmentItemWrapper_10cqr_16:hover ._segmentAction_10cqr_45 {
  display: flex;
}
._segmentItem_10cqr_16 {
  align-items: center;
  border-bottom: 1px solid var(--color-gray-300);
  cursor: pointer;
  display: flex;
  font-size: 16px;
  padding: 10px;
  padding-left: 15px;
  width: 100%;
}
._segmentText_10cqr_136 {
  color: var(--text-primary);
  font-size: 14px;
  margin-right: 20px;
  overflow: hidden;
  text-overflow: ellipsis;
  white-space: nowrap;
  width: 100%;
}
._segmentUnselected_10cqr_146 {
  color: var(--color-gray-500);
}
._segmentNameText_10cqr_150 {
  display: block;
  font-size: 14px;
  overflow: hidden;
  text-overflow: ellipsis;
  white-space: nowrap;
  width: 100%;
}
._modalWrapper_10cqr_159 {
  width: 60vh;
}
._modalSubTitle_10cqr_163 {
  color: var(--color-gray-500) !important;
  font-size: 14px;
  margin-bottom: 20px;
  margin-top: 0 !important;
}
._actionsContainer_10cqr_170 {
  column-gap: var(--size-medium);
  display: flex;
  padding-top: var(--size-medium);
}
._actionsContainer_10cqr_170 > button {
  flex-grow: 1;
  justify-content: center;
}

/* temp_stylePlugin:ni:sha-256;tCo5ZLTdL-0yjXdwFbndLgIJS4FhZ21YMHY8PnjI0nY */
._commonInputWrapper_z8rd3_1 {
  padding: 10px 0;
}
._searchInput_z8rd3_5 {
  padding-top: 0;
}
._switchSpan_z8rd3_9 {
  display: inline-block;
  line-height: normal;
  vertical-align: middle;
}
._datePicker_z8rd3_15 {
  border: 1px solid var(--color-gray-300);
  border-radius: var(--size-xSmall);
  font-family: var(--header-font-family);
  font-size: 14px;
  font-weight: 300 !important;
  height: 45px;
  width: 100%;
}
._iconWrapper_z8rd3_25 {
  display: flex;
  margin: 0 10px 0 0;
}
._iconWrapper_z8rd3_25 > svg {
  color: var(--color-gray-400) !important;
  height: var(--size-medium);
  width: var(--size-medium);
}
._iconWrapper_z8rd3_25 > svg._fill_z8rd3_34 {
  color: var(--color-gray-400) !important;
  fill: none !important;
}
._subTitle_z8rd3_39 {
  color: var(--text-primary);
  font-size: 11px;
  margin-bottom: 8px;
  margin-top: 10px;
}
._checkboxUnselected_z8rd3_46 {
  color: var(--color-gray-500);
}
._select_z8rd3_50 {
  width: 100%;
}
._selectWithIconContainer_z8rd3_54 {
  position: relative;
  width: 100%;
}
._icon_z8rd3_25 {
  color: var(--color-gray-400);
  height: var(--size-medium);
  position: absolute;
  right: 10px;
  top: 15px;
  width: var(--size-medium);
}

/* temp_stylePlugin:ni:sha-256;x1xT-MuTUeZpYnlTbsdDjia7zKlBrBDleub1Bv0HwtQ */
._sessionLengthInput_igdy7_1 {
  height: 100%;
  padding: 12px;
  width: 300px;
}
._sessionLengthInputLabel_igdy7_7 {
  color: var(--text-primary);
  font-size: 12px;
}
._slider_igdy7_12 .ant-slider-mark-text {
  font-size: 12px !important;
}
._headerContainer_igdy7_16 {
  align-items: center;
  display: flex;
  justify-content: space-between;
  margin-top: var(--size-xxSmall);
}
._headerContainer_igdy7_16 button {
  color: var(--color-purple);
  font-size: 12px;
  height: 13px !important;
  padding: 0;
}
._advancedLengthInput_igdy7_29 {
  display: flex;
  justify-content: space-between;
  margin-top: var(--size-xSmall);
}
._advancedLengthInput_igdy7_29 ._group_igdy7_34 {
  display: flex;
  height: 43px;
}
._advancedLengthInput_igdy7_29 ._group_igdy7_34 input {
  border: 1px solid var(--color-gray-300);
  width: 100px;
}
._buttonContainer_igdy7_43 {
  display: flex;
  justify-content: flex-end;
}
._setLengthButton_igdy7_48 {
  font-size: 12px;
  height: fit-content;
  width: fit-content;
}

/* vanilla-extract-css-ns:src/pages/ErrorsV2/ErrorQueryBuilder/components/QueryBuilder/QueryBuilder.css.ts.vanilla.css?source=Ll8zeDUyN3YwIHsKICBib3JkZXItdG9wLXJpZ2h0LXJhZGl1czogMDsKICBib3JkZXItYm90dG9tLXJpZ2h0LXJhZGl1czogMDsKfQouXzN4NTI3djEgewogIGJvcmRlci10b3AtbGVmdC1yYWRpdXM6IDA7CiAgYm9yZGVyLWJvdHRvbS1sZWZ0LXJhZGl1czogMDsKfQouXzN4NTI3djIgewogIGRpc3BsYXk6IGlubGluZS1mbGV4OwogIGhlaWdodDogMjBweDsKfQouXzN4NTI3djMgewogIGhlaWdodDogMjBweDsKICB3aWR0aDogMjBweDsKfQouXzN4NTI3djQgewogIGZsZXg6IDE7CiAgd29yZC1icmVhazogbm9ybWFsOwogIHdoaXRlLXNwYWNlOiBub3dyYXA7Cn0KLl8zeDUyN3Y1IHsKICBmbGV4OiAxOwp9Ci5fM3g1Mjd2NiB7CiAgZmxleC1zaHJpbms6IDA7Cn0KLl8zeDUyN3Y3IHsKICBtYXgtd2lkdGg6IDUwJTsKfQ== */
._3x527v0 {
  border-top-right-radius: 0;
  border-bottom-right-radius: 0;
}
._3x527v1 {
  border-top-left-radius: 0;
  border-bottom-left-radius: 0;
}
._3x527v2 {
  display: inline-flex;
  height: 20px;
}
._3x527v3 {
  height: 20px;
  width: 20px;
}
._3x527v4 {
  flex: 1;
  word-break: normal;
  white-space: nowrap;
}
._3x527v5 {
  flex: 1;
}
._3x527v6 {
  flex-shrink: 0;
}
._3x527v7 {
  max-width: 50%;
}

/* temp_stylePlugin:ni:sha-256;LtXQFuh7m9cBiR5lOVI7iVSOjVdsX-AxpS1I8xwak1s */
._optionLabelContainer_1yzqu_1 {
  align-items: center;
  display: flex;
  overflow: hidden;
  position: relative;
  text-overflow: ellipsis;
  width: 100%;
}
._optionCheckbox_1yzqu_10 {
  margin-right: 12px;
}
._optionLabelType_1yzqu_14 {
  background: var(--color-gray-300);
  border-radius: 3px;
  color: var(--text-primary) !important;
  margin-right: 6px;
  padding-left: 4px;
  padding-right: 4px;
  width: fit-content;
}
._labelTypeContainer_1yzqu_24 {
  width: 60px;
}
._highlighterStyles_1yzqu_28 {
  background-color: transparent;
  font-weight: 600 !important;
  padding: 0;
}
._shadowParent_1yzqu_34 {
  height: 100%;
  overflow: hidden;
  position: relative;
  width: 100%;
}
._shadowContainer_1yzqu_41 {
  height: 100%;
  left: 0;
  pointer-events: none;
  position: absolute;
  top: 0;
  width: 100%;
  z-index: 100000000000000020 !important;
}
._shadowRight_1yzqu_51 {
  background-attachment: scroll;
  background-image: linear-gradient(to left, rgba(255, 255, 255, 0.6), rgba(255, 255, 255, 0));
  background-position: right center;
  background-repeat: no-repeat;
  background-size: 20px 100%;
  transition: background-image 0.2s ease-in-out;
}
._shadowLeft_1yzqu_60 {
  background-attachment: scroll;
  background-image: linear-gradient(to right, rgba(255, 255, 255, 0.6), rgba(255, 255, 255, 0));
  background-position: left center;
  background-repeat: no-repeat;
  background-size: 20px 100%;
  transition: background-image 0.2s ease-in-out;
}
._shadowBoth_1yzqu_69 {
  background-attachment: scroll, scroll;
  background-image: linear-gradient(to right, rgba(255, 255, 255, 0.6), rgba(255, 255, 255, 0)), linear-gradient(to left, rgba(255, 255, 255, 0.6), rgba(255, 255, 255, 0));
  background-position: left center, right center;
  background-repeat: no-repeat;
  background-size: 20px 100%, 20px 100%;
  transition: background-image 0.2s ease-in-out;
}
._optionLabelName_1yzqu_78 {
  color: var(--text-primary) !important;
  overflow-x: scroll;
  padding-bottom: 8px;
  padding-top: 8px;
  scrollbar-width: none;
}
._optionLabelName_1yzqu_78::-webkit-scrollbar {
  display: none;
}
._nameLabel_1yzqu_89 {
  color: var(--text-primary) !important;
  flex-grow: 1;
  overflow: hidden;
  text-overflow: ellipsis;
  white-space: nowrap;
}
._optionTooltip_1yzqu_97 {
  color: var(--text-primary) !important;
  margin-left: 4px;
}
._builderContainer_1yzqu_102 {
  border: 1px solid var(--color-gray-300);
  border-radius: var(--border-radius);
  display: flex;
  flex-direction: column;
  width: 100%;
}
._builderContainer_1yzqu_102 > div {
  border-bottom: 1px solid var(--color-gray-300);
  gap: var(--size-xSmall);
  line-height: 0;
  padding: var(--size-xSmall);
}
._builderContainer_1yzqu_102 > div:last-child {
  border-bottom: 0;
}
._rulesContainer_1yzqu_121 {
  align-items: center;
  column-gap: var(--size-xxSmall);
  display: inline-flex;
  flex-wrap: wrap;
  justify-content: flex-start;
  row-gap: var(--size-xSmall);
}
._separator_1yzqu_130 {
  border: 0;
  font-size: 12px;
  justify-content: center;
  padding: 3px;
  width: 32px;
}
._separator_1yzqu_130[disabled] {
  background: none;
  color: var(--color-gray-800) !important;
}
._separator_1yzqu_130:hover {
  background: none !important;
}
._separator_1yzqu_130:hover:not([disabled]) {
  background-color: var(--color-purple-100) !important;
}
span:first-child ._ruleItem_1yzqu_148 {
  border-bottom-left-radius: 3px;
  border-top-left-radius: 3px;
}
span:last-child ._ruleItem_1yzqu_148 {
  border-bottom-right-radius: 3px;
  border-top-right-radius: 3px;
}
._invalid_1yzqu_158 {
  background-color: var(--color-red-400) !important;
}
._invalid_1yzqu_158:hover {
  background-color: var(--color-red-600) !important;
}
._timeRangeContainer_1yzqu_165 ._ruleItem_1yzqu_148 span {
  max-width: 100%;
}
._removeRule_1yzqu_169 {
  border-bottom-right-radius: 3px;
  border-top-right-radius: 3px;
}
._syncButton_1yzqu_174,
._syncButton_1yzqu_174[disabled],
._syncButton_1yzqu_174:active,
._syncButton_1yzqu_174:focus,
._syncButton_1yzqu_174:hover {
  background-color: var(--color-green-600) !important;
  border-radius: 3px;
  color: var(--color-white) !important;
  padding: 6px;
}
._syncButton_1yzqu_174:hover {
  opacity: 0.6;
}
._syncButton_1yzqu_174[disabled] {
  opacity: 0.2;
}
._addFilter_1yzqu_193 {
  border: 1px dashed var(--color-purple-500);
  border-radius: 3px;
  color: var(--color-purple-500) !important;
  font-size: 12px;
  height: 100%;
  margin-top: var(--size-xSmall);
  padding: 0 4px;
}
._menuListContainer_1yzqu_203 {
  overflow-y: auto;
  scrollbar-width: none;
}
._menuListContainer_1yzqu_203::-webkit-scrollbar {
  display: none;
}
._popoverContainer_1yzqu_211 {
  width: fit-content;
}
._popoverContainer_1yzqu_211 .ant-popover-inner-content {
  padding: 0;
}
._contentContainer_1yzqu_218 {
  display: flex;
  flex-direction: column;
  max-width: 50vw;
  min-width: 150px;
  padding-bottom: 0;
  row-gap: var(--size-medium);
}
._contentContainer_1yzqu_218 ._label_1yzqu_24 {
  display: flex;
  flex-direction: column;
  font-size: 10px;
  row-gap: var(--size-xxSmall);
}
._controlBar_1yzqu_233 {
  flex-shrink: 0;
  height: 44px;
}
._menuList_1yzqu_203 {
  overflow: hidden;
  padding-top: 0;
  z-index: 5;
}

/* vanilla-extract-css-ns:src/components/SearchPagination/style.css.ts.vanilla.css?source=Ll8xdWtmcDJhMCB7CiAgYm9yZGVyLXJhZGl1czogMDsKICBib3JkZXI6IDAgIWltcG9ydGFudDsKfQouXzF1a2ZwMmEwOmZvY3VzLCAuXzF1a2ZwMmEwOmFjdGl2ZSB7CiAgYmFja2dyb3VuZDogaW5oZXJpdDsKfQouXzF1a2ZwMmExIHsKICBib3JkZXItcmlnaHQ6IHZhcigtLV8xcHlxa2E5MW8pIHNvbGlkIDFweCAhaW1wb3J0YW50Owp9Ci5fMXVrZnAyYTIgewogIGJhY2tncm91bmQ6IHZhcigtLV8xcHlxa2E5dCk7Cn0KLl8xdWtmcDJhMjpmb2N1cywgLl8xdWtmcDJhMjphY3RpdmUgewogIGJhY2tncm91bmQ6IHZhcigtLV8xcHlxa2E5dSk7Cn0= */
._1ukfp2a0 {
  border-radius: 0;
  border: 0 !important;
}
._1ukfp2a0:focus,
._1ukfp2a0:active {
  background: inherit;
}
._1ukfp2a1 {
  border-right: var(--_1pyqka91o) solid 1px !important;
}
._1ukfp2a2 {
  background: var(--_1pyqka9t);
}
._1ukfp2a2:focus,
._1ukfp2a2:active {
  background: var(--_1pyqka9u);
}

/* temp_stylePlugin:ni:sha-256;cjUQ68xQ3D0AfNnYjZhH0ZnDUhPluWo4BzWLROzSB-0 */
._modalSubTitle_6e4mp_1 {
  color: var(--color-gray-500) !important;
  font-size: 16px;
  line-height: 1.5 !important;
  margin-top: 0 !important;
}
._queryBuilderContainer_6e4mp_8 {
  margin-bottom: var(--size-large) !important;
}

/* temp_stylePlugin:ni:sha-256;VxNfg_v_Z0qUGtlkSUmcNbhGPcC-3BQsSUwACK0QBCI */
._segmentPickerMenu_16b00_1 {
  box-shadow: none;
  margin-bottom: 12px;
  min-width: 200px;
  width: 100%;
}
._segmentPickerInner_16b00_8 {
  background-color: var(--color-primary-background);
  border: 1px solid var(--color-gray-300);
  border-radius: 5px;
  color: var(--text-primary);
  min-width: 220px;
}
._segmentPickerInner_16b00_8 ._segmentItemWrapper_16b00_15:last-child ._segmentItem_16b00_15 {
  border-bottom: 0;
}
._downIcon_16b00_19 {
  color: var(--color-purple);
  height: 14px;
  margin-left: auto;
  margin-right: 5px;
  transition: 0.4s;
  width: 14px;
}
._checkIcon_16b00_28 {
  color: var(--color-purple);
  fill: var(--color-purple);
  height: 15px;
  margin-bottom: 2px;
  margin-left: auto;
  margin-right: 5px;
  width: 15px;
}
._trashIcon_16b00_38 {
  color: var(--color-gray-500);
  fill: var(--color-gray-500);
  margin-bottom: 2px;
}
._starIcon_16b00_44 {
  color: var(--text-primary);
  fill: var(--text-primary);
  height: 1rem;
  margin-bottom: 2px;
  margin-left: 6px;
  padding: 1px;
}
._segmentAction_16b00_53 {
  align-items: center;
  background-color: var(--color-gray-200);
  border: 0;
  border-radius: 5px;
  bottom: 0;
  display: none;
  height: 30px;
  margin: auto;
  padding: 0 6px;
  position: absolute;
  right: 5px;
  top: 0;
  width: 30px;
}
._segmentAction_16b00_53:hover {
  background-color: var(--color-gray-300);
  cursor: pointer;
}
._segmentAction_16b00_53:hover ._trashIcon_16b00_38 {
  color: var(--text-primary);
  fill: var(--text-primary);
}
._dropdownHandler_16b00_77 {
  align-items: center;
  border: 1px solid var(--color-gray-300);
  border-radius: 8px;
  color: var(--text-primary);
  cursor: pointer;
  display: flex;
  font-size: 16px;
  height: 40px;
  justify-content: center;
  margin-top: 13px;
  padding: 10px;
  padding-left: 14px;
  width: 100%;
}
._plusIcon_16b00_93 {
  color: var(--color-purple);
  fill: var(--color-purple);
  height: 15px;
  margin-bottom: 2px;
  margin-left: auto;
  margin-right: 5px;
  width: 15px;
}
._newSearchDiv_16b00_103 {
  align-items: center;
  color: var(--color-purple);
  cursor: pointer;
  display: flex;
  font-size: 14px;
  padding: 10px;
  padding-left: 15px;
  width: 100%;
}
._newSearchDiv_16b00_103:hover {
  background-color: var(--color-gray-200);
}
._noSegmentsText_16b00_118 {
  color: var(--color-gray-500);
  margin-top: 10px;
}
._segmentItemWrapper_16b00_15 {
  position: relative;
}
._segmentItemWrapper_16b00_15:hover {
  background-color: var(--color-gray-200);
}
._segmentItemWrapper_16b00_15:hover ._segmentAction_16b00_53 {
  display: flex;
}
._segmentItem_16b00_15 {
  align-items: center;
  border-bottom: 1px solid var(--color-gray-300);
  cursor: pointer;
  display: flex;
  font-size: 16px;
  padding: 10px;
  padding-left: 15px;
  width: 100%;
}
._segmentText_16b00_144 {
  color: var(--text-primary);
  font-size: 14px;
  margin-right: 20px;
  overflow: hidden;
  text-overflow: ellipsis;
  white-space: nowrap;
  width: 100%;
}
._segmentUnselected_16b00_154 {
  color: var(--color-gray-500);
}
._segmentUnselected_16b00_154 ._starIcon_16b00_44 {
  color: var(--color-gray-500);
  fill: var(--color-gray-500);
}
._segmentNameText_16b00_162 {
  display: block;
  font-size: 14px;
  overflow: hidden;
  text-overflow: ellipsis;
  white-space: nowrap;
  width: 100%;
}
._liveSessionsSegment_16b00_171 {
  align-items: center;
  display: flex;
}
._liveSessionsCount_16b00_176 {
  align-items: center;
  background: var(--color-purple);
  border-radius: 13px;
  color: var(--color-primary-background);
  display: flex;
  font-size: 10px;
  gap: var(--size-xSmall);
  height: 20px;
  justify-content: center;
  line-height: normal;
  margin-left: var(--size-xSmall);
  min-width: 20px;
  padding: 0 7px;
}
._liveSessionsCountInactive_16b00_192 {
  opacity: 0.5;
}
._modalSubTitle_16b00_196 {
  color: var(--color-gray-500) !important;
  margin-bottom: 20px;
  margin-top: 0 !important;
}
._actionsContainer_16b00_202 {
  column-gap: var(--size-medium);
  display: flex;
  padding-top: var(--size-medium);
}
._actionsContainer_16b00_202 > button {
  flex-grow: 1;
  justify-content: center;
}

/* temp_stylePlugin:ni:sha-256;tffipz9fm2ubrBw4Ewg55SQsVOwLi1QdTWz92dhHZDM */
._select_1kghn_1 {
  border-radius: var(--border-radius);
  color: var(--text-primary) !important;
  transition: all 0.2s ease-in-out;
}
._select_1kghn_1 .ant-select-selector {
  background-color: var(--color-primary-background) !important;
  border: 1px solid var(--color-gray-300) !important;
  border-radius: var(--border-radius) !important;
  font-family: var(--body-font-family);
  height: fit-content !important;
  padding: var(--size-xSmall) var(--size-small) !important;
  transition: all 0.2s ease-in-out;
}
._select_1kghn_1 .ant-select-selection-placeholder {
  color: var(--color-gray-500) !important;
  left: var(--size-small);
}
._select_1kghn_1 .ant-select-selection-search {
  margin-left: 0 !important;
}
._select_1kghn_1 .ant-select-arrow {
  align-items: center;
  display: flex;
  flex-direction: column;
  height: 18px;
  width: 18px;
}
._select_1kghn_1 .ant-select-arrow > svg {
  height: 100%;
  position: relative;
  right: -2px;
  top: -4px;
  width: 100%;
}
._select_1kghn_1 .ant-select-clear {
  background: var(--color-primary-background);
  color: var(--color-gray-400);
}
._select_1kghn_1.ant-select-disabled .ant-select-selector {
  background: var(--color-gray-300) !important;
}
._select_1kghn_1.ant-select-multiple .ant-select-selection-item {
  background-color: var(--color-gray-200) !important;
  border-color: var(--color-gray-200) !important;
}
._select_1kghn_1 .ant-select-selection-item-remove {
  color: var(--color-gray-700) !important;
}
._select_1kghn_1.ant-select-borderless .ant-select-selector {
  background: transparent !important;
  border-color: transparent !important;
  color: var(--text-primary) !important;
}
._select_1kghn_1.ant-select-borderless .ant-select-selector:active,
._select_1kghn_1.ant-select-borderless .ant-select-selector:focus,
._select_1kghn_1.ant-select-borderless .ant-select-selector:focus-within,
._select_1kghn_1.ant-select-borderless .ant-select-selector:focus-visible {
  box-shadow: none !important;
  outline-color: transparent !important;
}
._select_1kghn_1.ant-select-borderless.ant-select-focused:not(.ant-select-disabled).ant-select:not(.ant-select-customize-input) .ant-select-selector {
  border-color: transparent !important;
  box-shadow: none !important;
}
._dropdownIcon_1kghn_65 {
  display: inline;
}
._dropdownIcon_1kghn_65 ._icon_1kghn_68 {
  display: none;
}
.ant-select-dropdown {
  z-index: 100000000000000020 !important;
}
._dropdown_1kghn_65 {
  background-color: var(--color-primary-background) !important;
  border: 1px solid var(--color-gray-300);
  border-radius: var(--border-radius);
  box-shadow: var(--box-shadow);
  padding-bottom: 0 !important;
  padding-top: 0 !important;
  z-index: 100000000000000020 !important;
}
._dropdown_1kghn_65 .ant-select-item-option-selected {
  color: var(--color-white) !important;
}
._dropdown_1kghn_65 .ant-select-item-option-content {
  align-items: center;
  display: flex;
}
._dropdown_1kghn_65 ._dropdownIcon_1kghn_65 {
  align-items: center;
  display: flex;
}
._dropdown_1kghn_65 ._dropdownIcon_1kghn_65 ._icon_1kghn_68 {
  display: contents;
  width: 100%;
}

/* temp_stylePlugin:ni:sha-256;kuAvMOOt9YmubiHQswsa4nJR1GR2dKQIKgsfe8wHDtg */
._popover_6rlz1_1 {
  display: flex;
  flex-direction: column;
  padding-bottom: var(--size-medium);
  row-gap: var(--size-medium);
  width: 250px;
}
._popover_6rlz1_1 ._label_6rlz1_8 {
  display: flex;
  flex-direction: column;
  font-size: 10px;
  row-gap: var(--size-xxSmall);
}

/* vanilla-extract-css-ns:src/pages/Sessions/SessionsFeedV3/SessionQueryBuilder/components/QueryBuilder/QueryBuilder.css.ts.vanilla.css?source=Lm5pem5oYTAgewogIGJvcmRlci10b3AtcmlnaHQtcmFkaXVzOiAwOwogIGJvcmRlci1ib3R0b20tcmlnaHQtcmFkaXVzOiAwOwp9Ci5uaXpuaGExIHsKICBib3JkZXItdG9wLWxlZnQtcmFkaXVzOiAwOwogIGJvcmRlci1ib3R0b20tbGVmdC1yYWRpdXM6IDA7Cn0KLm5pem5oYTIgewogIGRpc3BsYXk6IGlubGluZS1mbGV4OwogIGhlaWdodDogMjBweDsKfQoubml6bmhhMyB7CiAgaGVpZ2h0OiAyMHB4OwogIHdpZHRoOiAyMHB4Owp9Ci5uaXpuaGE0IHsKICBmbGV4OiAxOwogIHdvcmQtYnJlYWs6IG5vcm1hbDsKICB3aGl0ZS1zcGFjZTogbm93cmFwOwp9Ci5uaXpuaGE1IHsKICBmbGV4OiAxOwp9Ci5uaXpuaGE2IHsKICBmbGV4LXNocmluazogMDsKfQoubml6bmhhNyB7CiAgbWF4LXdpZHRoOiA1MCU7Cn0= */
.niznha0 {
  border-top-right-radius: 0;
  border-bottom-right-radius: 0;
}
.niznha1 {
  border-top-left-radius: 0;
  border-bottom-left-radius: 0;
}
.niznha2 {
  display: inline-flex;
  height: 20px;
}
.niznha3 {
  height: 20px;
  width: 20px;
}
.niznha4 {
  flex: 1;
  word-break: normal;
  white-space: nowrap;
}
.niznha5 {
  flex: 1;
}
.niznha6 {
  flex-shrink: 0;
}
.niznha7 {
  max-width: 50%;
}

/* temp_stylePlugin:ni:sha-256;KPmzgWQPzijpGyC1S4AlK46qFjF9gx3Sn71GP_oa8mg */
._card_lh268_1 {
  background: var(--color-primary-background);
  border: 1px solid var(--color-gray-300);
  border-radius: var(--border-radius);
  box-shadow: var(--box-shadow-2);
  color: var(--text-primary);
  max-width: 500px;
  padding-bottom: var(--size-xLarge);
  padding-left: var(--size-xLarge);
  padding-right: var(--size-xLarge);
  padding-top: var(--size-xLarge);
}
._card_lh268_1._center_lh268_13 {
  text-align: center;
}
._card_lh268_1 h2 {
  color: var(--text-primary);
  font-size: 24px;
  margin: 0;
  margin-bottom: var(--size-medium);
}
._card_lh268_1 p {
  color: var(--color-gray-500);
  margin-bottom: 0 !important;
}
._card_lh268_1 ._content_lh268_26 {
  font-size: 16px;
  max-width: 400px;
  word-wrap: break-word;
}
._card_lh268_1 ._animation_lh268_31 {
  margin: 0 auto;
  margin-bottom: var(--size-large);
  width: 250px;
}
._card_lh268_1 ._actions_lh268_36 {
  margin-top: var(--size-xLarge);
}

/* temp_stylePlugin:ni:sha-256;rgKsUI61Mjbx0SfCZS9Sl6VV8xr6u2hGA56RzaZNNp0 */
._elevatedCard_t9uz9_1 {
  --width: 400px;
  height: calc(100% - 2 * var(--size-medium));
  overflow-y: auto;
  padding-bottom: var(--size-small);
  padding-left: var(--size-large);
  padding-right: var(--size-large);
  padding-top: var(--size-small);
  width: var(--width);
}
._backdrop_t9uz9_12 {
  background: rgba(0, 0, 0, 0.25);
  inset: 0;
  opacity: 1;
  position: fixed;
  z-index: 999999999;
}
._elevatedCardMotion_t9uz9_20 {
  height: calc(100% - (var(--size-medium)));
  position: fixed;
  right: var(--size-medium);
  top: var(--size-medium);
  z-index: 9999999999;
}
._searchIcon_t9uz9_28 {
  color: var(--color-gray-500);
}
._container_t9uz9_32 {
  padding-top: var(--size-large);
}
._container_t9uz9_32 section {
  padding-top: var(--size-large);
}
._container_t9uz9_32 table {
  width: 100%;
}
._container_t9uz9_32 tr {
  width: 100%;
}
._container_t9uz9_32 tr:not(:last-of-type) td {
  padding-bottom: var(--size-small);
}
._container_t9uz9_32 p {
  font-size: 13px !important;
}
._container_t9uz9_32 h3 {
  font-size: 16px !important;
  margin-bottom: var(--size-small) !important;
}
._kbdContainer_t9uz9_55 {
  column-gap: var(--size-xxSmall);
  display: flex;
}
._kbd_t9uz9_55 {
  align-items: center;
  background: var(--color-gray-200);
  border-radius: var(--size-xxSmall);
  display: flex;
  font-family: var(--monospace-font-family);
  font-size: 11px;
  justify-content: center;
  min-width: 20px;
  padding-bottom: var(--size-xxSmall);
  padding-left: var(--size-xxSmall);
  padding-right: var(--size-xxSmall);
  padding-top: var(--size-xxSmall);
  text-transform: capitalize;
}
._kbd_t9uz9_55._symbol_t9uz9_75 {
  font-size: 16px;
  line-height: 0px;
}
._description_t9uz9_80 {
  color: var(--color-gray-800);
  font-size: 13px;
  padding-right: var(--size-medium);
}
._shortcutContainer_t9uz9_86 {
  display: flex;
  justify-content: flex-end;
}
._emptyTitle_t9uz9_91 {
  text-transform: capitalize;
}
._emptyDescription_t9uz9_95 {
  margin-top: 0 !important;
  text-align: center;
}
._disabled_t9uz9_100 {
  cursor: not-allowed;
  filter: opacity(0.3);
}
._titleContainer_t9uz9_105 {
  align-items: center;
  display: flex;
}
._suggestionButton_t9uz9_110 {
  align-items: center;
  background: var(--color-gray-300) !important;
  color: var(--text-primary) !important;
  column-gap: var(--size-small);
  display: flex;
  font-size: 12px;
  margin-left: auto;
  padding-bottom: var(--size-xSmall);
  padding-left: var(--size-small);
  padding-right: var(--size-small);
  padding-top: var(--size-xSmall);
}
._suggestionButton_t9uz9_110:hover {
  color: var(--text-primary);
}
._suggestionButton_t9uz9_110._cta_t9uz9_126 {
  background: var(--color-purple);
  color: var(--text-primary-inverted);
  font-weight: 500;
  margin: 0 auto;
  margin-top: var(--size-large);
}

/* vanilla-extract-css-ns:src/components/CommandBar/style.css.ts.vanilla.css?source=Ll8xZWs5NTN1MCB7CiAgei1pbmRleDogOTk5OTk7CiAgYmFja2dyb3VuZC1jb2xvcjogcmdiYSgxMTEsIDExMCwgMTE5LCAwLjQ4KTsKICBoZWlnaHQ6IDEwMHZoOwogIHdpZHRoOiAxMDB2dzsKICBkaXNwbGF5OiBmbGV4OwogIGp1c3RpZnktY29udGVudDogY2VudGVyOwp9Ci5fMWVrOTUzdTEgewogIHdpZHRoOiA1ODBweDsKICB0b3A6IDI1dmg7Cn0KLl8xZWs5NTN1MiB7CiAgd2lkdGg6IDEwMCU7Cn0KLl8xZWs5NTN1MyB7CiAgZmxleC1zaHJpbms6IDA7Cn0KLl8xZWs5NTN1NCB7CiAgZmxleC1zaHJpbms6IDA7Cn0KLl8xZWs5NTN1NSB7CiAgYm9yZGVyLXRvcC1yaWdodC1yYWRpdXM6IDA7CiAgYm9yZGVyLWJvdHRvbS1yaWdodC1yYWRpdXM6IDA7Cn0KLl8xZWs5NTN1NiB7CiAgYm9yZGVyLXRvcC1sZWZ0LXJhZGl1czogMDsKICBib3JkZXItYm90dG9tLWxlZnQtcmFkaXVzOiAwOwp9Ci5fMWVrOTUzdTcgewogIGZsZXg6IDE7Cn0KLl8xZWs5NTN1ODpob3ZlciB7CiAgY3Vyc29yOiBwb2ludGVyOwp9 */
._1ek953u0 {
  z-index: 99999;
  background-color: rgba(111, 110, 119, 0.48);
  height: 100vh;
  width: 100vw;
  display: flex;
  justify-content: center;
}
._1ek953u1 {
  width: 580px;
  top: 25vh;
}
._1ek953u2 {
  width: 100%;
}
._1ek953u3 {
  flex-shrink: 0;
}
._1ek953u4 {
  flex-shrink: 0;
}
._1ek953u5 {
  border-top-right-radius: 0;
  border-bottom-right-radius: 0;
}
._1ek953u6 {
  border-top-left-radius: 0;
  border-bottom-left-radius: 0;
}
._1ek953u7 {
  flex: 1;
}
._1ek953u8:hover {
  cursor: pointer;
}

/* vanilla-extract-css-ns:src/components/Header/styles.css.ts.vanilla.css?source=LmJzeWFhMjAgewogIHRleHQtZGVjb3JhdGlvbjogbm9uZTsKICBjb2xvcjogdmFyKC0tXzFweXFrYTl5KTsKfQouYnN5YWEyMDpob3ZlciB7CiAgY29sb3I6IHZhcigtLV8xcHlxa2E5eSk7Cn0= */
.bsyaa20 {
  text-decoration: none;
  color: var(--_1pyqka9y);
}
.bsyaa20:hover {
  color: var(--_1pyqka9y);
}

/* vanilla-extract-css-ns:src/components/LinkButton/styles.css.ts.vanilla.css?source=Ll8xa3BtNWc2MCB7CiAgdGV4dC1kZWNvcmF0aW9uOiBub25lOwp9Ci5fMWtwbTVnNjA6Zm9jdXMtdmlzaWJsZSB7CiAgb3V0bGluZTogcmV2ZXJ0ICFpbXBvcnRhbnQ7Cn0= */
._1kpm5g60 {
  text-decoration: none;
}
._1kpm5g60:focus-visible {
  outline: revert !important;
}

/* temp_stylePlugin:ni:sha-256;xzxoGgxTfoh-imsoN727UnT5YWTJkn2XSqtpBc6dwoU */
._alert_1c69p_1.ant-alert-info {
  background-color: var(--color-blue-100) !important;
  border: 0 !important;
  border-radius: var(--border-radius) !important;
  color: var(--color-blue-800) !important;
}
._alert_1c69p_1.ant-alert-info .ant-alert-message {
  color: var(--color-blue-800) !important;
}
._alert_1c69p_1.ant-alert-info .ant-alert-close-text {
  color: var(--color-blue-800) !important;
}
._alert_1c69p_1.ant-alert-info .ant-alert-icon {
  color: var(--color-blue-600) !important;
}
._alert_1c69p_1.ant-alert-success {
  background-color: var(--color-green-100) !important;
  border: 0 !important;
  border-radius: var(--border-radius) !important;
  color: var(--color-green-800) !important;
}
._alert_1c69p_1.ant-alert-success .ant-alert-message {
  color: var(--color-green-800) !important;
}
._alert_1c69p_1.ant-alert-success .ant-alert-close-text {
  color: var(--color-green-800) !important;
}
._alert_1c69p_1.ant-alert-success .ant-alert-icon {
  color: var(--color-green-600) !important;
}
._alert_1c69p_1.ant-alert-warning {
  background-color: var(--color-yellow-100) !important;
  border: 0 !important;
  border-radius: var(--border-radius) !important;
  color: var(--color-yellow-800) !important;
}
._alert_1c69p_1.ant-alert-warning .ant-alert-message {
  color: var(--color-yellow-800) !important;
}
._alert_1c69p_1.ant-alert-warning .ant-alert-close-text {
  color: var(--color-yellow-800) !important;
}
._alert_1c69p_1.ant-alert-warning .ant-alert-icon {
  color: var(--color-yellow-600) !important;
}
._alert_1c69p_1 .ant-alert-description {
  font-size: 12px !important;
  line-height: 1.6em !important;
}
._alert_1c69p_1.ant-alert-error {
  background-color: var(--color-orange-300) !important;
  border: 0 !important;
  border-radius: var(--border-radius) !important;
  color: var(--text-primary) !important;
}
._alert_1c69p_1.ant-alert-error .ant-alert-message {
  color: var(--text-primary) !important;
}
._alert_1c69p_1.ant-alert-error .ant-alert-close-text {
  color: var(--text-primary) !important;
}
._alert_1c69p_1.ant-alert-error .ant-alert-icon {
  color: var(--color-red-600) !important;
}
._alert_1c69p_1 .ant-alert-icon {
  margin-right: var(--size-small) !important;
}
._alert_1c69p_1.ant-alert {
  padding-bottom: var(--size-medium) !important;
  padding-left: var(--size-medium) !important;
  padding-right: var(--size-medium) !important;
  padding-top: var(--size-medium) !important;
}
._alert_1c69p_1 .ant-alert-message {
  font-weight: 500;
  margin-bottom: var(--size-small) !important;
}

/* temp_stylePlugin:ni:sha-256;14IPliw4FWr50FC_0ye0ySmsBllOXW4fH4Xfl7ZkJZk */
._card_iv1eg_1 {
  background-color: var(--color-primary-background);
  border: 1px solid var(--color-gray-300);
  border-radius: var(--border-radius);
  overflow: hidden;
  padding: var(--size-large);
  transition: border-color 0.1s ease-in-out, box-shadow 0.2s ease-in-out;
  width: 100%;
}
._card_iv1eg_1._noPadding_iv1eg_10 {
  padding: 0;
}
._card_iv1eg_1._full_iv1eg_13 {
  height: 100%;
}
._card_iv1eg_1 h2,
._card_iv1eg_1 ._cardHeader_iv1eg_17 {
  font-size: 22px !important;
  margin-bottom: var(--size-medium) !important;
}
._card_iv1eg_1 h3 {
  font-size: 16px !important;
  margin-bottom: var(--size-xSmall) !important;
}
._card_iv1eg_1 p {
  color: var(--color-gray-500);
  margin-top: 0 !important;
}
._card_iv1eg_1 section {
  padding-bottom: var(--size-medium);
}
._card_iv1eg_1 section:last-of-type {
  padding-bottom: var(--size-large);
}
._card_iv1eg_1 ._titleContainer_iv1eg_35 {
  border-bottom: 1px solid var(--color-gray-300);
  font-size: 14px !important;
  margin: 0 calc(-1 * var(--size-large));
  margin-bottom: var(--size-small);
  margin-top: calc(-1 * var(--size-xSmall));
  padding-bottom: 0;
  padding-left: var(--size-large);
  padding-right: var(--size-large);
  padding-top: 0;
}
._card_iv1eg_1 ._titleContainer_iv1eg_35._noTitleBottomMargin_iv1eg_46 {
  margin-bottom: 0;
}
._card_iv1eg_1 ._titleContainer_iv1eg_35 h3 {
  margin-bottom: var(--size-medium) !important;
}
._card_iv1eg_1:hover._interactable_iv1eg_52 {
  border-color: var(--color-purple);
  box-shadow: 0 5px 8px rgba(86, 41, 198, 0.2);
}
._cardForm_iv1eg_57 {
  display: flex;
  flex-direction: column;
  row-gap: var(--size-large);
}
._cardSubHeader_iv1eg_63 {
  color: var(--color-gray-500) !important;
  font-size: 16px;
  line-height: 1.5 !important;
  margin-bottom: var(--size-large) !important;
}
._cardFormActionsContainer_iv1eg_70 {
  display: flex;
  flex-direction: column;
  row-gap: var(--size-medium);
}

/* temp_stylePlugin:ni:sha-256;kqQnuI-mMkj_O4lXvXpBb-YzClwjlLhjlIjxJz8fkX4 */
._radioGroupWrapper_is0zm_1 {
  display: flex;
  font-family: var(--header-font-family);
  margin: 0;
}
._platformOption_is0zm_7 {
  align-items: center;
  border: 1px solid var(--color-gray-300);
  cursor: pointer;
  display: flex;
  height: 30px;
  justify-content: center;
  transition: 0.2s;
  width: 85px;
}
._platformOption_is0zm_7:hover {
  background-color: var(--color-gray-200);
}
._platformOption_is0zm_7:not(:last-child) {
  border-right: 0;
}
._platformOption_is0zm_7:first-child {
  border-radius: 8px 0 0 8px;
}
._platformOption_is0zm_7:last-child {
  border-radius: 0 8px 8px 0;
}

/* temp_stylePlugin:ni:sha-256;oQg-jEjRgbA2dZvrDAi373yWnj0QXRc2I8syRzPReFw */
._fieldsBox_1hqy6_1 {
  border: 1px solid var(--color-gray-300);
  border-radius: 8px;
  margin-bottom: 30px;
  margin-right: var(--size-xxLarge);
  padding: 30px;
  width: 700px;
}
._sectionContents_1hqy6_10 {
  width: 85%;
}
._cardTitle_1hqy6_14 {
  font-size: 18px;
  margin-bottom: var(--size-large) !important;
}
._cardSubtitleContainer_1hqy6_19 {
  display: inline-flex;
  font-size: 16px;
  font-weight: 500;
  justify-content: space-between;
  width: 100%;
}
._subtotal_1hqy6_27 {
  color: var(--color-purple-600);
  font-size: 16px;
  font-weight: 500;
}
._cardTotalContainer_1hqy6_33 {
  display: inline-flex;
  gap: 40px;
  justify-content: flex-end;
  margin-left: auto;
}
._cardTotalRow_1hqy6_40 {
  display: inline-flex;
  font-size: 16px;
  font-weight: 500;
  justify-content: space-between;
  width: 100%;
}
._subText_1hqy6_48 {
  color: var(--color-gray-500);
  font-size: 14px;
}
._planText_1hqy6_53 {
  color: var(--color-purple);
  font-weight: 500;
}
._progressContainer_1hqy6_58 .ant-progress-inner {
  height: var(--size-medium);
}
._progressContainer_1hqy6_58 .ant-progress-bg {
  height: var(--size-medium) !important;
}

/* temp_stylePlugin:ni:sha-256;q1X9OSmT1A5N6EmV_Abj7J6r_nhkTjhuzGd8bTjRjug */
._leadAlignLayout_1i40a_1 {
  height: min-content;
  margin: 40px 80px 20px;
  max-width: 650px;
  padding-bottom: var(--size-xxLarge);
  width: 100%;
}
._leadAlignLayout_1i40a_1._fullWidth_1i40a_8 {
  max-width: 100%;
}
._leadAlignLayout_1i40a_1 ._subTitle_1i40a_11 {
  color: var(--color-gray-500);
  font-size: 18px;
  margin-bottom: var(--size-xLarge) !important;
}

/* temp_stylePlugin:ni:sha-256;iSBWr4MO6Jp_Osbp7cdJ8Rx33qesBWOIn-tAn7SAnl0 */
._subTitle_28wl8_1 {
  font-size: 18px;
}
._billingPlanCardWrapper_28wl8_5 {
  display: flex;
  flex-direction: row;
  flex-wrap: wrap;
  gap: var(--size-large);
  padding-bottom: var(--size-xLarge);
}
._detailsCard_28wl8_13 {
  max-width: 450px;
}
._detailsCard_28wl8_13 b {
  color: var(--color-purple);
  font-weight: 500;
}
._detailsCard_28wl8_13 ._detailsCardTitle_28wl8_20 {
  align-items: center;
  column-gap: var(--size-xSmall);
  display: flex;
}
._detailsCard_28wl8_13 ._detailsCardTitle_28wl8_20 svg {
  color: var(--color-red-400);
  height: var(--size-large);
  width: var(--size-large);
}
._portalButton_28wl8_31 {
  display: flex;
  justify-content: space-evenly;
  width: 200px;
}
._portalButtonContainer_28wl8_37 {
  display: flex;
  flex-direction: column;
  row-gap: var(--size-xSmall);
}
._portalButtonIcon_28wl8_43 {
  flex-shrink: 0;
}
._invoiceFailedCard_28wl8_47 {
  background-color: rgba(242, 106, 76, 0.37);
  font-size: 16px;
  max-width: 700px;
  padding: var(--size-large);
}
._invoiceFailedBell_28wl8_54 {
  color: rgb(131, 38, 17);
  padding-top: 4px;
}
._invoiceFailedHeader_28wl8_59 {
  font-size: 20px;
  font-weight: 500;
}
._invoiceFailedContainer_28wl8_64 {
  display: grid;
  grid-template-columns: 48px 1fr;
}
._invoiceFailedUpdatePayment_28wl8_69 {
  --color-failed-button: rgb(156, 80, 64);
  background-color: var(--color-failed-button) !important;
  border: var(--color-failed-button) !important;
  color: var(--color-white) !important;
  margin: 16px 0 0;
}
._invoiceFailedUpdatePayment_28wl8_69:focus ._invoiceFailedUpdatePayment_28wl8_69:hover {
  background-color: var(--color-failed-button) !important;
  border: var(--color-failed-button) !important;
}
._unlimitedMembersCard_28wl8_81 {
  background-color: var(--color-blue-200);
  font-size: 16px;
  margin-bottom: var(--size-large);
  margin-top: var(--size-large);
  max-width: 700px;
  padding: var(--size-large);
}
._unlimitedMembersIcon_28wl8_90 {
  color: var(--color-blue-700);
  padding-top: 4px;
}
._unlimitedMembersHeader_28wl8_95 {
  font-size: 20px;
  font-weight: 500;
}
._unlimitedMembersContainer_28wl8_100 {
  display: grid;
  grid-template-columns: 48px 1fr;
}
._unlimitedMembersButton_28wl8_105 {
  margin-top: var(--size-medium);
}
._titleContainer_28wl8_109 {
  align-items: flex-start;
  display: flex;
  justify-content: space-between;
  margin-bottom: var(--size-medium);
  margin-top: var(--size-xxLarge);
  max-width: 700px;
}
._infoTooltip_28wl8_118 {
  height: var(--size-medium);
  vertical-align: bottom;
  width: var(--size-medium);
}
._overageToggle_28wl8_124 {
  margin-top: var(--size-small);
}
._toggleControls_28wl8_128 {
  display: flex;
  gap: var(--size-large);
}
._retentionPeriodBox_28wl8_133 {
  border: 1px solid var(--color-gray-300);
  border-radius: 8px;
  margin-bottom: var(--size-large);
  margin-top: var(--size-large);
  max-width: 500px;
  padding: 30px;
}
._contactSalesBox_28wl8_142 {
  border: 1px solid var(--color-gray-300);
  border-radius: 8px;
  margin-bottom: var(--size-large);
  margin-top: var(--size-large);
  max-width: 400px;
  padding: 30px;
}
._annualToggleBox_28wl8_151 {
  border: 1px solid var(--color-gray-300);
  border-radius: 8px;
  margin-bottom: var(--size-large);
  margin-top: var(--size-large);
  max-width: 350px;
  padding: 30px;
}
._annualToggleText_28wl8_160 {
  color: var(--text-primary);
  font-size: 18px;
  font-weight: 500;
}
._annualToggleAltText_28wl8_166 {
  color: var(--color-gray-500);
}
._subtotal_28wl8_170 {
  color: var(--color-purple-600);
  font-size: 16px;
  font-weight: 500;
}
._billingIssues_28wl8_176 {
  font-size: 18px;
}
._workspaceTabs_28wl8_180 > .ant-tabs-nav::before {
  border-bottom: 0 !important;
}
._workspaceTabs_28wl8_180 .ant-tabs-tab:first-of-type {
  margin-left: 0 !important;
}
._header_28wl8_187 {
  margin-bottom: 20px !important;
}
._contact_28wl8_142 {
  display: inline;
}

/* temp_stylePlugin:ni:sha-256;6iEa366Mf1E-y2rt4gJdabTKrcMBGmCKLi13RX8Md-g */
._bodyWrapper_16hbb_1 {
  display: flex;
  height: calc(100% - var(--header-height));
  overflow-x: hidden;
  position: relative;
  width: 100%;
}
._bodyWrapper_16hbb_1._bannerShown_16hbb_8 {
  animation: 0.5s forwards;
  height: calc(100% - var(--header-height) - var(--banner-height));
}
._submitButton_16hbb_13 {
  align-items: center;
  display: flex;
  justify-content: center;
  margin: 8px 0;
  min-height: 40px;
  outline: none;
  width: 100%;
}
._errorMessage_16hbb_23 {
  color: var(--color-red-400);
  margin-left: 5px;
}
._secondaryButton_16hbb_28 {
  align-items: center;
  display: flex;
  justify-content: center;
  margin: 8px 0;
  width: 100%;
}
._title_16hbb_36 {
  font-size: 28px;
  font-weight: 400;
}

/* temp_stylePlugin:ni:sha-256;jck5rtImcxz8mihXxqbZOl7LzEkn8rVzCB1uciUUQMA */
._billingPlanCard_1ichk_1 {
  border: 1px solid var(--color-gray-300);
  border-radius: var(--size-xSmall);
  display: flex;
  flex-direction: column;
  height: 360px;
  padding: 24px;
  width: 275px;
}
._billingPlanTitle_1ichk_11 {
  color: var(--color-purple) !important;
}
._extraMembers_1ichk_15 {
  align-items: baseline;
  color: var(--color-green-600);
  display: inline-flex;
  gap: var(--size-xxSmall);
  height: 30px;
}
._extraMembersCost_1ichk_23 {
  font-size: 14px;
}
._extraMembersBreakdown_1ichk_27 {
  font-size: 14px;
}
._billingFrequency_1ichk_31 {
  color: var(--color-gray-500);
  margin-bottom: 5px;
}
._billingPlanPrice_1ichk_36 {
  margin-bottom: 0 !important;
  margin-top: var(--size-xSmall) !important;
}
._advertisedFeaturesWrapper_1ichk_41 {
  display: flex;
  flex-direction: column;
  list-style: none;
  margin: 5px 0 10px;
  padding: 0;
  row-gap: var(--size-xxSmall);
}
._advertisedFeature_1ichk_41 {
  align-items: center;
  column-gap: var(--size-xSmall);
  display: flex;
  margin: 0;
}
._featureCheckIcon_1ichk_57 {
  color: var(--color-green-400);
}
._button_1ichk_61 {
  justify-content: center;
  margin-top: auto;
  padding: var(--size-xSmall) var(--size-medium);
}
._currentPlan_1ichk_67 {
  border-color: var(--color-purple);
  box-shadow: 0 5px 8px rgba(86, 41, 198, 0.2);
}
._glowingPlan_1ichk_72 {
  animation: _pulse_1ichk_1 2s ease-out infinite;
  border-color: var(--color-green-400);
  box-shadow: 0 8px 32px rgba(52, 211, 153, 0.2);
}
@keyframes _pulse_1ichk_1 {
  0% {
    transform: scale(0.95);
  }
  50% {
    transform: scale(1);
  }
  100% {
    transform: scale(0.95);
  }
}
._enterpriseRow_1ichk_89 {
  align-items: center;
  column-gap: 8px;
  display: flex;
  height: 44px;
}

/* temp_stylePlugin:ni:sha-256;0ADqhuP96pZ7r4UPHUQNYwt9i101HKDJNZFYz2EsM94 */
._container_djd1q_1 {
  font-family: var(--header-font-family);
}
._input_djd1q_5 {
  background: var(--color-primary-background);
  border: 0;
  box-sizing: border-box;
  caret-color: var(--color-purple);
  color: var(--text-primary);
  font-size: 14px;
  margin: var(--size-small);
  outline: none;
  padding: 6px;
  width: stretch;
}
._input-focused_djd1q_18 {
  background-color: var(--text-primary);
  border-color: var(--color-red-400);
}
._suggestion_djd1q_23 {
  background: var(--color-primary-background);
  border-left: 5px solid transparent;
  color: var(--color-gray-700);
  cursor: pointer;
  padding: 14px 12px;
  transition: color 0.2s ease-in-out;
}
._suggestion_djd1q_23 b {
  color: var(--color-purple-600);
}
._suggestionsContainerOpen_djd1q_35 {
  border-bottom: 1px solid var(--color-gray-300);
  border-top: 1px solid var(--color-gray-300);
  max-height: 400px;
  overflow-y: auto;
}
._suggestionsContainerOpen_djd1q_35::-webkit-scrollbar {
  display: none;
}
._suggestionHighlighted_djd1q_45 {
  background: var(--color-gray-300);
  border-left: 5px solid var(--color-purple);
  color: var(--text-primary);
}
._modal_djd1q_51 {
  background: var(--color-primary-background);
  border: 0;
  border-radius: var(--border-radius);
  bottom: auto;
  box-shadow: var(--box-shadow-2);
  left: 50%;
  outline: none;
  overflow: hidden;
  position: absolute;
  right: auto;
  top: 25%;
  transform: translate(-50%, 0);
  width: 605px;
}

/* temp_stylePlugin:ni:sha-256;Oxb-gJeaLALPhMvdTRYom8v_mIFUMtmm1A0ro0M2j0w */
._suggestion_yf8tj_1 {
  align-items: center;
  background: var(--header-font-family);
  column-gap: var(--size-small);
  display: flex;
  font-size: 14px;
}
._category_yf8tj_9 {
  align-items: center;
  display: flex;
}
._category_yf8tj_9 > svg {
  height: 12px;
  width: 12px;
}

/* temp_stylePlugin:ni:sha-256;cSJ37MlNoiPLveG5uiDTeqb1yikgScFuLe-22nURUWQ */
._trialLink_x1tvd_1 {
  color: var(--text-primary-inverted) !important;
  text-decoration: underline;
}
._trialWrapper_x1tvd_6 {
  align-items: center;
  background-color: #744ed4;
  color: var(--text-primary-inverted);
  display: flex;
  height: var(--banner-height);
  justify-content: center;
  width: 100%;
  z-index: 1000;
}
._trialWrapper_x1tvd_6._productHunt_x1tvd_16 {
  background-color: var(--color-green-600);
}
._trialWrapper_x1tvd_6._youtube_x1tvd_19 {
  background-color: var(--color-red-600);
}
._trialWrapper_x1tvd_6._maintenance_x1tvd_22 {
  background-color: var(--color-purple-600);
}
._trialWrapper_x1tvd_6._error_x1tvd_25 {
  background-color: var(--color-red-400);
}
._trialWrapper_x1tvd_6._error_x1tvd_25 button {
  background: transparent;
}
._trialWrapper_x1tvd_6 button {
  --button-size: var(--size-medium);
  --icon-size: var(--size-xSmall);
  align-items: center;
  background: transparent;
  border: 0;
  border-radius: 50%;
  cursor: pointer;
  display: flex;
  height: var(--button-size);
  justify-content: center;
  margin-right: var(--size-small);
  position: absolute;
  right: 0;
  transform: scale(1.5);
  transform-origin: center;
  transition: all 0.2s ease-in-out;
  width: var(--button-size);
}
._trialWrapper_x1tvd_6 button svg {
  flex-shrink: 0;
  height: var(--icon-size);
  transform-origin: center;
  transition: all 0.2s ease-in-out;
  width: var(--icon-size);
}
._trialWrapper_x1tvd_6 button:hover {
  transform: scale(2);
}
._trialTimeText_x1tvd_61 {
  font-size: 12px;
  padding-bottom: 4px;
  padding-top: 4px;
  z-index: 100;
}
._trialTimeText_x1tvd_61 a {
  color: white;
  text-decoration: underline;
}
._homeLink_x1tvd_72 {
  align-items: center;
  color: var(--text-primary) !important;
  cursor: pointer;
  display: flex;
  justify-content: center;
  text-decoration: none;
}
._homeLink_x1tvd_72:hover {
  color: inherit;
  text-decoration: none;
}
._demoLink_x1tvd_86 {
  color: var(--color-text-primary-inverted) !important;
  text-decoration: underline;
}
._demoLink_x1tvd_86:hover {
  color: var(--color-gray-400) !important;
}
._button_x1tvd_95:first-of-type {
  border-top-right-radius: 0;
  border-bottom-right-radius: 0;
}
._button_x1tvd_95:not(:first-of-type) {
  border-top-left-radius: 0;
  border-bottom-left-radius: 0;
  border-left: 1px solid #dcdbdd;
}

/* temp_stylePlugin:ni:sha-256;7zFMhkbsV49BpGuKB2yynYFNUGYMWAynACqyfXCmR7Q */
._integration_14mrc_1 ._logo_14mrc_1 {
  border-radius: 50%;
  height: var(--size-xxLarge);
  width: var(--size-xxLarge);
}
._integration_14mrc_1 ._header_14mrc_6 {
  align-items: flex-start;
  display: flex;
  justify-content: space-between;
  padding-bottom: var(--size-small);
}
._integration_14mrc_1 ._connectButton_14mrc_12 {
  text-transform: uppercase;
}
._integration_14mrc_1 ._title_14mrc_15 {
  margin-bottom: var(--size-small) !important;
}
._integration_14mrc_1 ._description_14mrc_18 {
  margin-bottom: 0 !important;
}
._modal_14mrc_22 footer {
  column-gap: var(--size-medium);
  display: flex;
  justify-content: flex-end;
  padding-top: var(--size-large);
}

/* temp_stylePlugin:ni:sha-256;R2b97LzwyQyFNyOhbbJ-y6dPYUxwYXjkLltS6BNtr1s */
._normalTableSizing_1oyoa_1 {
  --padding-x: var(--size-large);
  --padding-y: var(--size-medium);
}
._smallTableSizing_1oyoa_6 {
  --padding-x: var(--size-medium);
  --padding-y: var(--size-small);
}
._table_1oyoa_11 .ant-table-thead > tr > th {
  background: transparent !important;
  border-bottom: 1px solid var(--color-gray-300) !important;
  border-top: 1px solid var(--color-gray-300) !important;
  color: var(--color-gray-800) !important;
  font-weight: normal !important;
  padding-bottom: var(--size-xSmall) !important;
  padding-top: var(--size-xSmall) !important;
}
._table_1oyoa_11 tr > .ant-table-cell {
  border-bottom: 1px solid var(--color-gray-300) !important;
  padding-bottom: var(--padding-y) !important;
  padding-top: var(--padding-y) !important;
}
._table_1oyoa_11 .ant-table-row:last-of-type > .ant-table-cell {
  border-bottom: 0 !important;
}
._table_1oyoa_11 .ant-table-tbody > tr.ant-table-row:hover > td {
  background: none !important;
  cursor: auto;
}
._table_1oyoa_11 .ant-table {
  background: var(--color-primary-background);
  color: var(--text-primary) !important;
}
._table_1oyoa_11._interactable_1oyoa_36 .ant-table-tbody > tr.ant-table-row:hover > td {
  background: var(--color-gray-100) !important;
  cursor: pointer;
}
._table_1oyoa_11 .ant-table-placeholder .ant-table-cell {
  border-bottom: 0 !important;
}
._table_1oyoa_11._rowHasPadding_1oyoa_43 tr > .ant-table-cell:first-of-type {
  padding-left: var(--padding-x) !important;
}
._table_1oyoa_11._rowHasPadding_1oyoa_43 tr > .ant-table-cell:last-of-type {
  padding-right: var(--padding-x) !important;
}

/* temp_stylePlugin:ni:sha-256;ey01dz_DqMJfkJcv711db1DcJWWT4lJy-KSMInMyP3k */
._modalBtn_i09bj_1 {
  padding-bottom: 4px !important;
  padding-top: 4px !important;
}
._modalBtnIcon_i09bj_6 {
  margin-right: 0.5rem;
}
._modalSubTitle_i09bj_10 {
  color: var(--color-gray-500) !important;
  font-size: 16px;
  margin-bottom: 20px;
  margin-top: 0 !important;
}
._modalBtnText_i09bj_17 {
  align-items: center;
  display: inline-flex !important;
  height: 100%;
}
._select_i09bj_23 .ant-select-selection-item-content {
  max-width: 150px;
}
._projectInput_i09bj_27 {
  font-size: 14px !important;
}

/* temp_stylePlugin:ni:sha-256;unznzyoYNPxlEu0QNcliUPqNrTJuUaDmhosbq-agbQ4 */
._dot_gor0a_1 {
  --pulse-color:
    86,
    41,
    198;
  background-color: var(--color-purple);
  border-radius: 10px;
  height: var(--size-xSmall);
  width: var(--size-xSmall);
}
._dotRed_gor0a_9 {
  --pulse-color:
    255,
    0,
    0;
  background-color: var(--color-red);
}
._pulse_gor0a_14 {
  animation: _pulse_gor0a_14 2s infinite;
}
@keyframes _pulse_gor0a_14 {
  0% {
    box-shadow: 0 0 0 0 rgba(var(--pulse-color), 0.7);
  }
  70% {
    box-shadow: 0 0 0 10px rgba(var(--pulse-color), 0);
  }
  100% {
    box-shadow: 0 0 0 0 rgba(var(--pulse-color), 0);
  }
}

/* temp_stylePlugin:ni:sha-256;d0hV-OIERZpnARXGWaky8H06Cs90qJvqhx0HTS5RFXg */
._container_gvmes_1 {
  align-items: center;
  column-gap: var(--size-large);
  display: flex;
  flex-direction: row;
  justify-content: space-between;
  max-height: fit-content;
  min-height: var(--size-xxLarge);
}
._switchClass_gvmes_11 {
  flex-shrink: 0;
}
._select_gvmes_15 {
  width: 100%;
}
._select_gvmes_15.ant-select-disabled .ant-select-selector {
  background-color: var(--color-primary-background) !important;
}

/* temp_stylePlugin:ni:sha-256;G-Jh9Y9VEvnbWcGWVzC_TFcIgQ3uShvpPkg7-sz4tkM */
._box_14vj7_1 {
  background-color: var(--color-primary-background);
  border: 1px solid var(--color-gray-300);
  border-radius: 8px;
  max-width: 500px;
  padding: 30px;
}
._title_14vj7_9 {
  font-size: 24px;
  margin-bottom: 10px;
}
._subTitle_14vj7_14 {
  color: var(--color-gray-500) !important;
  font-size: 16px;
  line-height: 1.5 !important;
  margin-bottom: var(--size-large) !important;
}
._switchWorkspace_14vj7_21 {
  color: var(--color-purple);
  cursor: pointer;
}
._button_14vj7_26 {
  display: flex;
  margin-bottom: 0;
  margin-top: 0;
}
._button_14vj7_26 ._workspaceCount_14vj7_31 {
  color: var(--color-white);
  font-size: var(--size-xSmall);
  height: var(--size-small);
  margin-left: var(--size-xxSmall);
  width: var(--size-small);
}
._cardForm_14vj7_39 {
  grid-row-gap: 20px;
}
._inputLabel_14vj7_43 {
  display: flex;
  flex-direction: column;
  gap: 4px;
  justify-content: space-between;
  margin-top: -6px;
}
._promoCodeToggle_14vj7_51 {
  color: var(--color-purple);
  cursor: pointer;
  margin-top: -6px;
  width: fit-content;
}

/* temp_stylePlugin:ni:sha-256;450OuAXKxAc4neRVLhBMCviS4bSjTSXUgGvrWVeHyrw */
._box_1js2t_1 {
  background-color: var(--color-primary-background);
  border: 1px solid var(--color-gray-300);
  border-radius: 8px;
  max-width: 500px;
  padding: 30px;
}
._title_1js2t_9 {
  font-size: 22px;
  margin-bottom: 10px;
}
._subTitle_1js2t_14 {
  color: var(--color-gray-500) !important;
  font-size: 14px;
  line-height: 1.5 !important;
  margin-bottom: var(--size-large) !important;
}
._inputLabel_1js2t_21 {
  display: flex;
  flex-direction: column;
  font-size: 12px;
  gap: 10px;
  justify-content: space-between;
  margin-bottom: var(--size-large);
}
._formInput_1js2t_30 {
  font-size: 14px !important;
}
._button_1js2t_34 {
  margin-bottom: 0;
  margin-top: var(--size-large);
}

/* temp_stylePlugin:ni:sha-256;yZeOKeOiUnj4ifm8UQSb4gdfeZw2IOVCysMkxUP6dXM */
._inline_1eto1_1 {
  color: var(--color-link) !important;
  display: inline;
  padding: 0 !important;
}
._inline_1eto1_1 > * {
  text-decoration: underline !important;
}

/* temp_stylePlugin:ni:sha-256;1WrikljbCkvT97oB7Y5UDW4vdTMuL6NpGmtdxFSeRF8 */
._box_1jyd5_1 {
  background-color: var(--color-primary-background);
  border: 1px solid var(--color-gray-300);
  border-radius: 8px;
  max-width: 500px;
  padding: 30px;
}
._title_1jyd5_9 {
  font-size: 24px;
  margin-bottom: 10px;
}
._subTitle_1jyd5_14 {
  color: var(--color-gray-500) !important;
  font-size: 16px !important;
  line-height: 1.5 !important;
  margin-bottom: var(--size-large) !important;
}
._fullWidth_1jyd5_21 {
  width: 100%;
}
._intercomButton_1jyd5_25 {
  color: var(--color-purple);
  cursor: pointer;
  display: inline-block;
  line-height: 1;
}
._button_1jyd5_32 {
  display: flex;
  margin-bottom: 0;
  margin-top: var(--size-large);
}

/* temp_stylePlugin:ni:sha-256;IZHeL7lNPqfxdX9yFnRjSvOgCkMBv_J_lVKMNSOLUL4 */
._tag_12yz4_1 {
  align-items: center;
  border-radius: var(--size-large);
  color: var(--text-primary);
  column-gap: var(--size-xxSmall);
  display: flex;
  font-size: 12px;
  height: var(--size-large);
  padding: var(--size-xxSmall) var(--size-small);
  width: fit-content;
}

/* temp_stylePlugin:ni:sha-256;aCjmkGQFVFIP-gzpnRVSqo6FD2-CyYUJeZk6pElqFj0 */
._box_z0dv5_1 {
  background-color: var(--color-primary-background);
  border: 1px solid var(--color-gray-300);
  border-radius: 8px;
  max-width: 500px;
  padding: 30px;
}
._title_z0dv5_9 {
  font-size: 24px;
  margin-bottom: 10px;
}
._subTitle_z0dv5_14 {
  color: var(--color-gray-500) !important;
  font-size: 16px !important;
  line-height: 1.5 !important;
  margin-bottom: var(--size-large) !important;
}
._fullWidth_z0dv5_21 {
  width: 100%;
}
._newWorkspace_z0dv5_25 {
  color: var(--color-purple);
  cursor: pointer;
}
._joinButton_z0dv5_30 {
  margin-left: auto;
}
._intercomButton_z0dv5_34 {
  color: var(--color-purple);
  cursor: pointer;
  display: inline-block;
  line-height: 1;
}
._button_z0dv5_41 {
  display: flex;
  margin-bottom: 0;
  margin-top: var(--size-large);
}

/* temp_stylePlugin:ni:sha-256;5MaD-7hGxwVI7rG0FCZkkYfAyDodQfsPvLQj1bf4CnI */
._container_y1zv8_1 {
  position: relative;
  font-size: 13px;
}
._downloadButton_y1zv8_6 {
  position: absolute;
  right: 0;
  z-index: 5;
}

/* temp_stylePlugin:ni:sha-256;yYl6iGYVsi-J2_mZAhXEuDcMIFrhRDKxZFcbtotOceo */
._emptyCardPlaceholder_1j6pu_1 {
  cursor: auto;
  display: flex;
  flex-direction: column;
  justify-content: center;
}
._graphicContainer_1j6pu_8 {
  margin-bottom: var(--size-xLarge);
  margin-top: var(--size-xLarge);
}
._graphicContainer_1j6pu_8._compact_1j6pu_12 {
  margin-bottom: var(--size-small);
  margin-top: var(--size-medium);
}

/* vanilla-extract-css-ns:src/components/BarChart/BarChart.css.ts.vanilla.css?source=Ll8xMGhhc2xvMCB7CiAgZGlzcGxheTogZmxleDsKICBmbGV4LWRpcmVjdGlvbjogY29sdW1uOwogIGZsZXgtZ3JvdzogMTsKICBqdXN0aWZ5LWNvbnRlbnQ6IGZsZXgtZW5kOwp9Ci5fMTBoYXNsbzEgewogIGJhY2tncm91bmQtY29sb3I6ICM5MDhlOTY7CiAgYm9yZGVyLXJhZGl1czogNHB4OwogIGhlaWdodDogMDsKICB3aWR0aDogMTAwJTsKfQouXzEwaGFzbG8yIHsKICBiYWNrZ3JvdW5kLWNvbG9yOiAjNzQ0ZWQ0Owp9Ci5fMTBoYXNsbzMgewogIGFsaWduLWl0ZW1zOiBmbGV4LWVuZDsKICBkaXNwbGF5OiBmbGV4OwogIGp1c3RpZnktY29udGVudDogZmxleC1lbmQ7Cn0= */
._10haslo0 {
  display: flex;
  flex-direction: column;
  flex-grow: 1;
  justify-content: flex-end;
}
._10haslo1 {
  background-color: #908e96;
  border-radius: 4px;
  height: 0;
  width: 100%;
}
._10haslo2 {
  background-color: #744ed4;
}
._10haslo3 {
  align-items: flex-end;
  display: flex;
  justify-content: flex-end;
}

/* temp_stylePlugin:ni:sha-256;Go39T7yoRdt6QxieAFFXX2PZE1xBuMinttXzEHaHsFY */
._emptyStateSection_14p25_1 {
  align-items: center;
  border: 1px solid var(--color-gray-300);
  border-radius: 8px;
  display: flex;
  justify-content: center;
  margin: 10px;
  padding: 20px;
  width: max-content;
}
._emptyStateWrapper_14p25_12 {
  align-items: center;
  display: flex;
  flex-direction: column;
  height: 100%;
  width: 100%;
}
._emptyStateWrapper_14p25_12 svg {
  height: 30px;
  width: 220px;
}
._emptySubTitle_14p25_24 {
  color: var(--color-gray-500);
  font-size: var(--size-small) !important;
  margin: 0 auto !important;
  max-width: 350px;
  text-align: center;
}
._emptyTitle_14p25_32 {
  font-size: 14px;
  font-weight: 400 !important;
  margin-top: 30px !important;
  text-align: center;
}
._intercomButton_14p25_39 {
  color: var(--color-purple);
  cursor: pointer;
  display: inline-block;
  line-height: 1;
}
._newFeedStyles_14p25_46 ._emptyStateWrapper_14p25_12 svg {
  height: 20px;
  width: 120px;
}
._newFeedStyles_14p25_46 ._emptyStateSection_14p25_1 {
  padding: 10px;
}
._newFeedStyles_14p25_46 ._emptySubTitle_14p25_24 {
  font-size: var(--size-small) !important;
  margin-top: var(--size-small) !important;
}
._newFeedStyles_14p25_46 ._emptyTitle_14p25_32 {
  font-size: 14px !important;
  font-weight: 400 !important;
  margin-bottom: 0 !important;
  margin-top: var(--size-small) !important;
}

/* temp_stylePlugin:ni:sha-256;559fqb-MkFxltqffdmIUJ0EnGh8ipswQaLRARo6dx0U */
._statusCell_140f1_1 {
  align-items: center;
  display: flex;
  gap: 0.1rem;
  justify-content: center;
  padding: 1.5rem 0.5rem;
}
._statusCell_140f1_1 > label > span {
  width: 3.75rem;
}

/* temp_stylePlugin:ni:sha-256;9h2LbyaL8wunIVgrC3NN-AmOZ8Y5tAVMSrWMPfgF2eg */
._container_mz1af_1 {
  align-items: center;
  column-gap: var(--size-xSmall);
  display: flex;
  margin-top: var(--size-xSmall);
}
._container_mz1af_1 ._adminContainer_mz1af_7 {
  color: var(--color-gray-500);
}
._container_mz1af_1 ._adminContainer_mz1af_7 ._value_mz1af_10 {
  color: var(--color-gray-600);
  font-weight: 500;
}

/* temp_stylePlugin:ni:sha-256;0IQYSge-tbxvfDgK0MCJhtoPgfxWKw5tHSnih4juKmM */
._configurationContainer_pn353_1 {
  display: flex;
  flex-direction: column;
  row-gap: var(--size-large);
}
._configurationContainer_pn353_1 .ant-form-item {
  margin-bottom: 0;
}
._integrationAlert_pn353_10 {
  margin-bottom: var(--size-xxLarge);
}
._cellWithTooltip_pn353_14 {
  column-gap: var(--size-xxSmall);
  display: flex;
  padding: 0 0.5rem;
}
._nameCell_pn353_20 {
  align-items: flex-start;
  display: flex;
  flex-direction: column;
  height: auto;
}
._nameCell_pn353_20 ._primary_pn353_26 {
  font-size: 16px;
  font-weight: 500;
  overflow: hidden;
  text-overflow: ellipsis;
  white-space: nowrap;
  width: 500px;
}
._subTitleContainer_pn353_35 {
  align-items: center;
  display: flex;
  height: 40px;
  margin-bottom: var(--size-medium);
  margin-top: var(--size-small);
}
._subTitleContainer_pn353_35 p {
  align-self: flex-start;
  color: var(--color-gray-500);
  font-size: 18px;
  margin-bottom: 0 !important;
  margin-top: 0 !important;
}
._subTitleContainer_pn353_35 ._callToAction_pn353_49 {
  margin-left: auto;
  transform: translateY(-49px);
}
._configureButton_pn353_54 {
  align-items: center;
  color: var(--color-gray-500) !important;
  display: flex;
  font-weight: 300;
  justify-content: flex-end;
}
._configureButton_pn353_54:hover {
  color: var(--color-gray-500) !important;
}
._configureButton_pn353_54 svg {
  color: var(--color-gray-400);
  height: var(--size-large);
  width: var(--size-large);
}
._emptyContainer_pn353_70 {
  cursor: auto;
  display: flex;
  flex-direction: column;
  margin: 0 auto;
  max-width: 400px;
  padding-bottom: var(--size-xLarge);
  padding-top: var(--size-xLarge);
}
._intercomButton_pn353_80 {
  color: var(--color-purple);
  cursor: pointer;
  display: inline-block;
  line-height: 1;
}
._chart_pn353_87 {
  display: flex;
  justify-content: center;
}
._chart_pn353_87 ._innerChart_pn353_91 {
  align-items: center;
  background-color: var(--color-gray-100);
  border-radius: 5px;
  display: flex;
  height: 54px;
  justify-content: center;
  padding: var(--size-small);
  width: 124px;
}
._frequencyGraphEmptyMessage_pn353_102 {
  font-size: 12px;
  margin-bottom: 0 !important;
}

/* temp_stylePlugin:ni:sha-256;YPFLDDxizrqvPHzBlbJfuVhNvQWMIoIM4GobMktNqzA */
._avatarWrapper_1av3u_1 {
  align-items: center;
  display: flex;
  height: 100%;
  justify-content: center;
  position: relative;
}
._readMarkerContainer_1av3u_9 {
  align-items: center;
  display: flex;
  margin-left: 6px;
  position: relative;
  width: 8px;
}
._topText_1av3u_17 {
  color: var(--color-gray-500);
  font-size: 12px;
  margin: 0 !important;
  overflow: hidden;
  text-overflow: ellipsis;
  white-space: nowrap;
}
._middleText_1av3u_26 {
  color: var(--text-primary);
  font-size: 14px;
  margin: 0 !important;
  overflow: hidden;
  text-overflow: ellipsis;
  white-space: nowrap;
}
._bottomText_1av3u_35 {
  color: var(--text-primary);
  font-size: 12px;
  margin: 0 !important;
  overflow: hidden;
  text-overflow: ellipsis;
  white-space: nowrap;
}
._sessionTextSection_1av3u_44 {
  max-width: 200px;
  overflow: hidden;
  text-overflow: ellipsis;
  white-space: nowrap;
}
._sessionTextSection_1av3u_44._detailed_1av3u_50 {
  max-width: 250px;
}
._sessionTextSection_1av3u_44._errorVersion_1av3u_53 {
  max-width: 185px;
}
._detailedSection_1av3u_57 {
  display: grid;
  gap: var(--size-xxSmall);
  grid-template-columns: 1fr 1fr;
  max-width: unset;
  padding-top: var(--size-xSmall);
}
._detailedSection_1av3u_57._withLongDatetimeFormat_1av3u_64 {
  grid-template-columns: 1.7fr 1fr;
}
._identifier_1av3u_68 {
  align-items: center;
  display: flex;
}
._backfilledIcon_1av3u_73 {
  align-items: center;
  background-color: var(--color-gray-600);
  border-radius: 2.5px;
  color: var(--color-white);
  display: flex;
  font-size: 18px;
  height: var(--size-medium);
  justify-content: center;
  margin-left: var(--size-xSmall);
  width: var(--size-medium);
}
._backfilledIcon_1av3u_73 svg {
  height: var(--size-small);
  width: var(--size-small);
}
._tagWrapper_1av3u_90 {
  display: flex;
  flex-flow: row wrap;
  height: 28px;
  overflow: hidden;
}
._sessionCardWrapper_1av3u_97 {
  position: relative;
}
._sessionCardWrapper_1av3u_97:hover ._sessionCardAction_1av3u_100 {
  display: flex;
}
._sessionCardAction_1av3u_100 {
  align-items: center;
  background-color: var(--color-primary-background);
  border: 0;
  border-radius: var(--border-radius);
  bottom: 0;
  display: none;
  height: 30px;
  margin: auto;
  padding: 0 6px;
  position: absolute;
  right: 8px;
  top: 0;
  width: 30px;
}
._sessionCardAction_1av3u_100:hover {
  background-color: var(--color-gray-300);
  cursor: pointer;
}
._sessionCardAction_1av3u_100:hover ._actionIcon_1av3u_123 {
  color: var(--text-primary);
  fill: var(--text-primary);
  stroke: var(--text-primary);
}
._actionIcon_1av3u_123 {
  color: var(--color-gray-500);
  fill: var(--color-gray-500);
  stroke: var(--color-gray-500);
}
._starredIconWrapper_1av3u_135 {
  bottom: 0;
  display: flex;
  height: 30px;
  left: 8px;
  margin: auto;
  padding: 6px;
  position: absolute;
  top: 0;
  width: 30px;
  z-index: 5;
}
._starredIconWrapper_1av3u_135:hover {
  cursor: pointer;
}
._starredIconWrapper_1av3u_135:hover ._actionIcon_1av3u_123 {
  color: var(--text-primary);
  fill: var(--text-primary);
  stroke: var(--text-primary);
}
._starredIcon_1av3u_135 {
  color: var(--color-yellow-200);
  fill: var(--color-yellow-200);
  stroke: var(--color-yellow-200);
}
._sessionCard_1av3u_97 {
  border: 1px solid var(--color-gray-300);
  border-radius: var(--size-xSmall);
  cursor: pointer;
  font-weight: 400;
  margin-bottom: var(--size-small);
  position: relative;
  transition: box-shadow 0.1s ease-in;
}
._sessionCard_1av3u_97:not(:first-of-type) {
  margin-top: 14px;
}
._sessionCard_1av3u_97::before {
  background-color: var(--color-purple);
  border-bottom-left-radius: var(--size-xSmall);
  border-top-left-radius: var(--size-xSmall);
  content: "";
  height: 100%;
  left: 0;
  opacity: 0;
  position: absolute;
  top: 0;
  transition: opacity 0.1s ease-in;
  width: 8px;
  z-index: 99;
}
._sessionCard_1av3u_97._selected_1av3u_188 {
  border: 1px solid var(--color-purple);
  box-shadow: 0 0 9px rgba(86, 41, 198, 0.25);
}
._sessionCard_1av3u_97._selected_1av3u_188::before {
  opacity: 1;
}
._sessionCard_1av3u_97:hover:not(._linkDisabled_1av3u_195) {
  border: 1px solid var(--color-purple);
  box-shadow: 0 0 9px rgba(86, 41, 198, 0.25);
}
._sessionCard_1av3u_97._linkDisabled_1av3u_195 {
  cursor: not-allowed;
}
._sessionCard_1av3u_97 ._activityGraphContainer_1av3u_202 {
  border-top: 1px solid var(--color-gray-300);
  width: 100%;
}
._sessionCardContentWrapper_1av3u_207 {
  align-items: center;
  column-gap: var(--size-medium);
  display: grid;
  grid-template-columns: 26px 1fr 0.5fr;
  padding: var(--size-medium);
  width: 100%;
}
._sessionCardContentWrapper_1av3u_207._detailed_1av3u_50 {
  grid-template-columns: 26px 1fr 0.25fr;
}
._sessionCardContentWrapper_1av3u_207._compact_1av3u_218 {
  grid-template-columns: 1fr 0.33fr;
}
._sessionCardContentWrapper_1av3u_207._errorVersion_1av3u_53 {
  grid-template-columns: 26px 1fr;
}
._sessionTextSectionWrapper_1av3u_225 {
  display: flex;
  flex-direction: column;
  justify-content: space-between;
}
._cardAnnotationContainer_1av3u_231 {
  column-gap: var(--size-medium);
  display: flex;
  justify-content: flex-end;
}
._cardAnnotationContainer_1av3u_231._detailed_1av3u_50 {
  flex-wrap: wrap;
  justify-content: flex-start;
  row-gap: var(--size-medium);
}
._cardAnnotationContainer_1av3u_231 > div {
  height: 16px;
  width: 16px;
}
._cardAnnotation_1av3u_231 {
  align-items: center;
  background: var(--primary-color);
  border-radius: 2.5px;
  color: var(--color-white);
  display: flex;
  height: var(--size-medium);
  justify-content: center;
  width: var(--size-medium);
}
._cardAnnotation_1av3u_231 svg {
  height: var(--size-xSmall);
  width: var(--size-xSmall);
}
._separator_1av3u_261 {
  margin-left: 1ch;
  margin-right: 1ch;
}

/* temp_stylePlugin:ni:sha-256;m8DxXi5iSfmLrbZYB1bEazI_TA2XuIBc3jRmcy4QMMQ */
._h2_1wwat_1 {
  display: inline;
}
._icon_1wwat_5 {
  height: var(--size-large);
  padding-top: var(--size-xxSmall);
  width: var(--size-large);
}
._breadcrumb_1wwat_11 {
  align-items: center;
  display: flex;
}
._breadcrumb_1wwat_11 .ant-breadcrumb-separator {
  color: var(--color-gray-400);
  margin-left: var(--size-xxSmall) !important;
  margin-right: var(--size-xxSmall) !important;
}
._breadcrumb_1wwat_11 > span {
  align-items: center;
  display: flex;
}
._disabled_1wwat_25 {
  pointer-events: none;
}

/* temp_stylePlugin:ni:sha-256;DWGkn8RJXsdfPtIDGCZe-CsLtRphLcJu7yzY1a-Kqhg */
._channelSelect_ejzcm_1 {
  margin-bottom: var(--size-medium);
  width: 100%;
}
._channelSelect_ejzcm_1:last-of-type {
  margin-bottom: 0;
}
._saveButton_ejzcm_9 {
  justify-content: center;
  width: 125px;
}
._alertConfigurationCard_ejzcm_14 ._subTitle_ejzcm_14 {
  margin-top: var(--size-small) !important;
}
._alertConfigurationCard_ejzcm_14 h2 {
  font-size: 22px !important;
  margin-bottom: 0 !important;
}
._alertConfigurationCard_ejzcm_14 h3 {
  font-size: 16px !important;
  margin-bottom: var(--size-xSmall) !important;
}
._alertConfigurationCard_ejzcm_14 p,
._alertConfigurationCard_ejzcm_14 section > span {
  color: var(--color-gray-500);
  display: block;
  margin-bottom: var(--size-medium) !important;
  margin-top: 0 !important;
}
._alertConfigurationCard_ejzcm_14 section {
  padding-bottom: var(--size-xxLarge);
}
._alertConfigurationCard_ejzcm_14 section:last-of-type {
  padding-bottom: var(--size-xLarge);
}
._alertConfigurationCard_ejzcm_14 .ant-form-item:last-of-type {
  margin-bottom: 0;
}
._addContainer_ejzcm_42 {
  color: var(--color-gray-500);
  padding: 0 var(--size-small);
}
._notFoundMessage_ejzcm_47 {
  padding: var(--size-small) 0;
}
._frequencyContainer_ejzcm_51 {
  column-gap: var(--size-large);
  display: flex;
}
._lookbackPeriodSelect_ejzcm_56 {
  width: 150px !important;
}
._actionsContainer_ejzcm_60 {
  column-gap: var(--size-large);
  display: flex;
  margin-left: auto;
}
._footer_ejzcm_66 {
  display: flex;
}
._notFoundContentEmail_ejzcm_70 {
  color: var(--color-gray-500);
  padding: var(--size-medium) 0;
}

/* temp_stylePlugin:ni:sha-256;x7xtVoySCH1AmwG0xzmEObgX9s8ZtybI9N9x904oPdU */
._selectMessage_1dqb2_1 {
  color: var(--color-gray-500);
}
._notFoundMessage_1dqb2_5 {
  padding-left: var(--size-xSmall) 0;
  padding-right: var(--size-xSmall) 0;
}
._syncButton_1dqb2_10 {
  color: var(--color-link) !important;
  display: inline-flex;
  font-weight: 400;
  padding: 0;
}
._small_1dqb2_17 {
  display: flex;
  padding: 0;
}

/* temp_stylePlugin:ni:sha-256;-7bIkg0OsPtxTPN6hFl7x9S1NUhe7u8FACoXlnm7BR4 */
._inputNumber_1arvo_1 {
  background: var(--color-primary-background) !important;
  border: 1px solid var(--color-gray-300) !important;
  border-radius: var(--border-radius);
  color: var(--text-primary) !important;
  padding-bottom: var(--size-xSmall) !important;
  padding-left: var(--size-xSmall) !important;
  padding-right: var(--size-xSmall) !important;
  padding-top: var(--size-xSmall) !important;
}
._inputNumber_1arvo_1 .ant-input-number-input {
  padding: 0;
}
._inputNumber_1arvo_1.ant-input-number-focused {
  border-color: rgba(47, 128, 237, 0.5) !important;
  border-right-width: 1px !important;
  box-shadow: 0 0 0 2px rgba(47, 128, 237, 0.5) !important;
  outline: 0;
}
._inputNumber_1arvo_1.ant-input-number:hover {
  border-color: rgba(47, 128, 237, 0.5) !important;
  border-right-width: 1px !important;
}
._inputNumber_1arvo_1 .ant-input-number-handler-wrap {
  background-color: var(--color-primary-background) !important;
  border-color: var(--color-gray-300) !important;
  border-radius: 0 var(--border-radius) var(--border-radius) 0;
}
._inputNumber_1arvo_1 .ant-input-number-handler-wrap svg {
  color: var(--text-primary) !important;
}
._inputNumber_1arvo_1 .ant-input-number-handler-down {
  border-color: var(--color-gray-300) !important;
}

/* temp_stylePlugin:ni:sha-256;jSxnbnZeZuaw01ic9cxoyS0CYq9nDPPat2ykNJQ9gcE */
._labelItem_wjar6_1 {
  align-items: center;
  border-bottom: 1px solid var(--color-gray-300);
  cursor: pointer;
  display: flex;
  font-size: 14px;
  padding: 10px 10px 10px 6px;
  width: 100%;
}
._labelItem_wjar6_1:hover {
  background-color: var(--color-gray-200);
}
._labelText_wjar6_15 {
  color: var(--text-primary);
  margin-left: 6px;
  margin-right: 12px;
}
._dropdownInner_wjar6_21 {
  background-color: var(--color-primary-background);
  border: 1px solid var(--color-gray-300);
  border-radius: 5px;
  box-shadow: var(--box-shadow);
  color: var(--text-primary);
  margin-top: 9px;
}
._dropdownMenu_wjar6_30 {
  box-shadow: none;
}
._icon_wjar6_34 {
  color: var(--color-purple);
  height: 16px;
  margin-left: 4px;
  transition: 0.4s;
  width: 16px;
}
._labelNameText_wjar6_42 {
  align-items: center;
  display: flex;
  margin-left: 6px;
  overflow: hidden;
  text-overflow: ellipsis;
  white-space: nowrap;
  width: 100%;
}
._dropdownHandler_wjar6_52 {
  align-items: center;
  background: var(--color-primary-background);
  border: 1px solid var(--color-gray-300);
  border-radius: 8px;
  color: var(--text-primary);
  cursor: pointer;
  display: flex;
  font-size: 14px;
  height: 40px;
  justify-content: center;
  padding: 10px 10px 10px 6px;
}
._dropdownHandler_wjar6_52._dropdownGray_wjar6_65 {
  background: var(--color-gray-200) !important;
  border: 1px solid transparent !important;
}
._overlay_wjar6_70 {
  z-index: 9999999999 !important;
}
._placeholder_wjar6_74 {
  color: var(--color-gray-400) !important;
}

/* temp_stylePlugin:ni:sha-256;-BA1D9lITPkBNRmYgmyr-Gb2NtKYF6QGf5yDEyhrzmk */
._tooltip_qqyxl_1 {
  background-color: var(--color-primary-background);
  border: 1px solid var(--color-gray-300);
  border-radius: var(--border-radius);
  box-shadow: var(--box-shadow);
  color: var(--text-primary) !important;
  padding: var(--size-small) 0 !important;
}
._tooltip_qqyxl_1 > * {
  padding-left: var(--size-medium) !important;
  padding-right: var(--size-medium) !important;
}
._tooltip_qqyxl_1 > h4 {
  border-bottom: 1px solid var(--color-gray-300);
  font-family: var(--header-font-family);
  font-size: 13px !important;
  margin-bottom: var(--size-small) !important;
  padding-bottom: var(--size-xSmall);
}
._tooltip_qqyxl_1 > p {
  color: var(--color-gray-500) !important;
  font-size: 14px !important;
  margin: 0 !important;
}
.recharts-tooltip-wrapper:focus-visible {
  outline: none;
}

/* temp_stylePlugin:ni:sha-256;QzNXba2z9Kf1--JULe3QyEQ6RJ_RnFsg9fl2a00sDo0 */
._verticalSlider_1098s_1 {
  height: 166px;
  margin-top: 50px;
  position: absolute;
}
._horizontalSlider_1098s_7 {
  height: 16px;
  left: 31px;
  margin-right: 45px;
  position: absolute;
  top: 38px;
}
._sliderThumb_1098s_15 {
  background-color: var(--color-primary-background);
  border: 3px solid var(--color-gray-300);
  border-radius: var(--border-radius);
  color: var(--color-purple-500);
  font-size: 8px;
  left: 50px;
  padding: 2px;
  position: absolute;
}
._sliderTrack_1098s_26 {
  width: 500px;
}

/* temp_stylePlugin:ni:sha-256;9O-Dq9ekfSvBPb8tgvuRlgk7BM9rgBnlsv_4JIBxY_M */
._metric_jsssh_1 {
  --good-color: var(--color-green-500) !important;
  --needs-improvement-color: var(--color-yellow-500) !important;
  --poor-color: var(--color-red-500) !important;
}
._metric_jsssh_1 ._name_jsssh_6,
._metric_jsssh_1 ._value_jsssh_7 {
  display: flex;
  font-size: 12px !important;
  font-weight: 500 !important;
  margin-bottom: 0 !important;
}
._metric_jsssh_1 ._value_jsssh_7 {
  column-gap: 0.25ch;
}
._metric_jsssh_1 ._units_jsssh_16 {
  color: var(--color-gray-500) !important;
  font-weight: 400 !important;
}
._metric_jsssh_1._goodScore_jsssh_20 {
  color: var(--good-color);
}
._metric_jsssh_1._needsImprovementScore_jsssh_23 {
  color: var(--needs-improvement-color);
}
._metric_jsssh_1._poorScore_jsssh_26 {
  color: var(--poor-color);
}
._simpleMetric_jsssh_30 {
  align-items: center;
  column-gap: var(--size-xSmall);
  display: grid;
  grid-template-columns: 3fr auto;
}
._detailedMetric_jsssh_37 {
  align-items: center;
  column-gap: var(--size-xSmall);
  display: flex;
}
._detailedMetric_jsssh_37 ._name_jsssh_6 {
  width: 6ch;
}
._detailedMetric_jsssh_37 ._value_jsssh_7 {
  margin-left: auto;
  transform: translateY(-100%);
}
._detailedMetric_jsssh_37 ._value_jsssh_7._mirror_jsssh_49 {
  position: absolute;
  right: 0;
}
._infoTooltip_jsssh_54 {
  color: var(--color-gray-500) !important;
}
._scoreVisualization_jsssh_58 {
  --color: transparent;
  column-gap: 2px;
  display: flex;
  height: 1ch;
  position: relative;
  width: 100%;
}
._scoreVisualization_jsssh_58 > div {
  background-color: var(--color-gray-300);
  border-radius: var(--size-xxSmall);
  flex-grow: 1;
  height: 100%;
}
._scoreVisualization_jsssh_58 ._poor_jsssh_26 {
  --color: var(--poor-color);
}
._scoreVisualization_jsssh_58 ._needsImprovement_jsssh_23 {
  --color: var(--needs-improvement-color);
}
._scoreVisualization_jsssh_58 ._good_jsssh_20 {
  --color: var(--good-color);
}
._scoreVisualization_jsssh_58 ._active_jsssh_81 {
  background-color: var(--color);
}
._scoreVisualization_jsssh_58 ._scoreIndicator_jsssh_84 {
  --size: var(--size-medium);
  background: var(--color-white);
  border: 2px solid var(--color-gray-400);
  border-radius: 50%;
  box-shadow: var(--box-shadow);
  flex-grow: 0;
  flex-shrink: 0;
  height: var(--size);
  left: 0;
  position: absolute;
  top: calc(var(--size) / -4);
  transition: left 0.2s ease-in;
  width: var(--size);
  z-index: 2;
}

/* temp_stylePlugin:ni:sha-256;orTQZ4C5gTau0ZRK4y-lR8GOLUq-OCpxlBPEMwO-gbQ */
._legendValue_a1rwg_1 {
  color: var(--color-gray-500) !important;
  overflow: hidden;
  text-overflow: ellipsis;
}
._legendValue_a1rwg_1._notShowing_a1rwg_6 {
  text-decoration: line-through;
}
._legendIcon_a1rwg_10 {
  border-radius: 2px;
  flex-shrink: 0;
  height: var(--size-small);
  margin-bottom: auto;
  margin-top: auto;
  width: var(--size-small);
}
._legendIcon_a1rwg_10._notShowing_a1rwg_6 {
  filter: grayscale(0.5);
}
._referenceLineValue_a1rwg_22 {
  color: var(--color-gray-500);
}
._tooltipGrid_a1rwg_26 {
  display: grid;
  grid-column-gap: var(--size-xSmall);
  grid-template-columns: 1fr 10px 64px 10px;
  width: 100%;
}
._scoreIcon_a1rwg_33 {
  --size: var(--size-small);
  align-items: center;
  color: var(--color-gray-500);
  display: flex;
  flex-shrink: 0;
  height: var(--size);
  width: var(--size);
}
._tooltipValue_a1rwg_43 {
  color: var(--text-primary);
  font-size: 12px;
  line-height: initial;
}
._text_a1rwg_49 {
  -ms-overflow-style: none;
  scrollbar-width: none;
}
._text_a1rwg_49::-webkit-scrollbar {
  width: 0 !important;
}

/* temp_stylePlugin:ni:sha-256;Szb1Dek6J0ELW1PYddLUO1Ir9xXWwtY75rA1HINQjIg */
._legendContainer_h2jc0_1 {
  align-items: center;
  display: flex;
  justify-content: center;
  margin-top: var(--size-xSmall);
}
._legendItem_h2jc0_8 {
  align-items: center;
  color: var(--color-gray-500) !important;
  column-gap: var(--size-xxSmall);
  display: flex;
  font-size: 12px;
  padding-bottom: 0 !important;
  padding-top: 0 !important;
}
._legendValue_h2jc0_18 {
  color: var(--color-gray-500) !important;
}
._legendValue_h2jc0_18._notShowing_h2jc0_21 {
  text-decoration: line-through;
}
._legendIcon_h2jc0_25 {
  border-radius: 2px;
  flex-shrink: 0;
  height: var(--size-small);
  width: var(--size-small);
}
._legendIcon_h2jc0_25._notShowing_h2jc0_21 {
  filter: grayscale(0.5);
}
._tooltipEntry_h2jc0_35 {
  align-items: center;
  column-gap: var(--size-xxSmall);
  display: flex;
  margin-bottom: 0 !important;
}
._referenceLineValue_h2jc0_42 {
  color: var(--color-gray-500);
}
._tooltipRow_h2jc0_46 {
  align-items: center;
  column-gap: var(--size-xSmall);
  display: flex;
  justify-content: space-between;
  width: 100%;
}
._scoreIcon_h2jc0_54 {
  --size: var(--size-small);
  align-items: center;
  color: var(--color-gray-500);
  display: flex;
  flex-shrink: 0;
  height: var(--size);
  width: var(--size);
}
._tooltipValue_h2jc0_64 {
  color: var(--text-primary);
  font-size: 12px;
  line-height: initial;
}

/* temp_stylePlugin:ni:sha-256;AOOW4Krl9szsR0YplhoodBrX16-31uiqZ_KsH4CjRDM */
._button_1tsha_1 {
  background: none;
  border: 1px solid var(--color-gray-400);
  border-radius: var(--border-radius);
  cursor: pointer;
  padding: var(--size-small);
  position: relative;
  text-align: left;
  transition: border-color 0.1s ease-in-out, box-shadow 0.2s ease-in-out;
}
._button_1tsha_1:hover {
  border-color: var(--color-purple);
  box-shadow: 0 5px 8px rgba(86, 41, 198, 0.2);
}
._button_1tsha_1 p {
  font-size: 12px !important;
  margin: 0 !important;
  margin-top: var(--size-xSmall) !important;
}
._button_1tsha_1 h4 {
  font-weight: 500 !important;
}
._button_1tsha_1 ._icon_1tsha_23 {
  --size: var(--size-medium);
  align-items: center;
  background: var(--color-purple);
  border-radius: 50%;
  color: var(--color-white);
  display: flex;
  height: var(--size);
  justify-content: center;
  position: absolute;
  right: var(--size-small);
  top: var(--size-small);
  width: var(--size);
}
._button_1tsha_1 ._icon_1tsha_23 svg {
  --size: var(--size-small);
  height: var(--size);
  width: var(--size);
}

/* temp_stylePlugin:ni:sha-256;uG-GoN6vxp_q66WgfCkjYWCl9TJaDvWhnqyp90h20nE */
._select_3y5oy_1 {
  border-radius: var(--border-radius) !important;
  height: 40px;
  width: 100%;
}
._select_3y5oy_1 .ant-select-selection-search {
  align-items: center;
  display: flex;
}
._select_3y5oy_1 .ant-select-selector {
  border: 1px solid var(--color-gray-300) !important;
  border-radius: var(--border-radius) !important;
  font-family: var(--body-font-family);
  font-size: 16px;
  height: 40px !important;
  padding: var(--size-xSmall) var(--size-medium) !important;
}
._select_3y5oy_1 .ant-select-selection-placeholder {
  left: 14px;
}
._select_3y5oy_1 .ant-select-selector {
  border: 0 !important;
  border-color: transparent !important;
  box-shadow: none !important;
}
._select_3y5oy_1 .ant-select-selection-item {
  display: none;
}
._select_3y5oy_1 .ant-select-selector {
  background-color: var(--color-gray-200) !important;
}
._select_3y5oy_1 .ant-select-arrow {
  align-items: center;
  display: flex;
  flex-direction: column;
  height: 18px;
  width: 100%;
}
._select_3y5oy_1 .ant-select-arrow > svg {
  color: var(--text-primary);
  height: 100%;
  position: relative;
  right: -10px;
  top: -3px;
  width: 100%;
}
._select_3y5oy_1 .ant-select-selector:hover .ant-select-open {
  background: var(--color-gray-300) !important;
}
._select_3y5oy_1 .ant-select-selector:hover .ant-select-open ._ant-select-selector_3y5oy_10 {
  background-color: var(--color-gray-300) !important;
  border-radius: var(--border-radius) !important;
}

/* temp_stylePlugin:ni:sha-256;oKqIlVx2jQw5pICgU8Rqt9-AVSf8p8VgdvIEWREqrKM */
._minMaxRow_3qnus_1 {
  display: grid;
  grid-gap: var(--size-medium);
  grid-template-columns: 80px 1fr 150px 80px 1fr 150px;
}
._formLabel_3qnus_7 {
  margin-bottom: 0;
  margin-top: 4px;
}
._submitRow_3qnus_12 {
  column-gap: var(--size-medium);
  display: flex;
  justify-content: flex-end;
  margin-top: var(--size-large);
  width: 100%;
}
._section_3qnus_20 {
  display: flex;
  flex-direction: column;
  padding-bottom: 0 !important;
  padding-top: var(--size-medium);
  row-gap: var(--size-medium);
}
._section_3qnus_20:first-of-type {
  padding-top: 0;
}
._section_3qnus_20 h3 {
  font-size: 16px;
  margin-bottom: 0 !important;
  margin-top: 0 !important;
}
._typesContainer_3qnus_36 {
  display: grid;
  grid-gap: var(--size-medium);
  grid-template-columns: 1fr 1fr 1fr;
}
._metricViewDetails_3qnus_42 {
  display: grid;
  grid-gap: var(--size-medium);
  grid-template-columns: 1fr 1fr;
}
._metricViewDetail_3qnus_42 {
  display: flex;
  flex-direction: column;
  row-gap: var(--size-medium);
}
._typeSubheader_3qnus_54 {
  color: var(--color-gray-500);
}
._tagFilterGroup_3qnus_58 {
  display: flex;
  flex-direction: column;
  row-gap: var(--size-xxSmall);
}
._filtersRow_3qnus_64 {
  display: grid;
  grid-gap: var(--size-medium);
  grid-template-columns: 11fr 5fr 14fr 50px;
  width: 100%;
}
._groupsRow_3qnus_71 {
  display: grid;
  grid-gap: var(--size-medium);
  grid-template-columns: 1fr 50px;
  width: 100%;
}
._removeTagFilterButton_3qnus_78 {
  background-color: var(--color-red-700);
  border: var(--color-red-900);
  color: var(--color-white) !important;
  height: 40px;
  padding: 0 16px;
}
._removeTagFilterButton_3qnus_78[disabled] {
  background-color: var(--color-red-300) !important;
  border: var(--color-red-400);
}
._removeTagFilterButton_3qnus_78[disabled]:hover {
  background-color: var(--color-red-300) !important;
}
._removeTagFilterButton_3qnus_78:hover {
  background-color: var(--color-red-600) !important;
}

/* temp_stylePlugin:ni:sha-256;NxO_kux9f6jVglOjCXpIYhsUE5zfZG8qJfPn6bYN2EM */
._card_1adi5_1 {
  height: 100%;
}
._card_1adi5_1 .recharts-cartesian-axis-tick {
  user-select: none;
}
._componentCard_1adi5_8 {
  height: 100%;
  width: 100%;
}
._noDataContainer_1adi5_13 {
  align-items: center;
  display: flex;
  flex-direction: column;
  justify-content: center;
  margin: 0 auto;
  max-width: 300px;
  padding-top: var(--size-medium);
  text-align: center;
}
._draggable_1adi5_24 {
  align-items: center;
  color: var(--color-gray-500);
  cursor: move;
  display: flex;
  justify-content: center;
}
._overlayButton_1adi5_32 {
  position: absolute;
  right: var(--size-xLarge);
  top: var(--size-medium);
}
._button_1adi5_38 {
  justify-content: center;
}
._infoTooltip_1adi5_42 {
  margin-left: var(--size-xxSmall);
}
._actionsContainer_1adi5_46 {
  column-gap: var(--size-large);
  display: flex;
  margin-top: var(--size-xLarge);
}
._actionsContainer_1adi5_46 > * {
  width: 50%;
}
._actionsContainer_1adi5_46 ._button_1adi5_38 {
  justify-content: center;
}
._description_1adi5_58 {
  color: var(--color-gray-500) !important;
  margin-top: 0 !important;
}
._monitorItem_1adi5_63 {
  align-items: center;
  border: 1px solid var(--color-gray-400);
  border-radius: var(--border-radius);
  column-gap: var(--size-xxSmall) !important;
  display: flex;
  height: var(--size-xLarge);
  margin: 0 !important;
  padding: 10px 8px 10px 14px !important;
}
._monitorName_1adi5_74 {
  display: inline-block;
  line-height: 20px;
  overflow: hidden;
  text-overflow: ellipsis;
  white-space: nowrap;
  width: 70px;
}
._submitRow_1adi5_83 {
  display: flex;
  justify-content: flex-end;
  padding-top: var(--size-small);
  width: 100%;
}
._minMaxRow_1adi5_90 {
  display: grid;
  grid-gap: var(--size-medium);
  grid-template-columns: 80px 1fr 150px 80px 1fr 150px;
}
._formLabel_1adi5_96 {
  margin-bottom: 0;
  margin-top: 4px;
}
._removeTagFilterButton_1adi5_101 {
  height: 48px;
  padding: 0 16px;
}
._chartInner_1adi5_106 {
  padding: 0 10px 16px 16px;
}
._createNewAlertRow_1adi5_110 {
  align-items: center;
  display: flex;
  justify-content: center;
}
._mainHeaderContent_1adi5_116 {
  align-items: flex-start;
  display: flex;
  justify-content: space-between;
  min-height: 52px;
  padding: 10px 10px 10px 20px;
  width: 100%;
}
._cardHeader_1adi5_125 {
  align-items: center;
  display: flex;
  flex-direction: column;
  justify-content: space-between;
}
._cardHeader_1adi5_125 > button {
  margin-bottom: var(--size-medium);
}
._headerContainer_1adi5_135 {
  overflow: hidden;
}
._header_1adi5_135 {
  color: var(--color-text-primary);
  display: block;
  font-size: 16px;
  font-weight: 500;
  overflow: hidden;
  padding-top: 2px;
  text-overflow: ellipsis;
  white-space: nowrap;
}
._subheader_1adi5_150 {
  color: var(--color-gray-700);
  display: block;
  font-size: 12px;
  font-weight: 400;
}
._blurChart_1adi5_157 {
  filter: blur(2px);
}

/* temp_stylePlugin:ni:sha-256;0Ym1J8TqOkpSo0dX04w1fh6CyrcBIX7sF_DBJju-Aa4 */
._card_1r3ct_1 {
  background-color: var(--color-primary-background);
  border: 1px solid var(--color-gray-300);
  border-radius: var(--border-radius);
  overflow: hidden;
  transition: border-color 0.1s ease-in-out, box-shadow 0.2s ease-in-out;
  width: 100%;
}
._card_1r3ct_1._noPadding_1r3ct_9 {
  padding: 0;
}
._card_1r3ct_1 h2,
._card_1r3ct_1 ._cardHeader_1r3ct_13 {
  font-size: 22px !important;
  margin-bottom: var(--size-medium) !important;
}
._card_1r3ct_1 h3 {
  font-size: 16px !important;
  margin-bottom: var(--size-xSmall) !important;
}
._card_1r3ct_1 p {
  color: var(--color-gray-500);
  margin-top: 0 !important;
}
._card_1r3ct_1 section {
  padding-bottom: var(--size-medium);
}
._card_1r3ct_1 section:last-of-type {
  padding-bottom: var(--size-large);
}
._card_1r3ct_1 ._titleContainer_1r3ct_31 {
  border-bottom: 1px solid var(--color-gray-300);
  font-size: 14px !important;
  padding-bottom: 0;
  padding-top: 0;
}
._card_1r3ct_1 ._titleContainer_1r3ct_31._noTitleBottomMargin_1r3ct_37 {
  margin-bottom: 0;
}
._card_1r3ct_1 ._titleContainer_1r3ct_31 h3 {
  margin-bottom: var(--size-medium) !important;
}
._card_1r3ct_1:hover._interactable_1r3ct_43 {
  border-color: var(--color-purple);
  box-shadow: 0 5px 8px rgba(86, 41, 198, 0.2);
}
._cardForm_1r3ct_48 {
  display: flex;
  flex-direction: column;
  row-gap: var(--size-large);
}
._cardSubHeader_1r3ct_54 {
  color: var(--color-gray-500) !important;
  font-size: 16px;
  line-height: 1.5 !important;
  margin-bottom: var(--size-large) !important;
}
._cardFormActionsContainer_1r3ct_61 {
  display: flex;
  flex-direction: column;
  row-gap: var(--size-medium);
}

/* temp_stylePlugin:ni:sha-256;VqQZhOP_Qs1kh7csOA57zBoi34toB9oWJrxEJjTRFBI */
.ant-slider:hover .ant-slider-track {
  background-color: var(--color-blue-400) !important;
}
.ant-slider:hover .ant-slider-handle:not(.ant-tooltip-open) {
  border-color: var(--color-blue-400) !important;
}
.ant-slider-dot {
  border-color: var(--color-blue-400) !important;
}
.ant-slider-handle {
  border-color: var(--color-blue-400) !important;
}
.ant-slider-handle:focus {
  border-color: var(--color-blue-400) !important;
  box-shadow: 0 0 0 5px var(--color-blue-400) !important;
}
.ant-slider-handle:hover {
  border-color: var(--color-blue-400) !important;
}
.ant-slider-handle-dragging.ant-slider-handle-dragging.ant-slider-handle-dragging {
  border-color: var(--color-blue-400) !important;
  box-shadow: 0 0 0 5px var(--color-blue-400) !important;
}
._chartContainer_px3ht_25 {
  height: 230px;
  margin-bottom: var(--size-large);
}
._formFooter_px3ht_30 {
  display: flex;
  justify-content: space-between;
  margin-top: var(--size-large);
}
._actionsContainer_px3ht_36 {
  column-gap: var(--size-large);
  display: flex;
  margin-left: auto;
}
._select_px3ht_42 {
  width: 100%;
}
._slider_px3ht_46 {
  left: 27px;
  top: 36px;
  z-index: 99999;
}
._thresholdRow_px3ht_52 {
  display: flex;
}
._threshold_px3ht_52 {
  flex-grow: 1;
}
._thresholdUnits_px3ht_60 {
  margin-left: var(--size-xxSmall);
  width: 160px;
}

/* temp_stylePlugin:ni:sha-256;sPMWPEfD_xQTin9hxZVVD8ldDACnHEGfwak8GexrlOQ */
._select_2ddse_1 {
  width: 100%;
}
._cardGrid_2ddse_5 {
  display: grid;
  gap: var(--size-xLarge);
  grid-template-columns: 1fr 1fr;
  grid-template-rows: 1fr;
}
._cardContainer_2ddse_12 {
  height: 100%;
}
._cardContent_2ddse_16 {
  display: block;
}
._cardContent_2ddse_16 ._icon_2ddse_19 {
  align-items: center;
  border-radius: 50%;
  color: var(--color-white) !important;
  display: flex;
  flex-shrink: 0;
  height: 1.5em;
  justify-content: center;
  width: 1.5em;
}
._cardContent_2ddse_16 ._icon_2ddse_19 svg {
  height: 0.8em;
  width: 0.8em;
}
#_title_2ddse_1 {
  align-items: center;
  column-gap: var(--size-small);
  display: flex;
  margin-bottom: var(--size-xxSmall) !important;
}
._description_2ddse_41 {
  margin-bottom: 0 !important;
  margin-left: calc(1.5em + 2 * var(--size-small)) !important;
}

/* vanilla-extract-css-ns:src/pages/LogsPage/LogsHistogram/LogsHistogram.css.ts.vanilla.css?source=Ll8xNTVrM3N3MCB7CiAgaGVpZ2h0OiA0LjE2cmVtOwp9Ci5fMTU1azNzdzEgewogIGhlaWdodDogMTIwcHg7Cn0KLl8xNTVrM3N3MiB7CiAgY3Vyc29yOiBwb2ludGVyOwp9Ci5fMTU1azNzdzI6aG92ZXIgewogIGJhY2tncm91bmQtY29sb3I6IHZhcigtLV8xcHlxa2E5MXgpOwp9Ci5fMTU1azNzdzMgewogIGJhY2tncm91bmQtY29sb3I6IHZhcigtLV8xcHlxa2E5MSk7CiAgei1pbmRleDogMTAgIWltcG9ydGFudDsKICBib3JkZXI6IHZhcigtLV8xcHlxa2E5aikgc29saWQgMXB4OwogIGJveC1zaGFkb3c6IDAgNnB4IDEycHggLTJweCByZ2JhKDU5LCA1OSwgNTksIDAuMTIpOwogIGJvcmRlci1yYWRpdXM6IDZweDsKICB3aWR0aDogMjI0cHg7Cn0KLl8xNTVrM3N3NCB7CiAgaGVpZ2h0OiAyOHB4Owp9Ci5fMTU1azNzdzUgewogIGJhY2tncm91bmQtY29sb3I6ICNkY2RiZGQ7CiAgb3BhY2l0eTogMC41Owp9Ci5fMTU1azNzdzYgewogIG9wYWNpdHk6IDAuMjsKICBsZWZ0OiAwOwogIHotaW5kZXg6IDE7CiAgd2lkdGg6IGNhbGMoMTAwJSAtIDRweCk7CiAgcG9pbnRlci1ldmVudHM6IG5vbmU7Cn0= */
._155k3sw0 {
  height: 4.16rem;
}
._155k3sw1 {
  height: 120px;
}
._155k3sw2 {
  cursor: pointer;
}
._155k3sw2:hover {
  background-color: var(--_1pyqka91x);
}
._155k3sw3 {
  background-color: var(--_1pyqka91);
  z-index: 10 !important;
  border: var(--_1pyqka9j) solid 1px;
  box-shadow: 0 6px 12px -2px rgba(59, 59, 59, 0.12);
  border-radius: 6px;
  width: 224px;
}
._155k3sw4 {
  height: 28px;
}
._155k3sw5 {
  background-color: #dcdbdd;
  opacity: 0.5;
}
._155k3sw6 {
  opacity: 0.2;
  left: 0;
  z-index: 1;
  width: calc(100% - 4px);
  pointer-events: none;
}

/* vanilla-extract-css-ns:src/style/common.css.ts.vanilla.css?source=Ll8xNHVkMGRjMDo6LXdlYmtpdC1zY3JvbGxiYXIgewogIHdpZHRoOiA5cHg7CiAgaGVpZ2h0OiA5cHg7Cn0KOmhvdmVyLl8xNHVkMGRjMDo6LXdlYmtpdC1zY3JvbGxiYXItdGh1bWIgewogIGJhY2tncm91bmQtY29sb3I6IHZhcigtLV8xcHlxa2E5MXApOwp9Cjpob3Zlci5fMTR1ZDBkYzA6Oi13ZWJraXQtc2Nyb2xsYmFyIHsKICBib3JkZXItdG9wOiB2YXIoLS1fMXB5cWthOWspIHNvbGlkIDFweDsKfQouXzE0dWQwZGMwOjotd2Via2l0LXNjcm9sbGJhci10aHVtYiB7CiAgYmFja2dyb3VuZC1jbGlwOiBwYWRkaW5nLWJveDsKICBiYWNrZ3JvdW5kLWNvbG9yOiB2YXIoLS1fMXB5cWthOTFvKTsKICBib3JkZXI6IDFweCBzb2xpZCB0cmFuc3BhcmVudDsKICBib3JkZXItcmFkaXVzOiAzMHB4OwogIGJvcmRlci10b3Atd2lkdGg6IDJweDsKfQouXzE0dWQwZGMxOjotd2Via2l0LXNjcm9sbGJhciB7CiAgd2lkdGg6IDlweDsKICBoZWlnaHQ6IDlweDsKfQo6aG92ZXIuXzE0dWQwZGMxOjotd2Via2l0LXNjcm9sbGJhci10aHVtYiB7CiAgYmFja2dyb3VuZC1jb2xvcjogdmFyKC0tXzFweXFrYTkxcCk7Cn0KOmhvdmVyLl8xNHVkMGRjMTo6LXdlYmtpdC1zY3JvbGxiYXIgewogIGJvcmRlci1sZWZ0OiB2YXIoLS1fMXB5cWthOWspIHNvbGlkIDFweDsKfQouXzE0dWQwZGMxOjotd2Via2l0LXNjcm9sbGJhci10aHVtYiB7CiAgYmFja2dyb3VuZC1jbGlwOiBwYWRkaW5nLWJveDsKICBiYWNrZ3JvdW5kLWNvbG9yOiB2YXIoLS1fMXB5cWthOTFvKTsKICBib3JkZXI6IDFweCBzb2xpZCB0cmFuc3BhcmVudDsKICBib3JkZXItcmFkaXVzOiAzMHB4OwogIGJvcmRlci1sZWZ0LXdpZHRoOiAycHg7Cn0= */
._14ud0dc0::-webkit-scrollbar {
  width: 9px;
  height: 9px;
}
:hover._14ud0dc0::-webkit-scrollbar-thumb {
  background-color: var(--_1pyqka91p);
}
:hover._14ud0dc0::-webkit-scrollbar {
  border-top: var(--_1pyqka9k) solid 1px;
}
._14ud0dc0::-webkit-scrollbar-thumb {
  background-clip: padding-box;
  background-color: var(--_1pyqka91o);
  border: 1px solid transparent;
  border-radius: 30px;
  border-top-width: 2px;
}
._14ud0dc1::-webkit-scrollbar {
  width: 9px;
  height: 9px;
}
:hover._14ud0dc1::-webkit-scrollbar-thumb {
  background-color: var(--_1pyqka91p);
}
:hover._14ud0dc1::-webkit-scrollbar {
  border-left: var(--_1pyqka9k) solid 1px;
}
._14ud0dc1::-webkit-scrollbar-thumb {
  background-clip: padding-box;
  background-color: var(--_1pyqka91o);
  border: 1px solid transparent;
  border-radius: 30px;
  border-left-width: 2px;
}

/* vanilla-extract-css-ns:src/pages/LogsPage/SearchForm/SearchForm.css.ts.vanilla.css?source=Ll8xc2QxMDA1MCB7CiAgcG9zaXRpb246IGFic29sdXRlOwogIHRvcDogMTNweDsKICBsZWZ0OiAxNHB4Owp9Ci5fMXNkMTAwNTIgewogIGJhY2tncm91bmQ6IHRyYW5zcGFyZW50OwogIGJvcmRlcjogMDsKICBjb2xvcjogdmFyKC0tXzFweXFrYTliKTsKICBkaXNwbGF5OiBmbGV4OwogIGZvbnQtc2l6ZTogMTNweDsKICB3aWR0aDogMTAwJTsKfQouXzFzZDEwMDUyOmZvY3VzIHsKICBvdXRsaW5lOiAwOwp9Ci5fMXNkMTAwNTI6OnBsYWNlaG9sZGVyIHsKICBjb2xvcjogdmFyKC0tXzFweXFrYTl4KTsKfQouXzFzZDEwMDUzIHsKICBiYWNrZ3JvdW5kOiB2YXIoLS1fMXB5cWthOTEpOwogIGJvcmRlcjogdmFyKC0tXzFweXFrYTlrKSBzb2xpZCAxcHg7CiAgYm9yZGVyLXJhZGl1czogOHB4OwogIGJveC1zaGFkb3c6IDAgMnB4IDhweCAtMnB4IHJnYmEoNTksIDU5LCA1OSwgMC4wOCk7CiAgZGlzcGxheTogZmxleDsKICBmbGV4LWRpcmVjdGlvbjogY29sdW1uOwogIGZsZXgtZ3JvdzogMTsKICBtYXgtd2lkdGg6IDYwMHB4OwogIG1heC1oZWlnaHQ6IG1pbih2YXIoLS1wb3BvdmVyLWF2YWlsYWJsZS1oZWlnaHQsMzAwcHgpLDMwMHB4KTsKICB6LWluZGV4OiAxOwp9Ci5fMXNkMTAwNTQgewogIGN1cnNvcjogcG9pbnRlcjsKICBwYWRkaW5nOiAxMnB4IDEwcHg7Cn0KLl8xc2QxMDA1NDpob3ZlciB7CiAgYmFja2dyb3VuZC1jb2xvcjogdmFyKC0tXzFweXFrYTl0KTsKfQouXzFzZDEwMDU0W2RhdGEtYWN0aXZlLWl0ZW1dIHsKICBiYWNrZ3JvdW5kLWNvbG9yOiB2YXIoLS1fMXB5cWthOXUpOwp9Ci5fMXNkMTAwNTYgKyAuXzFzZDEwMDU2IHsKICBib3JkZXItdG9wOiB2YXIoLS1fMXB5cWthOTFvKSBzb2xpZCAxcHg7Cn0= */
._1sd10050 {
  position: absolute;
  top: 13px;
  left: 14px;
}
._1sd10052 {
  background: transparent;
  border: 0;
  color: var(--_1pyqka9b);
  display: flex;
  font-size: 13px;
  width: 100%;
}
._1sd10052:focus {
  outline: 0;
}
._1sd10052::placeholder {
  color: var(--_1pyqka9x);
}
._1sd10053 {
  background: var(--_1pyqka91);
  border: var(--_1pyqka9k) solid 1px;
  border-radius: 8px;
  box-shadow: 0 2px 8px -2px rgba(59, 59, 59, 0.08);
  display: flex;
  flex-direction: column;
  flex-grow: 1;
  max-width: 600px;
  max-height: min(var(--popover-available-height,300px), 300px);
  z-index: 1;
}
._1sd10054 {
  cursor: pointer;
  padding: 12px 10px;
}
._1sd10054:hover {
  background-color: var(--_1pyqka9t);
}
._1sd10054[data-active-item] {
  background-color: var(--_1pyqka9u);
}
._1sd10056 + ._1sd10056 {
  border-top: var(--_1pyqka91o) solid 1px;
}

/* vanilla-extract-css-ns:src/pages/Alerts/LogAlert/styles.css.ts.vanilla.css?source=#H4sIAAAAAAAAE51VS3ObMBC+51ds6XQaTyssxc7DOM6h5/bSYy8ZgWTQREaKEMZpp/+9K7AdIE6m7YwtoX1++2kX4nvmZSZYTeHXGUAhVV74BObU7pZnv8/ig5q1aqEqq/lTArlTYomCsBMvNyj1kmRG15uySoCtXfi/tHCmQTWvvWmXo0HnSXJuD7n3CnToS3uILltEqXFCugRo8Eh59pA7U5ciAe94WVnuZOmDChMYNNtyd07IPbNPjw98kU6W/aLWWraJ16b0pFI/JRYy67A0SvgCj5R+GIJI1iarqxaKqb1WpWyxDEwSDJ/JwmhE2lqeBLObDNyuB/dxMa5+8baa98ghjgtVI+1XXS0HyobpmZlAZbQSwDqzrHZVQGmNKr10A6ZSbbKHILFcCFXmeD12d4h/gr6TBWct+33WRjwDcGslx4vMUF+aUg4vmagNz1FTO33+UXDPk1Ywrbb5p91GL2u/Jjefb/EIeCyrVVR4b5PptGmauJnFxuXTC0ppcIi61KuIxUxuoj2zx+Naab2KAoQItko2X8xuFVGgyDz+UB+6gKdarqI11xVa3cGt5b7Ye+ZOPnVRvtfBSG5laYSIQKyib5fxxWIG12HlDBiEuLjHczYH+pXhgcaXN1d6FizIrGfHjnbtqskc5s8hyD4EiklPDLRT/Igg08qOAE0ReCDk7uNkxLaTeBk+XMT+caS3plJemTIBF7gL7QCZ7Hqn35r/Nw88we4LDIuutXuj/l4u5I3kI/PnwXyl4R8HDd/zTV8HlU7gndpY4zwP75W+U1KY7b6ePrhR0lFVKcQ8TIvUMjtspgtyHC3aMtlPe2qyTxq8OeQvPHakKrgwTTdrrxZ6EvLfVv8vUbGXiMJPx/DTc3hLc63yTo8EHPvsDzQQrjTQBgAA */
._1tecd1u0 {
  height: 40px;
}
._1tecd1u1 {
  display: grid;
  grid-template-columns: 1fr 1fr;
  grid-template-rows: auto auto;
  grid-column-gap: 40px;
  grid-row-gap: 40px;
}
._1tecd1u5 {
  border: 0;
  background: transparent;
  color: var(--_1pyqka9b);
  display: flex;
  font-size: 13px;
  width: 100%;
}
._1tecd1u5:focus {
  outline: 0;
}
._1tecd1u5::placeholder {
  color: var(--_1pyqka9x);
}
._1tecd1u7 {
  height: 20px;
}
._1tecd1u9 {
  height: 20px;
}
._1tecd1ua {
  border-radius: 6px;
  border: var(--_1pyqka91o) solid 1px;
  cursor: pointer;
  display: block;
  padding: 4px 6px;
  font-size: 13px;
  color: var(--_1pyqka9c);
  outline: 0;
  width: 100%;
  appearance: none;
  background-image: url('data:image/svg+xml;utf-8,<svg xmlns="http://www.w3.org/2000/svg" width="1.1em" height="1.1em" fill="none" viewBox="0 0 20 20" focusable="false" > <path fill="grey" fillRule="evenodd" d="M5.293 7.293a1 1 0 0 1 1.414 0L10 10.586l3.293-3.293a1 1 0 1 1 1.414 1.414l-4 4a1 1 0 0 1-1.414 0l-4-4a1 1 0 0 1 0-1.414Z" clipRule="evenodd" /> </svg>');
  background-repeat: no-repeat;
  background-position: right 6px center;
}
._1tecd1ua::placeholder {
  color: var(--_1pyqka9x);
}
._1tecd1ua:disabled {
  background: #e9e8ea;
}
._1tecd1ua:focus {
  border: var(--_1pyqka91q) solid 1px;
}
._1tecd1ub {
  color: var(--_1pyqka9b) !important;
}
._1tecd1ub:hover {
  background: var(--_1pyqka91x);
}
._1tecd1ub .ant-select-selector {
  padding: 0 6px !important;
  border-radius: 6px !important;
  border: var(--_1pyqka91o) solid 1px !important;
  box-shadow: none !important;
}
._1tecd1ub .ant-select-selector:hover {
  background: var(--_1pyqka91x) !important;
}
._1tecd1ub .ant-select-selection-item {
  display: flex;
  align-items: center;
}

/* temp_stylePlugin:ni:sha-256;mrSZCBJYSOISPIngELfWN7QOi3IJMRYHKWvCWimb7pg */
._container_10it5_1 {
  position: relative;
}
._container_10it5_1._open_10it5_4 {
  border-radius: var(--size-xSmall) 0;
}
._labelContainer_10it5_8 {
  border: 1px solid var(--color-gray-300);
  border-radius: var(--size-xSmall);
  cursor: pointer;
  display: flex;
  height: 40px;
  justify-content: space-between;
  min-width: 200px;
  padding: var(--size-xSmall) var(--size-small);
}
._label_10it5_8 {
  overflow: hidden;
  white-space: nowrap;
}
._hotkeyHelp_10it5_24 {
  background: var(--color-gray-100);
  border: 1px solid var(--color-gray-300);
  border-radius: var(--size-xSmall);
  margin-left: var(--size-small);
  padding: 0 var(--size-xSmall);
}
._hotkeyHelp_10it5_24 pre {
  font-family: var(--monospace-font-family);
  font-size: 12px;
  margin: 0;
}
._input_10it5_37 {
  background: transparent;
  border: 0;
  outline: none;
}
._dateOptionsContainer_10it5_43 {
  background: var(--color-white);
  border: 1px solid var(--color-gray-300);
  border-radius: var(--size-xSmall);
  display: flex;
  position: absolute;
  right: 0;
  top: calc(100% + var(--size-xSmall));
}
._dateOptions_10it5_43 {
  width: 200px;
}
._dateOption_10it5_43 {
  background: transparent;
  border: 0;
  cursor: pointer;
  padding: var(--size-xSmall) var(--size-small);
  text-align: left;
  width: 100%;
}
._dateOption_10it5_43 + ._dateOption_10it5_43 {
  border-top: 1px solid var(--color-gray-300);
}
._dateOption_10it5_43:hover,
._dateOption_10it5_43:focus {
  background: var(--color-gray-100);
}
._datepickerContainer_10it5_72 {
  border-right: 1px solid var(--color-gray-300);
  padding: var(--size-medium);
  width: 350px;
}
._datepicker_10it5_72 {
  width: 100%;
}

/* temp_stylePlugin:ni:sha-256;6datuXjsS3zX7N7KNWxJJkdgx3B9QuSAh0Ue9SjtsoM */
._percentContainer_e32yg_1 {
  align-items: center;
  border: 1px solid var(--color-gray-300);
  border-radius: var(--border-radius);
  column-gap: var(--size-xSmall);
  display: flex;
  justify-content: space-between;
  padding: var(--size-xxSmall) var(--size-xSmall);
  width: fit-content;
}
._barGraph_e32yg_12 {
  background: var(--color-gray-300);
  border-radius: var(--size-xxSmall);
  flex-shrink: 0;
  height: 1rem;
  overflow: hidden;
  position: relative;
  width: var(--size-large);
}
._barGraph_e32yg_12::after {
  background: var(--text-primary);
  border-bottom-right-radius: var(--size-xxSmall);
  border-top-right-radius: var(--size-xxSmall);
  content: "";
  height: 100%;
  position: absolute;
  width: var(--percentage);
}
._pill_e32yg_31 {
  align-items: center;
  border: 1px solid var(--color-gray-300);
  border-radius: var(--border-radius);
  column-gap: var(--size-xxSmall);
  display: flex;
  flex-wrap: nowrap;
  justify-content: space-between;
  min-width: 68px;
  padding: var(--size-xxSmall) var(--size-xSmall);
  white-space: nowrap;
  width: fit-content;
}
._rowGroup_e32yg_45 {
  column-gap: var(--size-small);
  display: flex;
  width: 100%;
}
._rowGroup_e32yg_45._endingAlignment_e32yg_50 {
  justify-content: flex-end;
}

/* temp_stylePlugin:ni:sha-256;ZFoUMMhiqVF46EynLmpBg-KbVNCKslhonyvDXd_4mxA */
._table_rv890_1 {
  margin-bottom: -24px;
  margin-left: -24px;
  margin-right: -24px;
  max-width: initial !important;
}
._table_rv890_1 .ant-table {
  background: var(--color-primary-background) !important;
  color: var(--text-primary) !important;
}
._table_rv890_1 .ant-table-cell {
  border-bottom: 1px solid var(--color-gray-300) !important;
  padding: 12px 0 !important;
}
._table_rv890_1 .ant-table-cell:first-of-type {
  padding-left: var(--size-large) !important;
}
._table_rv890_1 .ant-table-cell:last-of-type {
  padding-right: var(--size-large) !important;
}
._table_rv890_1 .ant-table-row:last-of-type .ant-table-cell {
  border-bottom: 0 !important;
}
._table_rv890_1 .ant-table-tbody > tr.ant-table-row:hover > td {
  background: var(--color-gray-300) !important;
}
._table_rv890_1 .ant-table-tbody > tr.ant-table-placeholder:hover > td {
  background: transparent !important;
}
._table_rv890_1 .ant-table-empty {
  margin-top: var(--size-xxLarge);
}
._table_rv890_1 .ant-table-empty .ant-table-cell {
  border-bottom: 0 !important;
}

/* temp_stylePlugin:ni:sha-256;ggSycYJjMEPPFhmSXzEZ9SAMBe9U73qGZWv0Pb8lWIA */
._card_13l8s_1 {
  padding: 0 var(--size-large);
}

/* temp_stylePlugin:ni:sha-256;Kn4bqgfsVKX7THnEvBE4bTKEWM61ocnOQ0fToJlHAmU */
._hostContainer_ieeaf_1 {
  align-items: center;
  column-gap: var(--size-xxSmall);
  display: flex;
  padding-right: 2rem;
}
._hostContainer_ieeaf_1 span {
  overflow: hidden;
  text-overflow: ellipsis;
  white-space: nowrap;
}
._timeRow_ieeaf_13 {
  column-gap: var(--size-xxSmall);
  display: flex;
  justify-content: center;
  width: fit-content;
}
._loading_ieeaf_20 {
  filter: blur(2px);
}

/* temp_stylePlugin:ni:sha-256;uF4zsogCP55Ya8YrNfVQoVTg7GOMXZPlESB-bS4u5I0 */
._keyPerformanceIndicator_mpv8j_1 ._value_mpv8j_1 {
  font-size: 36px !important;
}
._keyPerformanceIndicator_mpv8j_1 ._label_mpv8j_4 {
  margin: 0 !important;
}
._keyPerformanceIndicator_mpv8j_1 ._tooltip_mpv8j_7 {
  color: var(--text-primary);
  position: absolute;
  right: calc(var(--size-small) * -1);
  top: calc(var(--size-xxSmall) * -1);
}
._keyPerformanceIndicator_mpv8j_1 ._labelContainer_mpv8j_13 {
  display: flex;
  position: relative;
  width: fit-content;
}

/* temp_stylePlugin:ni:sha-256;7lHoFERtTXwKuDf8k70D3TFG3TW8Ub_VK9tXoVZo2-U */
._hostContainer_qgrox_1 {
  align-items: center;
  column-gap: var(--size-xxSmall);
  display: flex;
}
._hostContainer_qgrox_1 span {
  overflow: hidden;
  text-overflow: ellipsis;
  white-space: nowrap;
}
._loading_qgrox_12 {
  filter: blur(2px);
}

/* temp_stylePlugin:ni:sha-256;YVQn90rnZDI6PMfmdGZEuMI2hvNLj5nuW-yNgAyZKAU */
._hostContainer_10q3z_1 {
  padding-right: 2rem;
}
._hostContainer_10q3z_1 span {
  overflow: hidden;
  text-overflow: ellipsis;
  white-space: nowrap;
}
._loading_10q3z_10 {
  filter: blur(2px);
}

/* temp_stylePlugin:ni:sha-256;ieJBzPfKDSmJmxrtQVPR2Ze2T0M78T5Q8ngMcdnXB0U */
._loading_140gu_1 {
  filter: blur(2px);
}

/* temp_stylePlugin:ni:sha-256;65Bhjj4_4jpO8gULX5Un0OpKqGosQs9i0ZeS4PSvYtk */
._gridContainer_rp08v_1 {
  padding: 30px 80px;
}
._gridContainer_rp08v_1._isEditing_rp08v_4 .react-resizable-handle {
  opacity: 1;
}
._gridContainer_rp08v_1 .react-grid-item.react-grid-placeholder {
  background-color: var(--color-gray-400);
  border-radius: var(--border-radius);
}
._gridContainer_rp08v_1 .react-resizable-handle {
  background: var(--color-gray-400);
  background-image: none;
  border-radius: var(--size-small);
  bottom: var(--size-small) !important;
  height: var(--size-small);
  opacity: 0;
  right: var(--size-small) !important;
  transform: unset !important;
  transition: opacity 0.2s ease-in-out;
  width: var(--size-small);
}
._gridContainer_rp08v_1 .react-resizable-handle::after {
  content: none;
}
._customLeadAlignLayout_rp08v_27 {
  margin: 0;
}
._headerPanel_rp08v_31 {
  display: flex;
  justify-content: space-between;
  width: 100%;
}
._dashboardPageFixedHeader_rp08v_37 {
  background-color: var(--color-white);
  border-bottom: var(--color-gray-300) 1px solid;
  display: flex;
  flex-direction: column;
  padding: 40px 80px 30px;
  position: sticky;
  z-index: 1000;
}
._dateRangePicker_rp08v_47 {
  margin-left: auto;
  width: fit-content;
}
._rightControllerSection_rp08v_52 {
  display: flex;
  flex-direction: column;
}
._rightControllerText_rp08v_57 {
  align-self: flex-end;
}
._absoluteColored_rp08v_61 {
  color: var(--color-blue-900);
  font-weight: 500;
}
._liveColored_rp08v_66 {
  color: var(--color-green-900);
  font-weight: 500;
}
._liveIndicator_rp08v_71 {
  align-items: center;
  background-color: var(--color-green-300);
  border: var(--color-green-900) 1.5px solid;
  border-radius: 8px;
  color: var(--color-green-900);
  display: flex;
  justify-content: center;
  padding: 2px 12px;
  text-align: right;
}
._dateRangePickerContainer_rp08v_83 {
  display: flex;
  gap: 10px;
  height: 40px;
  right: 80px;
  top: 118px;
}
._metric_rp08v_91 {
  display: grid;
  grid-gap: var(--size-medium);
  grid-template-columns: 1fr 1fr 1fr 3fr;
}
._newMetric_rp08v_97 {
  display: flex;
  justify-content: space-between;
  margin-top: var(--size-large);
}
._container_rp08v_103 {
  flex-grow: 1;
  position: relative;
  width: 100%;
}
._dropdownPlaceholder_rp08v_109 {
  height: 20px;
  width: 20px;
}
._section_rp08v_114 {
  display: flex;
  flex-direction: row;
  padding-bottom: 0 !important;
  padding-top: var(--size-small);
  row-gap: var(--size-medium);
  width: 100%;
}
._section_rp08v_114:first-of-type {
  padding-top: 0;
}
._section_rp08v_114 h3 {
  font-size: var(--size-medium);
  margin-bottom: 0 !important;
  margin-top: 0 !important;
}
._pillButton_rp08v_131 {
  align-items: center;
  background: 0;
  border: 0;
  border-radius: var(--size-xSmall);
  column-gap: var(--size-xxSmall);
  display: flex;
  font-size: 14px;
  height: 40px;
  justify-content: center;
  min-width: 86px;
  padding: var(--size-xxSmall) var(--size-small);
  transition: background 0.1s ease-in-out;
}
._pillButton_rp08v_131._pillButtonSmall_rp08v_145 {
  height: 30px;
}
._pillLoading_rp08v_149 {
  background: var(--color-brand-pastel-dark);
  border: 1px solid var(--color-text-primary);
  color: var(--color-text-primary);
}
._pillLive_rp08v_155 {
  background: var(--color-green-100);
  border: 1px solid var(--color-green-600);
  color: var(--color-green-900);
}
._pillStatic_rp08v_161 {
  background: var(--color-blue-100);
  border: 1px solid var(--color-blue-600);
  color: var(--color-blue-900);
}
._pillButtonText_rp08v_167 {
  align-items: center;
  column-gap: var(--size-xxSmall);
  display: flex;
  justify-content: center;
  opacity: 0;
  position: absolute;
  transition: opacity 0.1s ease-in-out;
}
._pillButtonTextVisible_rp08v_177 {
  opacity: 1;
}
._settingsDropdownMenu_rp08v_181 .ant-dropdown-menu-item {
  padding: 0 !important;
}
._resize_rp08v_185 {
  border-bottom: 10px solid var(--color-gray-300);
  border-left: 10px solid transparent;
  border-radius: 8px;
  border-right: 10px solid transparent;
  bottom: 6px;
  position: absolute;
  right: 0;
  transform: rotate(135deg);
  transition: border-bottom ease-in-out 0.2s;
}
._resize_rp08v_185:hover {
  border-bottom: 10px solid var(--color-purple-400);
}

/* temp_stylePlugin:ni:sha-256;ml3pUupnjjXBT_6FTAsyS6s2p7umBnHfXULdyh17WM0 */
._actionsContainer_1w0mw_1 {
  column-gap: var(--size-large);
  display: flex;
  margin-top: var(--size-xLarge);
}
._actionsContainer_1w0mw_1 > * {
  width: 50%;
}
._actionsContainer_1w0mw_1 ._button_1w0mw_9 {
  justify-content: center;
}
._description_1w0mw_13 {
  color: var(--color-gray-500) !important;
  margin-top: 0 !important;
}
._name_1w0mw_18 {
  flex-grow: 1;
  margin-left: var(--size-medium);
}
._submitRow_1w0mw_23 {
  column-gap: var(--size-medium);
  display: flex;
  justify-content: flex-end;
  margin-top: var(--size-large);
  width: 100%;
}
._section_1w0mw_31 {
  display: flex;
  flex-direction: column;
  padding-bottom: 0 !important;
  padding-top: var(--size-medium);
  row-gap: var(--size-medium);
}
._section_1w0mw_31:first-of-type {
  padding-top: 0;
}
._section_1w0mw_31 h3 {
  font-size: 16px;
  margin-bottom: 0 !important;
  margin-top: 0 !important;
}

/* temp_stylePlugin:ni:sha-256;wMROBNnNkjYC53knhWwOdIHCBjloSInSCKTXrz4BDv4 */
._dashboardWrapper_4u0hf_1 {
  width: 100%;
}
._dashboard_4u0hf_1 {
  padding: 0;
}
._subTitle_4u0hf_9 {
  font-size: 18px;
}
._chartHeaderWrapper_4u0hf_13 {
  align-items: center;
  display: flex;
  height: 15px;
  justify-content: space-between;
  margin-bottom: var(--size-medium);
}
._chartHeaderWrapper_4u0hf_13 #_h3_4u0hf_1 {
  margin-bottom: 0 !important;
}
._chartHeaderWrapper_4u0hf_13 .ant-input-affix-wrapper {
  width: 150px;
}
._chartHeaderWrapper_4u0hf_13._smallMargin_4u0hf_26 {
  margin-bottom: var(--size-medium);
}
._dashboardBody_4u0hf_30 {
  display: grid;
  gap: var(--size-xxLarge);
  grid-template-columns: repeat(auto-fit, minmax(400px, 1fr));
  position: relative;
  width: 100%;
}
._filtersContainer_4u0hf_38 {
  display: flex;
  justify-content: flex-end;
  padding-bottom: var(--size-medium);
}
._headerContainer_4u0hf_44 {
  display: flex;
  justify-content: space-between;
  margin-bottom: var(--size-xLarge);
}
._noDataContainer_4u0hf_50 {
  align-items: center;
  backdrop-filter: blur(2px);
  border-radius: var(--border-radius);
  display: flex;
  height: 100%;
  justify-content: center;
  left: 0;
  position: fixed;
  top: 0;
  transition: backdrop-filter 0.2s ease-in-out;
  width: 100%;
}
._composedChart_4u0hf_64 {
  cursor: pointer !important;
}
._demoWorkspaceButton_4u0hf_68 {
  display: flex;
  justify-content: center;
  margin-top: var(--size-medium);
}

/* vanilla-extract-css-ns:src/components/PreviousNextGroup/style.css.ts.vanilla.css?source=LnQwZnNhZDAgewogIGJvcmRlci10b3AtcmlnaHQtcmFkaXVzOiAwOwogIGJvcmRlci1ib3R0b20tcmlnaHQtcmFkaXVzOiAwOwp9Ci50MGZzYWQxIHsKICBib3JkZXItdG9wLWxlZnQtcmFkaXVzOiAwOwogIGJvcmRlci1ib3R0b20tbGVmdC1yYWRpdXM6IDA7Cn0= */
.t0fsad0 {
  border-top-right-radius: 0;
  border-bottom-right-radius: 0;
}
.t0fsad1 {
  border-top-left-radius: 0;
  border-bottom-left-radius: 0;
}

/* vanilla-extract-css-ns:src/pages/ErrorsV2/ErrorBody/components/ErrorBodyText/style.css.ts.vanilla.css?source=Ll8zM2VhdXgwIHsKICBtYXgtaGVpZ2h0OiAxNmVtOwp9 */
._33eaux0 {
  max-height: 16em;
}

/* temp_stylePlugin:ni:sha-256;rMrQRyZrKw_rd6RipEc2Ve-7bXKt5YqAsAeoQ0Mt554 */
._tabPane_19cqh_1 {
  height: 100%;
  overflow-y: auto;
}
._tabPane_19cqh_1._withPadding_19cqh_5 {
  padding: var(--size-small) var(--size-medium);
}
._tabPane_19cqh_1._unsetOverflowY_19cqh_8 {
  overflow-y: unset;
}
._extraContentContainer_19cqh_12 {
  align-items: center;
  column-gap: var(--size-medium);
  display: flex;
}
._extraContentContainer_19cqh_12._withHeaderPadding_19cqh_17 {
  padding-right: var(--size-large);
}
._tabs_19cqh_21 {
  font-family: var(--header-font-family) !important;
}
._tabs_19cqh_21._noHeaderPadding_19cqh_24 .ant-tabs-nav-wrap {
  padding: 0;
}

/* vanilla-extract-css-ns:src/pages/ErrorsV2/SourcemapErrorDetails/styles.css.ts.vanilla.css?source=LmFoMnpibTAgewogIGJhY2tncm91bmQtY29sb3I6IHZhcigtLV8xcHlxa2E5MCk7CiAgYm9yZGVyOiAxcHggc29saWQgdmFyKC0tXzFweXFrYTlrKTsKICBib3JkZXItcmFkaXVzOiA1cHg7CiAgcGFkZGluZzogNnB4IDRweDsKfQouYWgyemJtMSB7CiAgYm9yZGVyOiAxcHggc29saWQgdmFyKC0tXzFweXFrYTlrKTsKICBib3JkZXItcmFkaXVzOiA2cHg7CiAgd2lkdGg6IDEwMCU7Cn0= */
.ah2zbm0 {
  background-color: var(--_1pyqka90);
  border: 1px solid var(--_1pyqka9k);
  border-radius: 5px;
  padding: 6px 4px;
}
.ah2zbm1 {
  border: 1px solid var(--_1pyqka9k);
  border-radius: 6px;
  width: 100%;
}

/* vanilla-extract-css-ns:src/pages/ErrorsV2/ErrorStackTrace/ErrorStackTrace.css.ts.vanilla.css?source=Lm9mYzlmbjAgewogIGJvcmRlci1yaWdodDogdmFyKC0tXzFweXFrYTkxbykgc29saWQgMXB4OwogIGJvcmRlci1ib3R0b206IHZhcigtLV8xcHlxa2E5MW8pIHNvbGlkIDFweDsKICBib3JkZXItbGVmdDogdmFyKC0tXzFweXFrYTkxbykgc29saWQgMXB4OwogIG1hcmdpbjogMDsKfQoub2ZjOWZuMSB7CiAgYm9yZGVyLWJvdHRvbS1sZWZ0LXJhZGl1czogNnB4OwogIGJvcmRlci1ib3R0b20tcmlnaHQtcmFkaXVzOiA2cHg7Cn0KLm9mYzlmbjMgewogIGRpc3BsYXk6IGlubGluZS1ibG9jazsKICB0ZXh0LWFsaWduOiBjZW50ZXI7CiAgd2lkdGg6IDQ2cHg7Cn0KLm9mYzlmbjQgewogIGhlaWdodDogMTRweDsKICB0cmFuc2l0aW9uOiB0cmFuc2Zvcm0gMC4yNXM7Cn0KLm9mYzlmbjUgewogIHRyYW5zZm9ybTogcm90YXRlKC0xODBkZWcpOwp9Ci5vZmM5Zm43IHsKICBvdmVyZmxvdzogaGlkZGVuOwogIHRleHQtb3ZlcmZsb3c6IGVsbGlwc2lzOwogIHdoaXRlLXNwYWNlOiBub3dyYXA7CiAgcGFkZGluZy10b3A6IDJweDsKICBoZWlnaHQ6IDE2cHg7CiAgbWF4LXdpZHRoOiAxMjBweDsKfQoub2ZjOWZuOCB7CiAgbWF4LXdpZHRoOiA1NjBweDsKfQ== */
.ofc9fn0 {
  border-right: var(--_1pyqka91o) solid 1px;
  border-bottom: var(--_1pyqka91o) solid 1px;
  border-left: var(--_1pyqka91o) solid 1px;
  margin: 0;
}
.ofc9fn1 {
  border-bottom-left-radius: 6px;
  border-bottom-right-radius: 6px;
}
.ofc9fn3 {
  display: inline-block;
  text-align: center;
  width: 46px;
}
.ofc9fn4 {
  height: 14px;
  transition: transform 0.25s;
}
.ofc9fn5 {
  transform: rotate(-180deg);
}
.ofc9fn7 {
  overflow: hidden;
  text-overflow: ellipsis;
  white-space: nowrap;
  padding-top: 2px;
  height: 16px;
  max-width: 120px;
}
.ofc9fn8 {
  max-width: 560px;
}

/* temp_stylePlugin:ni:sha-256;a4S8h3K4hzJZqGw6bvgIobVWcltc8CnnuyHj7puJyyk */
._pageButtonsRow_3uoyz_1 {
  display: flex;
  flex-shrink: 0;
  justify-content: flex-end;
  left: 0;
  margin: var(--size-large) 0;
  width: 100%;
}
._pageButtonsContainer_3uoyz_10 {
  display: grid;
  gap: var(--size-xSmall);
  grid-template-columns: 1fr 1fr;
  width: auto;
}
._container_3uoyz_17 {
  align-self: center;
  display: flex;
  justify-content: center;
  width: 100%;
}
._btn_3uoyz_24 {
  align-content: center;
  align-self: center;
  display: flex;
  justify-content: center;
  width: 100%;
}

/* temp_stylePlugin:ni:sha-256;BtqyzEEtG8ThljpH4yzPm1T9yuUz6xMGDnI9IWq9o3c */
._metricsDistributionContainer_1bgqt_1 {
  min-height: 240px;
}
._iconContainer_1bgqt_5 {
  margin-right: var(--size-xSmall);
  padding-top: 4px;
}
._titleContainer_1bgqt_10 {
  align-items: center;
  display: flex;
}
._timePickerContainer_1bgqt_15 {
  z-index: 10;
}
._calloutContainer_1bgqt_19 {
  background-color: #f9f8f9;
  margin-top: var(--size-medium);
}
._calloutContainer_1bgqt_19 ._bodyText_1bgqt_23 {
  line-height: 20px;
  margin-bottom: var(--size-small);
}

/* temp_stylePlugin:ni:sha-256;DMx_yhueaNtyoiolxqddtH2hqPvsQLI-nunleTtuIsA */
._tabs_ywpbe_1 {
  margin-top: var(--size-xxLarge);
}
._tabs_ywpbe_1 .ant-tabs-tab.ant-tabs-tab-active .ant-tabs-tab-btn {
  color: var(--color-purple) !important;
}
._tabs_ywpbe_1 .ant-tabs-ink-bar {
  background: var(--color-purple) !important;
}
._tabs_ywpbe_1 .ant-tabs-tab {
  margin-left: 0 !important;
}

/* temp_stylePlugin:ni:sha-256;-cJt9rEk1bDY6EYOV7ZPlvnqfLMZiWCuhNEQYzfMn44 */
._modalBtn_1h3ip_1 {
  padding-bottom: 4px !important;
  padding-top: 4px !important;
}
._modalBtnIcon_1h3ip_6 {
  margin-right: 0.5rem;
}
._modalSubTitle_1h3ip_10 {
  color: var(--color-gray-500) !important;
  font-size: 16px;
  margin-bottom: 20px;
  margin-top: 0 !important;
}

/* vanilla-extract-css-ns:src/pages/IntegrationsPage/components/style.css.ts.vanilla.css?source=Ll8xZzA0NXBtMCB7CiAgY29sb3I6IHZhcigtLV8xcHlxa2E5YikgIWltcG9ydGFudDsKfQouXzFnMDQ1cG0wOmhvdmVyIHsKICBiYWNrZ3JvdW5kOiB2YXIoLS1fMXB5cWthOTF4KTsKfQouXzFnMDQ1cG0wIC5hbnQtc2VsZWN0LXNlbGVjdG9yIHsKICBwYWRkaW5nOiAwIDZweCAhaW1wb3J0YW50OwogIGJvcmRlci1yYWRpdXM6IDZweCAhaW1wb3J0YW50OwogIGJvcmRlcjogdmFyKC0tXzFweXFrYTkxbykgc29saWQgMXB4ICFpbXBvcnRhbnQ7CiAgYm94LXNoYWRvdzogbm9uZSAhaW1wb3J0YW50Owp9Ci5fMWcwNDVwbTAgLmFudC1zZWxlY3Qtc2VsZWN0b3I6aG92ZXIgewogIGJhY2tncm91bmQ6IHZhcigtLV8xcHlxa2E5MXgpICFpbXBvcnRhbnQ7Cn0KLl8xZzA0NXBtMCAuYW50LXNlbGVjdC1zZWxlY3Rpb24taXRlbSB7CiAgZGlzcGxheTogZmxleDsKICBhbGlnbi1pdGVtczogY2VudGVyOwp9 */
._1g045pm0 {
  color: var(--_1pyqka9b) !important;
}
._1g045pm0:hover {
  background: var(--_1pyqka91x);
}
._1g045pm0 .ant-select-selector {
  padding: 0 6px !important;
  border-radius: 6px !important;
  border: var(--_1pyqka91o) solid 1px !important;
  box-shadow: none !important;
}
._1g045pm0 .ant-select-selector:hover {
  background: var(--_1pyqka91x) !important;
}
._1g045pm0 .ant-select-selection-item {
  display: flex;
  align-items: center;
}

/* temp_stylePlugin:ni:sha-256;hoPFPmv3uapgLFhSxRtcdGtNSmv5y6EpTj94PTXVaYU */
._modalBtn_1es5w_1 {
  padding-bottom: 4px !important;
  padding-top: 4px !important;
}
._modalBtnIcon_1es5w_6 {
  margin-right: 0.5rem;
}
._modalSubTitle_1es5w_10 {
  color: var(--color-gray-500) !important;
  font-size: 16px;
  margin-bottom: 20px;
  margin-top: 0 !important;
}
._modalBtnText_1es5w_17 {
  align-items: center;
  display: inline-flex !important;
  height: 100%;
}

/* temp_stylePlugin:ni:sha-256;kmL8yqsmxOmtnYBePm7Yp18HOxZ85_n8PmjnZolYLoI */
._modalBtn_1kqcu_1 {
  background: var(--color-purple);
  border-radius: 8px;
  padding: 8px 12px !important;
}
._modalBtnIcon_1kqcu_7 {
  margin-right: 0.5rem;
}
._modalSubTitle_1kqcu_11 {
  color: var(--color-gray-500) !important;
  font-size: 16px;
  margin-bottom: 20px;
  margin-top: 0 !important;
}
._modalBtnText_1kqcu_18 {
  align-items: center;
  color: var(--color-white) !important;
  display: inline-flex !important;
  height: 100%;
}

/* temp_stylePlugin:ni:sha-256;o-TLetARGwKzz1GCzHjAGgANWglqTmBhk2Kej3_QMDM */
._copyButton_11h6r_1 {
  background: var(--color-gray-300);
  border-radius: var(--size-xSmall);
  cursor: pointer;
  opacity: 0;
  padding: var(--size-xxSmall);
  position: absolute;
  right: 5px;
  top: 5px;
  transition: opacity 0.2s ease-in-out;
  z-index: 10;
}
._copyDiv_11h6r_14 {
  align-items: center;
  display: flex;
  font-size: 8px;
  justify-content: center;
  padding: 10px;
}
._codeBlock_11h6r_22 {
  position: relative;
}
._codeBlock_11h6r_22 pre {
  margin: 0 !important;
}
._codeBlock_11h6r_22:hover ._copyButton_11h6r_1 {
  opacity: 1;
}
._codeBlockInner_11h6r_32 {
  display: flex;
}
._highlightedLine_11h6r_36 {
  background-color: var(--color-gray-300);
}
._lineNumberSticky_11h6r_40 {
  color: rgb(125, 139, 153);
  display: block;
  min-width: 2.25em;
  padding-left: 16px;
  padding-right: 16px;
  text-align: right;
  user-select: none;
}

/* vanilla-extract-css-ns:src/pages/ErrorsV2/ErrorIssueButton/style.css.ts.vanilla.css?source=Ll8xdG41YzU4MCB7CiAgY29sb3I6IHZhcigtLV8xcHlxa2E5eSk7Cn0KLl8xdG41YzU4MSB7CiAgbWF4LXdpZHRoOiAxMDhweDsKfQ== */
._1tn5c580 {
  color: var(--_1pyqka9y);
}
._1tn5c581 {
  max-width: 108px;
}

/* vanilla-extract-css-ns:src/pages/ErrorsV2/ErrorShareButton/style.css.ts.vanilla.css?source=Ll8xdzVzaWo0MCB7CiAgcGFkZGluZzogMDsKfQ== */
._1w5sij40 {
  padding: 0;
}

/* vanilla-extract-css-ns:src/pages/ErrorsV2/ErrorStateSelect/style.css.ts.vanilla.css?source=LmdhZGJzZjAgewogIGJvcmRlcjogdmFyKC0tXzFweXFrYTkxbykgc29saWQgMXB4OwogIHBhZGRpbmc6IDRweCA2cHg7CiAgZm9udC1zaXplOiAxM3B4OwogIHdpZHRoOiAxMDAlOwp9Ci5nYWRic2YwOmhvdmVyIHsKICBib3JkZXI6IHZhcigtLV8xcHlxa2E5MXApIHNvbGlkIDFweDsKfQouZ2FkYnNmMCAuYW50LXBpY2tlci1pbnB1dCBpbnB1dCB7CiAgZm9udC1zaXplOiAxM3B4Owp9Ci5nYWRic2YwLmFudC1waWNrZXItZm9jdXNlZCB7CiAgYm9yZGVyOiB2YXIoLS1fMXB5cWthOTFxKSBzb2xpZCAxcHg7CiAgYm94LXNoYWRvdzogbm9uZTsKfQouZ2FkYnNmMSB7CiAgei1pbmRleDogMTsKfQ== */
.gadbsf0 {
  border: var(--_1pyqka91o) solid 1px;
  padding: 4px 6px;
  font-size: 13px;
  width: 100%;
}
.gadbsf0:hover {
  border: var(--_1pyqka91p) solid 1px;
}
.gadbsf0 .ant-picker-input input {
  font-size: 13px;
}
.gadbsf0.ant-picker-focused {
  border: var(--_1pyqka91q) solid 1px;
  box-shadow: none;
}
.gadbsf1 {
  z-index: 1;
}

/* temp_stylePlugin:ni:sha-256;VZylchIV3JHUU-3Ecd67nVNE_E_dTdFnC1xiRFbtZLY */
._card_10wj8_1 {
  align-self: center;
  margin-bottom: auto;
  margin-top: auto;
  max-width: 300px;
}

/* vanilla-extract-css-ns:src/pages/ErrorsV2/ErrorFeedCard/ErrorFeedCard.css.ts.vanilla.css?source=Ll8zZGxhb2YwIHsKICBoZWlnaHQ6IDIwcHg7Cn0KLl8zZGxhb2YxIHsKICBtYXgtd2lkdGg6IDEwMCU7Cn0KLl8zZGxhb2YyOmhvdmVyIHsKICBiYWNrZ3JvdW5kOiB2YXIoLS1fMXB5cWthOTF4KTsKfQouXzNkbGFvZjMgewogIGJhY2tncm91bmQ6IHZhcigtLV8xcHlxa2E5MXkpOwogIGJveC1zaGFkb3c6IDAgLTFweCAwIDAgcmdiYSgwLCAwLCAwLCAwLjEpIGluc2V0Owp9Ci5fM2RsYW9mMzpob3ZlciB7CiAgYmFja2dyb3VuZC1jb2xvcjogdmFyKC0tXzFweXFrYTkxeSk7Cn0= */
._3dlaof0 {
  height: 20px;
}
._3dlaof1 {
  max-width: 100%;
}
._3dlaof2:hover {
  background: var(--_1pyqka91x);
}
._3dlaof3 {
  background: var(--_1pyqka91y);
  box-shadow: 0 -1px 0 0 rgba(0, 0, 0, 0.1) inset;
}
._3dlaof3:hover {
  background-color: var(--_1pyqka91y);
}

/* vanilla-extract-css-ns:src/pages/ErrorsV2/SearchPanel/SearchPanel.css.ts.vanilla.css?source=Ll8xZjJ2OGVuMCB7CiAgdHJhbnNpdGlvbjogdHJhbnNmb3JtIDAuMnMgZWFzZS1pbi1vdXQ7CiAgd2lkdGg6IDM0MHB4OwogIHBvc2l0aW9uOiBmaXhlZDsKICBoZWlnaHQ6IGNhbGMoMTAwdmggLSB2YXIoLS1oZWFkZXItaGVpZ2h0KSk7Cn0KLl8xZjJ2OGVuMSB7CiAgaGVpZ2h0OiBjYWxjKDEwMHZoIC0gdmFyKC0taGVhZGVyLWhlaWdodCkgLSB2YXIoLS1iYW5uZXItaGVpZ2h0KSk7Cn0KLl8xZjJ2OGVuMiB7CiAgcG9zaXRpb246IGZpeGVkOwogIHRyYW5zZm9ybTogdHJhbnNsYXRlWCgtMzQwcHgpOwp9Ci5fMWYydjhlbjMgewogIHBvc2l0aW9uOiBhYnNvbHV0ZTsKICByaWdodDogY2FsYygoLTEgKiB2YXIoLS1zaXplLXhMYXJnZSkgLyAyKSk7CiAgdG9wOiAxNnB4OwogIHRyYW5zZm9ybTogdHJhbnNsYXRlWShjYWxjKDExMnB4ICsgdmFyKC0tc2l6ZS1tZWRpdW0pICsgMzBweCkpOwogIHotaW5kZXg6IDIwOwp9Ci5fMWYydjhlbjQgewogIHJpZ2h0OiBjYWxjKC0xICogKHZhcigtLXNpZGViYXItd2lkdGgpIC0gdmFyKC0tc2l6ZS14TGFyZ2UpKSk7Cn0KLl8xZjJ2OGVuNSB7CiAgaGVpZ2h0OiAxMDAlOwp9Ci5fMWYydjhlbjYgewogIGhlaWdodDogNDRweDsKICBmbGV4LXNocmluazogMDsKICBwb3NpdGlvbjogc3RpY2t5OwogIHRvcDogMDsKICB6LWluZGV4OiAxMDsKfQ== */
._1f2v8en0 {
  transition: transform 0.2s ease-in-out;
  width: 340px;
  position: fixed;
  height: calc(100vh - var(--header-height));
}
._1f2v8en1 {
  height: calc(100vh - var(--header-height) - var(--banner-height));
}
._1f2v8en2 {
  position: fixed;
  transform: translateX(-340px);
}
._1f2v8en3 {
  position: absolute;
  right: calc((-1 * var(--size-xLarge) / 2));
  top: 16px;
  transform: translateY(calc(112px + var(--size-medium) + 30px));
  z-index: 20;
}
._1f2v8en4 {
  right: calc(-1 * (var(--sidebar-width) - var(--size-xLarge)));
}
._1f2v8en5 {
  height: 100%;
}
._1f2v8en6 {
  height: 44px;
  flex-shrink: 0;
  position: sticky;
  top: 0;
  z-index: 10;
}

/* vanilla-extract-css-ns:src/pages/ErrorsV2/styles.css.ts.vanilla.css?source=Ll83NWc4bmYwIHsKICBkaXNwbGF5OiBmbGV4OwogIHdpZHRoOiAxMDAlOwp9Ci5fNzVnOG5mMSB7CiAgYmFja2dyb3VuZC1jb2xvcjogI2Y5ZjhmOTsKICBkaXNwbGF5OiBmbGV4OwogIGZsZXgtZGlyZWN0aW9uOiBjb2x1bW47CiAgZmxleC1ncm93OiAxOwogIGhlaWdodDogMTAwJTsKICBwYWRkaW5nOiA4cHg7Cn0KLl83NWc4bmYyIHsKICBiYWNrZ3JvdW5kOiB3aGl0ZTsKICBib3JkZXItcmFkaXVzOiA0cHg7CiAgZGlzcGxheTogZmxleDsKICBoZWlnaHQ6IDEwMCU7CiAgbWFyZ2luLWxlZnQ6IDA7CiAgb3ZlcmZsb3cteTogc2Nyb2xsOwogIHdpZHRoOiAxMDAlOwp9Ci5fNzVnOG5mMyB7CiAgZGlzcGxheTogZmxleDsKICBnYXA6IHZhcigtLXNpemUtbWVkaXVtKTsKICBtYXJnaW4tdG9wOiB2YXIoLS1zaXplLW1lZGl1bSk7Cn0KLl83NWc4bmY0IHsKICBtYXJnaW4tbGVmdDogMzQwcHg7Cn0KLl83NWc4bmY1IHsKICBib3JkZXI6IDAgIWltcG9ydGFudDsKICBib3JkZXItcmFkaXVzOiAwOwp9 */
._75g8nf0 {
  display: flex;
  width: 100%;
}
._75g8nf1 {
  background-color: #f9f8f9;
  display: flex;
  flex-direction: column;
  flex-grow: 1;
  height: 100%;
  padding: 8px;
}
._75g8nf2 {
  background: white;
  border-radius: 4px;
  display: flex;
  height: 100%;
  margin-left: 0;
  overflow-y: scroll;
  width: 100%;
}
._75g8nf3 {
  display: flex;
  gap: var(--size-medium);
  margin-top: var(--size-medium);
}
._75g8nf4 {
  margin-left: 340px;
}
._75g8nf5 {
  border: 0 !important;
  border-radius: 0;
}

/* temp_stylePlugin:ni:sha-256;Ey6_QcTV8I1lBOhqZ2JZ4lEeJYyj4SCpSrUW4GlbAzw */
._integrationsContainer_ixqmc_1 {
  display: grid;
  grid-gap: var(--size-large);
  grid-template-columns: repeat(auto-fit, minmax(240px, 1fr));
}
._modalBtn_ixqmc_7 {
  padding-bottom: 4px !important;
  padding-top: 4px !important;
}

/* vanilla-extract-css-ns:src/pages/LogsPage/LogsCount/LogsCount.css.ts.vanilla.css?source=Ll8xZjk5aGtyMCB7CiAgaGVpZ2h0OiAyLjMwNXJlbTsKfQ== */
._1f99hkr0 {
  height: 2.305rem;
}

/* vanilla-extract-css-ns:src/components/Link/styles.css.ts.vanilla.css?source=Ll8xdmI2eDBwMCB7CiAgdGV4dC1kZWNvcmF0aW9uOiBub25lOwogIGNvbG9yOiB2YXIoLS1fMXB5cWthOXkpOwp9Ci5fMXZiNngwcDA6aG92ZXIgewogIGNvbG9yOiB2YXIoLS1fMXB5cWthOXkpOwp9 */
._1vb6x0p0 {
  text-decoration: none;
  color: var(--_1pyqka9y);
}
._1vb6x0p0:hover {
  color: var(--_1pyqka9y);
}

/* vanilla-extract-css-ns:src/pages/LogsPage/LogsTable/LogDetails.css.ts.vanilla.css?source=LnN6eGQ4cTAgLnN6eGQ4cTAgewogIHBhZGRpbmctbGVmdDogMjJweDsKfQouc3p4ZDhxMiB7CiAgYWxpZ24taXRlbXM6IGNlbnRlcjsKICBkaXNwbGF5OiBub25lOwogIGZsZXgtZGlyZWN0aW9uOiByb3c7CiAgZ2FwOiA0cHg7CiAgb3BhY2l0eTogMC41Owp9Ci5zenhkOHEyOmhvdmVyIHsKICBvcGFjaXR5OiAxOwp9Ci5zenhkOHExOmhvdmVyIC5zenhkOHEyIHsKICBkaXNwbGF5OiBmbGV4Owp9Ci5zenhkOHEzIHsKICBvcGFjaXR5OiAwLjY7Cn0KLnN6eGQ4cTM6aG92ZXIgewogIG9wYWNpdHk6IDE7Cn0KLnN6eGQ4cTQgewogIGJhY2tncm91bmQ6IHRyYW5zcGFyZW50OwogIGJvcmRlcjogMDsKICBjdXJzb3I6IHBvaW50ZXI7CiAgcGFkZGluZzogMDsKICBjb2xvcjogdmFyKC0tXzFweXFrYTl5KTsKfQouc3p4ZDhxNDpob3ZlciB7CiAgY29sb3I6IHZhcigtLV8xcHlxa2E5dyk7Cn0KLnN6eGQ4cTQ6YWN0aXZlIHsKICBjb2xvcjogdmFyKC0tXzFweXFrYTl3KTsKfQ== */
.szxd8q0 .szxd8q0 {
  padding-left: 22px;
}
.szxd8q2 {
  align-items: center;
  display: none;
  flex-direction: row;
  gap: 4px;
  opacity: 0.5;
}
.szxd8q2:hover {
  opacity: 1;
}
.szxd8q1:hover .szxd8q2 {
  display: flex;
}
.szxd8q3 {
  opacity: 0.6;
}
.szxd8q3:hover {
  opacity: 1;
}
.szxd8q4 {
  background: transparent;
  border: 0;
  cursor: pointer;
  padding: 0;
  color: var(--_1pyqka9y);
}
.szxd8q4:hover {
  color: var(--_1pyqka9w);
}
.szxd8q4:active {
  color: var(--_1pyqka9w);
}

/* vanilla-extract-css-ns:src/pages/LogsPage/LogsTable/LogsTable.css.ts.vanilla.css?source=LmcydHFvZDAgewogIGJvcmRlci1yYWRpdXM6IDZweDsKICBwYWRkaW5nOiA4cHggOHB4IDhweCAyOHB4OwogIHBvc2l0aW9uOiByZWxhdGl2ZTsKfQouZzJ0cW9kMDpob3ZlciB7CiAgYmFja2dyb3VuZC1jb2xvcjogdmFyKC0tXzFweXFrYTkxeCk7Cn0KLmcydHFvZDEgewogIGJhY2tncm91bmQ6IHZhcigtLV8xcHlxa2E5MXkpOwp9Ci5nMnRxb2QyIHsKICBsZWZ0OiA4cHg7CiAgb3BhY2l0eTogMDsKICBwb3NpdGlvbjogYWJzb2x1dGU7CiAgdG9wOiA1cHg7Cn0KLmcydHFvZDA6aG92ZXIgLmcydHFvZDIgewogIG9wYWNpdHk6IDE7Cn0KLmcydHFvZDEgLmcydHFvZDIgewogIG9wYWNpdHk6IDE7Cn0KLmcydHFvZDMgewogIGJhY2tncm91bmQtY29sb3I6IHZhcigtLV8xcHlxa2E5Nik7CiAgYm9yZGVyLXJhZGl1czogNHB4OwogIGNvbG9yOiBpbmhlcml0ICFpbXBvcnRhbnQ7CiAgZGlzcGxheTogaW5saW5lLWJsb2NrOwogIHBhZGRpbmc6IDAgNHB4Owp9 */
.g2tqod0 {
  border-radius: 6px;
  padding: 8px 8px 8px 28px;
  position: relative;
<<<<<<< HEAD
}
.g2tqod0:hover {
  background-color: var(--_1pyqka91x);
}
.g2tqod1 {
  background: var(--_1pyqka91y);
}
.g2tqod2 {
  left: 8px;
  opacity: 0;
  position: absolute;
  top: 5px;
}
.g2tqod0:hover .g2tqod2 {
  opacity: 1;
}
.g2tqod1 .g2tqod2 {
  opacity: 1;
}
.g2tqod3 {
  background-color: var(--_1pyqka96);
  border-radius: 4px;
  color: inherit !important;
  display: inline-block;
  padding: 0 4px;
}
=======
}
.g2tqod0:hover {
  background-color: var(--_1pyqka91x);
}
.g2tqod1 {
  background: var(--_1pyqka91y);
}
.g2tqod2 {
  left: 8px;
  opacity: 0;
  position: absolute;
  top: 5px;
}
.g2tqod0:hover .g2tqod2 {
  opacity: 1;
}
.g2tqod1 .g2tqod2 {
  opacity: 1;
}
.g2tqod3 {
  background-color: var(--_1pyqka96);
  border-radius: 4px;
  color: inherit !important;
  display: inline-block;
  padding: 0 4px;
}
>>>>>>> 4ed3ef80

/* temp_stylePlugin:ni:sha-256;NxHN4GrE6NlglKUItkw0sC187iIkyHBH8-E4pMw-_Vc */
._fullBleedCard_h1fdv_1 {
  align-items: center;
  backdrop-filter: blur(2px);
  border-radius: var(--border-radius);
  display: flex;
  height: 100%;
  justify-content: center;
  left: 0;
  position: absolute;
  top: 0;
  transition: backdrop-filter 0.2s ease-in-out;
  width: 100%;
  z-index: 99;
}

/* temp_stylePlugin:ni:sha-256;bcFf3nCQPA6_UveoFl8it03evdU08PYcKoMTTMssX_0 */
._actionButtons_1w4el_1 {
  display: flex;
  gap: var(--size-xSmall);
  justify-content: flex-end;
}
._actionButtons_1w4el_1 button {
  align-items: center;
  display: flex;
  flex-direction: row;
  gap: var(--size-small);
}
._textBoxStyles_1w4el_13 {
  font-size: inherit !important;
}
._integrationIcon_1w4el_17 {
  border-radius: var(--size-xxSmall);
  margin-bottom: 2px;
  margin-right: var(--size-xSmall);
  width: calc(var(--size-medium) + 2px);
}
._integrationIcon_1w4el_17._largeSize_1w4el_24 {
  margin-bottom: 4px;
  width: calc(var(--size-large) + 2px);
}
._formItemSpacer_1w4el_29 {
  display: flex;
  flex-direction: column;
  gap: var(--size-xSmall);
  justify-content: space-between;
  row-gap: var(--size-medium);
}
._actionButtonsContainer_1w4el_37 {
  margin-bottom: 0;
}
._commentInputContainer_1w4el_41 {
  background: var(--color-gray-200);
  border: 1px solid transparent;
  border-radius: var(--border-radius);
  box-shadow: none !important;
  height: 100px;
  padding-bottom: var(--size-xSmall) !important;
  padding-left: var(--size-small) !important;
  padding-right: var(--size-small) !important;
  padding-top: var(--size-xSmall) !important;
  transition: all 0.2s ease-in-out;
}
._commentInputContainer_1w4el_41 div {
  height: 100%;
}
._commentInputContainer_1w4el_41 textarea {
  color: var(--text-primary) !important;
  height: 100%;
}
._commentInputContainer_1w4el_41:hover,
._commentInputContainer_1w4el_41:active,
._commentInputContainer_1w4el_41:focus-within {
  background: var(--color-primary-background);
  border-color: var(--color-purple);
  box-shadow: 0 0 0 4px rgba(var(--color-purple-rgb), 0.2) !important;
}
._intercomLink_1w4el_66 {
  cursor: pointer;
  text-decoration: underline;
}
._form_1w4el_29 .ant-form-item {
  margin-bottom: 0 !important;
}
._hide_1w4el_75 {
  animation-fill-mode: forwards;
  opacity: 0;
  visibility: hidden !important;
}
._slides_1w4el_81 {
  align-items: flex-start;
  display: flex;
  flex-direction: row;
  flex-wrap: nowrap;
  row-gap: var(--size-medium);
  transition: transform 0.25s ease;
  width: calc(200% + var(--size-medium) / 2);
}
._slides_1w4el_81 > div {
  transition: opacity 0.25s, visibility 0.15s linear;
  visibility: visible;
  width: 100%;
}
._showSecondSlide_1w4el_96 {
  transform: translateX(calc(-50% - var(--size-xxSmall)));
}
._slidesContainer_1w4el_100 {
  margin-left: calc(-1 * var(--size-large));
  margin-right: calc(-1 * var(--size-large));
  overflow-x: hidden;
  padding-bottom: var(--size-xSmall);
  padding-left: var(--size-large);
  padding-right: var(--size-large);
  padding-top: var(--size-xSmall);
}
._submitButton_1w4el_110 {
  transition: background-color 0.3s ease;
}
._loading_1w4el_114 {
  background-color: var(--color-gray-400);
  border: solid 1px var(--color-gray-400);
}
._loading_1w4el_114:hover,
._loading_1w4el_114:active,
._loading_1w4el_114:focus-within {
  background-color: var(--color-gray-400);
  border: solid 1px var(--color-gray-400);
}

/* temp_stylePlugin:ni:sha-256;VPmqGM6ttZGxzXKsT8T8VQbaUm69qi6Yi1jAbnxgiqg */
._suggestionContainer_ixcq8_1 {
  align-items: center;
  column-gap: var(--size-xSmall);
  display: flex;
}
._suggestionContainer_ixcq8_1 ._adminText_ixcq8_6 {
  display: flex;
  flex-direction: column;
}
._suggestionContainer_ixcq8_1 ._adminText_ixcq8_6 ._email_ixcq8_10 {
  color: var(--color-gray-500);
}
._suggestionContainer_ixcq8_1 ._adminText_ixcq8_6 ._longValue_ixcq8_13 {
  overflow: hidden;
  text-overflow: ellipsis;
  white-space: nowrap;
  width: 225px;
}
._suggestionContainer_ixcq8_1 ._slackLogo_ixcq8_19 {
  height: var(--size-medium);
  width: var(--size-medium);
}
._suggestionContainer_ixcq8_1 ._slackLogoContainer_ixcq8_23 {
  align-items: center;
  background: var(--color-primary-background);
  border-radius: 50%;
  box-shadow: var(--box-shadow-3);
  display: flex;
  height: calc(var(--size-medium) + var(--size-xxSmall));
  justify-content: center;
  left: calc(-1 * var(--size-xSmall));
  position: absolute;
  top: calc(-1 * var(--size-xSmall));
  width: calc(var(--size-medium) + var(--size-xxSmall));
}
._suggestionContainer_ixcq8_1 ._avatarContainer_ixcq8_36 {
  position: relative;
}
._suggestionHeader_ixcq8_40 {
  background: var(--color-primary-background);
  border: 1px solid var(--color-gray-300);
  border-bottom: 0;
  border-top-left-radius: var(--border-radius);
  border-top-right-radius: var(--border-radius);
  display: flex;
  height: 50px;
  justify-content: space-between;
  padding: var(--size-medium) var(--size-small);
}
._suggestionHeader_ixcq8_40 p {
  font-size: 13px;
  font-weight: 400;
  margin: 0 !important;
}
._noResultsMessage_ixcq8_57 {
  background: var(--color-primary-background);
  border: 1px solid var(--color-gray-300);
  border-bottom-left-radius: var(--border-radius);
  border-bottom-right-radius: var(--border-radius);
  margin: 0 !important;
  max-width: 300px;
  padding: var(--size-medium) var(--size-small);
}
._commentLink_ixcq8_67 {
  color: var(--color-purple);
}

/* temp_stylePlugin:ni:sha-256;gXgfkcFmngR0gwULkNSEzwJ-ThK6tz2_KzgHlNkenaY */
._mentions_vzopr_1 {
  font-size: 14px !important;
  line-height: initial;
}
._mentions--singleLine_vzopr_6 ._mentions__control_vzopr_6 {
  display: inline-block;
  width: 130px;
}
._mentions--singleLine_vzopr_6 ._mentions__highlighter_vzopr_11 {
  border: 2px inset transparent;
  padding: 1px;
}
._mentions--singleLine_vzopr_6 ._mentions__input_vzopr_16 {
  border: 2px inset;
  padding: 1px;
}
._mentions--multiLine_vzopr_21 ._mentions__control_vzopr_6 {
  font-size: 14px !important;
}
._mentions--multiLine_vzopr_21 ._mentions__highlighter_vzopr_11 {
  border: 1px solid transparent;
  font-weight: 400;
  padding: 0;
}
._mentions--multiLine_vzopr_21 ._mentions__highlighter_vzopr_11 span {
  overflow-wrap: anywhere;
}
._mentions--multiLine_vzopr_21 ._mentions__input_vzopr_16 {
  border: 1px solid transparent;
  color: var(--color-gray-500);
  cursor: inherit;
  font-weight: 400;
  outline: 0;
  padding: 0;
}
._mentions--multiLine_vzopr_21 ._mentions__input_vzopr_16[aria-readonly=true] {
  caret-color: transparent;
}
._mentions__input_vzopr_16::placeholder {
  color: #c8c7cb !important;
}
._mentions__suggestions__list_vzopr_53 {
  background: var(--color-primary-background);
  border: 1px solid var(--color-gray-300);
  border-radius: var(--border-radius) !important;
  border-top-left-radius: 0 !important;
  border-top-right-radius: 0 !important;
  box-shadow: var(--box-shadow-3);
  max-height: 400px;
  max-width: 300px;
  overflow-y: auto;
  padding: var(--size-xSmall) var(--size-small);
}
._mentions__suggestions__item_vzopr_66 {
  padding: var(--size-xSmall) 12px;
}
._mentions__suggestions__item_vzopr_66:not(:last-of-type) {
  border-bottom: 1px solid var(--color-gray-300);
}
._mentions__suggestions__item--focused_vzopr_74 {
  background: var(--color-gray-300);
}
._mentions__mention_vzopr_78 {
  color: var(--color-link);
  font-weight: 400 !important;
  pointer-events: none;
  position: relative;
  text-shadow:
    1px 1px 1px var(--color-white),
    1px -1px 1px var(--color-white),
    -1px 1px 1px var(--color-white),
    -1px -1px 1px var(--color-white);
  z-index: 1;
}

/* temp_stylePlugin:ni:sha-256;u_Z46p2z1qqq3-AJMq3YnHGQ00NZKWhfflV0llLDtEs */
._container_1m9ig_1 {
  background: var(--color-primary-background);
  border: 1px solid var(--color-gray-300);
  border-radius: var(--size-xSmall);
  overflow: hidden;
  padding-bottom: var(--size-small);
  padding-left: calc(var(--size-xSmall) + 11px);
  padding-right: calc(var(--size-xSmall) + 11px);
  padding-top: var(--size-small);
  position: relative;
  text-align: left;
  transition: box-shadow 0.1s ease-in;
  width: 100%;
}
._container_1m9ig_1 > p {
  font-size: 14px;
  font-weight: 200;
}
._container_1m9ig_1._hasShadow_1m9ig_19 {
  box-shadow: var(--box-shadow);
}
._container_1m9ig_1::before {
  background-color: var(--color-purple);
  content: "";
  height: 100%;
  left: 0;
  opacity: 0;
  position: absolute;
  top: 0;
  transition: opacity 0.2s ease-in-out;
  width: 6px;
}
._container_1m9ig_1:hover {
  border: 1px solid var(--color-purple);
  box-shadow: 0 0 9px rgba(86, 41, 198, 0.25);
}
._deepLinkedComment_1m9ig_38::before {
  opacity: 1;
}
._footer_1m9ig_42 {
  display: flex;
  justify-content: space-between;
  padding-top: var(--size-medium);
}
._footer_1m9ig_42 ._actions_1m9ig_47 {
  column-gap: var(--size-xxSmall);
  display: flex;
}
._iconLabel_1m9ig_52 {
  align-items: center;
  column-gap: var(--size-small);
  display: flex !important;
}
._actionButton_1m9ig_58 {
  padding-bottom: var(--size-xxSmall);
  padding-left: var(--size-medium);
  padding-right: var(--size-medium);
  padding-top: var(--size-xxSmall);
}
._tagsContainer_1m9ig_65 {
  display: flex;
  flex-wrap: wrap;
  gap: var(--size-xSmall);
  padding-top: var(--size-small);
}

/* temp_stylePlugin:ni:sha-256;UoSOcmegM3oFFGLGqHlroMMFa0x44tLCdGETDMYSquE */
._popover_1fpwu_1 {
  border: 0;
}
._popover_1fpwu_1 .ant-popover-inner {
  background-clip: initial;
  background-color: transparent;
  border-radius: initial;
  box-shadow: none;
}
._popover_1fpwu_1 .ant-popover-inner-content {
  padding: 0;
}
._popover_1fpwu_1 .ant-popover-arrow {
  display: none !important;
}

/* temp_stylePlugin:ni:sha-256;Ot0S_j_95f6UJXix4SWxFkJxPBjNh8yGYRnN-Qm8Cto */
._commentButton_3bhwa_1 {
  --comment-indicator-height: 24px;
  --comment-indicator-width: 24px;
  background: transparent;
  border: 0;
  cursor: crosshair;
  outline: none;
  padding: 0;
  position: absolute;
  user-select: text;
  z-index: 1;
}
._commentIndicator_3bhwa_14 {
  animation: _grow_3bhwa_1 0.2s forwards;
  height: var(--comment-indicator-height);
  position: absolute;
  transform: scale(0);
  width: var(--comment-indicator-width);
}
@keyframes _grow_3bhwa_1 {
  0% {
    transform: scale(0);
  }
  100% {
    transform: scale(1);
  }
}
._blurBackground_3bhwa_30 {
  backdrop-filter: blur(2px);
}

<<<<<<< HEAD
/* temp_stylePlugin:ni:sha-256;KNLtybHOodlDwe5ALpgQtMziCaPT_ehTA1sSK-nkdDs */
._comment_mrsyj_1 {
=======
/* temp_stylePlugin:ni:sha-256;ecu9qChylOc3BS2Z4rfqrKVnwuLIiOeB6muzt6PbWtM */
._comment_maln3_1 {
>>>>>>> 4ed3ef80
  cursor: auto;
  display: flex;
  position: absolute;
  z-index: 9999;
}
<<<<<<< HEAD
._comment_mrsyj_1 ._commentPinButton_mrsyj_7 {
=======
._comment_maln3_1 ._commentPinButton_maln3_7 {
  align-items: center;
>>>>>>> 4ed3ef80
  background: none;
  border: 0;
  cursor: pointer;
  outline: none;
}
<<<<<<< HEAD
._comment_mrsyj_1 > ._commentPinButton_mrsyj_7 {
  position: relative;
  z-index: 99;
}
._comment_mrsyj_1:hover {
  z-index: 10000;
}
._sessionCommentCardContainer_mrsyj_21 {
=======
._comment_maln3_1 > ._commentPinButton_maln3_7 {
  position: relative;
  z-index: 99;
}
._comment_maln3_1:hover {
  z-index: 10000;
}
._sessionCommentCardContainer_maln3_25 {
>>>>>>> 4ed3ef80
  background: white;
  padding: 4px;
  width: 350px;
}

/* vanilla-extract-css-ns:src/components/TextViewer/TextViewer.css.ts.vanilla.css?source=Ll8xaGprenlqMCB7CiAgcGFkZGluZzogNHB4OwogIGdhcDogMnB4OwogIGJvcmRlcjogMXB4IHNvbGlkIHZhcigtLV8xcHlxa2E5ayk7CiAgYm9yZGVyLXJhZGl1czogNXB4Owp9Ci5fMWhqa3p5ajEgewogIHdoaXRlLXNwYWNlOiBwcmU7Cn0= */
._1hjkzyj0 {
  padding: 4px;
  gap: 2px;
  border: 1px solid var(--_1pyqka9k);
  border-radius: 5px;
}
._1hjkzyj1 {
  white-space: pre;
}

/* temp_stylePlugin:ni:sha-256;oDUKD9GxDsgeQivffCYJSAujfaHEtPdjRZBdu4Gz04U */
._explanatoryPopoverOverlay_jdhfs_1 .ant-popover-inner-content {
  align-items: center;
  display: flex;
  gap: 4px;
  justify-content: center;
  padding: 4px !important;
}
._explanatoryPopoverOverlay_jdhfs_1.ant-popover-placement-top {
  pointer-events: none;
}
._explanatoryPopoverOverlay_jdhfs_1.ant-popover-inner {
  border: 1px solid var(--color-neutral-200);
  overflow: hidden;
}

/* vanilla-extract-css-ns:src/components/TableList/TableList.css.ts.vanilla.css?source=Ll8xdWJxZ3RuMCB7CiAgZGlzcGxheTogZ3JpZDsKICBncmlkLXRlbXBsYXRlLWNvbHVtbnM6IDgycHggMWZyOwogIGdyaWQtZ2FwOiA4cHg7CiAgY3Vyc29yOiBwb2ludGVyOwogIGFsaWduLWl0ZW1zOiBjZW50ZXI7Cn0KLl8xdWJxZ3RuMiB7CiAgZGlzcGxheTogYmxvY2s7Cn0= */
._1ubqgtn0 {
  display: grid;
  grid-template-columns: 82px 1fr;
  grid-gap: 8px;
  cursor: pointer;
  align-items: center;
}
._1ubqgtn2 {
  display: block;
}

/* vanilla-extract-css-ns:src/pages/Player/MetadataBox/MetadataBox.css.ts.vanilla.css?source=Ll8xZWNqMTdxMCB7CiAgaGVpZ2h0OiAyOHB4OwogIHdpZHRoOiAyOHB4Owp9Ci5fMWVjajE3cTEgewogIGNvbG9yOiB2YXIoLS1fMXB5cWthOWIpOwp9Ci5fMWVjajE3cTIgewogIGNvbG9yOiB2YXIoLS1fMXB5cWthOXkpOwp9Ci5fMWVjajE3cTMgewogIGFsaWduLWl0ZW1zOiBjZW50ZXI7CiAgY29sdW1uLWdhcDogMTRweDsKICBkaXNwbGF5OiBncmlkOwogIGdyaWQtdGVtcGxhdGUtY29sdW1uczogZml0LWNvbnRlbnQoMjBweCkgYXV0bzsKICBwYWRkaW5nOiA4cHg7CiAgcG9zaXRpb246IHJlbGF0aXZlOwp9Ci5fMWVjajE3cTQgewogIGFsaWduLWl0ZW1zOiBjZW50ZXI7CiAgY29sb3I6IHZhcigtLWNvbG9yLWdyYXktNTAwKSAhaW1wb3J0YW50OwogIGNvbHVtbi1nYXA6IDZweDsKICBkaXNwbGF5OiBmbGV4Owp9 */
._1ecj17q0 {
  height: 28px;
  width: 28px;
}
._1ecj17q1 {
  color: var(--_1pyqka9b);
}
._1ecj17q2 {
  color: var(--_1pyqka9y);
}
._1ecj17q3 {
  align-items: center;
  column-gap: 14px;
  display: grid;
  grid-template-columns: fit-content(20px) auto;
  padding: 8px;
  position: relative;
}
._1ecj17q4 {
  align-items: center;
  color: var(--color-gray-500) !important;
  column-gap: 6px;
  display: flex;
}

/* temp_stylePlugin:ni:sha-256;ArcsoNAz4p7FUYC2F1Yv3aNfODFEVZ1Ni1vkIHgwwDk */
._wrapper_ekn0a_1 {
  display: flex;
}
._detailedView_ekn0a_5 {
  display: flex;
  flex-direction: column;
  row-gap: var(--size-large);
}

/* temp_stylePlugin:ni:sha-256;lfHcsdobC94rw4ojrYCpBkaQGGiSldRgO4pDhlp774w */
._goToButton_16iej_1 {
  align-items: center;
  align-self: flex-start;
  background: none;
  border: 0;
  border-radius: var(--button-border-radius);
  cursor: pointer;
  display: flex;
  font-size: 12px;
  outline: none;
  padding: 5px 6px;
  width: fit-content;
}
._goToButton_16iej_1:hover {
  background: var(--color-purple-200);
}
._icon_16iej_18 {
  color: var(--color-gray-500);
  fill: var(--color-gray-500);
  height: 10px;
  margin-left: var(--size-xSmall);
  width: auto;
}
._small_16iej_26 {
  filter: brightness(0) saturate(100%);
  height: 1em;
  margin-left: 0;
  transform: scale(1.2);
  width: 1em;
}
._smallIconContainer_16iej_34 {
  align-items: center;
  height: var(--size-large);
  justify-content: center;
}
._smallIconContainer_16iej_34:hover {
  background: var(--color-gray-300);
}

/* temp_stylePlugin:ni:sha-256;RO6LLK70601pbDvyoyUJbxxe0CqEchiHf7vcLoMCYKg */
._card_dtk0v_1 {
  --primary-color: var(--color-purple);
  border: 1px solid var(--color-gray-300);
  border-radius: var(--border-radius);
  margin: 0 var(--size-large);
  overflow: hidden;
  padding: var(--size-xSmall) var(--size-medium);
  position: relative;
  transition: box-shadow 0.1s ease-in;
}
._card_dtk0v_1:hover {
  border: 1px solid var(--color-purple);
  box-shadow: 0 0 9px rgba(86, 41, 198, 0.25);
}
._card_dtk0v_1::before {
  background: var(--primary-color);
  content: "";
  height: 100%;
  left: 0;
  opacity: 0;
  position: absolute;
  top: 0;
  transition: opacity 0.1s ease-in;
  width: 6px;
  z-index: 5;
}
._card_dtk0v_1._selected_dtk0v_27::before {
  opacity: 1;
}

/* temp_stylePlugin:ni:sha-256;U1R1Ei936Ren6QF-gkmm6pjiUZur8PDqJ3Lyu7enRbw */
._timelinePopoverContent_156p4_1 {
  align-items: center;
  display: flex;
  flex-direction: column;
  justify-content: center;
  width: 224px;
}
._timelinePopoverContent_156p4_1 span:not(._selectedTypeName_156p4_8) {
  font-size: 13px;
  font-weight: 400;
  letter-spacing: -0.01em;
  line-height: 20px;
}
._timelinePopoverContent_156p4_1 span._selectedTypeName_156p4_8 {
  color: var(--color-neutral-800);
  font-size: 11px;
  font-weight: 500;
  line-height: 12px;
}
._infoPanel_156p4_21 {
  align-items: center;
  border-bottom: 1px solid var(--color-neutral-200);
  display: flex;
  height: 36px;
  justify-content: flex-start;
  padding: 4px 8px;
  user-select: none;
  width: 100%;
}
._timelinePopoverHeader_156p4_32:hover,
._eventTypeRow_156p4_33:hover {
  background-color: var(--color-neutral-50);
  cursor: pointer;
}
._timelinePopoverHeader_156p4_32:hover ._transitionIcon_156p4_37 path,
._eventTypeRow_156p4_33:hover ._transitionIcon_156p4_37 path {
  fill: var(--color-neutral-500);
}
._actionButton_156p4_42 {
  align-items: center;
  background: inherit;
  border: 0;
  cursor: pointer;
  display: flex;
  justify-content: flex-start;
  padding: 0;
  user-select: none;
  width: 100%;
}
._leftActionIcon_156p4_54 {
  margin-right: 4px;
}
._rightActionIcon_156p4_58 {
  margin-left: 4px;
}
._eventTypeRow_156p4_33 {
  align-items: center;
  display: flex;
  justify-content: flex-start;
  padding: 4px 8px;
  width: 100%;
}
._transitionIcon_156p4_37 {
  height: 16px;
  width: 16px;
}
._transitionIcon_156p4_37 path {
  fill: var(--color-neutral-300);
}
._rightCounter_156p4_78 {
  align-items: center;
  color: var(--color-neutral-300);
  display: flex;
  margin-left: auto;
}
._infoPanelCounter_156p4_85 {
  border: 1px solid var(--color-neutral-200);
  border-radius: 3px;
  color: var(--color-neutral-700);
  height: 16px;
  padding: 0 4px;
}
._isHidden_156p4_93 {
  visibility: hidden;
}
._timelinePopoverDetails_156p4_97 {
  display: flex;
  flex-direction: column;
  padding-top: 4px;
  width: 100%;
}
._eventTypeIcon_156p4_104 {
  border-radius: 9999px;
  height: 8px;
  margin: 4px;
  width: 8px;
}
._eventIdentifier_156p4_111 {
  max-width: 128px;
  overflow: hidden;
  text-overflow: ellipsis;
  white-space: nowrap;
}

/* temp_stylePlugin:ni:sha-256;D-TCUv2QRf-i6-eBuTRhlKsp28wW55SF7i63SeOqkXs */
._bar_1azqj_1 {
  align-items: center;
  display: flex;
  flex-direction: column;
  height: 100%;
  justify-content: flex-end;
  overflow: hidden;
  position: absolute;
}
._isShaded_1azqj_11 {
  background-color: var(--color-neutral-100);
}
._rectangleContainer_1azqj_15 {
  border-radius: 0.2em;
  display: flex;
  flex-direction: column;
  margin: 2px;
  margin-top: 8px;
  overflow: hidden;
  width: calc(100% - 4px);
}
._barRectangle_1azqj_25 {
  border-radius: 2px;
  cursor: pointer;
  margin-bottom: 2px;
}
._eventAggregateTitle_1azqj_31 {
  margin: 0;
  width: 100%;
}
._timelineBarPopoverContainer_1azqj_36 .ant-popover-inner-content {
  padding: 0 !important;
}
._timelineBarPopoverContainer_1azqj_36 .ant-popover-inner {
  border: 1px solid var(--color-neutral-200);
  overflow: hidden;
}

/* vanilla-extract-css-ns:src/pages/Player/Toolbar/TimelineIndicators/TimelineIndicatorsBarGraph/style.css.ts.vanilla.css?source=#H4sIAAAAAAAAE61X627jKhD+3TwFR0eVttJSOU6zTd3HOA+wwjaOZ4vBBZzLHp13P2B8AcdO02orVU0HmPnm9s3k8WdckRN9j9C/K4QIgz3HoGmlEpRRrql8NeKUZG97KRqe40wwIRP0d9H+2MMcVM3IOUEFoycrsH9xDpJmGgQ3egRrKm5PfmPgOT0laGv/q4UCd0NSRjQc6Ovqv9VjB2jdAkqFzKnEqdBaVAla1yd0IPIbdjgwp42WhOF1FD0gJRjkVnFJYV/qBD3XLR5xoLJg4pigEvKc8iXbCB0h16WxEkX3AdzYBxZ7wBIUob+gqoXUhGvf9lTeg8AnH8YBFKTAQJ9H6Whp01qawg8Uj5efHKyLTM2Fa2PC9Tof3TaIizH2HkmSQ6PcI/sbocj3f/OnYr/2ndy2Th6BMZyVhO9pggw2rgohq/lCnfPkufNkgpXRwiYuhEhSE5FGtxC1qLvzCdgBAxYS9mCeWV0+8B+uvThUxOrFeSOJMxCr1+CksM5VIjeuGY1HIvPJBdOd7q3xquEGMfACODiI4zVOKqOCmej+U0JVuUYejzVUwPe4aHjXpQw4JZNu76V4b7Nt6ODb6u5OCyRt3L6bz350Jc3bwkK7+5mjB7SZlbsnP3b3q7uHSQYV/DYe7KLIVNfWpeiCayYpXMibTU8vZwxFj7FClChqagyLRl9kdMzb8w1ddSxN8OcK6qMq8vnlwrcRw+6PFP22K/rB6NOXCvmlBdM7amrImDFj4pLkMgZ1IDv7HGClKpPC+JTSkhzAwuaC05sIYoECSYvtE/Ood2O7cwmriDROY0cEoUy6m7tpZn2EvxqloTj3EXEIMOW5DzJtQd7EgSG8UUUW5CB++jR4sIMd04MBqa6HfTSaf3Uejyqor8LhXFIQBwO9N7fIzaONorPR4YucyzfMwsIkDRekAnbuL5aUWKTeyXjTkVOvn1FtI6pqkhlWTRCOHte0bU5LoLhP1Tq+Sgz0pHG7gfm7V6OsYspM9fapGr3dz0d0eYjHwxC/OaJlUG2TUoTg8Ck8/BXWaXj49ol9ZTsDeohp1yzzMR3YDgd7BGuN+3NhYD4zHTZqmIbjk2rSt76VoOemwDzUozb+AafP88NU9cAXy8vW/B4lrm77fpi/wKYL6OZdmt+x66v5WT/PJei9C2lrtOPEpfL6ua7P72/kJfU2Wr91vK83XXO1U7tnyqyRyiqjR7PCWCYI2Prlw+kfTxpFBo0SffzNQF1tns97N13mLVENbNV7a5bANMzz1FEz/rK38+DmutvaupxMqEO3PoQ70MAV0cVKvria/A8fLrD1wg4AAA== */
._2maxeq0 {
  align-items: center;
  background-color: #ffffff;
  display: flex;
  flex-direction: column;
  z-index: 5;
  position: relative;
}
._2maxeq1 {
  border-bottom: 1px var(--color-neutral-100) solid;
  height: 7px;
  overflow: hidden;
  position: relative;
  width: 100%;
  z-index: 2;
}
._2maxeq2 {
  border: 0 !important;
  height: 0 !important;
  overflow-x: hidden;
  visibility: hidden;
}
._2maxeq3 {
  overflow: hidden !important;
}
._2maxeq4 {
  background-color: var(--color-neutral-300);
  border-bottom: 1px solid var(--color-neutral-100);
  border-radius: 1px 1px 0 0;
  height: 3px;
  overflow: hidden;
  position: relative;
  width: 100%;
  z-index: 1;
}
._2maxeq5 {
  will-change: transform;
  background-color: var(--color-neutral-700);
  height: 3px;
  left: 0;
  position: absolute;
  top: 0;
  width: 100%;
  transform-origin: left;
}
._2maxeq6 {
  animation-duration: 2s;
  animation-fill-mode: forwards;
  animation-iteration-count: infinite;
  animation-name: liveShimmer;
  animation-timing-function: linear;
  background: linear-gradient(to right, var(--color-red-300) 8%, var(--color-red) 38%, var(--color-red-300) 68%);
  background-size: 800px 5px;
  display: flex;
  height: 3px;
  position: absolute;
  transition: all 0.2s ease-in-out;
  width: 100%;
}
._2maxeq7 {
  background-color: var(--color-white);
  height: 3px;
  position: absolute;
  top: 0;
  z-index: 2;
  display: flex;
}
._2maxeq8 {
  will-change: transform;
  background-color: var(--color-neutral-500);
  z-index: 4;
  width: 100%;
  transform-origin: left;
}
._2maxeq9 {
  height: min-content;
  overflow-x: clip;
  overflow-y: hidden;
  overscroll-behavior: none;
  position: relative;
  width: 100% !important;
}
._2maxeqa {
  display: flex;
  flex-direction: column;
  height: 58px;
  margin-left: 8px;
  margin-right: 8px;
  position: relative;
  justify-content: flex-end;
}
._2maxeqb {
  position: relative;
  width: 100%;
  height: 58px;
}
._2maxeqc {
  height: 24px;
  margin-left: 8px;
  margin-right: 8px;
  pointer-events: none;
  position: relative;
}
._2maxeqd {
  border-bottom: 1px var(--color-neutral-100) solid;
}
._2maxeqe {
  border-left: 1px var(--color-neutral-200) solid;
  bottom: 0;
  position: absolute;
}
._2maxeqf {
  bottom: 10px;
  color: var(--color-neutral-300);
  font-family: var(--header-font-family);
  font-size: 10px;
  letter-spacing: -0.1em;
  line-height: 12px;
  position: absolute;
  text-align: center;
  user-select: none;
}
._2maxeqg {
  border-left: 1px solid var(--color-neutral-200);
  bottom: 0;
  position: absolute;
}
._2maxeqh {
  height: 8px;
}
._2maxeqi {
  height: 4px;
}
._2maxeqj {
  height: 2px;
}
._2maxeqk {
  background-color: var(--color-neutral-50);
  bottom: 0;
  height: 100%;
  position: absolute;
  z-index: -1;
}
._2maxeql {
  transition: transform 0.3s linear;
}
._2maxeqm {
  position: absolute;
  left: 8px;
  height: 100%;
  bottom: 0;
}
._2maxeqn {
  will-change: transform;
  position: relative;
  height: 100%;
  width: 10px;
  overflow: hidden;
  z-index: 1;
}
._2maxeqo {
  align-items: center;
  bottom: 0;
  display: flex;
  flex-direction: column;
  height: 100%;
  width: 10px;
  position: relative;
  z-index: 2;
}
._2maxeqp {
  transition: transform 0.17s linear;
}
._2maxeqq {
  width: 4px;
  background-color: var(--_1pyqka9b);
  border: 1px solid #ffffff;
  border-top: none;
  cursor: ew-resize;
  height: 59px;
  position: absolute;
  top: 24px;
}
._2maxeqr {
  height: 0;
  visibility: hidden;
}
._2maxeqs {
  background-color: var(--_1pyqka9b);
  border: 1px solid #ffffff;
  border-radius: 1px 1px 12px 12px;
  cursor: grab;
  height: 10px;
  position: sticky;
  top: 15px;
  width: 8px;
}
._2maxeqt {
  z-index: 2;
  height: 20px;
  left: 0;
  transform-origin: left;
}

/* vanilla-extract-css-ns:src/pages/Player/Toolbar/TimelineIndicators/TimelineZoom/style.css.ts.vanilla.css?source=Ll80enEzdTAgewogIHBvc2l0aW9uOiBhYnNvbHV0ZTsKICByaWdodDogNHB4OwogIHRvcDogMzlweDsKICB6LWluZGV4OiA2OwogIGRpc3BsYXk6IGZsZXg7CiAgZmxleC1kaXJlY3Rpb246IHJvdzsKICBib3JkZXItcmFkaXVzOiA1cHg7CiAgb3ZlcmZsb3c6IGhpZGRlbjsKICBqdXN0aWZ5LWNvbnRlbnQ6IGNlbnRlcjsKICBhbGlnbi1pdGVtczogY2VudGVyOwogIGJhY2tncm91bmQ6ICNmZmZmZmY7Cn0KLl80enEzdTEgewogIGhlaWdodDogMjBweCAhaW1wb3J0YW50Owp9 */
._4zq3u0 {
  position: absolute;
  right: 4px;
  top: 39px;
  z-index: 6;
  display: flex;
  flex-direction: row;
  border-radius: 5px;
  overflow: hidden;
  justify-content: center;
  align-items: center;
  background: #ffffff;
}
._4zq3u1 {
  height: 20px !important;
}

/* vanilla-extract-css-ns:src/pages/Player/Toolbar/TimelineIndicators/ZoomArea/ZoomArea.css.ts.vanilla.css?source=Ll8xM20wOTJrMCB7CiAgYWxpZ24taXRlbXM6IGNlbnRlcjsKICBiYWNrZ3JvdW5kLWNvbG9yOiB2YXIoLS1fMXB5cWthOTFvKTsKICBib3JkZXItcmFkaXVzOiA0MHB4OwogIGJvdHRvbTogMDsKICBjdXJzb3I6IGdyYWI7CiAgZGlzcGxheTogZmxleDsKICBoZWlnaHQ6IDEwMCU7CiAganVzdGlmeS1jb250ZW50OiBzcGFjZS1iZXR3ZWVuOwogIG9wYWNpdHk6IDAuODsKICBwb3NpdGlvbjogYWJzb2x1dGU7CiAgei1pbmRleDogMjsKfQouXzEzbTA5MmsxIHsKICBiYWNrZ3JvdW5kLWNvbG9yOiB2YXIoLS1fMXB5cWthOWkpOwogIGJvcmRlci1yYWRpdXM6IDQwcHg7CiAgY3Vyc29yOiBldy1yZXNpemU7CiAgZGlzcGxheTogZmxleDsKICBmbGV4LWRpcmVjdGlvbjogY29sdW1uOwogIGhlaWdodDogMTAwJTsKICBqdXN0aWZ5LWNvbnRlbnQ6IGNlbnRlcjsKICBwYWRkaW5nOiAwIDJweDsKICB1c2VyLXNlbGVjdDogbm9uZTsKfQouXzEzbTA5MmsyIHsKICBiYWNrZ3JvdW5kLWNvbG9yOiAjZmZmZmZmOwogIGJvcmRlci1yYWRpdXM6IDNweDsKICBoZWlnaHQ6IDUwJTsKICB1c2VyLXNlbGVjdDogbm9uZTsKICB3aWR0aDogM3B4Owp9Ci5fMTNtMDkyazMgewogIGhlaWdodDogMTAwJTsKICB3aWR0aDogMTAwJTsKfQouXzEzbTA5Mms0IHsKICB0cmFuc2l0aW9uOiB3aWR0aCAwLjE3cyBsaW5lYXI7Cn0= */
._13m092k0 {
  align-items: center;
  background-color: var(--_1pyqka91o);
  border-radius: 40px;
  bottom: 0;
  cursor: grab;
  display: flex;
  height: 100%;
  justify-content: space-between;
  opacity: 0.8;
  position: absolute;
  z-index: 2;
}
._13m092k1 {
  background-color: var(--_1pyqka9i);
  border-radius: 40px;
  cursor: ew-resize;
  display: flex;
  flex-direction: column;
  height: 100%;
  justify-content: center;
  padding: 0 2px;
  user-select: none;
}
._13m092k2 {
  background-color: #ffffff;
  border-radius: 3px;
  height: 50%;
  user-select: none;
  width: 3px;
}
._13m092k3 {
  height: 100%;
  width: 100%;
}
._13m092k4 {
  transition: width 0.17s linear;
}

/* temp_stylePlugin:ni:sha-256;o3NjbMjlK-G0_Mov2-LHBqEp_X-_GYBGeP3nsXHQRNc */
._sessionToken_ci7y5_1 {
  align-items: center;
  color: var(--color-gray-500);
  display: flex;
  flex-shrink: 0;
  font-size: 12px;
  gap: var(--size-xSmall);
  max-width: 378px;
  min-width: 0;
}
._sessionToken_ci7y5_1 > span {
  color: var(--color-gray-500);
  line-height: normal;
  margin: 0;
  white-space: nowrap;
}
._sessionToken_ci7y5_1 a {
  color: var(--text-primary);
}
._sessionToken_ci7y5_1 svg {
  color: var(--color-gray-500);
  flex-shrink: 0;
  height: 16px;
  width: 16px;
}
._iconContainer_ci7y5_27 {
  display: flex;
}

/* temp_stylePlugin:ni:sha-256;q4KT-az-mVtYfjCc2zkmD8tLbc6VYVZOpzuEihLTzeU */
._button_1d1w0_1 {
  align-items: center;
  border: 1px solid var(--color-neutral-100);
  border-radius: 6px;
  display: flex;
  height: 30px;
  justify-content: center;
  padding: 6px;
  width: 30px;
}
._button_1d1w0_1 > svg {
  height: 16px;
  width: 16px;
}
._button_1d1w0_1 > svg path {
  fill: var(--color-neutral-800);
}
._button_1d1w0_1:disabled {
  background: var(--color-white) !important;
  border: 0;
  cursor: not-allowed;
}
._button_1d1w0_1:disabled > svg path {
  fill: var(--color-neutral-300);
}
._button_1d1w0_1::after {
  display: none !important;
}
._button_1d1w0_1:hover,
._button_1d1w0_1:focus {
  background-color: var(--color-neutral-50);
  border: 1px solid var(--color-neutral-100);
}
._button_1d1w0_1:focus {
  border: 1px solid var(--color-neutral-300);
}
._popoverCmdShortcut_1d1w0_40 {
  background-color: var(--color-neutral-100);
  border-radius: 3px;
  color: var(--color-neutral-500);
  font-size: 11px;
  padding: 1px 4px;
}
._moveRight_1d1w0_48 {
  margin-left: auto;
}
._smallButton_1d1w0_52 {
  background: var(--color-neutral-50);
  border: 0;
  border-radius: 10px;
  height: 20px;
  padding: 2px 10px;
  width: fit-content;
}
._smallButton_1d1w0_52 > span {
  color: var(--color-neutral-700);
  font-size: 12px;
  line-height: 16px;
}
._smallButton_1d1w0_52:hover,
._smallButton_1d1w0_52:focus {
  background: var(--color-neutral-50);
  border: 0;
}
._minorButton_1d1w0_72 {
  background: var(--color-neutral-100);
  border: 0;
  box-shadow: inset 0 -1px 0 rgba(0, 0, 0, 0.1);
}
._minorButton_1d1w0_72:hover,
._minorButton_1d1w0_72:focus {
  background: var(--color-neutral-200);
  border: 0;
  box-shadow: none;
}
._minorButton_1d1w0_72:focus {
  border: 1px solid var(--color-neutral-300);
}
._activeButton_1d1w0_89,
._activeButton_1d1w0_89:hover,
._activeButton_1d1w0_89:focus {
  background: var(--color-new-purple-500);
}
._activeButton_1d1w0_89 > svg path,
._activeButton_1d1w0_89:hover > svg path,
._activeButton_1d1w0_89:focus > svg path {
  fill: var(--color-white);
}
._activeButton_1d1w0_89 > span,
._activeButton_1d1w0_89:hover > span,
._activeButton_1d1w0_89:focus > span {
  color: var(--color-white);
}
._currentTime_1d1w0_105 {
  color: var(--color-neutral-500);
  font-size: 13px;
}
._settingsPopoverOverlay_1d1w0_110 .ant-popover-inner-content {
  padding: 0 !important;
}
._settingsPopoverOverlay_1d1w0_110 .ant-popover-inner-content > div {
  padding: 0 !important;
}
._settingsPopoverOverlay_1d1w0_110 .ant-popover-inner {
  border: 1px solid var(--color-neutral-200);
  overflow: hidden;
}
._settingsContainer_1d1w0_121 {
  align-items: center;
  display: flex;
  flex-direction: column;
  justify-content: center;
  width: 224px;
}
._settingsContainer_1d1w0_121 > ._section_1d1w0_128:first-child {
  border-bottom: 1px solid var(--color-neutral-200);
}
._section_1d1w0_128 {
  align-items: center;
  display: flex;
  flex-direction: column;
  justify-content: center;
  padding: 4px 0;
  width: 100%;
}
._settingsButton_1d1w0_141 {
  align-items: center;
  background-color: inherit;
  border: 0;
  display: flex;
  font-size: 13px;
  gap: 4px;
  height: 28px;
  padding: 4px 8px;
  user-select: none;
  width: 100%;
}
._settingsButton_1d1w0_141:hover {
  background: var(--color-neutral-50);
  cursor: pointer;
}
._settingsButton_1d1w0_141 > svg {
  height: 16px;
  width: 16px;
}
._settingsButton_1d1w0_141 > svg path {
  fill: var(--color-neutral-300);
}
._settingsOptionShortcut_1d1w0_165 {
  align-items: center;
  border: 1px solid var(--color-neutral-200);
  border-radius: 3px;
  display: flex;
  font-size: 12px;
  font-weight: 400;
  height: 16px;
  line-height: 16px;
  padding: 0 4px;
}
._leftSelection_1d1w0_177 {
  align-items: center;
  display: flex;
  flex-direction: row;
  width: 100%;
}
._leftSelection_1d1w0_177:hover > ._leftClickActionName_1d1w0_183 {
  visibility: visible;
}
._leftClickActionName_1d1w0_183 {
  color: var(--color-neutral-500);
  font-size: 11px;
  visibility: hidden;
}
._liveUserStatus_1d1w0_193 {
  user-select: none;
}

/* temp_stylePlugin:ni:sha-256;qZTeLDHs_ZRYGV0yYlAnkKl81dOnCQrTe81L_PKtwgg */
._eventWrapper_livaz_1 {
  align-items: center;
  display: flex;
  font-size: 12px;
  height: max-content;
}
._streamElement_livaz_8 {
  align-items: center;
  background-color: inherit;
  border-radius: 6px;
  color: var(--color-gray-500);
  column-gap: var(--size-small);
  display: grid;
  fill: var(--color-gray-500);
  font-family: var(--body-font-family);
  font-size: 12px !important;
  grid-template-columns: 22px 1fr min-content;
  height: 100%;
  position: relative;
  width: 100%;
}
._streamElement_livaz_8._noTimestamp_livaz_23 {
  grid-template-columns: 22px 1fr;
}
._card_livaz_27 {
  cursor: pointer;
}
._cardContainer_livaz_31 {
  padding-bottom: var(--size-medium);
}
._cardContainer_livaz_31._firstCard_livaz_34 {
  padding-top: var(--size-medium);
}
._eventTime_livaz_38 {
  align-items: center;
  display: flex;
  font-size: 10px;
  height: 100%;
  justify-content: flex-end;
  margin-left: 10px;
  padding: 5px;
  padding-right: 0;
  width: max-content;
}
._iconWrapper_livaz_50 {
  background: var(--primary-color);
  border-radius: 50%;
  cursor: pointer;
  display: flex;
  flex-direction: column;
  height: 100%;
  padding: 5px;
}
._playIcon_livaz_60 {
  height: 20px;
  width: 20px;
}
._directionIcon_livaz_65 {
  color: var(--text-primary-inverted);
  fill: var(--text-primary-inverted);
  height: var(--size-small);
  transition: transform 0.3s;
  width: var(--size-small);
}
._defaultIcon_livaz_73 {
  color: var(--text-primary-inverted);
  height: var(--size-small);
  width: var(--size-small);
}
._tiltedIcon_livaz_79 {
  color: var(--text-primary-inverted);
  fill: var(--text-primary-inverted);
  height: var(--size-small);
  transform: rotate(-20deg);
  width: var(--size-small);
}
._eventText_livaz_87 {
  color: var(--color-gray-500) !important;
  margin: 0 !important;
  overflow: hidden;
  text-overflow: ellipsis;
  transition: color 0.2s ease-in-out;
  white-space: nowrap;
}
._eventText_livaz_87._eventTextSelected_livaz_95 {
  color: var(--text-primary) !important;
}
._eventContent_livaz_99 {
  align-items: center;
  display: flex;
  height: 100%;
  min-width: 100%;
}
._eventContentVerbose_livaz_106 {
  display: flex;
  flex-direction: column;
  justify-content: center;
  min-width: 100%;
}
._timestamp_livaz_113 {
  grid-column-end: 3;
  grid-column-start: 1;
}
._goToButton_livaz_118 {
  color: var(--color-gray-500);
  grid-column-start: 3;
  grid-row-start: 3;
  position: absolute;
  right: -8px;
  top: -6px;
}
._goToButton_livaz_118:hover {
  color: var(--text-primary);
  fill: var(--text-primary);
}
._goToButton_livaz_118:hover svg {
  fill: var(--text-primary);
}
._payloadContainer_livaz_134 {
  border-top: 1px solid var(--color-gray-300);
  grid-column-end: -1;
  grid-column-start: 1;
  margin: 0 -18px;
  margin-top: var(--size-xSmall);
  padding: var(--size-small) 18px;
}
._selectedIcon_livaz_143 {
  fill: var(--text-primary);
  transform: rotate(180deg);
}
._headerRow_livaz_148 {
  align-items: center;
  display: flex;
}
._payloadTitle_livaz_153 {
  font-size: 12px !important;
  margin-bottom: var(--size-xSmall) !important;
}
._payloadTitle_livaz_153 > div {
  overflow-wrap: anywhere;
}

/* temp_stylePlugin:ni:sha-256;_HaBycMH4QV4R2J4csVwhyiuj75ICdXj4v98WCoRdHw */
._objectKey_1bobg_1 {
  color: var(--color-gray-500);
  display: block;
  font-size: 12px !important;
  font-style: normal;
  line-height: initial;
  margin-bottom: var(--size-xxSmall);
  text-transform: capitalize;
}
._objectList_1bobg_11 {
  column-gap: var(--size-small);
  display: grid;
  font-family: var(--header-font-family);
  grid-template-columns: auto 1fr;
  padding: 0;
  row-gap: var(--size-xSmall);
}
._objectValue_1bobg_20 {
  color: var(--text-primary);
  font-size: 12px !important;
  font-style: normal;
  line-height: initial;
  width: 154px;
}
._objectValue_1bobg_20 > * {
  display: block;
  overflow-wrap: break-word;
  width: 154px;
}
._payload_1bobg_33 {
  margin: 0 !important;
  overflow: hidden;
  text-overflow: ellipsis;
  white-space: nowrap;
}
._anchor_1bobg_40 {
  vertical-align: middle;
  word-wrap: break-word;
}

/* vanilla-extract-css-ns:src/pages/Player/components/EventStreamV2/StreamEventV2/StreamEventV2.css.ts.vanilla.css?source=LnY4a3o2ejAgewogIGJvcmRlci1yYWRpdXM6IDZweDsKICBkaXNwbGF5OiBmbGV4OwogIGZsZXgtZGlyZWN0aW9uOiBjb2x1bW47CiAgZ2FwOiA0cHg7CiAgcGFkZGluZzogOHB4OwogIHdpZHRoOiAxMDAlOwp9Ci52OGt6NnowOmhvdmVyIHsKICBiYWNrZ3JvdW5kLWNvbG9yOiB2YXIoLS1fMXB5cWthOTF4KTsKfQoudjhrejZ6MiB7CiAgYmFja2dyb3VuZC1jb2xvcjogdmFyKC0tXzFweXFrYTkxeSk7CiAgYm94LXNoYWRvdzogaW5zZXQgMHB4IC0xcHggMHB4IHJnYmEoMCwgMCwgMCwgMC4xKTsKfQ== */
.v8kz6z0 {
  border-radius: 6px;
  display: flex;
  flex-direction: column;
  gap: 4px;
  padding: 8px;
  width: 100%;
}
.v8kz6z0:hover {
  background-color: var(--_1pyqka91x);
}
.v8kz6z2 {
  background-color: var(--_1pyqka91y);
  box-shadow: inset 0px -1px 0px rgba(0, 0, 0, 0.1);
}

/* vanilla-extract-css-ns:src/pages/Player/RightPlayerPanel/components/EventDetails/EventDetails.css.ts.vanilla.css?source=Ll8xZWlhMDBzMCB7CiAgZGlzcGxheTogZmxleDsKICBmbGV4LWRpcmVjdGlvbjogY29sdW1uOwogIGhlaWdodDogMTAwJTsKICB3aWR0aDogMTAwJTsKfQouXzFlaWEwMHMxIHsKICBvdmVyZmxvdzogaGlkZGVuOwogIHRleHQtb3ZlcmZsb3c6IGVsbGlwc2lzOwogIHdoaXRlLXNwYWNlOiBub3dyYXA7CiAgbGluZS1oZWlnaHQ6IDIwcHg7Cn0= */
._1eia00s0 {
  display: flex;
  flex-direction: column;
  height: 100%;
  width: 100%;
}
._1eia00s1 {
  overflow: hidden;
  text-overflow: ellipsis;
  white-space: nowrap;
  line-height: 20px;
}

/* vanilla-extract-css-ns:src/components/CollapsibleSection/style.css.ts.vanilla.css?source=Ll8xbWplbXYwIHsKICBtYXJnaW46IDA7CiAgbWF4LWhlaWdodDogY2FsYygxMDB2aCAtIDU0MHB4KTsKICBvdmVyZmxvdy15OiBhdXRvOwogIG92ZXJmbG93LXg6IGhpZGRlbjsKfQ== */
._1mjemv0 {
  margin: 0;
  max-height: calc(100vh - 540px);
  overflow-y: auto;
  overflow-x: hidden;
}

/* temp_stylePlugin:ni:sha-256;OIrsnmx3ccW_yCvbGjyoF5h50DXkhQnrvLlOqyBqs34 */
._card_1sxl2_1 {
  border: 1px solid var(--color-gray-300);
  border-radius: var(--border-radius);
  transition: box-shadow 0.1s ease-in;
}
._card_1sxl2_1 p,
._card_1sxl2_1 a {
  font-size: 12px;
  margin-top: 0 !important;
}
._card_1sxl2_1 p {
  color: var(--color-gray-500);
}
._card_1sxl2_1 h2 {
  color: var(--text-primary);
  font-size: 12px !important;
  margin: 0;
}
._card_1sxl2_1:hover {
  border: 1px solid var(--color-purple);
  box-shadow: 0 0 9px rgba(86, 41, 198, 0.25);
}
._card_1sxl2_1 ._titleContainer_1sxl2_23 {
  align-items: center;
  border-bottom: 1px solid var(--color-gray-300);
  display: flex;
  height: 48px;
  justify-content: space-between;
  margin-bottom: var(--size-xxSmall);
  padding: 0 var(--size-small);
  width: 100%;
}
._card_1sxl2_1 ._content_1sxl2_33 {
  padding-bottom: var(--size-small);
  padding-left: var(--size-small);
  padding-right: var(--size-small);
  padding-top: var(--size-small);
}
._fullWidth_1sxl2_40 {
  width: 100%;
}

/* temp_stylePlugin:ni:sha-256;UVyX9Lg_AskWpQZHWLQtFR92pfvLw4hswGxdqdqg7_w */
._requestMetrics_1a9is_1 {
  width: 100%;
}
._chartContainer_1a9is_5 {
  height: 200px;
  margin-top: var(--size-medium);
}

/* vanilla-extract-css-ns:src/pages/Player/Toolbar/DevToolsWindowV2/NetworkPage/style.css.ts.vanilla.css?source=#H4sIAAAAAAAAE71T227jIBB971cgrSq1D1S246Sp+zErzMVmQ4BiXDta7b/vDHYcp0r62BcQw5kz58zAS9Csr48Z+ftASM34oQmut6Iiv5RQXIl3CA9axLYieZY94rGVumnj+fzv4WWiyBPFHSxnhj9hkFCyKfz4jJdCd96wU0WUkSMGcKdCB8mjdhaynOmPFm88E0LbhhqpgG3vE9x9yqCMG+hYkVYLIe1VFIhZH11y4IKgQ2C+InWQ7EAxsNJeJO3nzDVblGOklwtpjPad7hJpq6OknWdcVsQ6pF9LDZPzokSxS6VNqsSMbiyF9GMHLqWNMtxsyJ++i1qdKHcAsXGNvTOF8ssgIdW4AOOUpSxkuUJu7yF3dbnnr1ijhi7JQAMTugeh5dT2c+XdVeFdolscNEGnt4M7BZ8QhWZNAwWqfebHaclVQA/nY1qKbKqUkhuc2m4KzIJqF6M7gnfAds5ocbG39B9uC6QvccmuZvD6E1IXGfN57u4nC0+U/s796ePA3obnb/7XZs68+VguZqoWn+edYV6Xy/HfLZks5dwGbtdAnoAK3iAdZm3bLAPAfwVKPTI9BAAA */
.riaubm0 {
  background: #fdfcfd;
  width: 100%;
  height: 100%;
}
.riaubm1 {
  width: 100%;
  height: calc(100% - 32px);
  display: flex;
  flex-direction: column;
  padding-left: 8px;
  overflow-x: hidden;
  overflow-y: auto;
  word-wrap: break-word;
}
.riaubm2 {
  overflow: hidden;
  text-overflow: ellipsis;
  white-space: nowrap;
  padding-right: 24px;
}
.riaubm3 {
  align-items: center;
  display: flex;
  justify-content: center;
  height: 100%;
}
.riaubm4 {
  background-color: #e4e2e4;
}
.riaubm5 {
  background-color: #6b48c7;
  border-radius: 4px;
  height: 60%;
}
.riaubm6 {
  display: grid;
  grid-template-columns: 80px 80px 1fr 100px 80px 80px 20px;
  grid-gap: 6px;
  border-bottom: 1px solid #e4e2e4;
  padding: 12px 14px 10px;
}
.riaubm7 {
  display: grid;
  grid-template-columns: 80px 80px 1fr 100px 80px 80px 20px;
  grid-gap: 6px;
  padding: 6px;
  color: var(--_1pyqka9w);
  width: 100%;
  height: 36px;
  align-items: center;
}
.riaubm7:hover {
  background-color: var(--_1pyqka91x);
}
.riaubma {
  color: var(--_1pyqka915);
}
.riaubmc {
  font-weight: 500;
}

/* vanilla-extract-css-ns:src/pages/Player/components/EventStreamV2/EventStreamV2.css.ts.vanilla.css?source=Ll85dHRncmMwIHsKICBoZWlnaHQ6IDEwMCU7CiAgd2lkdGg6IDEwMCU7Cn0= */
._9ttgrc0 {
  height: 100%;
  width: 100%;
}

/* vanilla-extract-css-ns:src/pages/Player/MetadataPanel/MetadataPanel.css.ts.vanilla.css?source=Ll8xZ3pwdTF6MCB7CiAgZGlzcGxheTogZmxleDsKICBmbGV4LWRpcmVjdGlvbjogY29sdW1uOwogIHJvdy1nYXA6IDRweDsKfQ== */
._1gzpu1z0 {
  display: flex;
  flex-direction: column;
  row-gap: 4px;
}

/* temp_stylePlugin:ni:sha-256;kLThyQVADRduAdI4tXILtXF01bMXoF0zvQyu0IW5E94 */
._noCommentsContainer_1vmpu_1 {
  align-items: center;
  display: flex;
  flex-direction: column;
  height: inherit;
  justify-content: center;
  margin: var(--size-xxLarge);
}
._noCommentsTextContainer_1vmpu_10 {
  text-align: center;
  top: 35%;
  width: 200px;
}
._noCommentsTextContainer_1vmpu_10 h2 {
  color: var(--text-primary);
  font-size: 14px !important;
  font-weight: 400 !important;
  margin: 0;
  margin-bottom: var(--size-xSmall);
}
._noCommentsTextContainer_1vmpu_10 p {
  color: var(--color-gray-500);
  font-size: 12px !important;
  margin: 0;
}
._timestamp_1vmpu_28 {
  color: var(--color-gray-500);
  margin: 0 !important;
}
._skeleton_1vmpu_33 {
  border-radius: var(--size-xSmall) !important;
  display: block !important;
  height: 90px;
  margin: var(--size-xxSmall) var(--size-large);
  margin-bottom: var(--size-medium);
  margin-top: var(--size-xSmall);
  width: auto !important;
}

/* vanilla-extract-css-ns:src/pages/Player/RightPlayerPanel/style.css.ts.vanilla.css?source=Lmx0cndyYzAgewogIGhlaWdodDogY2FsYygxMDB2aCAtIDEwOHB4IC0gdmFyKC0tYmFubmVyLWhlaWdodCkpOwp9Ci5sdHJ3cmMxIHsKICBwb3NpdGlvbjogZml4ZWQ7CiAgbGVmdDogMTAwJTsKICB0cmFuc2Zvcm06IHRyYW5zbGF0ZVgoMzAwcHgpOwp9Ci5sdHJ3cmMyIHsKICBoZWlnaHQ6IDEwMCU7CiAgcGFkZGluZzogMDsKfQoubHRyd3JjMyB7CiAgYm9yZGVyLXJhZGl1czogOHB4Owp9 */
.ltrwrc0 {
  height: calc(100vh - 108px - var(--banner-height));
}
.ltrwrc1 {
  position: fixed;
  left: 100%;
  transform: translateX(300px);
}
.ltrwrc2 {
  height: 100%;
  padding: 0;
}
.ltrwrc3 {
  border-radius: 8px;
}

/* vanilla-extract-css-ns:src/pages/Player/SessionShareButton/SessionShareButtonV2.css.ts.vanilla.css?source=Ll8xbDZubGNvMCB7CiAgcGFkZGluZzogMDsKfQ== */
._1l6nlco0 {
  padding: 0;
}

/* vanilla-extract-css-ns:src/pages/Player/SessionLevelBar/SessionLevelBarV2.css.ts.vanilla.css?source=Ll8xbTI2b3l1MCB7CiAgYWxpZ24taXRlbXM6IGNlbnRlcjsKICBiYWNrZ3JvdW5kLWNvbG9yOiAjZmZmZmZmOwogIGRpc3BsYXk6IGZsZXg7Cn0KLl8xbTI2b3l1MSB7CiAgdHJhbnNmb3JtOiByb3RhdGUoMTgwZGVnKTsKICBoZWlnaHQ6IDE0cHg7CiAgY29sb3I6ICM2ZjZlNzc7Cn0KLl8xbTI2b3l1MiB7CiAgaGVpZ2h0OiAxNHB4OwogIHBhZGRpbmctcmlnaHQ6IDhweDsKICBjb2xvcjogIzZmNmU3NzsKfQouXzFtMjZveXUzIHsKICBib3JkZXItbGVmdDogMXB4IHNvbGlkICNlNGUyZTQ7CiAgaGVpZ2h0OiAxNnB4Owp9Ci5fMW0yNm95dTQgewogIHRleHQtb3ZlcmZsb3c6IGVsbGlwc2lzOwogIHdoaXRlLXNwYWNlOiBub3dyYXA7CiAgb3ZlcmZsb3cteDogaGlkZGVuOwogIGRpc3BsYXk6IGlubGluZS1ibG9jazsKfQouXzFtMjZveXU1IHsKICBkaXNwbGF5OiBmbGV4OwogIGFsaWduLWl0ZW1zOiBjZW50ZXI7CiAgb3ZlcmZsb3cteDogaGlkZGVuOwogIGdhcDogOHB4Owp9Ci5fMW0yNm95dTYgewogIGRpc3BsYXk6IGZsZXg7CiAgYWxpZ24taXRlbXM6IGNlbnRlcjsKICBqdXN0aWZ5LWNvbnRlbnQ6IGZsZXgtZW5kOwogIGdhcDogMTZweDsKICBtaW4td2lkdGg6IDQwMHB4Owp9Ci5fMW0yNm95dTcgewogIGZsZXgtc2hyaW5rOiAwOwp9Ci5fMW0yNm95dTg6Zm9jdXM6ZW5hYmxlZCwgLl8xbTI2b3l1ODphY3RpdmU6ZW5hYmxlZCB7CiAgYmFja2dyb3VuZDogI2U5ZThlYTsKICBib3gtc2hhZG93OiBpbnNldCAwcHggLTFweCAwcHggcmdiYSgwLCAwLCAwLCAwLjEpOwp9Ci5fMW0yNm95dTk6Zm9jdXM6ZW5hYmxlZCwgLl8xbTI2b3l1OTphY3RpdmU6ZW5hYmxlZCB7CiAgYmFja2dyb3VuZDogdHJhbnNwYXJlbnQ7CiAgY29sb3I6ICM2ZjZlNzc7Cn0= */
._1m26oyu0 {
  align-items: center;
  background-color: #ffffff;
  display: flex;
}
._1m26oyu1 {
  transform: rotate(180deg);
  height: 14px;
  color: #6f6e77;
}
._1m26oyu2 {
  height: 14px;
  padding-right: 8px;
  color: #6f6e77;
}
._1m26oyu3 {
  border-left: 1px solid #e4e2e4;
  height: 16px;
}
._1m26oyu4 {
  text-overflow: ellipsis;
  white-space: nowrap;
  overflow-x: hidden;
  display: inline-block;
}
._1m26oyu5 {
  display: flex;
  align-items: center;
  overflow-x: hidden;
  gap: 8px;
}
._1m26oyu6 {
  display: flex;
  align-items: center;
  justify-content: flex-end;
  gap: 16px;
  min-width: 400px;
}
._1m26oyu7 {
  flex-shrink: 0;
}
._1m26oyu8:focus:enabled,
._1m26oyu8:active:enabled {
  background: #e9e8ea;
  box-shadow: inset 0px -1px 0px rgba(0, 0, 0, 0.1);
}
._1m26oyu9:focus:enabled,
._1m26oyu9:active:enabled {
  background: transparent;
  color: #6f6e77;
}

/* vanilla-extract-css-ns:src/pages/Player/Toolbar/DevToolsWindowV2/ConsolePage/style.css.ts.vanilla.css?source=Lml6ZXNzcjAgewogIHBhZGRpbmctbGVmdDogOHB4OwogIGhlaWdodDogMTAwJTsKfQouaXplc3NyMTpmb2N1cywgLml6ZXNzcjE6YWN0aXZlLCAuaXplc3NyMTpob3ZlciB7CiAgYmFja2dyb3VuZC1jb2xvcjogI2U5ZThlYTsKfQouaXplc3NyMiB7CiAgYmFja2dyb3VuZC1jb2xvcjogI2VlZWRlZjsKfQ== */
.izessr0 {
  padding-left: 8px;
  height: 100%;
}
.izessr1:focus,
.izessr1:active,
.izessr1:hover {
  background-color: #e9e8ea;
}
.izessr2 {
  background-color: #eeedef;
}

/* vanilla-extract-css-ns:src/pages/Player/Toolbar/DevToolsWindowV2/ErrorsPage/style.css.ts.vanilla.css?source=Ll8xcDU3N3VhMCB7CiAgZm9udC1zaXplOiAxM3B4OwogIGhlaWdodDogMTAwJTsKICBvdmVyZmxvdy14OiBoaWRkZW47CiAgb3ZlcmZsb3cteTogYXV0bzsKfQouXzFwNTc3dWExIHsKICBib3JkZXItcmFkaXVzOiA2cHg7CiAgY29sb3I6ICM2ZjZlNzc7CiAgZGlzcGxheTogZ3JpZDsKICBncmlkLXRlbXBsYXRlLWNvbHVtbnM6IDNmciAxZnIgYXV0byAxMDBweCAyMHB4OwogIGdhcDogOHB4OwogIG1hcmdpbi1ib3R0b206IDFweDsKICBwYWRkaW5nOiA4cHg7Cn0KLl8xcDU3N3VhMTpob3ZlciB7CiAgYmFja2dyb3VuZC1jb2xvcjogI2VlZWRlZjsKICBib3JkZXItYm90dG9tOiAxcHggc29saWQgI2U0ZTJlNDsKICBib3gtc2hhZG93OiBpbnNldCAwcHggLTFweCAwcHggcmdiYSgwLCAwLCAwLCAwLjEpOwogIG1hcmdpbi1ib3R0b206IDA7Cn0KLl8xcDU3N3VhMiB7CiAgYmFja2dyb3VuZC1jb2xvcjogI2VlZWRlZjsKICBib3JkZXItYm90dG9tOiAxcHggc29saWQgI2U0ZTJlNDsKICBib3gtc2hhZG93OiBpbnNldCAwcHggLTFweCAwcHggcmdiYSgwLCAwLCAwLCAwLjEpOwogIG1hcmdpbi1ib3R0b206IDA7Cn0KLl8xcDU3N3VhNCB7CiAgYWxpZ24taXRlbXM6IGNlbnRlcjsKICBkaXNwbGF5OiBmbGV4OwogIHdvcmQtd3JhcDogYnJlYWstd29yZDsKfQouXzFwNTc3dWE1IHsKICBkaXNwbGF5OiAtd2Via2l0LWJveDsKICAtd2Via2l0LWJveC1vcmllbnQ6IHZlcnRpY2FsOwogIG92ZXJmbG93OiBoaWRkZW47CiAgd29yZC1icmVhazogYnJlYWstYWxsOwogIC13ZWJraXQtbGluZS1jbGFtcDogMTsKICBsaW5lLWNsYW1wOiAxOwp9 */
._1p577ua0 {
  font-size: 13px;
  height: 100%;
  overflow-x: hidden;
  overflow-y: auto;
}
._1p577ua1 {
  border-radius: 6px;
  color: #6f6e77;
  display: grid;
  grid-template-columns: 3fr 1fr auto 100px 20px;
  gap: 8px;
  margin-bottom: 1px;
  padding: 8px;
}
._1p577ua1:hover {
  background-color: #eeedef;
  border-bottom: 1px solid #e4e2e4;
  box-shadow: inset 0px -1px 0px rgba(0, 0, 0, 0.1);
  margin-bottom: 0;
}
._1p577ua2 {
  background-color: #eeedef;
  border-bottom: 1px solid #e4e2e4;
  box-shadow: inset 0px -1px 0px rgba(0, 0, 0, 0.1);
  margin-bottom: 0;
}
._1p577ua4 {
  align-items: center;
  display: flex;
  word-wrap: break-word;
}
._1p577ua5 {
  display: -webkit-box;
  -webkit-box-orient: vertical;
  overflow: hidden;
  word-break: break-all;
  -webkit-line-clamp: 1;
  line-clamp: 1;
}

/* vanilla-extract-css-ns:src/pages/Player/Toolbar/DevToolsWindowV2/style.css.ts.vanilla.css?source=Ll8xZXE2NHg3MCB7CiAgYWxpZ24taXRlbXM6IGNlbnRlcjsKICBiYWNrZ3JvdW5kLWNvbG9yOiAjZmZmZmZmOwogIGRpc3BsYXk6IGZsZXg7CiAgZmxleC1kaXJlY3Rpb246IGNvbHVtbjsKICB6LWluZGV4OiA1OwogIHBvc2l0aW9uOiByZWxhdGl2ZTsKfQouXzFlcTY0eDcxIHsKICB0cmFuc2Zvcm06IHJvdGF0ZSg5MGRlZyk7Cn0KLl8xZXE2NHg3MiB7CiAgaGVpZ2h0OiAyMHB4Owp9 */
._1eq64x70 {
  align-items: center;
  background-color: #ffffff;
  display: flex;
  flex-direction: column;
  z-index: 5;
  position: relative;
}
._1eq64x71 {
  transform: rotate(90deg);
}
._1eq64x72 {
  height: 20px;
}

/* vanilla-extract-css-ns:src/pages/Player/Toolbar/NewCommentModal/styles.css.ts.vanilla.css?source=LmhncDMxZTAgLmFudC1tb2RhbC1jb250ZW50IHsKICBiYWNrZ3JvdW5kLWNvbG9yOiB2YXIoLS1fMXB5cWthOTIpOwogIGJvcmRlci1yYWRpdXM6IDhweCAhaW1wb3J0YW50OwogIGJvcmRlcjogdmFyKC0tXzFweXFrYTlqKSBzb2xpZCAxcHg7CiAgYm94LXNoYWRvdzogMCA2cHggMTJweCAtMnB4IHJnYmEoNTksIDU5LCA1OSwgMC4xMik7Cn0KLmhncDMxZTAgLmFudC1tb2RhbC1ib2R5IHsKICBwYWRkaW5nOiAwOwp9 */
.hgp31e0 .ant-modal-content {
  background-color: var(--_1pyqka92);
  border-radius: 8px !important;
  border: var(--_1pyqka9j) solid 1px;
  box-shadow: 0 6px 12px -2px rgba(59, 59, 59, 0.12);
}
.hgp31e0 .ant-modal-body {
  padding: 0;
}

/* vanilla-extract-css-ns:src/pages/Sessions/SessionsFeedV3/SessionFeedV3.css.ts.vanilla.css?source=LnR6dnhwcDAgewogIHdpZHRoOiAzNDBweDsKICBwb3NpdGlvbjogZml4ZWQ7CiAgaGVpZ2h0OiBjYWxjKDEwMHZoIC0gdmFyKC0taGVhZGVyLWhlaWdodCkpOwp9Ci50enZ4cHAxIHsKICBoZWlnaHQ6IGNhbGMoMTAwdmggLSB2YXIoLS1oZWFkZXItaGVpZ2h0KSAtIHZhcigtLWJhbm5lci1oZWlnaHQpKTsKfQoudHp2eHBwMiB7CiAgcG9zaXRpb246IGZpeGVkOwogIHRyYW5zZm9ybTogdHJhbnNsYXRlWCgtMzQwcHgpOwp9 */
.tzvxpp0 {
  width: 340px;
  position: fixed;
  height: calc(100vh - var(--header-height));
}
.tzvxpp1 {
  height: calc(100vh - var(--header-height) - var(--banner-height));
}
.tzvxpp2 {
  position: fixed;
  transform: translateX(-340px);
}

/* temp_stylePlugin:ni:sha-256;azq7Hf_CTtAh0QuwN_xpTKfC1M6H8ZlS3XrvFK6FM1w */
._center_1nj18_1 {
  display: block;
  margin: 0 auto;
}

/* vanilla-extract-css-ns:src/pages/Sessions/SessionsFeedV3/SessionFeedCard/SessionFeedCard.css.ts.vanilla.css?source=Ll8xZ2ZpamhvMCB7CiAgYWxpZ24taXRlbXM6IGNlbnRlcjsKICBkaXNwbGF5OiBmbGV4OwogIGhlaWdodDogMjBweDsKICBqdXN0aWZ5LWNvbnRlbnQ6IHNwYWNlLWJldHdlZW47Cn0KLl8xZ2ZpamhvMSB7CiAgbWF4LXdpZHRoOiAxMDAlOwp9Ci5fMWdmaWpobzIgewogIGNvbG9yOiAjNmY2ZTc3Owp9Ci5fMWdmaWpobzMgewogIGN1cnNvcjogcG9pbnRlcjsKICBwYWRkaW5nLXRvcDogMnB4OwogIHdpZHRoOiA4MHB4Owp9Ci5fMWdmaWpobzQ6aG92ZXIgewogIGJhY2tncm91bmQ6ICNlZWVkZWY7Cn0KLl8xZ2ZpamhvNSB7CiAgYmFja2dyb3VuZDogI2U5ZThlYTsKfQouXzFnZmlqaG81OmhvdmVyIHsKICBiYWNrZ3JvdW5kLWNvbG9yOiAjZTllOGVhOwp9 */
._1gfijho0 {
  align-items: center;
  display: flex;
  height: 20px;
  justify-content: space-between;
}
._1gfijho1 {
  max-width: 100%;
}
._1gfijho2 {
  color: #6f6e77;
}
._1gfijho3 {
  cursor: pointer;
  padding-top: 2px;
  width: 80px;
}
._1gfijho4:hover {
  background: #eeedef;
}
._1gfijho5 {
  background: #e9e8ea;
}
._1gfijho5:hover {
  background-color: #e9e8ea;
}

/* vanilla-extract-css-ns:src/pages/Player/styles.css.ts.vanilla.css?source=#H4sIAAAAAAAAE6WUb4+iMBDG3/spetlcosnVALK7gl/k3m0qbXHO0vZKdXEv+92vf8QDFZPLmhBg7NN55jdDl29prWtyggT9mSG0VYYyg63SJWqVAIpS3aEnlrOM5Ru3gEKrBTmViAvW+YC/YwqGVRaULFGlxKGRl39qo95LlG5mn7NlnyoNqf5jJ61aiDHDBLFwZKP9smidVHuX7SApdkplSvTEC77mxZdsI7RjUO+se0mS78EMoRRkXaK17kY2Vlc2vAHKK043F7BlwBnBDqCeqRtC4dCW6EV3Mdrhdkeod5KgzAldRoT9g6m3ZP5c/ED9lSyT9cKL1JEZLrykEqAnSy9Rdq+2d6B2178OSstDaURALTFY1jiTFZOWmYtP+AhMzpW40DT1Adtfh9YCP7mGuc2kHe56r+fTBp8RcEMaNhziHmfe44wdOBIzx/gt1affe1LsF//m/Ba66wRKswfU02wx8vHyCNQXhvA+jQYkPhPJs+txfA1W7gs/MEjqp6BYjzTrKw2HjoXxtYbIlivTlPHRbcV+zvEqT3Q3JlA8ItB/mEn4hcjBtD7UqOjshtHNiAQ0TNJpLIJxt26VxY6Gswy/Jkl8vZSeeQMD42RgvGWC977RN2i0MpZIO/xkONje09DmpHKQaRsy9ZVrBT0eyzqLKauUIbEqd4owI0COz7tqfH7WBgIMf8eOuPbNwXGWHP2Um5GaBvXE4tDQGwl7JHGL0SrS/fwLrmo8Y04GAAA= */
._1gpgayi0 {
  border-top: solid 1px #e4e2e4;
  display: flex;
  flex-direction: column;
  flex-grow: 1;
}
._1gpgayi1 {
  display: flex;
  flex-direction: column;
  position: relative;
}
._1gpgayi2 {
  background-color: #f9f8f9;
  display: flex;
  flex-direction: column;
  flex-grow: 1;
  height: 100%;
  padding: 8px;
}
._1gpgayi3 {
  background: #fdfcfd;
  border: 1px solid #e4e2e4;
  border-radius: 6px;
  box-shadow: 0 2px 8px -2px rgba(59, 59, 59, 0.08);
  overflow: clip;
  display: flex;
  flex: 2;
  height: 100%;
  width: 100%;
}
._1gpgayi4 {
  align-items: center;
  box-sizing: border-box;
  display: flex;
  flex-grow: 1;
  justify-content: center;
  position: relative;
  width: 100%;
}
._1gpgayi5 iframe {
  border-radius: 4px;
  border: var(--_1pyqka9k) solid 1px;
  box-shadow: 0 6px 12px -2px rgba(59, 59, 59, 0.12);
}
._1gpgayi6 {
  align-items: center;
  display: flex;
  flex-direction: column;
  flex-grow: 1;
  position: relative;
  min-width: 428px;
}
._1gpgayi7 {
  position: relative;
  z-index: 98;
}
._1gpgayi8 {
  position: fixed;
  transform: translateX(-340px);
}
._1gpgayi9 {
  align-items: center;
  color: #000000;
  cursor: move;
  display: flex;
  justify-content: flex-end;
  position: relative;
  left: 32px;
  top: -700px;
  z-index: 200;
}
._1gpgayia {
  align-self: center !important;
  height: fit-content;
  justify-self: center !important;
}
._1gpgayib {
  cursor: pointer;
  text-decoration: underline;
}
._1gpgayic {
  display: grid;
  grid-template-columns: 1fr;
}
._1gpgayid {
  grid-template-columns: 340px 1fr;
}
._1gpgayie {
  grid-template-columns: 1fr 300px;
}

/* vanilla-extract-css-ns:src/pages/Setup/SetupDocs.css.ts.vanilla.css?source=Ll8xdDcycWlnMCB7CiAgcG9zaXRpb246IGFic29sdXRlOwogIHJpZ2h0OiAwOwogIHRvcDogLTZweDsKfQouXzF0NzJxaWcxIHsKICBiYWNrZ3JvdW5kLWNvbG9yOiB2YXIoLS1fMXB5cWthOTIpOwogIGJvcmRlcjogdmFyKC0tXzFweXFrYTlrKSBzb2xpZCAxcHg7CiAgYm9yZGVyLXJhZGl1czogNnB4OwogIGRpc3BsYXk6IGJsb2NrOwogIHBhZGRpbmc6IDA7CiAgcG9zaXRpb246IHJlbGF0aXZlOwp9Ci5fMXQ3MnFpZzEgY29kZSB7CiAgcGFkZGluZy1ib3R0b206IDhweCAhaW1wb3J0YW50OwogIHBhZGRpbmctdG9wOiA4cHggIWltcG9ydGFudDsKfQ== */
._1t72qig0 {
  position: absolute;
  right: 0;
  top: -6px;
}
._1t72qig1 {
  background-color: var(--_1pyqka92);
  border: var(--_1pyqka9k) solid 1px;
  border-radius: 6px;
  display: block;
  padding: 0;
  position: relative;
}
._1t72qig1 code {
  padding-bottom: 8px !important;
  padding-top: 8px !important;
}

/* vanilla-extract-css-ns:src/pages/Setup/IntegrationBar.css.ts.vanilla.css?source=QGtleWZyYW1lcyBidmE0ZTYwIHsKICAwJSB7CiAgICB0cmFuc2Zvcm06IHJvdGF0ZSgwZGVnKTsKICB9CiAgMTAwJSB7CiAgICB0cmFuc2Zvcm06IHJvdGF0ZSgzNjBkZWcpOwogIH0KfQouYnZhNGU2MSB7CiAgYW5pbWF0aW9uOiAxcyBidmE0ZTYwIGxpbmVhciBpbmZpbml0ZTsKfQouYnZhNGU2MiB7CiAgYm9yZGVyLXRvcC1yaWdodC1yYWRpdXM6IDA7CiAgYm9yZGVyLWJvdHRvbS1yaWdodC1yYWRpdXM6IDA7Cn0KLmJ2YTRlNjMgewogIGJvcmRlci10b3AtbGVmdC1yYWRpdXM6IDA7CiAgYm9yZGVyLWJvdHRvbS1sZWZ0LXJhZGl1czogMDsKfQ== */
@keyframes bva4e60 {
  0% {
    transform: rotate(0deg);
  }
  100% {
    transform: rotate(360deg);
  }
}
.bva4e61 {
  animation: 1s bva4e60 linear infinite;
}
.bva4e62 {
  border-top-right-radius: 0;
  border-bottom-right-radius: 0;
}
.bva4e63 {
  border-top-left-radius: 0;
  border-bottom-left-radius: 0;
}

/* vanilla-extract-css-ns:src/pages/Setup/SetupRouter/SetupRouter.css.ts.vanilla.css?source=LnUxeHlqZDAgewogIGJvcmRlci1yYWRpdXM6IDRweDsKICBjb2xvcjogdmFyKC0tXzFweXFrYTl5KTsKICBjdXJzb3I6IHBvaW50ZXI7CiAgcGFkZGluZzogMTJweCA4cHg7CiAgd2lkdGg6IDMyNXB4Owp9Ci51MXh5amQwOmhvdmVyIHsKICBiYWNrZ3JvdW5kLWNvbG9yOiB2YXIoLS1fMXB5cWthOTF4KTsKICBjb2xvcjogdmFyKC0tXzFweXFrYTl3KTsKfQoudTF4eWpkMSB7CiAgYmFja2dyb3VuZC1jb2xvcjogdmFyKC0tXzFweXFrYTkxeSk7CiAgY29sb3I6IHZhcigtLV8xcHlxa2E5dyk7Cn0KLnUxeHlqZDIgewogIGJhY2tncm91bmQtY29sb3I6IHZhcigtLV8xcHlxa2E5MXopOwogIGNvbG9yOiB2YXIoLS1fMXB5cWthOXgpOwogIGN1cnNvcjogbm90LWFsbG93ZWQ7Cn0KLnUxeHlqZDI6aG92ZXIgewogIGJhY2tncm91bmQtY29sb3I6IHZhcigtLV8xcHlxa2E5MXopOwogIGNvbG9yOiB2YXIoLS1fMXB5cWthOXgpOwp9Ci51MXh5amQzIHsKICBhbGlnbi1pdGVtczogY2VudGVyOwogIGRpc3BsYXk6IGZsZXg7CiAgZmxleC1kaXJlY3Rpb246IHJvdzsKICBnYXA6IDRweDsKICBwYWRkaW5nOiA4cHg7Cn0KLnUxeHlqZDQgewogIGFsaWduLWl0ZW1zOiBjZW50ZXI7CiAgYm9yZGVyOiB2YXIoLS1fMXB5cWthOWspIHNvbGlkIDFweDsKICBib3JkZXItcmFkaXVzOiA2cHg7CiAgZGlzcGxheTogZmxleDsKICBoZWlnaHQ6IDM2cHg7CiAgbWFyZ2luLWJvdHRvbTogNnB4OwogIGp1c3RpZnktY29udGVudDogc3BhY2UtYmV0d2VlbjsKICBwYWRkaW5nOiAwIDhweDsKICB3aWR0aDogMzI1cHg7Cn0= */
.u1xyjd0 {
  border-radius: 4px;
  color: var(--_1pyqka9y);
  cursor: pointer;
  padding: 12px 8px;
  width: 325px;
}
.u1xyjd0:hover {
  background-color: var(--_1pyqka91x);
  color: var(--_1pyqka9w);
}
.u1xyjd1 {
  background-color: var(--_1pyqka91y);
  color: var(--_1pyqka9w);
}
.u1xyjd2 {
  background-color: var(--_1pyqka91z);
  color: var(--_1pyqka9x);
  cursor: not-allowed;
}
.u1xyjd2:hover {
  background-color: var(--_1pyqka91z);
  color: var(--_1pyqka9x);
}
.u1xyjd3 {
  align-items: center;
  display: flex;
  flex-direction: row;
  gap: 4px;
  padding: 8px;
}
.u1xyjd4 {
  align-items: center;
  border: var(--_1pyqka9k) solid 1px;
  border-radius: 6px;
  display: flex;
  height: 36px;
  margin-bottom: 6px;
  justify-content: space-between;
  padding: 0 8px;
  width: 325px;
}

/* temp_stylePlugin:ni:sha-256;9Bp9lbLvuqqJsCiaFjLSmTa76gHvcv-y1nXmbKR8teA */
._fieldsBox_1vi9t_1 {
  border: 1px solid var(--color-gray-300);
  border-radius: 8px;
  margin-top: var(--size-large);
  padding: 30px;
  width: 100%;
}
._fieldsBox_1vi9t_1 h3 {
  font-size: 18px;
  margin-bottom: var(--size-large) !important;
}
._focus_1vi9t_13 {
  border-color: var(--color-purple-400);
}

/* temp_stylePlugin:ni:sha-256;srCfFoKae8fKdlD_DuLZp6hqbN88QrIprqPTLFPjM_w */
._fieldRow_lusyh_1 {
  display: grid;
  grid-template-columns: 120px 1fr;
  margin-bottom: var(--size-large);
}
._fieldRow_lusyh_1:last-of-type {
  margin-bottom: 0;
}
._fieldKey_lusyh_10 {
  align-items: center;
  display: flex;
  height: 100%;
}
._saveButton_lusyh_16 {
  width: max-content;
}

/* temp_stylePlugin:ni:sha-256;2BqSHb7JhJqB7pN5j3AH2eB-mYmtzm11QLpg4wZpkhk */
._container_4rhi2_1 {
  max-width: 700px;
}
._subTitle_4rhi2_5 {
  font-size: 18px;
}
._titleContainer_4rhi2_9 {
  margin-bottom: var(--size-xxLarge);
  margin-top: var(--size-xxLarge);
}

/* temp_stylePlugin:ni:sha-256;c1OKVW9cr_3q9e5EDPveLl2Gvpz9U2jPDBwkoUgTo_I */
._container_17qsm_1 {
  align-items: center;
  background-color: var(--color-gray-100);
  border: 1px solid rgb(223, 223, 223);
  border-radius: var(--button-border-radius);
  display: flex;
  height: 36px;
}
._container_17qsm_1 ._copyButton_17qsm_9 {
  border-radius: var(--button-border-radius);
  border-bottom-left-radius: 0;
  border-top-left-radius: 0;
  height: 36px;
  margin-left: auto;
}
._container_17qsm_1 ._link_17qsm_16 {
  margin-left: var(--size-small);
  margin-right: var(--size-small);
  overflow: hidden;
  text-overflow: ellipsis;
  white-space: nowrap;
}
._inlineContainer_17qsm_24 {
  align-items: center;
  column-gap: var(--size-xxSmall);
  display: flex;
}
._inlineContainer_17qsm_24 ._copyButton_17qsm_9 {
  color: inherit !important;
  height: 1.2em;
  width: 1.2em;
}
._inlineContainer_17qsm_24 ._copyButton_17qsm_9 svg {
  color: inherit;
  height: 1em;
}

/* temp_stylePlugin:ni:sha-256;nTbiwVbahkscGSGQHrhzO0foF4qYpunjdY6K8JO9iMY */
._popConfirmContainer_m61jp_1 {
  z-index: 999999999;
}
._popConfirmContainer_m61jp_1 .ant-popover-message-title {
  max-width: 300px;
  padding-left: 0 !important;
}
._popConfirmContainer_m61jp_1 .ant-popover-inner-content {
  padding-bottom: var(--size-medium) !important;
}
._popConfirmContainer_m61jp_1 .ant-btn {
  height: unset !important;
  padding-bottom: 8px !important;
  padding-top: 8px !important;
}
._popConfirmContainer_m61jp_1 .ant-popover-inner {
  background-color: var(--color-primary-background);
  border: 1px solid var(--color-gray-300);
  border-radius: var(--border-radius);
  box-shadow: var(--box-shadow);
}
._popConfirmContainer_m61jp_1 ._description_m61jp_22 {
  color: var(--color-gray-500) !important;
  line-height: 1.5 !important;
  margin-bottom: 0 !important;
  margin-top: var(--size-xSmall) !important;
}
._popConfirmContainer_m61jp_1 .ant-popover-buttons button {
  margin-left: var(--size-medium) !important;
}
._popConfirmContainer_m61jp_1 .ant-btn {
  border-radius: var(--button-border-radius) !important;
  padding: var(--size-xSmall) var(--size-medium) !important;
}

/* temp_stylePlugin:ni:sha-256;h7Htd2o0udZK3P2IV931dCe4SF7iaH2R0seUR7R2XZQ */
._subTitle_1ere9_1 {
  font-size: 18px;
}
._memberCard_1ere9_5 {
  align-items: center;
  column-gap: var(--size-small);
  display: flex;
  flex-direction: row;
}
._memberCardWrapper_1ere9_12 {
  margin-right: var(--size-xxLarge) !important;
  max-width: 700px;
  width: 100%;
}
._userDetails_1ere9_18 {
  display: flex;
  flex-direction: column;
  justify-content: center;
  overflow: hidden;
}
._name_1ere9_25 {
  color: var(--text-primary);
  overflow: hidden;
  text-overflow: ellipsis;
  white-space: nowrap;
}
._email_1ere9_32 {
  color: var(--color-gray-500);
  font-size: 13px;
  overflow: hidden;
  text-overflow: ellipsis;
  white-space: nowrap;
}
._role_1ere9_40 {
  color: var(--color-gray-500);
  font-size: 13px;
  justify-content: flex-end;
}
._header_1ere9_46 {
  column-gap: var(--size-small);
  display: flex;
}
._buttonRow_1ere9_51 {
  align-items: center;
  column-gap: var(--size-medium);
  display: grid;
  grid-template-columns: 1fr 120px;
}
._emailInput_1ere9_58 {
  height: 40px;
}
._inviteButton_1ere9_62 {
  width: 100%;
}
._boxSubTitle_1ere9_66 {
  color: var(--color-gray-500) !important;
  margin-top: 0 !important;
}
._removeTeamMemberButton_1ere9_71 {
  flex-shrink: 0;
  height: fit-content;
  margin-left: auto;
}
._titleContainer_1ere9_77 {
  align-items: flex-start;
  display: flex;
  justify-content: space-between;
  margin-bottom: var(--size-medium) !important;
  margin-top: var(--size-xxLarge) !important;
  max-width: 700px;
}
._titleContainer_1ere9_77 #_subTitle_1ere9_1 {
  margin-bottom: 0 !important;
  margin-top: var(--size-xSmall) !important;
}
._hr_1ere9_90 {
  border: 0;
  border-top: 1px solid var(--color-gray-300);
  margin: var(--size-large) 0;
}

/* temp_stylePlugin:ni:sha-256;Gulow90gNu7c7YDmims9UfFglllYW_pTWUw8Cga9X4g */
._dangerRow_lvmhv_1 {
  align-items: center;
  display: grid;
  grid-template-columns: 1fr 120px;
  margin-top: 5px;
}
._deleteButton_lvmhv_8 {
  background-color: var(--color-red-400);
  margin-left: 15px;
  padding-left: 30px;
  padding-right: 30px;
  width: max-content;
}
._dangerSubTitle_lvmhv_16 {
  margin-bottom: 10px;
  margin-top: 10px;
}

/* temp_stylePlugin:ni:sha-256;pEBciyyS-YTHsF_sOtgIZjAw6QL0Dj3dQzJeq0zFTiU */
._inputAndButtonRow_ib336_1 {
  align-items: center;
  display: flex;
  justify-content: space-between;
  margin-top: 5px;
}
._input_ib336_1 {
  width: 100%;
}
._saveButton_ib336_12 {
  margin-left: 15px;
  width: max-content;
}

/* temp_stylePlugin:ni:sha-256;B2ol_4qgy_bfe3PLWV0RNYUCxHR6McLTYauYIK7UB2Q */
._inputAndButtonRow_1j5ov_1 {
  align-items: center;
  display: grid;
  grid-template-columns: 1fr 80px;
  margin-top: 5px;
}
._saveButton_1j5ov_8 {
  margin-left: 15px;
  width: max-content;
}

/* temp_stylePlugin:ni:sha-256;Foj6L1CreQLByMJ4xBlR0gj6fk9evflPP7wc9WUM_-U */
._fieldRow_sr6qw_1 {
  display: grid;
  grid-template-columns: 200px 1fr;
  margin-bottom: var(--size-large);
}
._fieldRow_sr6qw_1:last-of-type {
  margin-bottom: 0;
}
._fieldKey_sr6qw_10 {
  align-items: center;
  display: flex;
  height: 100%;
}
._saveButton_sr6qw_16 {
  width: max-content;
}
._tooltip_sr6qw_20 {
  margin-left: var(--size-xxSmall);
}

/* temp_stylePlugin:ni:sha-256;ZEfxiGwm5VE29gGI70AwV69unYEt1CNaorr45f9Qjnk */
._sourcemapInfo_1euah_1 {
  border-bottom: 1px solid var(--color-gray-300);
  margin-bottom: var(--size-xLarge);
  padding-bottom: var(--size-xLarge);
}
._list_1euah_7 {
  margin-top: var(--size-medium);
}
._list_1euah_7 .ant-table-cell {
  cursor: default;
}
._listHeader_1euah_14 {
  margin-bottom: var(--size-medium);
}
._listHeader_1euah_14 h3 {
  margin-bottom: 0 !important;
}
._listHeader_1euah_14 .ant-input-affix-wrapper {
  width: 150px;
}
._listHeader_1euah_14 ._versionSelect_1euah_23 {
  margin-bottom: var(--size-medium);
  width: 100%;
}
._listRow_1euah_28 {
  display: block;
  width: 100%;
}
._select_1euah_33 {
  margin-bottom: var(--size-medium);
  width: 100%;
}

/* temp_stylePlugin:ni:sha-256;r8RPgmawaLQx53O4DjEPmKhUqnYFSfO6XEIpIzNop0k */
._tabsContainer_lizta_1 {
  margin-top: var(--size-large);
}
._tabsContainer_lizta_1 .ant-tabs-nav::before {
  border-bottom: 0 !important;
}
._tabsContainer_lizta_1 .ant-tabs-tab {
  margin: 0 var(--size-large) 0 0 !important;
}
._tabsContainer_lizta_1 .ant-tabs-content-holder {
  margin-top: var(--size-large);
}

/* temp_stylePlugin:ni:sha-256;97MpC1KB1B36Ozk2gRwDZKBqSXHmMbPnxRwFC5kqBx8 */
._error_fqrcl_1 {
  margin: var(--size-medium) 0;
}
._signInAlert_fqrcl_5 {
  margin: var(--size-medium) 0;
}

/* vanilla-extract-css-ns:src/pages/SettingsRouter/SettingsRouter.css.ts.vanilla.css?source=Ll80cWR5Y3YwIHsKICBoZWlnaHQ6IDEycHg7Cn0KLl80cWR5Y3YxIHsKICBib3JkZXItcmFkaXVzOiA0cHg7CiAgY29sb3I6IHZhcigtLV8xcHlxa2E5eSk7CiAgY3Vyc29yOiBwb2ludGVyOwogIHBhZGRpbmc6IDhweCA4cHg7CiAgd2lkdGg6IDMyNXB4OwogIGhlaWdodDogMjhweDsKICBkaXNwbGF5OiBmbGV4Owp9Ci5fNHFkeWN2MTpob3ZlciB7CiAgYmFja2dyb3VuZC1jb2xvcjogdmFyKC0tXzFweXFrYTkxeCk7CiAgY29sb3I6IHZhcigtLV8xcHlxa2E5dyk7Cn0KLl80cWR5Y3YyIHsKICBiYWNrZ3JvdW5kLWNvbG9yOiB2YXIoLS1fMXB5cWthOTF5KTsKICBjb2xvcjogdmFyKC0tXzFweXFrYTl3KTsKfQouXzRxZHljdjMgewogIGJhY2tncm91bmQtY29sb3I6IHZhcigtLV8xcHlxa2E5MXopOwogIGNvbG9yOiB2YXIoLS1fMXB5cWthOXgpOwogIGN1cnNvcjogbm90LWFsbG93ZWQ7Cn0KLl80cWR5Y3YzOmhvdmVyIHsKICBiYWNrZ3JvdW5kLWNvbG9yOiB2YXIoLS1fMXB5cWthOTF6KTsKICBjb2xvcjogdmFyKC0tXzFweXFrYTl4KTsKfQouXzRxZHljdjUgKyAuXzRxZHljdjUgewogIGJvcmRlci10b3A6IHZhcigtLV8xcHlxa2E5MW8pIHNvbGlkIDFweDsKfQ== */
._4qdycv0 {
  height: 12px;
}
._4qdycv1 {
  border-radius: 4px;
  color: var(--_1pyqka9y);
  cursor: pointer;
  padding: 8px 8px;
  width: 325px;
  height: 28px;
  display: flex;
}
._4qdycv1:hover {
  background-color: var(--_1pyqka91x);
  color: var(--_1pyqka9w);
}
._4qdycv2 {
  background-color: var(--_1pyqka91y);
  color: var(--_1pyqka9w);
}
._4qdycv3 {
  background-color: var(--_1pyqka91z);
  color: var(--_1pyqka9x);
  cursor: not-allowed;
}
._4qdycv3:hover {
  background-color: var(--_1pyqka91z);
  color: var(--_1pyqka9x);
}
._4qdycv5 + ._4qdycv5 {
  border-top: var(--_1pyqka91o) solid 1px;
}

/* temp_stylePlugin:ni:sha-256;ZFk_xjnWGFe21cp_fK7vfFmDsVLWwbdZf3z2aG2YpW4 */
._buttonBody_18sne_1 {
  column-gap: 30px;
  display: grid;
  gap: 0 0;
  grid-template-areas: ". Left-Panel Center-Panel Right-Panel .";
  grid-template-columns: auto 300px minmax(200px, 700px) 300px auto;
  padding-left: 100px;
  padding-top: 100px;
  width: 100%;
}
._hitTargets_18sne_12 {
  column-gap: 30px;
  height: 100%;
  padding-left: 100px;
  padding-top: 200px;
  width: 100%;
}
._hitTargets_18sne_12 section {
  margin-bottom: var(--size-xxLarge);
}
._container_18sne_23 {
  display: flex;
  flex-direction: column;
  width: 100%;
}
._sourcemapErrors_18sne_29 {
  margin: 20px auto;
  max-width: 980px;
  padding: 0 20px;
}<|MERGE_RESOLUTION|>--- conflicted
+++ resolved
@@ -4271,7 +4271,6 @@
 }
 .mt0ih2pa:hover {
   color: #b4dfc4;
-<<<<<<< HEAD
 }
 .mt0ih2pb {
   color: #92ceac;
@@ -4444,180 +4443,6 @@
 .mt0ih2qv {
   color: var(--_1pyqka9c);
 }
-=======
-}
-.mt0ih2pb {
-  color: #92ceac;
-}
-.mt0ih2pc:hover {
-  color: #92ceac;
-}
-.mt0ih2pd {
-  color: #5bb98c;
-}
-.mt0ih2pe:hover {
-  color: #5bb98c;
-}
-.mt0ih2pf {
-  color: #30a46c;
-}
-.mt0ih2pg:hover {
-  color: #30a46c;
-}
-.mt0ih2ph {
-  color: #299764;
-}
-.mt0ih2pi:hover {
-  color: #299764;
-}
-.mt0ih2pj {
-  color: #18794e;
-}
-.mt0ih2pk:hover {
-  color: #18794e;
-}
-.mt0ih2pl {
-  color: #153226;
-}
-.mt0ih2pm:hover {
-  color: #153226;
-}
-.mt0ih2pn {
-  color: #fefdfb;
-}
-.mt0ih2po:hover {
-  color: #fefdfb;
-}
-.mt0ih2pp {
-  color: #fff9ed;
-}
-.mt0ih2pq:hover {
-  color: #fff9ed;
-}
-.mt0ih2pr {
-  color: #fff4d5;
-}
-.mt0ih2ps:hover {
-  color: #fff4d5;
-}
-.mt0ih2pt {
-  color: #ffecbc;
-}
-.mt0ih2pu:hover {
-  color: #ffecbc;
-}
-.mt0ih2pv {
-  color: #ffe3a2;
-}
-.mt0ih2pw:hover {
-  color: #ffe3a2;
-}
-.mt0ih2px {
-  color: #ffd386;
-}
-.mt0ih2py:hover {
-  color: #ffd386;
-}
-.mt0ih2pz {
-  color: #f3ba63;
-}
-.mt0ih2q0:hover {
-  color: #f3ba63;
-}
-.mt0ih2q1 {
-  color: #ee9d2b;
-}
-.mt0ih2q2:hover {
-  color: #ee9d2b;
-}
-.mt0ih2q3 {
-  color: #ffb224;
-}
-.mt0ih2q4:hover {
-  color: #ffb224;
-}
-.mt0ih2q5 {
-  color: #ffa01c;
-}
-.mt0ih2q6:hover {
-  color: #ffa01c;
-}
-.mt0ih2q7 {
-  color: #ad5700;
-}
-.mt0ih2q8:hover {
-  color: #ad5700;
-}
-.mt0ih2q9 {
-  color: #4e2009;
-}
-.mt0ih2qa:hover {
-  color: #4e2009;
-}
-.mt0ih2qb {
-  color: #d6f0ff;
-}
-.mt0ih2qc:hover {
-  color: #d6f0ff;
-}
-.mt0ih2qd {
-  color: #96d5f8;
-}
-.mt0ih2qe:hover {
-  color: #96d5f8;
-}
-.mt0ih2qf {
-  color: #4fb5ee;
-}
-.mt0ih2qg:hover {
-  color: #4fb5ee;
-}
-.mt0ih2qh {
-  color: #0b75aa;
-}
-.mt0ih2qi:hover {
-  color: #0b75aa;
-}
-.mt0ih2qj {
-  color: #ebff5e;
-}
-.mt0ih2qk:hover {
-  color: #ebff5e;
-}
-.mt0ih2ql {
-  color: #8dc31a;
-}
-.mt0ih2qm:hover {
-  color: #8dc31a;
-}
-.mt0ih2qn {
-  color: #ff5377;
-}
-.mt0ih2qo:hover {
-  color: #ff5377;
-}
-.mt0ih2qp {
-  color: #ff9457;
-}
-.mt0ih2qq:hover {
-  color: #ff9457;
-}
-.mt0ih2qr {
-  color: #36e79b;
-}
-.mt0ih2qs:hover {
-  color: #36e79b;
-}
-.mt0ih2qt {
-  color: var(--_1pyqka9b);
-}
-.mt0ih2qu:hover {
-  color: var(--_1pyqka9b);
-}
-.mt0ih2qv {
-  color: var(--_1pyqka9c);
-}
->>>>>>> 4ed3ef80
 .mt0ih2qw:hover {
   color: var(--_1pyqka9c);
 }
@@ -11681,7 +11506,6 @@
   border-radius: 6px;
   padding: 8px 8px 8px 28px;
   position: relative;
-<<<<<<< HEAD
 }
 .g2tqod0:hover {
   background-color: var(--_1pyqka91x);
@@ -11708,34 +11532,6 @@
   display: inline-block;
   padding: 0 4px;
 }
-=======
-}
-.g2tqod0:hover {
-  background-color: var(--_1pyqka91x);
-}
-.g2tqod1 {
-  background: var(--_1pyqka91y);
-}
-.g2tqod2 {
-  left: 8px;
-  opacity: 0;
-  position: absolute;
-  top: 5px;
-}
-.g2tqod0:hover .g2tqod2 {
-  opacity: 1;
-}
-.g2tqod1 .g2tqod2 {
-  opacity: 1;
-}
-.g2tqod3 {
-  background-color: var(--_1pyqka96);
-  border-radius: 4px;
-  color: inherit !important;
-  display: inline-block;
-  padding: 0 4px;
-}
->>>>>>> 4ed3ef80
 
 /* temp_stylePlugin:ni:sha-256;NxHN4GrE6NlglKUItkw0sC187iIkyHBH8-E4pMw-_Vc */
 ._fullBleedCard_h1fdv_1 {
@@ -12094,10 +11890,10 @@
   display: none !important;
 }
 
-/* temp_stylePlugin:ni:sha-256;Ot0S_j_95f6UJXix4SWxFkJxPBjNh8yGYRnN-Qm8Cto */
-._commentButton_3bhwa_1 {
-  --comment-indicator-height: 24px;
-  --comment-indicator-width: 24px;
+/* temp_stylePlugin:ni:sha-256;iuMzoGe35dpQI5HTjtdOwJPRPiVaKTKeWA7vxo0J7s8 */
+._commentButton_r3jun_1 {
+  --comment-indicator-height: 32px;
+  --comment-indicator-width: 32px;
   background: transparent;
   border: 0;
   cursor: crosshair;
@@ -12107,14 +11903,14 @@
   user-select: text;
   z-index: 1;
 }
-._commentIndicator_3bhwa_14 {
-  animation: _grow_3bhwa_1 0.2s forwards;
+._commentIndicator_r3jun_14 {
+  animation: _grow_r3jun_1 0.2s forwards;
   height: var(--comment-indicator-height);
   position: absolute;
   transform: scale(0);
   width: var(--comment-indicator-width);
 }
-@keyframes _grow_3bhwa_1 {
+@keyframes _grow_r3jun_1 {
   0% {
     transform: scale(0);
   }
@@ -12122,34 +11918,23 @@
     transform: scale(1);
   }
 }
-._blurBackground_3bhwa_30 {
+._blurBackground_r3jun_30 {
   backdrop-filter: blur(2px);
 }
 
-<<<<<<< HEAD
 /* temp_stylePlugin:ni:sha-256;KNLtybHOodlDwe5ALpgQtMziCaPT_ehTA1sSK-nkdDs */
 ._comment_mrsyj_1 {
-=======
-/* temp_stylePlugin:ni:sha-256;ecu9qChylOc3BS2Z4rfqrKVnwuLIiOeB6muzt6PbWtM */
-._comment_maln3_1 {
->>>>>>> 4ed3ef80
   cursor: auto;
   display: flex;
   position: absolute;
   z-index: 9999;
 }
-<<<<<<< HEAD
 ._comment_mrsyj_1 ._commentPinButton_mrsyj_7 {
-=======
-._comment_maln3_1 ._commentPinButton_maln3_7 {
-  align-items: center;
->>>>>>> 4ed3ef80
   background: none;
   border: 0;
   cursor: pointer;
   outline: none;
 }
-<<<<<<< HEAD
 ._comment_mrsyj_1 > ._commentPinButton_mrsyj_7 {
   position: relative;
   z-index: 99;
@@ -12158,16 +11943,6 @@
   z-index: 10000;
 }
 ._sessionCommentCardContainer_mrsyj_21 {
-=======
-._comment_maln3_1 > ._commentPinButton_maln3_7 {
-  position: relative;
-  z-index: 99;
-}
-._comment_maln3_1:hover {
-  z-index: 10000;
-}
-._sessionCommentCardContainer_maln3_25 {
->>>>>>> 4ed3ef80
   background: white;
   padding: 4px;
   width: 350px;
