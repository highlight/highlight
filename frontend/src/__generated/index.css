--- conflicted
+++ resolved
@@ -1,408 +1,4 @@
-<<<<<<< HEAD
-/* temp_stylePlugin:ni:sha-256;YYlIdE3LQqvDwL_zFdT2gQ8VAWB71-POn1FFyB0q9Og */
-:root {
-  --color-purple-100: #ede9fe;
-  --color-purple-200: #ddd6fe;
-  --color-purple-300: #c4b5fd;
-  --color-purple-400: #a78bfa;
-  --color-purple-500: #8b5cf6;
-  --color-purple-600: #7c3aed;
-  --color-purple-700: #6d28d9;
-  --color-purple-800: #5b21b6;
-  --color-purple-900: #4c1d95;
-  --color-purple: #5629c6;
-  --color-purple-rgb:
-    86,
-    41,
-    198;
-  --color-blue-100: #dbeafe;
-  --color-blue-200: #bfdbfe;
-  --color-blue-300: #93c5fd;
-  --color-blue-400: #60a5fa;
-  --color-blue-500: #3b82f6;
-  --color-blue-600: #2563eb;
-  --color-blue-700: #1d4ed8;
-  --color-blue-800: #1e40af;
-  --color-blue-900: #1e3a8a;
-  --color-green-100: #d1fae5;
-  --color-green-200: #a7f3d0;
-  --color-green-300: #6ee7b7;
-  --color-green-400: #34d399;
-  --color-green-500: #10b981;
-  --color-green-600: #059669;
-  --color-green-700: #047857;
-  --color-green-800: #065f46;
-  --color-green-900: #064e3b;
-  --color-yellow-100: #fef3c7;
-  --color-yellow-200: #fde68a;
-  --color-yellow-300: #fcd34d;
-  --color-yellow-400: #fbbf24;
-  --color-yellow-500: #f59e0b;
-  --color-yellow-600: #d97706;
-  --color-yellow-700: #b45309;
-  --color-yellow-800: #92400e;
-  --color-yellow-900: #78350f;
-  --color-orange-300: rgba(242, 106, 76, 0.37);
-  --color-orange-400: #ffb038;
-  --color-orange-500: #c67e29;
-  --color-brown: #835e00;
-  --color-red: #ff0000;
-  --color-red-100: #fee2e2;
-  --color-red-200: #fecaca;
-  --color-red-300: #fca5a5;
-  --color-red-400: #f87171;
-  --color-red-500: #ef4444;
-  --color-red-600: #dc2626;
-  --color-red-700: #b91c1c;
-  --color-red-800: #991b1b;
-  --color-red-900: #7f1d1d;
-  --color-gray-100: #efefef7d;
-  --color-gray-200: #f2f2f2;
-  --color-gray-300: #eaeaea;
-  --color-gray-400: #bdbdbd;
-  --color-gray-500: #828282;
-  --color-gray-600: #7e7e7e;
-  --color-gray-700: #8a8f98;
-  --color-gray-800: #2d2f36;
-  --color-black: #111;
-  --color-white: #fff;
-  --color-neutral-50: #f5f5f5;
-  --color-neutral-100: #e9e9e9;
-  --color-neutral-200: #dddddd;
-  --color-neutral-300: #a4a4a4;
-  --color-neutral-500: #777777;
-  --color-neutral-700: #444444;
-  --color-neutral-800: #2c2c2c;
-  --color-neutral-900: #1a1a1a;
-  --color-neutral-N1: #fdfcfd;
-  --color-new-purple-100: #b19cff;
-  --color-new-purple-500: #6c37f4;
-  --color-new-purple-700: #5420d1;
-  --color-new-purple-900: #0d0225;
-  --color-editor-background: #fafafa;
-  --color-editor-foreground-text: #383a42;
-  --color-editor-secondary-text: #4078f2;
-  --color-primary-background: #fff;
-  --color-primary-inverted-background: #111;
-  --color-secondary-background: #f9f9f9;
-  --color-background-overlay: rgba(0, 0, 0, 0.8);
-  --text-primary-inverted: #fff;
-  --text-primary: var(--color-black);
-  --color-link: var(--color-purple);
-  --logo-background-color: #6c37f4;
-  --logo-border-color: #0b0222;
-  --color-brand-pastel-dark: #bcb3d3;
-  --size-xxxLarge: 56px;
-  --size-xxLarge: 48px;
-  --size-xLarge: 32px;
-  --size-large: 24px;
-  --size-medium: 16px;
-  --size-small: 12px;
-  --size-xSmall: 8px;
-  --size-xxSmall: 4px;
-  --size-icon: 18px;
-  --box-shadow:
-    0px 0.9px 1.4px rgba(0, 0, 0, 0.012),
-    0px 2.2px 3.6px rgba(0, 0, 0, 0.018),
-    0px 4.4px 7.4px rgba(0, 0, 0, 0.022),
-    0px 9.1px 15.3px rgba(0, 0, 0, 0.028),
-    0px 25px 42px rgba(0, 0, 0, 0.04);
-  --box-shadow-2:
-    0 3px 6px -4px rgb(0 0 0 / 12%),
-    0 6px 16px 0 rgb(0 0 0 / 8%),
-    0 9px 28px 8px rgb(0 0 0 / 5%);
-  --box-shadow-3:
-    0 2.8px 2.2px rgba(0, 0, 0, 0.02),
-    0 6.7px 5.3px rgba(0, 0, 0, 0.028),
-    0 12.5px 10px rgba(0, 0, 0, 0.035),
-    0 22.3px 17.9px rgba(0, 0, 0, 0.042),
-    0 41.8px 33.4px rgba(0, 0, 0, 0.05),
-    0 100px 80px rgba(0, 0, 0, 0.07);
-  --header-font-family:
-    "Inter",
-    "Segoe UI",
-    Roboto,
-    "Helvetica Neue",
-    Arial,
-    "Noto Sans",
-    sans-serif;
-  --body-font-family:
-    "Inter",
-    -apple-system,
-    BlinkMacSystemFont,
-    "Segoe UI",
-    Roboto,
-    Helvetica,
-    Arial,
-    sans-serif,
-    "Apple Color Emoji",
-    "Segoe UI Emoji",
-    "Segoe UI Symbol";
-  --monospace-font-family: "Roboto Mono", monospace;
-  --button-border-radius: var(--size-xSmall);
-  --border-radius: var(--size-xSmall);
-  --header-height: 45px;
-  --banner-height: 32px;
-  --color-error-resolved: var(--color-green-400);
-  --color-error-ignored: var(--color-gray-500);
-  --color-error-open: var(--color-red-400);
-  --color-scrubber-zoom-region-border: #565656;
-  --color-scrubber-zoom-region: #56565622;
-  --color-scrubber-zoom-handle: #757575;
-  --color-scrubber-scrub-handle: #ca0000;
-  --color-scrubber-inactive-region: #f0f0f0a6;
-}
-[data-theme=dark] {
-  --color-purple-100: #bea8f1;
-  --color-purple-200: #301e79;
-  --color-purple-300: #eee7ff;
-  --color-purple-400: #a17ce4;
-  --color-purple: #7856ff;
-  --color-purple-800: #302c3a;
-  --color-blue-100: #deebff;
-  --color-blue-200: #b2d4ff;
-  --color-blue-300: #56ccf2;
-  --color-blue-400: #2d9cdb;
-  --color-blue-500: #2f80ed;
-  --color-green-100: #beff6c5e;
-  --color-green-300: #6fcf97;
-  --color-green-400: #27ae60;
-  --color-green-500: #219653;
-  --color-green-600: #006400;
-  --color-yellow-200: #ffd82c;
-  --color-yellow: #f2c94c;
-  --color-orange-300: rgba(242, 106, 76, 0.37);
-  --color-orange-400: #ffb038;
-  --color-orange-500: #c67e29;
-  --color-brown: #835e00;
-  --color-red-100: #fee2e2;
-  --color-red-200: #fecaca;
-  --color-red-300: #fca5a5;
-  --color-red-400: #f87171;
-  --color-red-500: #ef4444;
-  --color-red-600: #dc2626;
-  --color-red-700: #b91c1c;
-  --color-red-800: #991b1b;
-  --color-red-900: #7f1d1d;
-  --color-gray-100: #1a1a1a;
-  --color-gray-200: #333333;
-  --color-gray-300: #333333;
-  --color-gray-400: #595959;
-  --color-gray-500: #8c8c8c;
-  --color-gray-600: #a6a6a6;
-  --color-gray-700: #cccccc;
-  --color-gray-800: #f2f2f2;
-  --color-black: #111;
-  --color-white: #fff;
-  --color-editor-background: #111;
-  --color-editor-foreground-text: var(--color-gray-700);
-  --color-editor-secondary-text: #4078f2;
-  --color-primary-background: #1f2023;
-  --color-primary-inverted-background: #000;
-  --color-secondary-background: var(--color-gray-200);
-  --color-background-overlay: rgba(0, 0, 0, 0.8);
-  --text-primary-inverted: #1f2023;
-  --text-primary: #f6f6f6;
-  --color-link: var(--color-purple);
-}
-body {
-  background-color: var(--color-primary-background) !important;
-  color: var(--text-primary);
-  font-family: var(--body-font-family) !important;
-  -webkit-font-smoothing: antialiased;
-  -moz-osx-font-smoothing: grayscale;
-  font-weight: 400 !important;
-  margin: 0;
-  text-rendering: geometricPrecision;
-}
-h1,
-h2,
-h3,
-h4,
-h5,
-h6 {
-  font-family: var(--header-font-family);
-  margin: 0;
-  color: var(--text-primary);
-}
-h2 {
-  font-size: 28px;
-}
-h3 {
-  font-size: 20px;
-}
-h4 {
-  font-weight: 400 !important;
-}
-p {
-  line-height: initial !important;
-  margin: var(--size-small) 0 !important;
-}
-li,
-p,
-label {
-  color: var(--text-primary);
-}
-h3 {
-  margin-bottom: var(--size-xSmall) !important;
-}
-h4 {
-  margin-bottom: var(--size-xxSmall) !important;
-}
-h4:last-of-type {
-  margin-bottom: 0 !important;
-}
-button {
-  font-family: var(--header-font-family) !important;
-  font-weight: 400 !important;
-}
-input {
-  font-weight: 400 !important;
-}
-.date-input {
-  font-weight: 500 !important;
-}
-.atom-overlay {
-  color: blue;
-  z-index: 1000000;
-}
-a {
-  color: var(--color-link);
-}
-.blob {
-  height: 15px;
-  margin: 10px;
-  width: 15px;
-}
-.css-foqpf7 {
-  width: 100% !important;
-}
-.ant-slider-rail {
-  background-color: lightgrey;
-}
-.ant-slider-track {
-  background-color: var(--color-purple);
-}
-.ant-slider-track:hover {
-  background-color: var(--color-purple);
-}
-.ant-slider:hover .ant-slider-track {
-  background-color: var(--color-purple);
-}
-.ant-slider:hover .ant-slider-handle:not(.ant-tooltip-open) {
-  border-color: var(--color-purple);
-}
-.ant-slider-dot {
-  border-color: var(--color-purple);
-}
-.ant-slider-handle {
-  border-color: var(--color-purple);
-}
-.ant-slider-handle:focus {
-  border-color: var(--color-purple);
-  box-shadow: 0 0 0 5px rgba(86, 41, 198, 0.12);
-}
-.ant-slider-handle:hover {
-  border-color: var(--color-purple);
-}
-.ant-slider-handle-dragging.ant-slider-handle-dragging.ant-slider-handle-dragging {
-  border-color: var(--color-purple);
-  box-shadow: 0 0 0 5px rgba(86, 41, 198, 0.12);
-}
-.ant-switch-checked {
-  background-color: var(--color-purple);
-}
-.ant-message {
-  z-index: 99999999999 !important;
-}
-.ant-message-notice-content {
-  background: #1f1f1f;
-  border-radius: 8px;
-  color: var(--color-primary-background);
-}
-.ant-tooltip {
-  z-index: 99999 !important;
-}
-.ant-tooltip-inner {
-  border-radius: 6px;
-}
-.ant-skeleton-content .ant-skeleton-title {
-  border-radius: 5px;
-}
-.ant-skeleton-content .ant-skeleton-paragraph > li {
-  border-radius: 5px;
-}
-.ant-select-item-option-active:not(.ant-select-item-option-disabled) {
-  background-color: var(--color-gray-200) !important;
-}
-.ant-select-item-option-selected:not(.ant-select-item-option-disabled) {
-  background-color: var(--color-purple) !important;
-  color: var(--text-primary-inverted) !important;
-  font-weight: normal !important;
-}
-.ant-select-item {
-  padding-top: var(--size-xSmall) !important;
-  padding-bottom: var(--size-xSmall) !important;
-  padding-left: var(--size-small) !important;
-  padding-right: var(--size-small) !important;
-}
-code {
-  border-radius: 4px;
-  line-height: 2;
-  margin: 0;
-  font-family: var(--monospace-font-family);
-}
-code:not([class]) {
-  background-color: var(--color-secondary-background);
-  border: 1px solid var(--color-gray-300);
-  font-size: 87.5%;
-  padding: 1px 3px;
-}
-.ant-dropdown-menu {
-  padding: 0 !important;
-  border: 1px solid var(--color-gray-300) !important;
-  border-radius: var(--border-radius) !important;
-  box-shadow: var(--box-shadow) !important;
-}
-.ant-dropdown-menu-item {
-  border-radius: 0 !important;
-  padding-top: var(--size-small) !important;
-  padding-left: var(--size-xSmall) !important;
-  padding-right: var(--size-xSmall) !important;
-  padding-bottom: var(--size-small) !important;
-}
-.ant-dropdown-menu-item:hover,
-.ant-dropdown-menu-submenu-title:hover {
-  background-color: var(--color-gray-200) !important;
-}
-strong {
-  font-weight: 500 !important;
-}
-.pulse {
-  animation: pulse 2s infinite;
-}
-@keyframes pulse {
-  0% {
-    box-shadow: 0 0 0 0 rgba(var(--pulse-color), 0.7);
-    transform: scale(0.95);
-  }
-  70% {
-    box-shadow: 0 0 0 10px rgba(var(--pulse-color), 0);
-    transform: scale(1);
-  }
-  100% {
-    box-shadow: 0 0 0 0 rgba(var(--pulse-color), 0);
-    transform: scale(0.95);
-  }
-}
-.ant-modal-mask {
-  z-index: 99999999 !important;
-}
-
-/* temp_stylePlugin:ni:sha-256;ssVf0YXHMRBlOQdkNQCpM4PG3-IUXtUolw8eZs4QsY4 */
-=======
 /* temp_stylePlugin:ni:sha-256;AXfPD1GwJrG8m_FbTHzgEW1LCimcGNDXU0rOmaAiuOk */
->>>>>>> a9ed9cf2
 .container {
   width: 100%;
 }
