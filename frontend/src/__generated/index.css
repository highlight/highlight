--- conflicted
+++ resolved
@@ -6823,7 +6823,6 @@
     grid-template-columns: 1fr 1fr 1fr;
   }
 }
-<<<<<<< HEAD
 ._1runqd00 {
   height: 40px;
 }
@@ -6833,11 +6832,10 @@
 }
 .w96cqy0 {
   height: 28px;
-=======
+}
 .dx6ck10 {
   background-color: var(--_1pyqka90);
   padding: 8px;
->>>>>>> f7c37383
 }
 ._11j364l0 {
   width: calc(100% - 320px);
