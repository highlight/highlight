/* temp_stylePlugin:ni:sha-256;hMrgZB-3mPb_0Q08y0Q63h6uXV5zAJXj4ckTBvCRjWY */
:root {
  --color-purple-100: #ede9fe;
  --color-purple-200: #ddd6fe;
  --color-purple-300: #c4b5fd;
  --color-purple-400: #a78bfa;
  --color-purple-500: #8b5cf6;
  --color-purple-600: #7c3aed;
  --color-purple-700: #6d28d9;
  --color-purple-800: #5b21b6;
  --color-purple-900: #4c1d95;
  --color-purple: #5629c6;
  --color-purple-rgb:
    86,
    41,
    198;
  --color-blue-100: #dbeafe;
  --color-blue-200: #bfdbfe;
  --color-blue-300: #93c5fd;
  --color-blue-400: #60a5fa;
  --color-blue-500: #3b82f6;
  --color-blue-600: #2563eb;
  --color-blue-700: #1d4ed8;
  --color-blue-800: #1e40af;
  --color-blue-900: #1e3a8a;
  --color-green-100: #d1fae5;
  --color-green-200: #a7f3d0;
  --color-green-300: #6ee7b7;
  --color-green-400: #34d399;
  --color-green-500: #10b981;
  --color-green-600: #059669;
  --color-green-700: #047857;
  --color-green-800: #065f46;
  --color-green-900: #064e3b;
  --color-yellow-100: #fef3c7;
  --color-yellow-200: #fde68a;
  --color-yellow-300: #fcd34d;
  --color-yellow-400: #fbbf24;
  --color-yellow-500: #f59e0b;
  --color-yellow-600: #d97706;
  --color-yellow-700: #b45309;
  --color-yellow-800: #92400e;
  --color-yellow-900: #78350f;
  --color-orange-300: rgba(242, 106, 76, 0.37);
  --color-orange-400: #ffb038;
  --color-orange-500: #c67e29;
  --color-brown: #835e00;
  --color-red: #ff0000;
  --color-red-100: #fee2e2;
  --color-red-200: #fecaca;
  --color-red-300: #fca5a5;
  --color-red-400: #f87171;
  --color-red-500: #ef4444;
  --color-red-600: #dc2626;
  --color-red-700: #b91c1c;
  --color-red-800: #991b1b;
  --color-red-900: #7f1d1d;
  --color-gray-100: #efefef7d;
  --color-gray-200: #f2f2f2;
  --color-gray-300: #eaeaea;
  --color-gray-400: #bdbdbd;
  --color-gray-500: #828282;
  --color-gray-600: #7e7e7e;
  --color-gray-700: #8a8f98;
  --color-gray-800: #2d2f36;
  --color-black: #111;
  --color-white: #fff;
  --color-neutral-50: #f5f5f5;
  --color-neutral-100: #e9e9e9;
  --color-neutral-200: #dddddd;
  --color-neutral-300: #a4a4a4;
  --color-neutral-500: #777777;
  --color-neutral-700: #444444;
  --color-neutral-800: #2c2c2c;
  --color-neutral-900: #1a1a1a;
  --color-neutral-N1: #fdfcfd;
  --color-new-purple-100: #b19cff;
  --color-new-purple-500: #6c37f4;
  --color-new-purple-700: #5420d1;
  --color-new-purple-900: #0d0225;
  --color-editor-background: #fafafa;
  --color-editor-foreground-text: #383a42;
  --color-editor-secondary-text: #4078f2;
  --color-primary-background: #fff;
  --color-primary-inverted-background: #111;
  --color-secondary-background: #f9f9f9;
  --color-background-overlay: rgba(0, 0, 0, 0.8);
  --text-primary-inverted: #fff;
  --text-primary: var(--color-black);
  --color-link: var(--color-purple);
  --logo-background-color: #6c37f4;
  --logo-border-color: #0b0222;
  --color-brand-pastel-dark: #bcb3d3;
  --size-xxxLarge: 56px;
  --size-xxLarge: 48px;
  --size-xLarge: 32px;
  --size-large: 24px;
  --size-medium: 16px;
  --size-small: 12px;
  --size-xSmall: 8px;
  --size-xxSmall: 4px;
  --size-icon: 18px;
  --box-shadow:
    0px 0.9px 1.4px rgba(0, 0, 0, 0.012),
    0px 2.2px 3.6px rgba(0, 0, 0, 0.018),
    0px 4.4px 7.4px rgba(0, 0, 0, 0.022),
    0px 9.1px 15.3px rgba(0, 0, 0, 0.028),
    0px 25px 42px rgba(0, 0, 0, 0.04);
  --box-shadow-2:
    0 3px 6px -4px rgb(0 0 0 / 12%),
    0 6px 16px 0 rgb(0 0 0 / 8%),
    0 9px 28px 8px rgb(0 0 0 / 5%);
  --box-shadow-3:
    0 2.8px 2.2px rgba(0, 0, 0, 0.02),
    0 6.7px 5.3px rgba(0, 0, 0, 0.028),
    0 12.5px 10px rgba(0, 0, 0, 0.035),
    0 22.3px 17.9px rgba(0, 0, 0, 0.042),
    0 41.8px 33.4px rgba(0, 0, 0, 0.05),
    0 100px 80px rgba(0, 0, 0, 0.07);
  --header-font-family:
    "Steradian",
    "Segoe UI",
    Roboto,
    "Helvetica Neue",
    Arial,
    "Noto Sans",
    sans-serif;
  --body-font-family:
    "Steradian",
    -apple-system,
    BlinkMacSystemFont,
    "Segoe UI",
    Roboto,
    Helvetica,
    Arial,
    sans-serif,
    "Apple Color Emoji",
    "Segoe UI Emoji",
    "Segoe UI Symbol";
  --monospace-font-family: "Roboto Mono", monospace;
  --button-border-radius: var(--size-xSmall);
  --border-radius: var(--size-xSmall);
  --header-height: 45px;
  --banner-height: 32px;
  --color-error-resolved: var(--color-green-400);
  --color-error-ignored: var(--color-gray-500);
  --color-error-open: var(--color-red-400);
  --color-scrubber-zoom-region-border: #565656;
  --color-scrubber-zoom-region: #56565622;
  --color-scrubber-zoom-handle: #757575;
  --color-scrubber-scrub-handle: #ca0000;
  --color-scrubber-inactive-region: #f0f0f0a6;
}
[data-theme=dark] {
  --color-purple-100: #bea8f1;
  --color-purple-200: #301e79;
  --color-purple-300: #eee7ff;
  --color-purple-400: #a17ce4;
  --color-purple: #7856ff;
  --color-purple-800: #302c3a;
  --color-blue-100: #deebff;
  --color-blue-200: #b2d4ff;
  --color-blue-300: #56ccf2;
  --color-blue-400: #2d9cdb;
  --color-blue-500: #2f80ed;
  --color-green-100: #beff6c5e;
  --color-green-300: #6fcf97;
  --color-green-400: #27ae60;
  --color-green-500: #219653;
  --color-green-600: #006400;
  --color-yellow-200: #ffd82c;
  --color-yellow: #f2c94c;
  --color-orange-300: rgba(242, 106, 76, 0.37);
  --color-orange-400: #ffb038;
  --color-orange-500: #c67e29;
  --color-brown: #835e00;
  --color-red-100: #fee2e2;
  --color-red-200: #fecaca;
  --color-red-300: #fca5a5;
  --color-red-400: #f87171;
  --color-red-500: #ef4444;
  --color-red-600: #dc2626;
  --color-red-700: #b91c1c;
  --color-red-800: #991b1b;
  --color-red-900: #7f1d1d;
  --color-gray-100: #1a1a1a;
  --color-gray-200: #333333;
  --color-gray-300: #333333;
  --color-gray-400: #595959;
  --color-gray-500: #8c8c8c;
  --color-gray-600: #a6a6a6;
  --color-gray-700: #cccccc;
  --color-gray-800: #f2f2f2;
  --color-black: #111;
  --color-white: #fff;
  --color-editor-background: #111;
  --color-editor-foreground-text: var(--color-gray-700);
  --color-editor-secondary-text: #4078f2;
  --color-primary-background: #1f2023;
  --color-primary-inverted-background: #000;
  --color-secondary-background: var(--color-gray-200);
  --color-background-overlay: rgba(0, 0, 0, 0.8);
  --text-primary-inverted: #1f2023;
  --text-primary: #f6f6f6;
  --color-link: var(--color-purple);
}
body {
  background-color: var(--color-primary-background) !important;
  color: var(--text-primary);
  font-family: var(--body-font-family) !important;
  -webkit-font-smoothing: antialiased;
  -moz-osx-font-smoothing: grayscale;
  font-weight: 400 !important;
  margin: 0;
  text-rendering: geometricPrecision;
}
h1,
h2,
h3,
h4,
h5,
h6 {
  font-family: var(--header-font-family);
  margin: 0;
  color: var(--text-primary);
}
h2 {
  font-size: 28px;
}
h3 {
  font-size: 20px;
}
h4 {
  font-weight: 400 !important;
}
p {
  line-height: initial !important;
  margin: var(--size-small) 0 !important;
}
li,
p,
label {
  color: var(--text-primary);
}
h3 {
  margin-bottom: var(--size-xSmall) !important;
}
h4 {
  margin-bottom: var(--size-xxSmall) !important;
}
h4:last-of-type {
  margin-bottom: 0 !important;
}
button {
  font-family: var(--header-font-family) !important;
  font-weight: 400 !important;
}
input {
  font-weight: 400 !important;
}
.atom-overlay {
  color: blue;
  z-index: 1000000;
}
a {
  color: var(--color-link);
}
.blob {
  height: 15px;
  margin: 10px;
  width: 15px;
}
.css-foqpf7 {
  width: 100% !important;
}
.ant-slider-rail {
  background-color: lightgrey;
}
.ant-slider-track {
  background-color: var(--color-purple);
}
.ant-slider-track:hover {
  background-color: var(--color-purple);
}
.ant-slider:hover .ant-slider-track {
  background-color: var(--color-purple);
}
.ant-slider:hover .ant-slider-handle:not(.ant-tooltip-open) {
  border-color: var(--color-purple);
}
.ant-slider-dot {
  border-color: var(--color-purple);
}
.ant-slider-handle {
  border-color: var(--color-purple);
}
.ant-slider-handle:focus {
  border-color: var(--color-purple);
  box-shadow: 0 0 0 5px rgba(86, 41, 198, 0.12);
}
.ant-slider-handle:hover {
  border-color: var(--color-purple);
}
.ant-slider-handle-dragging.ant-slider-handle-dragging.ant-slider-handle-dragging {
  border-color: var(--color-purple);
  box-shadow: 0 0 0 5px rgba(86, 41, 198, 0.12);
}
.ant-switch-checked {
  background-color: var(--color-purple);
}
.ant-message {
  z-index: 99999999999 !important;
}
.ant-message-notice-content {
  background: #1f1f1f;
  border-radius: 8px;
  color: var(--color-primary-background);
}
.ant-tooltip {
  z-index: 99999 !important;
}
.ant-tooltip-inner {
  border-radius: 6px;
}
.ant-skeleton-content .ant-skeleton-title {
  border-radius: 5px;
}
.ant-skeleton-content .ant-skeleton-paragraph > li {
  border-radius: 5px;
}
.ant-select-item-option-active:not(.ant-select-item-option-disabled) {
  background-color: var(--color-gray-200) !important;
}
.ant-select-item-option-selected:not(.ant-select-item-option-disabled) {
  background-color: var(--color-purple) !important;
  color: var(--text-primary-inverted) !important;
  font-weight: normal !important;
}
.ant-select-item {
  padding-top: var(--size-xSmall) !important;
  padding-bottom: var(--size-xSmall) !important;
  padding-left: var(--size-small) !important;
  padding-right: var(--size-small) !important;
}
code {
  border-radius: 4px;
  line-height: 2;
  margin: 0;
  font-family: var(--monospace-font-family);
}
code:not([class]) {
  background-color: var(--color-secondary-background);
  border: 1px solid var(--color-gray-300);
  font-size: 87.5%;
  padding: 1px 3px;
}
.ant-dropdown-menu {
  padding: 0 !important;
  border: 1px solid var(--color-gray-300) !important;
  border-radius: var(--border-radius) !important;
  box-shadow: var(--box-shadow) !important;
}
.ant-dropdown-menu-item {
  border-radius: 0 !important;
  padding-top: var(--size-small) !important;
  padding-left: var(--size-xSmall) !important;
  padding-right: var(--size-xSmall) !important;
  padding-bottom: var(--size-small) !important;
}
.ant-dropdown-menu-item:hover,
.ant-dropdown-menu-submenu-title:hover {
  background-color: var(--color-gray-200) !important;
}
strong {
  font-weight: 500 !important;
}
.pulse {
  animation: pulse 2s infinite;
}
@keyframes pulse {
  0% {
    box-shadow: 0 0 0 0 rgba(var(--pulse-color), 0.7);
    transform: scale(0.95);
  }
  70% {
    box-shadow: 0 0 0 10px rgba(var(--pulse-color), 0);
    transform: scale(1);
  }
  100% {
    box-shadow: 0 0 0 0 rgba(var(--pulse-color), 0);
    transform: scale(0.95);
  }
}
.ant-modal-mask {
  z-index: 99999999 !important;
}

/* temp_stylePlugin:ni:sha-256;ssVf0YXHMRBlOQdkNQCpM4PG3-IUXtUolw8eZs4QsY4 */
.container {
  width: 100%;
}
@media (min-width: 640px) {
  .container {
    max-width: 640px;
  }
}
@media (min-width: 768px) {
  .container {
    max-width: 768px;
  }
}
@media (min-width: 1024px) {
  .container {
    max-width: 1024px;
  }
}
@media (min-width: 1280px) {
  .container {
    max-width: 1280px;
  }
}
@media (min-width: 1536px) {
  .container {
    max-width: 1536px;
  }
}
.visible {
  visibility: visible !important;
}
.\!visible {
  visibility: visible !important;
}
.invisible {
  visibility: hidden !important;
}
.static {
  position: static !important;
}
.fixed {
  position: fixed !important;
}
.absolute {
  position: absolute !important;
}
.relative {
  position: relative !important;
}
.sticky {
  position: sticky !important;
}
.inset-x-0 {
  left: 0px !important;
  right: 0px !important;
}
.right-5 {
  right: 1.25rem !important;
}
.top-5 {
  top: 1.25rem !important;
}
.top-0 {
  top: 0px !important;
}
.left-0 {
  left: 0px !important;
}
.bottom-0 {
  bottom: 0px !important;
}
.float-right {
  float: right !important;
}
.m-0 {
  margin: 0px !important;
}
.m-4 {
  margin: 1rem !important;
}
.mx-0 {
  margin-left: 0px !important;
  margin-right: 0px !important;
}
.my-6 {
  margin-top: 1.5rem !important;
  margin-bottom: 1.5rem !important;
}
.mt-4 {
  margin-top: 1rem !important;
}
.mb-0 {
  margin-bottom: 0px !important;
}
.mb-4 {
  margin-bottom: 1rem !important;
}
.mt-1 {
  margin-top: 0.25rem !important;
}
.mr-8 {
  margin-right: 2rem !important;
}
.mb-3 {
  margin-bottom: 0.75rem !important;
}
.mb-6 {
  margin-bottom: 1.5rem !important;
}
.mb-8 {
  margin-bottom: 2rem !important;
}
.ml-auto {
  margin-left: auto !important;
}
.mt-6 {
  margin-top: 1.5rem !important;
}
.block {
  display: block !important;
}
.inline-block {
  display: inline-block !important;
}
.inline {
  display: inline !important;
}
.flex {
  display: flex !important;
}
.inline-flex {
  display: inline-flex !important;
}
.table {
  display: table !important;
}
.grid {
  display: grid !important;
}
.contents {
  display: contents !important;
}
.hidden {
  display: none !important;
}
.h-full {
  height: 100% !important;
}
.h-\[18px\] {
  height: 18px !important;
}
.h-\[20px\] {
  height: 20px !important;
}
.h-8 {
  height: 2rem !important;
}
.max-h-48 {
  max-height: 12rem !important;
}
.w-full {
  width: 100% !important;
}
.w-11\/12 {
  width: 91.666667% !important;
}
.w-\[672px\] {
  width: 672px !important;
}
.w-\[20px\] {
  width: 20px !important;
}
.w-8 {
  width: 2rem !important;
}
.max-w-lg {
  max-width: 32rem !important;
}
.max-w-\[150px\] {
  max-width: 150px !important;
}
.flex-shrink {
  flex-shrink: 1 !important;
}
.flex-grow {
  flex-grow: 1 !important;
}
.grow {
  flex-grow: 1 !important;
}
.transform {
  transform: translate(var(--tw-translate-x), var(--tw-translate-y)) rotate(var(--tw-rotate)) skewX(var(--tw-skew-x)) skewY(var(--tw-skew-y)) scaleX(var(--tw-scale-x)) scaleY(var(--tw-scale-y)) !important;
}
.cursor-pointer {
  cursor: pointer !important;
}
.resize {
  resize: both !important;
}
.auto-cols-fr {
  grid-auto-columns: minmax(0, 1fr) !important;
}
.grid-flow-col {
  grid-auto-flow: column !important;
}
.grid-cols-4 {
  grid-template-columns: repeat(4, minmax(0, 1fr)) !important;
}
.flex-row {
  flex-direction: row !important;
}
.flex-col {
  flex-direction: column !important;
}
.flex-wrap {
  flex-wrap: wrap !important;
}
.items-center {
  align-items: center !important;
}
.justify-end {
  justify-content: flex-end !important;
}
.justify-center {
  justify-content: center !important;
}
.justify-between {
  justify-content: space-between !important;
}
.justify-around {
  justify-content: space-around !important;
}
.gap-1 {
  gap: 0.25rem !important;
}
.gap-6 {
  gap: 1.5rem !important;
}
.gap-5 {
  gap: 1.25rem !important;
}
.gap-2 {
  gap: 0.5rem !important;
}
.gap-8 {
  gap: 2rem !important;
}
.gap-3 {
  gap: 0.75rem !important;
}
.gap-x-4 {
  column-gap: 1rem !important;
}
.gap-x-2 {
  column-gap: 0.5rem !important;
}
.gap-x-1 {
  column-gap: 0.25rem !important;
}
.overflow-hidden {
  overflow: hidden !important;
}
.overflow-x-auto {
  overflow-x: auto !important;
}
.overflow-y-scroll {
  overflow-y: scroll !important;
}
.truncate {
  overflow: hidden !important;
  text-overflow: ellipsis !important;
  white-space: nowrap !important;
}
.text-ellipsis {
  text-overflow: ellipsis !important;
}
.whitespace-nowrap {
  white-space: nowrap !important;
}
.break-normal {
  overflow-wrap: normal !important;
  word-break: normal !important;
}
.rounded {
  border-radius: 0.25rem !important;
}
.rounded-md {
  border-radius: 0.375rem !important;
}
.rounded-none {
  border-radius: 0px !important;
}
.rounded-lg {
  border-radius: 0.5rem !important;
}
.border {
  border-width: 1px !important;
}
.\!border {
  border-width: 1px !important;
}
.border-0 {
  border-width: 0px !important;
}
.border-t {
  border-top-width: 1px !important;
}
.border-solid {
  border-style: solid !important;
}
.border-gray-300 {
  --tw-border-opacity: 1 !important;
  border-color: rgb(209 213 219 / var(--tw-border-opacity)) !important;
}
.border-transparent {
  border-color: transparent !important;
}
.border-\[\#eaeaea\] {
  --tw-border-opacity: 1 !important;
  border-color: rgb(234 234 234 / var(--tw-border-opacity)) !important;
}
.bg-white {
  --tw-bg-opacity: 1 !important;
  background-color: rgb(255 255 255 / var(--tw-bg-opacity)) !important;
}
.p-0 {
  padding: 0px !important;
}
.p-8 {
  padding: 2rem !important;
}
.p-2 {
  padding: 0.5rem !important;
}
.p-6 {
  padding: 1.5rem !important;
}
.px-8 {
  padding-left: 2rem !important;
  padding-right: 2rem !important;
}
.py-6 {
  padding-top: 1.5rem !important;
  padding-bottom: 1.5rem !important;
}
.px-4 {
  padding-left: 1rem !important;
  padding-right: 1rem !important;
}
.py-0 {
  padding-top: 0px !important;
  padding-bottom: 0px !important;
}
.pb-5 {
  padding-bottom: 1.25rem !important;
}
.pt-6 {
  padding-top: 1.5rem !important;
}
.pb-20 {
  padding-bottom: 5rem !important;
}
.pl-3 {
  padding-left: 0.75rem !important;
}
.pr-5 {
  padding-right: 1.25rem !important;
}
.pt-0 {
  padding-top: 0px !important;
}
.text-center {
  text-align: center !important;
}
.align-middle {
  vertical-align: middle !important;
}
.text-xs {
  font-size: 0.75rem !important;
  line-height: 1rem !important;
}
.text-2xl {
  font-size: 1.5rem !important;
  line-height: 2rem !important;
}
.text-base {
  font-size: 1rem !important;
  line-height: 1.5rem !important;
}
.font-medium {
  font-weight: 500 !important;
}
.uppercase {
  text-transform: uppercase !important;
}
.lowercase {
  text-transform: lowercase !important;
}
.capitalize {
  text-transform: capitalize !important;
}
.italic {
  font-style: italic !important;
}
.leading-normal {
  line-height: 1.5 !important;
}
.text-primary-3 {
  --tw-text-opacity: 1 !important;
  color: rgb(84 32 209 / var(--tw-text-opacity)) !important;
}
.text-gray-500 {
  --tw-text-opacity: 1 !important;
  color: rgb(107 114 128 / var(--tw-text-opacity)) !important;
}
.text-red-600 {
  --tw-text-opacity: 1 !important;
  color: rgb(220 38 38 / var(--tw-text-opacity)) !important;
}
.underline {
  text-decoration-line: underline !important;
}
.shadow {
  --tw-shadow: 0 1px 3px 0 rgb(0 0 0 / 0.1), 0 1px 2px -1px rgb(0 0 0 / 0.1) !important;
  --tw-shadow-colored: 0 1px 3px 0 var(--tw-shadow-color), 0 1px 2px -1px var(--tw-shadow-color) !important;
  box-shadow:
    var(--tw-ring-offset-shadow, 0 0 #0000),
    var(--tw-ring-shadow, 0 0 #0000),
    var(--tw-shadow) !important;
}
.outline {
  outline-style: solid !important;
}
.\!outline {
  outline-style: solid !important;
}
.blur {
  --tw-blur: blur(8px) !important;
  filter: var(--tw-blur) var(--tw-brightness) var(--tw-contrast) var(--tw-grayscale) var(--tw-hue-rotate) var(--tw-invert) var(--tw-saturate) var(--tw-sepia) var(--tw-drop-shadow) !important;
}
.blur-xs {
  --tw-blur: blur(2px) !important;
  filter: var(--tw-blur) var(--tw-brightness) var(--tw-contrast) var(--tw-grayscale) var(--tw-hue-rotate) var(--tw-invert) var(--tw-saturate) var(--tw-sepia) var(--tw-drop-shadow) !important;
}
.invert {
  --tw-invert: invert(100%) !important;
  filter: var(--tw-blur) var(--tw-brightness) var(--tw-contrast) var(--tw-grayscale) var(--tw-hue-rotate) var(--tw-invert) var(--tw-saturate) var(--tw-sepia) var(--tw-drop-shadow) !important;
}
.filter {
  filter: var(--tw-blur) var(--tw-brightness) var(--tw-contrast) var(--tw-grayscale) var(--tw-hue-rotate) var(--tw-invert) var(--tw-saturate) var(--tw-sepia) var(--tw-drop-shadow) !important;
}
.\!filter {
  filter: var(--tw-blur) var(--tw-brightness) var(--tw-contrast) var(--tw-grayscale) var(--tw-hue-rotate) var(--tw-invert) var(--tw-saturate) var(--tw-sepia) var(--tw-drop-shadow) !important;
}
.backdrop-filter {
  backdrop-filter: var(--tw-backdrop-blur) var(--tw-backdrop-brightness) var(--tw-backdrop-contrast) var(--tw-backdrop-grayscale) var(--tw-backdrop-hue-rotate) var(--tw-backdrop-invert) var(--tw-backdrop-opacity) var(--tw-backdrop-saturate) var(--tw-backdrop-sepia) !important;
}
.transition {
  transition-property:
    color,
    background-color,
    border-color,
    text-decoration-color,
    fill,
    stroke,
    opacity,
    box-shadow,
    transform,
    filter,
    backdrop-filter !important;
  transition-timing-function: cubic-bezier(0.4, 0, 0.2, 1) !important;
  transition-duration: 150ms !important;
}
.ease-in-out {
  transition-timing-function: cubic-bezier(0.4, 0, 0.2, 1) !important;
}
.hover\:bg-neutral-100:hover {
  --tw-bg-opacity: 1 !important;
  background-color: rgb(245 245 245 / var(--tw-bg-opacity)) !important;
}
.focus\:outline-none:focus {
  outline: 2px solid transparent !important;
  outline-offset: 2px !important;
}
.focus-visible\:bg-neutral-100:focus-visible {
  --tw-bg-opacity: 1 !important;
  background-color: rgb(245 245 245 / var(--tw-bg-opacity)) !important;
}

/* temp_stylePlugin:ni:sha-256;TifPc2JAA6_JCHbW5cMKmekopC62GkrDxB4trcwK2KU */
._buttonBase_14ocv_1 {
  align-items: center;
  color: var(--text-primary) !important;
  display: flex;
  height: auto;
  padding-bottom: 8px;
  padding-top: 8px;
}
._buttonBase_14ocv_1.ant-btn-primary {
  color: var(--color-white) !important;
}
._buttonBase_14ocv_1[disabled] {
  color: var(--text-primary-inverted) !important;
}
._buttonBase_14ocv_1.ant-btn-block {
  justify-content: center;
}
._buttonBase_14ocv_1._iconButton_14ocv_18 {
  align-items: center;
  border-radius: 50%;
  color: var(--text-primary);
  display: flex;
  height: var(--size-xLarge);
  justify-content: center;
  padding: 0;
  width: var(--size-xLarge);
}
._buttonBase_14ocv_1._iconButton_14ocv_18.ant-btn-sm {
  height: var(--size-small);
  width: var(--size-small);
}
._buttonBase_14ocv_1._iconButton_14ocv_18.ant-btn[disabled] {
  background: var(--color-gray-300) !important;
  border-color: var(--color-gray-400) !important;
  fill: var(--color-gray-500) !important;
}
._buttonBase_14ocv_1._iconButton_14ocv_18:hover {
  background-color: var(--color-gray-200);
}
._buttonBase_14ocv_1._iconButton_14ocv_18 svg {
  height: var(--size-icon);
  width: var(--size-icon);
}
._buttonBase_14ocv_1._small_14ocv_44 svg {
  height: var(--size-small);
  width: var(--size-small);
}
._buttonBase_14ocv_1.ant-btn-ghost {
  border-color: var(--color-gray-300) !important;
}
._buttonBase_14ocv_1.ant-btn-text:hover {
  background: var(--color-gray-200) !important;
}
._buttonBase_14ocv_1.ant-btn-default.ant-btn-dangerous {
  color: var(--color-red-400) !important;
}
._small_14ocv_44 {
  padding-bottom: var(--size-xxSmall);
  padding-left: var(--size-small);
  padding-right: var(--size-small);
  padding-top: var(--size-xxSmall);
}
._link_14ocv_65 {
  border: 0;
  display: inline;
  font-size: inherit;
  line-height: inherit;
  margin: 0;
  padding: 0;
}
._pulse_14ocv_74 {
  animation: _pulse_14ocv_74 2s infinite;
}
@keyframes _pulse_14ocv_74 {
  0% {
    box-shadow: 0 0 0 0 rgba(var(--pulse-color), 0.7);
  }
  70% {
    box-shadow: 0 0 0 10px rgba(var(--pulse-color), 0);
  }
  100% {
    box-shadow: 0 0 0 0 rgba(var(--pulse-color), 0);
  }
}

/* temp_stylePlugin:ni:sha-256;Sz-RWBbjd3g_mAc7r0u6O25Qkhl20h_kxcrY94p6HuI */
._link_z3guv_1 {
  background: var(--color-purple);
  border: 1px solid transparent !important;
  border-radius: var(--button-border-radius);
  color: var(--color-white) !important;
  display: block;
  font-family: var(--header-font-family);
  padding-bottom: var(--size-xSmall);
  padding-left: var(--size-medium);
  padding-right: var(--size-medium);
  padding-top: var(--size-xSmall);
  text-align: center;
  width: max-content;
}
._link_z3guv_1:hover {
  color: var(--text-primary-inverted);
}
._link_z3guv_1._withIcon_z3guv_18 {
  align-items: center;
  column-gap: var(--size-medium);
  display: flex;
}
._link_z3guv_1._fullWidth_z3guv_23 {
  justify-content: center;
  width: 100%;
}
._link_z3guv_1._to_z3guv_27:hover,
._link_z3guv_1._to_z3guv_27:active,
._link_z3guv_1._to_z3guv_27:focus {
  background: var(--color-purple-600);
  border-color: var(--color-purple-600);
}
._link_z3guv_1._defaultButtonStyles_z3guv_31 {
  background: var(--color-primary-background) !important;
  border: 1px solid var(--color-gray-400) !important;
  box-sizing: border-box;
  color: var(--text-primary) !important;
}
._link_z3guv_1:disabled {
  background: var(--color-purple);
  color: var(--color-purple-200);
}
._link_z3guv_1:disabled:hover {
  background: var(--color-purple);
}

/* temp_stylePlugin:ni:sha-256;wUwID7vad1vWbjJDD9-3SRyk8tsmyhRTlzpNJIO00HA */
._space_1oubz_1 {
  display: flex;
  flex-direction: row;
}
._alignStart_1oubz_6 {
  align-items: flex-start;
}
._alignEnd_1oubz_10 {
  align-items: flex-end;
}
._alignCenter_1oubz_14 {
  align-items: center;
}
._verticalDirection_1oubz_18 {
  flex-direction: column;
}
._wrap_1oubz_22 {
  flex-wrap: wrap;
}
._xxSmall_1oubz_26 {
  gap: var(--size-xxSmall);
}
._xSmall_1oubz_30 {
  gap: var(--size-xSmall);
}
._small_1oubz_34 {
  gap: var(--size-small);
}
._medium_1oubz_38 {
  gap: var(--size-medium);
}
._large_1oubz_42 {
  gap: var(--size-large);
}
._xLarge_1oubz_46 {
  gap: var(--size-xLarge);
}
._xxLarge_1oubz_50 {
  gap: var(--size-xxLarge);
}
@keyframes _1wdh3sj0 {
  0% {
    transform: rotate(0deg);
  }
  100% {
    transform: rotate(360deg);
  }
}
._1wdh3sj1 {
  animation-name: _1wdh3sj0;
  animation-duration: 1s;
  animation-iteration-count: infinite;
  animation-timing-function: linear;
}

/* temp_stylePlugin:ni:sha-256;KwX-TVKSd6oFGnHzG35QHBOweO5ro7iyDaipjeQrPSE */
.App {
  text-align: center;
}
.Collapsible__contentInner {
  margin: 1px;
}
.ant-picker-input input::placeholder {
  color: var(--color-gray-500);
  font-size: 14px;
  font-weight: 300;
}
.ant-picker-suffix {
  color: var(--color-gray-500);
}
.ant-picker-input > input {
  font-weight: 300;
}
.ant-picker-dropdown {
  z-index: 9999999999 !important;
}
.ant-dropdown {
  z-index: 999999 !important;
}
.ant-dropdown-menu-item {
  font-family: var(--header-font-family);
}
.ant-tabs {
  height: 100%;
}
.ant-tabs-nav-wrap {
  padding-bottom: 0;
  padding-left: var(--size-large);
  padding-right: var(--size-large);
  padding-top: 0;
}
.ant-tabs-content {
  display: flex;
  height: 100%;
  width: 100%;
}
.ant-tabs-tab-btn {
  color: var(--color-gray-500);
  font-size: 14px;
  outline: none;
  outline-color: initial;
  outline-style: none;
  outline-width: initial;
  transition: all 0.3s;
}
.ant-tabs-tab.ant-tabs-tab-active .ant-tabs-tab-btn {
  color: var(--text-primary) !important;
}
.ant-tabs-tab {
  margin: 0 16px !important;
}
.ant-tabs-tab::after {
  background: var(--color-gray-400);
  border-radius: 5px;
  bottom: 0;
  content: "";
  height: 3px;
  opacity: 0;
  position: absolute;
  transition: opacity 0.2s ease-in-out;
  width: 100%;
}
.ant-tabs-tab:hover.ant-tabs-tab::after {
  opacity: 1;
}
.ant-tabs-ink-bar {
  background: var(--text-primary) !important;
  border-radius: 5px;
  height: 3px !important;
}
.ant-tabs-nav {
  margin-bottom: 0 !important;
}
.ant-tabs-top > .ant-tabs-nav::before,
.ant-tabs-bottom > .ant-tabs-nav::before,
.ant-tabs-top > div > .ant-tabs-nav::before,
.ant-tabs-bottom > div > .ant-tabs-nav::before {
  border-bottom: 1px solid var(--color-gray-300) !important;
}
.ant-popover-inner-content {
  padding-bottom: 0 !important;
}
input[name=option-input] {
  background-color: transparent !important;
  border: 0 !important;
  font-weight: 300;
  outline: none !important;
}
.Collapsible {
  width: 100%;
}
.replayer-wrapper {
  position: absolute;
}
.rc-slider {
  cursor: pointer;
  padding: 0 !important;
}
iframe {
  background-color: var(--color-primary-background);
  border: 0;
  z-index: -10;
}
.ant-table-cell {
  border-bottom: 0 !important;
  cursor: pointer;
  padding: 0 !important;
}
.ant-table-cell > * {
  align-items: center;
  display: flex;
  height: 100%;
}
.ant-table-body {
  overflow-y: auto !important;
}

/* temp_stylePlugin:ni:sha-256;uUGPDy1jkcyd_T0Ruxn0axXZSLy88hzA0ScbKZx7aCk */
._demoWorkspaceButton_am6u9_1 {
  background-color: var(--color-primary-inverted-background);
  border: 0;
  border-radius: var(--border-radius);
  column-gap: var(--size-xSmall);
}
._demoWorkspaceButton_am6u9_1:hover,
._demoWorkspaceButton_am6u9_1:active,
._demoWorkspaceButton_am6u9_1:focus {
  background-color: var(--color-gray-800);
  border: 0;
}

/* temp_stylePlugin:ni:sha-256;_-1sMzv3vQbC-XgFwd6KLRJgN9EpwkdwNuRQ8ocraE0 */
._label_oj421_1 {
  align-items: center;
  color: var(--color-gray-500);
  column-gap: var(--size-xSmall);
  display: flex;
  line-height: normal;
  transition: color 0.2s ease-in;
}
._label_oj421_1._checked_oj421_9 {
  color: var(--text-primary);
}
._label_oj421_1._checked_oj421_9._red_oj421_12 {
  color: var(--color-red);
}
._label_oj421_1._spaceBetween_oj421_15 {
  display: flex;
  justify-content: space-between;
}
._label_oj421_1._noMarginAroundSwitch_oj421_19 {
  margin: 0;
}
._label_oj421_1._setMarginForAnimation_oj421_22 {
  margin: 6px;
}
._switchStyles_oj421_26 {
  background: var(--color-gray-400);
}
._switchStyles_oj421_26.ant-switch-checked {
  background: var(--color-purple);
}
._switchStyles_oj421_26.ant-switch-checked._red_oj421_12 {
  background: var(--color-red);
}
._2hsj210 {
  margin-bottom: 6px;
}
._2hsj211 {
  width: 100%;
}

/* temp_stylePlugin:ni:sha-256;tFfWUXfmLy9JYsQBlF-aufmCS8GIoAjcHm2jXgOoYww */
._userAvatarWrapper_12k1r_1 {
  border-radius: 50%;
  height: max-content;
}
._userAvatarBorder_12k1r_6 {
  border: 4px solid var(--color-black);
  box-shadow: var(--box-shadow);
}
._userAvatar_12k1r_1 {
  border-radius: 50%;
}
._userAvatarText_12k1r_15 {
  align-items: center;
  border-radius: 50%;
  display: flex;
  font-family: var(--header-font-family);
  font-weight: 500;
  justify-content: center;
  line-height: initial;
}

/* temp_stylePlugin:ni:sha-256;IT87lkkQb9cC8s6Id58a1jre2_Bu0s6UkaSFxFP9beY */
._dropdownName_1f2xb_1 {
  font-size: 16px;
  margin-bottom: 2px;
}
._dropdownEmail_1f2xb_6 {
  color: var(--color-gray-500);
  margin: 0 !important;
  margin-top: var(--size-xSmall) !important;
}
._logoutIcon_1f2xb_12 {
  height: 16px;
  margin-left: auto;
  width: 16px;
}
._avatarWrapper_1f2xb_18 {
  align-items: center;
  display: flex;
  justify-content: center;
  padding: 10px;
}
._userInfoWrapper_1f2xb_25 {
  align-items: center;
  border-bottom: 1px solid var(--color-gray-300);
  display: flex;
  flex-direction: row;
  justify-self: center;
}
._dropdownInner_1f2xb_33 {
  background-color: var(--color-primary-background);
  border: 1px solid var(--color-gray-300);
  border-radius: 8px;
  box-shadow: var(--box-shadow);
  color: var(--text-primary);
  margin-top: -10px;
  overflow: hidden;
}
._dropdownMyAccount_1f2xb_43 {
  align-items: center;
  display: flex;
  padding: var(--size-xSmall) var(--size-medium);
  transition: 0.2s;
  width: 100%;
}
._dropdownMyAccount_1f2xb_43:hover {
  background-color: var(--color-purple-200);
}
._dropdownLogout_1f2xb_54 {
  align-items: center;
  color: var(--color-red-400);
  cursor: pointer;
  display: flex;
  padding: var(--size-xSmall) var(--size-medium);
  transition: 0.2s;
  width: 100%;
}
._dropdownLogout_1f2xb_54:hover {
  background-color: var(--color-red-200);
}
._dropdownLogoutText_1f2xb_67 {
  font-size: 16px;
}
._dropdownMenu_1f2xb_71 {
  box-shadow: none;
  min-width: 200px;
}
._accountIconWrapper_1f2xb_76 {
  align-items: center;
  cursor: pointer;
  display: flex;
  height: 100%;
  justify-content: center;
}
._accountIcon_1f2xb_76 {
  cursor: pointer;
  fill: var(--color-purple);
  height: 25px;
  margin-right: 30px;
  width: 25px;
}
._userCopy_1f2xb_92 {
  padding: 14px;
  padding-left: 6px;
  padding-right: 25px;
}
.highlight-light-theme {
  --_1pyqka90: #fdfcfd;
  --_1pyqka91: #ffffff;
  --_1pyqka92: #f9f8f9;
  --_1pyqka93: #f4f2f4;
  --_1pyqka94: rgba(26, 21, 35, 0.72);
  --_1pyqka95: #ddf3e4;
  --_1pyqka96: #ffecbc;
  --_1pyqka97: #ffe5e5;
  --_1pyqka98: #ede7fe;
  --_1pyqka99: #eeedef;
  --_1pyqka9a: #1a1523;
  --_1pyqka9b: rgba(26, 21, 35, 0.72);
  --_1pyqka9c: #6f6e77;
  --_1pyqka9d: rgba(111, 110, 119, 0.8);
  --_1pyqka9e: #18794e;
  --_1pyqka9f: #ad5700;
  --_1pyqka9g: #cd2b31;
  --_1pyqka9h: #6346af;
  --_1pyqka9i: #c8c7cb;
  --_1pyqka9j: #dcdbdd;
  --_1pyqka9k: #ebe9eb;
  --_1pyqka9l: #744ed4;
  --_1pyqka9m: #6b48c7;
  --_1pyqka9n: #6346af;
  --_1pyqka9o: rgba(116, 78, 212, 0.24);
  --_1pyqka9p: #ffffff;
  --_1pyqka9q: rgba(32, 16, 77, 0.36);
  --_1pyqka9r: #6346af;
  --_1pyqka9s: #eeedef;
  --_1pyqka9t: #e9e8ea;
  --_1pyqka9u: #e4e2e4;
  --_1pyqka9v: #f4f2f4;
  --_1pyqka9w: rgba(26, 21, 35, 0.72);
  --_1pyqka9x: #c8c7cb;
  --_1pyqka9y: #6f6e77;
  --_1pyqka9z: #e5484d;
  --_1pyqka910: #dc3d43;
  --_1pyqka911: #cd2b31;
  --_1pyqka912: rgba(229, 72, 77, 0.24);
  --_1pyqka913: #ffffff;
  --_1pyqka914: rgba(56, 19, 22, 0.36);
  --_1pyqka915: #cd2b31;
  --_1pyqka916: #ffb224;
  --_1pyqka917: #ffa01c;
  --_1pyqka918: #ee9d2b;
  --_1pyqka919: rgba(255, 178, 36, 0.24);
  --_1pyqka91a: #4e2009;
  --_1pyqka91b: rgba(78, 32, 9, 0.36);
  --_1pyqka91c: #ad5700;
  --_1pyqka91d: #30a46c;
  --_1pyqka91e: #299764;
  --_1pyqka91f: #18794e;
  --_1pyqka91g: rgba(48, 164, 108, 0.24);
  --_1pyqka91h: #ffffff;
  --_1pyqka91i: rgba(21, 50, 38, 0.36);
  --_1pyqka91j: #18794e;
  --_1pyqka91k: #d9cdf9;
  --_1pyqka91l: #c9b9f3;
  --_1pyqka91m: #af98ec;
  --_1pyqka91n: #f4f0ff;
  --_1pyqka91o: #dcdbdd;
  --_1pyqka91p: #c8c7cb;
  --_1pyqka91q: #c8c7cb;
  --_1pyqka91r: #f4f2f4;
  --_1pyqka91s: rgba(237, 231, 254, 0.0);
  --_1pyqka91t: #ede7fe;
  --_1pyqka91u: #e7defc;
  --_1pyqka91v: rgba(237, 231, 254, 0.0);
  --_1pyqka91w: rgba(238, 237, 239, 0.0);
  --_1pyqka91x: #eeedef;
  --_1pyqka91y: #e9e8ea;
  --_1pyqka91z: rgba(238, 237, 239, 0.0);
  --_1pyqka920: rgba(238, 237, 239, 0.64);
  --_1pyqka921: rgba(238, 237, 239, 0.84);
}
.mt0ih20 {
  align-items: stretch;
}
.mt0ih21 {
  align-items: flex-start;
}
.mt0ih22 {
  align-items: center;
}
.mt0ih23 {
  align-items: flex-end;
}
.mt0ih24 {
  border-radius: 2px;
}
.mt0ih25 {
  border-radius: 3px;
}
.mt0ih26 {
  border-radius: 4px;
}
.mt0ih27 {
  border-radius: 5px;
}
.mt0ih28 {
  border-radius: 6px;
}
.mt0ih29 {
  border-radius: 8px;
}
.mt0ih2a {
  border-radius: 10px;
}
.mt0ih2b {
  border-radius: 12px;
}
.mt0ih2c {
  border-radius: 16px;
}
.mt0ih2d {
  border-radius: 23px;
}
.mt0ih2e {
  border-radius: 999px;
}
.mt0ih2f {
  border-radius: inherit;
}
.mt0ih2g {
  border-top-left-radius: 2px;
}
.mt0ih2h {
  border-top-left-radius: 3px;
}
.mt0ih2i {
  border-top-left-radius: 4px;
}
.mt0ih2j {
  border-top-left-radius: 5px;
}
.mt0ih2k {
  border-top-left-radius: 6px;
}
.mt0ih2l {
  border-top-left-radius: 8px;
}
.mt0ih2m {
  border-top-left-radius: 10px;
}
.mt0ih2n {
  border-top-left-radius: 12px;
}
.mt0ih2o {
  border-top-left-radius: 16px;
}
.mt0ih2p {
  border-top-left-radius: 23px;
}
.mt0ih2q {
  border-top-left-radius: 999px;
}
.mt0ih2r {
  border-top-left-radius: inherit;
}
.mt0ih2s {
  border-top-right-radius: 2px;
}
.mt0ih2t {
  border-top-right-radius: 3px;
}
.mt0ih2u {
  border-top-right-radius: 4px;
}
.mt0ih2v {
  border-top-right-radius: 5px;
}
.mt0ih2w {
  border-top-right-radius: 6px;
}
.mt0ih2x {
  border-top-right-radius: 8px;
}
.mt0ih2y {
  border-top-right-radius: 10px;
}
.mt0ih2z {
  border-top-right-radius: 12px;
}
.mt0ih210 {
  border-top-right-radius: 16px;
}
.mt0ih211 {
  border-top-right-radius: 23px;
}
.mt0ih212 {
  border-top-right-radius: 999px;
}
.mt0ih213 {
  border-top-right-radius: inherit;
}
.mt0ih214 {
  border-bottom-left-radius: 2px;
}
.mt0ih215 {
  border-bottom-left-radius: 3px;
}
.mt0ih216 {
  border-bottom-left-radius: 4px;
}
.mt0ih217 {
  border-bottom-left-radius: 5px;
}
.mt0ih218 {
  border-bottom-left-radius: 6px;
}
.mt0ih219 {
  border-bottom-left-radius: 8px;
}
.mt0ih21a {
  border-bottom-left-radius: 10px;
}
.mt0ih21b {
  border-bottom-left-radius: 12px;
}
.mt0ih21c {
  border-bottom-left-radius: 16px;
}
.mt0ih21d {
  border-bottom-left-radius: 23px;
}
.mt0ih21e {
  border-bottom-left-radius: 999px;
}
.mt0ih21f {
  border-bottom-left-radius: inherit;
}
.mt0ih21g {
  border-bottom-right-radius: 2px;
}
.mt0ih21h {
  border-bottom-right-radius: 3px;
}
.mt0ih21i {
  border-bottom-right-radius: 4px;
}
.mt0ih21j {
  border-bottom-right-radius: 5px;
}
.mt0ih21k {
  border-bottom-right-radius: 6px;
}
.mt0ih21l {
  border-bottom-right-radius: 8px;
}
.mt0ih21m {
  border-bottom-right-radius: 10px;
}
.mt0ih21n {
  border-bottom-right-radius: 12px;
}
.mt0ih21o {
  border-bottom-right-radius: 16px;
}
.mt0ih21p {
  border-bottom-right-radius: 23px;
}
.mt0ih21q {
  border-bottom-right-radius: 999px;
}
.mt0ih21r {
  border-bottom-right-radius: inherit;
}
.mt0ih21s {
  cursor: default;
}
.mt0ih21t {
  cursor: pointer;
}
.mt0ih21u {
  cursor: not-allowed;
}
.mt0ih21v {
  display: none;
}
.mt0ih21w {
  display: flex;
}
.mt0ih21x {
  display: block;
}
.mt0ih21y {
  display: inline;
}
.mt0ih21z {
  display: inline-block;
}
.mt0ih220 {
  display: inline-flex;
}
.mt0ih221 {
  position: absolute;
}
.mt0ih222 {
  position: fixed;
}
.mt0ih223 {
  position: relative;
}
.mt0ih224 {
  position: static;
}
.mt0ih225 {
  position: sticky;
}
.mt0ih226 {
  text-align: left;
}
.mt0ih227 {
  text-align: center;
}
.mt0ih228 {
  text-align: right;
}
.mt0ih229 {
  gap: 0;
}
.mt0ih22a {
  gap: 1px;
}
.mt0ih22b {
  gap: 2px;
}
.mt0ih22c {
  gap: 3px;
}
.mt0ih22d {
  gap: 4px;
}
.mt0ih22e {
  gap: 6px;
}
.mt0ih22f {
  gap: 7px;
}
.mt0ih22g {
  gap: 8px;
}
.mt0ih22h {
  gap: 9px;
}
.mt0ih22i {
  gap: 10px;
}
.mt0ih22j {
  gap: 12px;
}
.mt0ih22k {
  gap: 16px;
}
.mt0ih22l {
  gap: 20px;
}
.mt0ih22m {
  gap: 24px;
}
.mt0ih22n {
  gap: 28px;
}
.mt0ih22o {
  gap: 32px;
}
.mt0ih22p {
  gap: 40px;
}
.mt0ih22q {
  flex: 1 1 0;
}
.mt0ih22r {
  flex: 0 0 auto;
}
.mt0ih22s {
  flex-basis: 0;
}
.mt0ih22t {
  flex-basis: 1px;
}
.mt0ih22u {
  flex-direction: row;
}
.mt0ih22v {
  flex-direction: column;
}
.mt0ih22w {
  flex-direction: column-reverse;
}
.mt0ih22x {
  flex-grow: 0;
}
.mt0ih22y {
  flex-grow: 1;
}
.mt0ih22z {
  flex-shrink: 0;
}
.mt0ih230 {
  flex-wrap: wrap;
}
.mt0ih231 {
  flex-wrap: nowrap;
}
.mt0ih232 {
  justify-content: stretch;
}
.mt0ih233 {
  justify-content: flex-start;
}
.mt0ih234 {
  justify-content: center;
}
.mt0ih235 {
  justify-content: flex-end;
}
.mt0ih236 {
  justify-content: space-around;
}
.mt0ih237 {
  justify-content: space-between;
}
.mt0ih238 {
  justify-self: stretch;
}
.mt0ih239 {
  justify-self: flex-start;
}
.mt0ih23a {
  justify-self: center;
}
.mt0ih23b {
  justify-self: flex-end;
}
.mt0ih23c {
  justify-self: space-around;
}
.mt0ih23d {
  justify-self: space-between;
}
.mt0ih23e {
  padding: 0;
}
.mt0ih23f {
  padding: 1px;
}
.mt0ih23g {
  padding: 2px;
}
.mt0ih23h {
  padding: 3px;
}
.mt0ih23i {
  padding: 4px;
}
.mt0ih23j {
  padding: 6px;
}
.mt0ih23k {
  padding: 7px;
}
.mt0ih23l {
  padding: 8px;
}
.mt0ih23m {
  padding: 9px;
}
.mt0ih23n {
  padding: 10px;
}
.mt0ih23o {
  padding: 12px;
}
.mt0ih23p {
  padding: 16px;
}
.mt0ih23q {
  padding: 20px;
}
.mt0ih23r {
  padding: 24px;
}
.mt0ih23s {
  padding: 28px;
}
.mt0ih23t {
  padding: 32px;
}
.mt0ih23u {
  padding: 40px;
}
.mt0ih23v {
  padding-top: 0;
}
.mt0ih23w {
  padding-top: 1px;
}
.mt0ih23x {
  padding-top: 2px;
}
.mt0ih23y {
  padding-top: 3px;
}
.mt0ih23z {
  padding-top: 4px;
}
.mt0ih240 {
  padding-top: 6px;
}
.mt0ih241 {
  padding-top: 7px;
}
.mt0ih242 {
  padding-top: 8px;
}
.mt0ih243 {
  padding-top: 9px;
}
.mt0ih244 {
  padding-top: 10px;
}
.mt0ih245 {
  padding-top: 12px;
}
.mt0ih246 {
  padding-top: 16px;
}
.mt0ih247 {
  padding-top: 20px;
}
.mt0ih248 {
  padding-top: 24px;
}
.mt0ih249 {
  padding-top: 28px;
}
.mt0ih24a {
  padding-top: 32px;
}
.mt0ih24b {
  padding-top: 40px;
}
.mt0ih24c {
  padding-bottom: 0;
}
.mt0ih24d {
  padding-bottom: 1px;
}
.mt0ih24e {
  padding-bottom: 2px;
}
.mt0ih24f {
  padding-bottom: 3px;
}
.mt0ih24g {
  padding-bottom: 4px;
}
.mt0ih24h {
  padding-bottom: 6px;
}
.mt0ih24i {
  padding-bottom: 7px;
}
.mt0ih24j {
  padding-bottom: 8px;
}
.mt0ih24k {
  padding-bottom: 9px;
}
.mt0ih24l {
  padding-bottom: 10px;
}
.mt0ih24m {
  padding-bottom: 12px;
}
.mt0ih24n {
  padding-bottom: 16px;
}
.mt0ih24o {
  padding-bottom: 20px;
}
.mt0ih24p {
  padding-bottom: 24px;
}
.mt0ih24q {
  padding-bottom: 28px;
}
.mt0ih24r {
  padding-bottom: 32px;
}
.mt0ih24s {
  padding-bottom: 40px;
}
.mt0ih24t {
  padding-left: 0;
}
.mt0ih24u {
  padding-left: 1px;
}
.mt0ih24v {
  padding-left: 2px;
}
.mt0ih24w {
  padding-left: 3px;
}
.mt0ih24x {
  padding-left: 4px;
}
.mt0ih24y {
  padding-left: 6px;
}
.mt0ih24z {
  padding-left: 7px;
}
.mt0ih250 {
  padding-left: 8px;
}
.mt0ih251 {
  padding-left: 9px;
}
.mt0ih252 {
  padding-left: 10px;
}
.mt0ih253 {
  padding-left: 12px;
}
.mt0ih254 {
  padding-left: 16px;
}
.mt0ih255 {
  padding-left: 20px;
}
.mt0ih256 {
  padding-left: 24px;
}
.mt0ih257 {
  padding-left: 28px;
}
.mt0ih258 {
  padding-left: 32px;
}
.mt0ih259 {
  padding-left: 40px;
}
.mt0ih25a {
  padding-right: 0;
}
.mt0ih25b {
  padding-right: 1px;
}
.mt0ih25c {
  padding-right: 2px;
}
.mt0ih25d {
  padding-right: 3px;
}
.mt0ih25e {
  padding-right: 4px;
}
.mt0ih25f {
  padding-right: 6px;
}
.mt0ih25g {
  padding-right: 7px;
}
.mt0ih25h {
  padding-right: 8px;
}
.mt0ih25i {
  padding-right: 9px;
}
.mt0ih25j {
  padding-right: 10px;
}
.mt0ih25k {
  padding-right: 12px;
}
.mt0ih25l {
  padding-right: 16px;
}
.mt0ih25m {
  padding-right: 20px;
}
.mt0ih25n {
  padding-right: 24px;
}
.mt0ih25o {
  padding-right: 28px;
}
.mt0ih25p {
  padding-right: 32px;
}
.mt0ih25q {
  padding-right: 40px;
}
.mt0ih25r {
  margin: 0;
}
.mt0ih25s {
  margin: 1px;
}
.mt0ih25t {
  margin: 2px;
}
.mt0ih25u {
  margin: 3px;
}
.mt0ih25v {
  margin: 4px;
}
.mt0ih25w {
  margin: 6px;
}
.mt0ih25x {
  margin: 7px;
}
.mt0ih25y {
  margin: 8px;
}
.mt0ih25z {
  margin: 9px;
}
.mt0ih260 {
  margin: 10px;
}
.mt0ih261 {
  margin: 12px;
}
.mt0ih262 {
  margin: 16px;
}
.mt0ih263 {
  margin: 20px;
}
.mt0ih264 {
  margin: 24px;
}
.mt0ih265 {
  margin: 28px;
}
.mt0ih266 {
  margin: 32px;
}
.mt0ih267 {
  margin: 40px;
}
.mt0ih268 {
  margin: auto;
}
.mt0ih269 {
  margin-top: 0;
}
.mt0ih26a {
  margin-top: 1px;
}
.mt0ih26b {
  margin-top: 2px;
}
.mt0ih26c {
  margin-top: 3px;
}
.mt0ih26d {
  margin-top: 4px;
}
.mt0ih26e {
  margin-top: 6px;
}
.mt0ih26f {
  margin-top: 7px;
}
.mt0ih26g {
  margin-top: 8px;
}
.mt0ih26h {
  margin-top: 9px;
}
.mt0ih26i {
  margin-top: 10px;
}
.mt0ih26j {
  margin-top: 12px;
}
.mt0ih26k {
  margin-top: 16px;
}
.mt0ih26l {
  margin-top: 20px;
}
.mt0ih26m {
  margin-top: 24px;
}
.mt0ih26n {
  margin-top: 28px;
}
.mt0ih26o {
  margin-top: 32px;
}
.mt0ih26p {
  margin-top: 40px;
}
.mt0ih26q {
  margin-top: auto;
}
.mt0ih26r {
  margin-bottom: 0;
}
.mt0ih26s {
  margin-bottom: 1px;
}
.mt0ih26t {
  margin-bottom: 2px;
}
.mt0ih26u {
  margin-bottom: 3px;
}
.mt0ih26v {
  margin-bottom: 4px;
}
.mt0ih26w {
  margin-bottom: 6px;
}
.mt0ih26x {
  margin-bottom: 7px;
}
.mt0ih26y {
  margin-bottom: 8px;
}
.mt0ih26z {
  margin-bottom: 9px;
}
.mt0ih270 {
  margin-bottom: 10px;
}
.mt0ih271 {
  margin-bottom: 12px;
}
.mt0ih272 {
  margin-bottom: 16px;
}
.mt0ih273 {
  margin-bottom: 20px;
}
.mt0ih274 {
  margin-bottom: 24px;
}
.mt0ih275 {
  margin-bottom: 28px;
}
.mt0ih276 {
  margin-bottom: 32px;
}
.mt0ih277 {
  margin-bottom: 40px;
}
.mt0ih278 {
  margin-bottom: auto;
}
.mt0ih279 {
  margin-left: 0;
}
.mt0ih27a {
  margin-left: 1px;
}
.mt0ih27b {
  margin-left: 2px;
}
.mt0ih27c {
  margin-left: 3px;
}
.mt0ih27d {
  margin-left: 4px;
}
.mt0ih27e {
  margin-left: 6px;
}
.mt0ih27f {
  margin-left: 7px;
}
.mt0ih27g {
  margin-left: 8px;
}
.mt0ih27h {
  margin-left: 9px;
}
.mt0ih27i {
  margin-left: 10px;
}
.mt0ih27j {
  margin-left: 12px;
}
.mt0ih27k {
  margin-left: 16px;
}
.mt0ih27l {
  margin-left: 20px;
}
.mt0ih27m {
  margin-left: 24px;
}
.mt0ih27n {
  margin-left: 28px;
}
.mt0ih27o {
  margin-left: 32px;
}
.mt0ih27p {
  margin-left: 40px;
}
.mt0ih27q {
  margin-left: auto;
}
.mt0ih27r {
  margin-right: 0;
}
.mt0ih27s {
  margin-right: 1px;
}
.mt0ih27t {
  margin-right: 2px;
}
.mt0ih27u {
  margin-right: 3px;
}
.mt0ih27v {
  margin-right: 4px;
}
.mt0ih27w {
  margin-right: 6px;
}
.mt0ih27x {
  margin-right: 7px;
}
.mt0ih27y {
  margin-right: 8px;
}
.mt0ih27z {
  margin-right: 9px;
}
.mt0ih280 {
  margin-right: 10px;
}
.mt0ih281 {
  margin-right: 12px;
}
.mt0ih282 {
  margin-right: 16px;
}
.mt0ih283 {
  margin-right: 20px;
}
.mt0ih284 {
  margin-right: 24px;
}
.mt0ih285 {
  margin-right: 28px;
}
.mt0ih286 {
  margin-right: 32px;
}
.mt0ih287 {
  margin-right: 40px;
}
.mt0ih288 {
  margin-right: auto;
}
.mt0ih289 {
  height: 100%;
}
.mt0ih28a {
  height: 100vh;
}
.mt0ih28b {
  width: 100%;
}
.mt0ih28c {
  width: 100vw;
}
.mt0ih28d {
  max-height: 100%;
}
.mt0ih28e {
  max-height: 100vh;
}
.mt0ih28f {
  max-width: 100%;
}
.mt0ih28g {
  max-width: 100vw;
}
.mt0ih28h {
  min-height: 100%;
}
.mt0ih28i {
  min-height: 100vh;
}
.mt0ih28j {
  min-width: 100%;
}
.mt0ih28k {
  min-width: 100vw;
}
.mt0ih28l {
  overflow: auto;
}
.mt0ih28m {
  overflow: hidden;
}
.mt0ih28n {
  overflow: visible;
}
.mt0ih28o {
  overflow: scroll;
}
.mt0ih28p {
  overflow-x: auto;
}
.mt0ih28q {
  overflow-x: hidden;
}
.mt0ih28r {
  overflow-x: visible;
}
.mt0ih28s {
  overflow-x: scroll;
}
.mt0ih28t {
  overflow-y: auto;
}
.mt0ih28u {
  overflow-y: hidden;
}
.mt0ih28v {
  overflow-y: visible;
}
.mt0ih28w {
  overflow-y: scroll;
}
.mt0ih28x {
  overflow-wrap: normal;
}
.mt0ih28y {
  overflow-wrap: break-word;
}
.mt0ih28z {
  text-transform: none;
}
.mt0ih290 {
  text-transform: capitalize;
}
.mt0ih291 {
  text-transform: uppercase;
}
.mt0ih292 {
  text-transform: lowercase;
}
.mt0ih293 {
  text-transform: full-width;
}
.mt0ih294 {
  text-transform: full-size-kana;
}
.mt0ih295 {
  user-select: all;
}
.mt0ih296 {
  user-select: auto;
}
.mt0ih297 {
  user-select: none;
}
.mt0ih298 {
  visibility: hidden;
}
.mt0ih299 {
  visibility: visible;
}
.mt0ih29a {
  white-space: normal;
}
.mt0ih29b {
  white-space: nowrap;
}
.mt0ih29c {
  background-color: inherit;
}
.mt0ih29d:hover {
  background-color: inherit;
}
.mt0ih29e {
  background-color: #ffffff;
}
.mt0ih29f:hover {
  background-color: #ffffff;
}
.mt0ih29g {
  background-color: #000000;
}
.mt0ih29h:hover {
  background-color: #000000;
}
.mt0ih29i {
  background-color: #fdfcfd;
}
.mt0ih29j:hover {
  background-color: #fdfcfd;
}
.mt0ih29k {
  background-color: #f9f8f9;
}
.mt0ih29l:hover {
  background-color: #f9f8f9;
}
.mt0ih29m {
  background-color: #f4f2f4;
}
.mt0ih29n:hover {
  background-color: #f4f2f4;
}
.mt0ih29o {
  background-color: #eeedef;
}
.mt0ih29p:hover {
  background-color: #eeedef;
}
.mt0ih29q {
  background-color: #e9e8ea;
}
.mt0ih29r:hover {
  background-color: #e9e8ea;
}
.mt0ih29s {
  background-color: #e4e2e4;
}
.mt0ih29t:hover {
  background-color: #e4e2e4;
}
.mt0ih29u {
  background-color: #dcdbdd;
}
.mt0ih29v:hover {
  background-color: #dcdbdd;
}
.mt0ih29w {
  background-color: #c8c7cb;
}
.mt0ih29x:hover {
  background-color: #c8c7cb;
}
.mt0ih29y {
  background-color: #908e96;
}
.mt0ih29z:hover {
  background-color: #908e96;
}
.mt0ih2a0 {
  background-color: #86848d;
}
.mt0ih2a1:hover {
  background-color: #86848d;
}
.mt0ih2a2 {
  background-color: #6f6e77;
}
.mt0ih2a3:hover {
  background-color: #6f6e77;
}
.mt0ih2a4 {
  background-color: #1a1523;
}
.mt0ih2a5:hover {
  background-color: #1a1523;
}
.mt0ih2a6 {
  background-color: #fcfbfe;
}
.mt0ih2a7:hover {
  background-color: #fcfbfe;
}
.mt0ih2a8 {
  background-color: #f8f5ff;
}
.mt0ih2a9:hover {
  background-color: #f8f5ff;
}
.mt0ih2aa {
  background-color: #f4f0ff;
}
.mt0ih2ab:hover {
  background-color: #f4f0ff;
}
.mt0ih2ac {
  background-color: #ede7fe;
}
.mt0ih2ad:hover {
  background-color: #ede7fe;
}
.mt0ih2ae {
  background-color: #e7defc;
}
.mt0ih2af:hover {
  background-color: #e7defc;
}
.mt0ih2ag {
  background-color: #d9cdf9;
}
.mt0ih2ah:hover {
  background-color: #d9cdf9;
}
.mt0ih2ai {
  background-color: #c9b9f3;
}
.mt0ih2aj:hover {
  background-color: #c9b9f3;
}
.mt0ih2ak {
  background-color: #af98ec;
}
.mt0ih2al:hover {
  background-color: #af98ec;
}
.mt0ih2am {
  background-color: #744ed4;
}
.mt0ih2an:hover {
  background-color: #744ed4;
}
.mt0ih2ao {
  background-color: #6b48c7;
}
.mt0ih2ap:hover {
  background-color: #6b48c7;
}
.mt0ih2aq {
  background-color: #6346af;
}
.mt0ih2ar:hover {
  background-color: #6346af;
}
.mt0ih2as {
  background-color: #20104d;
}
.mt0ih2at:hover {
  background-color: #20104d;
}
.mt0ih2au {
  background-color: #fffcfc;
}
.mt0ih2av:hover {
  background-color: #fffcfc;
}
.mt0ih2aw {
  background-color: #fff8f8;
}
.mt0ih2ax:hover {
  background-color: #fff8f8;
}
.mt0ih2ay {
  background-color: #ffefef;
}
.mt0ih2az:hover {
  background-color: #ffefef;
}
.mt0ih2b0 {
  background-color: #ffe5e5;
}
.mt0ih2b1:hover {
  background-color: #ffe5e5;
}
.mt0ih2b2 {
  background-color: #fdd8d8;
}
.mt0ih2b3:hover {
  background-color: #fdd8d8;
}
.mt0ih2b4 {
  background-color: #f9c6c6;
}
.mt0ih2b5:hover {
  background-color: #f9c6c6;
}
.mt0ih2b6 {
  background-color: #f3aeaf;
}
.mt0ih2b7:hover {
  background-color: #f3aeaf;
}
.mt0ih2b8 {
  background-color: #eb9091;
}
.mt0ih2b9:hover {
  background-color: #eb9091;
}
.mt0ih2ba {
  background-color: #e5484d;
}
.mt0ih2bb:hover {
  background-color: #e5484d;
}
.mt0ih2bc {
  background-color: #dc3d43;
}
.mt0ih2bd:hover {
  background-color: #dc3d43;
}
.mt0ih2be {
  background-color: #cd2b31;
}
.mt0ih2bf:hover {
  background-color: #cd2b31;
}
.mt0ih2bg {
  background-color: #381316;
}
.mt0ih2bh:hover {
  background-color: #381316;
}
.mt0ih2bi {
  background-color: #fbfefc;
}
.mt0ih2bj:hover {
  background-color: #fbfefc;
}
.mt0ih2bk {
  background-color: #f2fcf5;
}
.mt0ih2bl:hover {
  background-color: #f2fcf5;
}
.mt0ih2bm {
  background-color: #e9f9ee;
}
.mt0ih2bn:hover {
  background-color: #e9f9ee;
}
.mt0ih2bo {
  background-color: #ddf3e4;
}
.mt0ih2bp:hover {
  background-color: #ddf3e4;
}
.mt0ih2bq {
  background-color: #ccebd7;
}
.mt0ih2br:hover {
  background-color: #ccebd7;
}
.mt0ih2bs {
  background-color: #b4dfc4;
}
.mt0ih2bt:hover {
  background-color: #b4dfc4;
}
.mt0ih2bu {
  background-color: #92ceac;
}
.mt0ih2bv:hover {
  background-color: #92ceac;
}
.mt0ih2bw {
  background-color: #5bb98c;
}
.mt0ih2bx:hover {
  background-color: #5bb98c;
}
.mt0ih2by {
  background-color: #30a46c;
}
.mt0ih2bz:hover {
  background-color: #30a46c;
}
.mt0ih2c0 {
  background-color: #299764;
}
.mt0ih2c1:hover {
  background-color: #299764;
}
.mt0ih2c2 {
  background-color: #18794e;
}
.mt0ih2c3:hover {
  background-color: #18794e;
}
.mt0ih2c4 {
  background-color: #153226;
}
.mt0ih2c5:hover {
  background-color: #153226;
}
.mt0ih2c6 {
  background-color: #fefdfb;
}
.mt0ih2c7:hover {
  background-color: #fefdfb;
}
.mt0ih2c8 {
  background-color: #fff9ed;
}
.mt0ih2c9:hover {
  background-color: #fff9ed;
}
.mt0ih2ca {
  background-color: #fff4d5;
}
.mt0ih2cb:hover {
  background-color: #fff4d5;
}
.mt0ih2cc {
  background-color: #ffecbc;
}
.mt0ih2cd:hover {
  background-color: #ffecbc;
}
.mt0ih2ce {
  background-color: #ffe3a2;
}
.mt0ih2cf:hover {
  background-color: #ffe3a2;
}
.mt0ih2cg {
  background-color: #ffd386;
}
.mt0ih2ch:hover {
  background-color: #ffd386;
}
.mt0ih2ci {
  background-color: #f3ba63;
}
.mt0ih2cj:hover {
  background-color: #f3ba63;
}
.mt0ih2ck {
  background-color: #ee9d2b;
}
.mt0ih2cl:hover {
  background-color: #ee9d2b;
}
.mt0ih2cm {
  background-color: #ffb224;
}
.mt0ih2cn:hover {
  background-color: #ffb224;
}
.mt0ih2co {
  background-color: #ffa01c;
}
.mt0ih2cp:hover {
  background-color: #ffa01c;
}
.mt0ih2cq {
  background-color: #ad5700;
}
.mt0ih2cr:hover {
  background-color: #ad5700;
}
.mt0ih2cs {
  background-color: #4e2009;
}
.mt0ih2ct:hover {
  background-color: #4e2009;
}
.mt0ih2cu {
  background-color: #d6f0ff;
}
.mt0ih2cv:hover {
  background-color: #d6f0ff;
}
.mt0ih2cw {
  background-color: #96d5f8;
}
.mt0ih2cx:hover {
  background-color: #96d5f8;
}
.mt0ih2cy {
  background-color: #4fb5ee;
}
.mt0ih2cz:hover {
  background-color: #4fb5ee;
}
.mt0ih2d0 {
  background-color: #0b75aa;
}
.mt0ih2d1:hover {
  background-color: #0b75aa;
}
.mt0ih2d2 {
  background-color: #ebff5e;
}
.mt0ih2d3:hover {
  background-color: #ebff5e;
}
.mt0ih2d4 {
  background-color: #8dc31a;
}
.mt0ih2d5:hover {
  background-color: #8dc31a;
}
.mt0ih2d6 {
  background-color: #ff5377;
}
.mt0ih2d7:hover {
  background-color: #ff5377;
}
.mt0ih2d8 {
  background-color: #ff9457;
}
.mt0ih2d9:hover {
  background-color: #ff9457;
}
.mt0ih2da {
  background-color: #36e79b;
}
.mt0ih2db:hover {
  background-color: #36e79b;
}
.mt0ih2dc {
  background-color: var(--_1pyqka90);
}
.mt0ih2dd:hover {
  background-color: var(--_1pyqka90);
}
.mt0ih2de {
  background-color: var(--_1pyqka91);
}
.mt0ih2df:hover {
  background-color: var(--_1pyqka91);
}
.mt0ih2dg {
  background-color: var(--_1pyqka92);
}
.mt0ih2dh:hover {
  background-color: var(--_1pyqka92);
}
.mt0ih2di {
  background-color: var(--_1pyqka93);
}
.mt0ih2dj:hover {
  background-color: var(--_1pyqka93);
}
.mt0ih2dk {
  background-color: var(--_1pyqka94);
}
.mt0ih2dl:hover {
  background-color: var(--_1pyqka94);
}
.mt0ih2dm {
  background-color: var(--_1pyqka95);
}
.mt0ih2dn:hover {
  background-color: var(--_1pyqka95);
}
.mt0ih2do {
  background-color: var(--_1pyqka98);
}
.mt0ih2dp:hover {
  background-color: var(--_1pyqka98);
}
.mt0ih2dq {
  background-color: var(--_1pyqka96);
}
.mt0ih2dr:hover {
  background-color: var(--_1pyqka96);
}
.mt0ih2ds {
  background-color: var(--_1pyqka9c);
}
.mt0ih2dt:hover {
  background-color: var(--_1pyqka9c);
}
.mt0ih2du {
  background-color: var(--_1pyqka9a);
}
.mt0ih2dv:hover {
  background-color: var(--_1pyqka9a);
}
.mt0ih2dw {
  background-color: var(--_1pyqka9g);
}
.mt0ih2dx:hover {
  background-color: var(--_1pyqka9g);
}
.mt0ih2dy {
  background-color: var(--_1pyqka9e);
}
.mt0ih2dz:hover {
  background-color: var(--_1pyqka9e);
}
.mt0ih2e0 {
  background-color: var(--_1pyqka9f);
}
.mt0ih2e1:hover {
  background-color: var(--_1pyqka9f);
}
.mt0ih2e2 {
  background-color: var(--_1pyqka9h);
}
.mt0ih2e3:hover {
  background-color: var(--_1pyqka9h);
}
.mt0ih2e4 {
  background-color: var(--_1pyqka9d);
}
.mt0ih2e5:hover {
  background-color: var(--_1pyqka9d);
}
.mt0ih2e6 {
  background-color: var(--_1pyqka91z);
}
.mt0ih2e7:hover {
  background-color: var(--_1pyqka91z);
}
.mt0ih2e8 {
  background-color: var(--_1pyqka91w);
}
.mt0ih2e9:hover {
  background-color: var(--_1pyqka91w);
}
.mt0ih2ea {
  background-color: var(--_1pyqka91x);
}
.mt0ih2eb:hover {
  background-color: var(--_1pyqka91x);
}
.mt0ih2ec {
  background-color: var(--_1pyqka91y);
}
.mt0ih2ed:hover {
  background-color: var(--_1pyqka91y);
}
.mt0ih2ee {
  background-color: var(--_1pyqka920);
}
.mt0ih2ef:hover {
  background-color: var(--_1pyqka920);
}
.mt0ih2eg {
  background-color: var(--_1pyqka921);
}
.mt0ih2eh:hover {
  background-color: var(--_1pyqka921);
}
.mt0ih2ei {
  background-color: var(--_1pyqka91v);
}
.mt0ih2ej:hover {
  background-color: var(--_1pyqka91v);
}
.mt0ih2ek {
  background-color: var(--_1pyqka91s);
}
.mt0ih2el:hover {
  background-color: var(--_1pyqka91s);
}
.mt0ih2em {
  background-color: var(--_1pyqka91t);
}
.mt0ih2en:hover {
  background-color: var(--_1pyqka91t);
}
.mt0ih2eo {
  background-color: var(--_1pyqka91u);
}
.mt0ih2ep:hover {
  background-color: var(--_1pyqka91u);
}
.mt0ih2eq {
  border: 0;
}
.mt0ih2er:hover {
  border: 0;
}
.mt0ih2es {
  border: var(--_1pyqka91k) solid 1px;
}
.mt0ih2et:hover {
  border: var(--_1pyqka91k) solid 1px;
}
.mt0ih2eu {
  border: var(--_1pyqka91l) solid 1px;
}
.mt0ih2ev:hover {
  border: var(--_1pyqka91l) solid 1px;
}
.mt0ih2ew {
  border: var(--_1pyqka91m) solid 1px;
}
.mt0ih2ex:hover {
  border: var(--_1pyqka91m) solid 1px;
}
.mt0ih2ey {
  border: var(--_1pyqka91n) solid 1px;
}
.mt0ih2ez:hover {
  border: var(--_1pyqka91n) solid 1px;
}
.mt0ih2f0 {
  border: var(--_1pyqka91o) solid 1px;
}
.mt0ih2f1:hover {
  border: var(--_1pyqka91o) solid 1px;
}
.mt0ih2f2 {
  border: var(--_1pyqka9z) solid 1px;
}
.mt0ih2f3:hover {
  border: var(--_1pyqka9z) solid 1px;
}
.mt0ih2f4 {
  border: var(--_1pyqka91p) solid 1px;
}
.mt0ih2f5:hover {
  border: var(--_1pyqka91p) solid 1px;
}
.mt0ih2f6 {
  border: var(--_1pyqka91q) solid 1px;
}
.mt0ih2f7:hover {
  border: var(--_1pyqka91q) solid 1px;
}
.mt0ih2f8 {
  border: var(--_1pyqka91r) solid 1px;
}
.mt0ih2f9:hover {
  border: var(--_1pyqka91r) solid 1px;
}
.mt0ih2fa {
  border: var(--_1pyqka9j) solid 1px;
}
.mt0ih2fb:hover {
  border: var(--_1pyqka9j) solid 1px;
}
.mt0ih2fc {
  border: var(--_1pyqka9k) solid 1px;
}
.mt0ih2fd:hover {
  border: var(--_1pyqka9k) solid 1px;
}
.mt0ih2fe {
  border: var(--_1pyqka9i) solid 1px;
}
.mt0ih2ff:hover {
  border: var(--_1pyqka9i) solid 1px;
}
.mt0ih2fg {
  border-top: 0;
}
.mt0ih2fh:hover {
  border-top: 0;
}
.mt0ih2fi {
  border-top: var(--_1pyqka91k) solid 1px;
}
.mt0ih2fj:hover {
  border-top: var(--_1pyqka91k) solid 1px;
}
.mt0ih2fk {
  border-top: var(--_1pyqka91l) solid 1px;
}
.mt0ih2fl:hover {
  border-top: var(--_1pyqka91l) solid 1px;
}
.mt0ih2fm {
  border-top: var(--_1pyqka91m) solid 1px;
}
.mt0ih2fn:hover {
  border-top: var(--_1pyqka91m) solid 1px;
}
.mt0ih2fo {
  border-top: var(--_1pyqka91n) solid 1px;
}
.mt0ih2fp:hover {
  border-top: var(--_1pyqka91n) solid 1px;
}
.mt0ih2fq {
  border-top: var(--_1pyqka91o) solid 1px;
}
.mt0ih2fr:hover {
  border-top: var(--_1pyqka91o) solid 1px;
}
.mt0ih2fs {
  border-top: var(--_1pyqka9z) solid 1px;
}
.mt0ih2ft:hover {
  border-top: var(--_1pyqka9z) solid 1px;
}
.mt0ih2fu {
  border-top: var(--_1pyqka91p) solid 1px;
}
.mt0ih2fv:hover {
  border-top: var(--_1pyqka91p) solid 1px;
}
.mt0ih2fw {
  border-top: var(--_1pyqka91q) solid 1px;
}
.mt0ih2fx:hover {
  border-top: var(--_1pyqka91q) solid 1px;
}
.mt0ih2fy {
  border-top: var(--_1pyqka91r) solid 1px;
}
.mt0ih2fz:hover {
  border-top: var(--_1pyqka91r) solid 1px;
}
.mt0ih2g0 {
  border-top: var(--_1pyqka9j) solid 1px;
}
.mt0ih2g1:hover {
  border-top: var(--_1pyqka9j) solid 1px;
}
.mt0ih2g2 {
  border-top: var(--_1pyqka9k) solid 1px;
}
.mt0ih2g3:hover {
  border-top: var(--_1pyqka9k) solid 1px;
}
.mt0ih2g4 {
  border-top: var(--_1pyqka9i) solid 1px;
}
.mt0ih2g5:hover {
  border-top: var(--_1pyqka9i) solid 1px;
}
.mt0ih2g6 {
  border-right: 0;
}
.mt0ih2g7:hover {
  border-right: 0;
}
.mt0ih2g8 {
  border-right: var(--_1pyqka91k) solid 1px;
}
.mt0ih2g9:hover {
  border-right: var(--_1pyqka91k) solid 1px;
}
.mt0ih2ga {
  border-right: var(--_1pyqka91l) solid 1px;
}
.mt0ih2gb:hover {
  border-right: var(--_1pyqka91l) solid 1px;
}
.mt0ih2gc {
  border-right: var(--_1pyqka91m) solid 1px;
}
.mt0ih2gd:hover {
  border-right: var(--_1pyqka91m) solid 1px;
}
.mt0ih2ge {
  border-right: var(--_1pyqka91n) solid 1px;
}
.mt0ih2gf:hover {
  border-right: var(--_1pyqka91n) solid 1px;
}
.mt0ih2gg {
  border-right: var(--_1pyqka91o) solid 1px;
}
.mt0ih2gh:hover {
  border-right: var(--_1pyqka91o) solid 1px;
}
.mt0ih2gi {
  border-right: var(--_1pyqka9z) solid 1px;
}
.mt0ih2gj:hover {
  border-right: var(--_1pyqka9z) solid 1px;
}
.mt0ih2gk {
  border-right: var(--_1pyqka91p) solid 1px;
}
.mt0ih2gl:hover {
  border-right: var(--_1pyqka91p) solid 1px;
}
.mt0ih2gm {
  border-right: var(--_1pyqka91q) solid 1px;
}
.mt0ih2gn:hover {
  border-right: var(--_1pyqka91q) solid 1px;
}
.mt0ih2go {
  border-right: var(--_1pyqka91r) solid 1px;
}
.mt0ih2gp:hover {
  border-right: var(--_1pyqka91r) solid 1px;
}
.mt0ih2gq {
  border-right: var(--_1pyqka9j) solid 1px;
}
.mt0ih2gr:hover {
  border-right: var(--_1pyqka9j) solid 1px;
}
.mt0ih2gs {
  border-right: var(--_1pyqka9k) solid 1px;
}
.mt0ih2gt:hover {
  border-right: var(--_1pyqka9k) solid 1px;
}
.mt0ih2gu {
  border-right: var(--_1pyqka9i) solid 1px;
}
.mt0ih2gv:hover {
  border-right: var(--_1pyqka9i) solid 1px;
}
.mt0ih2gw {
  border-bottom: 0;
}
.mt0ih2gx:hover {
  border-bottom: 0;
}
.mt0ih2gy {
  border-bottom: var(--_1pyqka91k) solid 1px;
}
.mt0ih2gz:hover {
  border-bottom: var(--_1pyqka91k) solid 1px;
}
.mt0ih2h0 {
  border-bottom: var(--_1pyqka91l) solid 1px;
}
.mt0ih2h1:hover {
  border-bottom: var(--_1pyqka91l) solid 1px;
}
.mt0ih2h2 {
  border-bottom: var(--_1pyqka91m) solid 1px;
}
.mt0ih2h3:hover {
  border-bottom: var(--_1pyqka91m) solid 1px;
}
.mt0ih2h4 {
  border-bottom: var(--_1pyqka91n) solid 1px;
}
.mt0ih2h5:hover {
  border-bottom: var(--_1pyqka91n) solid 1px;
}
.mt0ih2h6 {
  border-bottom: var(--_1pyqka91o) solid 1px;
}
.mt0ih2h7:hover {
  border-bottom: var(--_1pyqka91o) solid 1px;
}
.mt0ih2h8 {
  border-bottom: var(--_1pyqka9z) solid 1px;
}
.mt0ih2h9:hover {
  border-bottom: var(--_1pyqka9z) solid 1px;
}
.mt0ih2ha {
  border-bottom: var(--_1pyqka91p) solid 1px;
}
.mt0ih2hb:hover {
  border-bottom: var(--_1pyqka91p) solid 1px;
}
.mt0ih2hc {
  border-bottom: var(--_1pyqka91q) solid 1px;
}
.mt0ih2hd:hover {
  border-bottom: var(--_1pyqka91q) solid 1px;
}
.mt0ih2he {
  border-bottom: var(--_1pyqka91r) solid 1px;
}
.mt0ih2hf:hover {
  border-bottom: var(--_1pyqka91r) solid 1px;
}
.mt0ih2hg {
  border-bottom: var(--_1pyqka9j) solid 1px;
}
.mt0ih2hh:hover {
  border-bottom: var(--_1pyqka9j) solid 1px;
}
.mt0ih2hi {
  border-bottom: var(--_1pyqka9k) solid 1px;
}
.mt0ih2hj:hover {
  border-bottom: var(--_1pyqka9k) solid 1px;
}
.mt0ih2hk {
  border-bottom: var(--_1pyqka9i) solid 1px;
}
.mt0ih2hl:hover {
  border-bottom: var(--_1pyqka9i) solid 1px;
}
.mt0ih2hm {
  border-left: 0;
}
.mt0ih2hn:hover {
  border-left: 0;
}
.mt0ih2ho {
  border-left: var(--_1pyqka91k) solid 1px;
}
.mt0ih2hp:hover {
  border-left: var(--_1pyqka91k) solid 1px;
}
.mt0ih2hq {
  border-left: var(--_1pyqka91l) solid 1px;
}
.mt0ih2hr:hover {
  border-left: var(--_1pyqka91l) solid 1px;
}
.mt0ih2hs {
  border-left: var(--_1pyqka91m) solid 1px;
}
.mt0ih2ht:hover {
  border-left: var(--_1pyqka91m) solid 1px;
}
.mt0ih2hu {
  border-left: var(--_1pyqka91n) solid 1px;
}
.mt0ih2hv:hover {
  border-left: var(--_1pyqka91n) solid 1px;
}
.mt0ih2hw {
  border-left: var(--_1pyqka91o) solid 1px;
}
.mt0ih2hx:hover {
  border-left: var(--_1pyqka91o) solid 1px;
}
.mt0ih2hy {
  border-left: var(--_1pyqka9z) solid 1px;
}
.mt0ih2hz:hover {
  border-left: var(--_1pyqka9z) solid 1px;
}
.mt0ih2i0 {
  border-left: var(--_1pyqka91p) solid 1px;
}
.mt0ih2i1:hover {
  border-left: var(--_1pyqka91p) solid 1px;
}
.mt0ih2i2 {
  border-left: var(--_1pyqka91q) solid 1px;
}
.mt0ih2i3:hover {
  border-left: var(--_1pyqka91q) solid 1px;
}
.mt0ih2i4 {
  border-left: var(--_1pyqka91r) solid 1px;
}
.mt0ih2i5:hover {
  border-left: var(--_1pyqka91r) solid 1px;
}
.mt0ih2i6 {
  border-left: var(--_1pyqka9j) solid 1px;
}
.mt0ih2i7:hover {
  border-left: var(--_1pyqka9j) solid 1px;
}
.mt0ih2i8 {
  border-left: var(--_1pyqka9k) solid 1px;
}
.mt0ih2i9:hover {
  border-left: var(--_1pyqka9k) solid 1px;
}
.mt0ih2ia {
  border-left: var(--_1pyqka9i) solid 1px;
}
.mt0ih2ib:hover {
  border-left: var(--_1pyqka9i) solid 1px;
}
.mt0ih2ic {
  border-color: inherit;
}
.mt0ih2id:hover {
  border-color: inherit;
}
.mt0ih2ie {
  border-color: #ffffff;
}
.mt0ih2if:hover {
  border-color: #ffffff;
}
.mt0ih2ig {
  border-color: #000000;
}
.mt0ih2ih:hover {
  border-color: #000000;
}
.mt0ih2ii {
  border-color: #fdfcfd;
}
.mt0ih2ij:hover {
  border-color: #fdfcfd;
}
.mt0ih2ik {
  border-color: #f9f8f9;
}
.mt0ih2il:hover {
  border-color: #f9f8f9;
}
.mt0ih2im {
  border-color: #f4f2f4;
}
.mt0ih2in:hover {
  border-color: #f4f2f4;
}
.mt0ih2io {
  border-color: #eeedef;
}
.mt0ih2ip:hover {
  border-color: #eeedef;
}
.mt0ih2iq {
  border-color: #e9e8ea;
}
.mt0ih2ir:hover {
  border-color: #e9e8ea;
}
.mt0ih2is {
  border-color: #e4e2e4;
}
.mt0ih2it:hover {
  border-color: #e4e2e4;
}
.mt0ih2iu {
  border-color: #dcdbdd;
}
.mt0ih2iv:hover {
  border-color: #dcdbdd;
}
.mt0ih2iw {
  border-color: #c8c7cb;
}
.mt0ih2ix:hover {
  border-color: #c8c7cb;
}
.mt0ih2iy {
  border-color: #908e96;
}
.mt0ih2iz:hover {
  border-color: #908e96;
}
.mt0ih2j0 {
  border-color: #86848d;
}
.mt0ih2j1:hover {
  border-color: #86848d;
}
.mt0ih2j2 {
  border-color: #6f6e77;
}
.mt0ih2j3:hover {
  border-color: #6f6e77;
}
.mt0ih2j4 {
  border-color: #1a1523;
}
.mt0ih2j5:hover {
  border-color: #1a1523;
}
.mt0ih2j6 {
  border-color: #fcfbfe;
}
.mt0ih2j7:hover {
  border-color: #fcfbfe;
}
.mt0ih2j8 {
  border-color: #f8f5ff;
}
.mt0ih2j9:hover {
  border-color: #f8f5ff;
}
.mt0ih2ja {
  border-color: #f4f0ff;
}
.mt0ih2jb:hover {
  border-color: #f4f0ff;
}
.mt0ih2jc {
  border-color: #ede7fe;
}
.mt0ih2jd:hover {
  border-color: #ede7fe;
}
.mt0ih2je {
  border-color: #e7defc;
}
.mt0ih2jf:hover {
  border-color: #e7defc;
}
.mt0ih2jg {
  border-color: #d9cdf9;
}
.mt0ih2jh:hover {
  border-color: #d9cdf9;
}
.mt0ih2ji {
  border-color: #c9b9f3;
}
.mt0ih2jj:hover {
  border-color: #c9b9f3;
}
.mt0ih2jk {
  border-color: #af98ec;
}
.mt0ih2jl:hover {
  border-color: #af98ec;
}
.mt0ih2jm {
  border-color: #744ed4;
}
.mt0ih2jn:hover {
  border-color: #744ed4;
}
.mt0ih2jo {
  border-color: #6b48c7;
}
.mt0ih2jp:hover {
  border-color: #6b48c7;
}
.mt0ih2jq {
  border-color: #6346af;
}
.mt0ih2jr:hover {
  border-color: #6346af;
}
.mt0ih2js {
  border-color: #20104d;
}
.mt0ih2jt:hover {
  border-color: #20104d;
}
.mt0ih2ju {
  border-color: #fffcfc;
}
.mt0ih2jv:hover {
  border-color: #fffcfc;
}
.mt0ih2jw {
  border-color: #fff8f8;
}
.mt0ih2jx:hover {
  border-color: #fff8f8;
}
.mt0ih2jy {
  border-color: #ffefef;
}
.mt0ih2jz:hover {
  border-color: #ffefef;
}
.mt0ih2k0 {
  border-color: #ffe5e5;
}
.mt0ih2k1:hover {
  border-color: #ffe5e5;
}
.mt0ih2k2 {
  border-color: #fdd8d8;
}
.mt0ih2k3:hover {
  border-color: #fdd8d8;
}
.mt0ih2k4 {
  border-color: #f9c6c6;
}
.mt0ih2k5:hover {
  border-color: #f9c6c6;
}
.mt0ih2k6 {
  border-color: #f3aeaf;
}
.mt0ih2k7:hover {
  border-color: #f3aeaf;
}
.mt0ih2k8 {
  border-color: #eb9091;
}
.mt0ih2k9:hover {
  border-color: #eb9091;
}
.mt0ih2ka {
  border-color: #e5484d;
}
.mt0ih2kb:hover {
  border-color: #e5484d;
}
.mt0ih2kc {
  border-color: #dc3d43;
}
.mt0ih2kd:hover {
  border-color: #dc3d43;
}
.mt0ih2ke {
  border-color: #cd2b31;
}
.mt0ih2kf:hover {
  border-color: #cd2b31;
}
.mt0ih2kg {
  border-color: #381316;
}
.mt0ih2kh:hover {
  border-color: #381316;
}
.mt0ih2ki {
  border-color: #fbfefc;
}
.mt0ih2kj:hover {
  border-color: #fbfefc;
}
.mt0ih2kk {
  border-color: #f2fcf5;
}
.mt0ih2kl:hover {
  border-color: #f2fcf5;
}
.mt0ih2km {
  border-color: #e9f9ee;
}
.mt0ih2kn:hover {
  border-color: #e9f9ee;
}
.mt0ih2ko {
  border-color: #ddf3e4;
}
.mt0ih2kp:hover {
  border-color: #ddf3e4;
}
.mt0ih2kq {
  border-color: #ccebd7;
}
.mt0ih2kr:hover {
  border-color: #ccebd7;
}
.mt0ih2ks {
  border-color: #b4dfc4;
}
.mt0ih2kt:hover {
  border-color: #b4dfc4;
}
.mt0ih2ku {
  border-color: #92ceac;
}
.mt0ih2kv:hover {
  border-color: #92ceac;
}
.mt0ih2kw {
  border-color: #5bb98c;
}
.mt0ih2kx:hover {
  border-color: #5bb98c;
}
.mt0ih2ky {
  border-color: #30a46c;
}
.mt0ih2kz:hover {
  border-color: #30a46c;
}
.mt0ih2l0 {
  border-color: #299764;
}
.mt0ih2l1:hover {
  border-color: #299764;
}
.mt0ih2l2 {
  border-color: #18794e;
}
.mt0ih2l3:hover {
  border-color: #18794e;
}
.mt0ih2l4 {
  border-color: #153226;
}
.mt0ih2l5:hover {
  border-color: #153226;
}
.mt0ih2l6 {
  border-color: #fefdfb;
}
.mt0ih2l7:hover {
  border-color: #fefdfb;
}
.mt0ih2l8 {
  border-color: #fff9ed;
}
.mt0ih2l9:hover {
  border-color: #fff9ed;
}
.mt0ih2la {
  border-color: #fff4d5;
}
.mt0ih2lb:hover {
  border-color: #fff4d5;
}
.mt0ih2lc {
  border-color: #ffecbc;
}
.mt0ih2ld:hover {
  border-color: #ffecbc;
}
.mt0ih2le {
  border-color: #ffe3a2;
}
.mt0ih2lf:hover {
  border-color: #ffe3a2;
}
.mt0ih2lg {
  border-color: #ffd386;
}
.mt0ih2lh:hover {
  border-color: #ffd386;
}
.mt0ih2li {
  border-color: #f3ba63;
}
.mt0ih2lj:hover {
  border-color: #f3ba63;
}
.mt0ih2lk {
  border-color: #ee9d2b;
}
.mt0ih2ll:hover {
  border-color: #ee9d2b;
}
.mt0ih2lm {
  border-color: #ffb224;
}
.mt0ih2ln:hover {
  border-color: #ffb224;
}
.mt0ih2lo {
  border-color: #ffa01c;
}
.mt0ih2lp:hover {
  border-color: #ffa01c;
}
.mt0ih2lq {
  border-color: #ad5700;
}
.mt0ih2lr:hover {
  border-color: #ad5700;
}
.mt0ih2ls {
  border-color: #4e2009;
}
.mt0ih2lt:hover {
  border-color: #4e2009;
}
.mt0ih2lu {
  border-color: #d6f0ff;
}
.mt0ih2lv:hover {
  border-color: #d6f0ff;
}
.mt0ih2lw {
  border-color: #96d5f8;
}
.mt0ih2lx:hover {
  border-color: #96d5f8;
}
.mt0ih2ly {
  border-color: #4fb5ee;
}
.mt0ih2lz:hover {
  border-color: #4fb5ee;
}
.mt0ih2m0 {
  border-color: #0b75aa;
}
.mt0ih2m1:hover {
  border-color: #0b75aa;
}
.mt0ih2m2 {
  border-color: #ebff5e;
}
.mt0ih2m3:hover {
  border-color: #ebff5e;
}
.mt0ih2m4 {
  border-color: #8dc31a;
}
.mt0ih2m5:hover {
  border-color: #8dc31a;
}
.mt0ih2m6 {
  border-color: #ff5377;
}
.mt0ih2m7:hover {
  border-color: #ff5377;
}
.mt0ih2m8 {
  border-color: #ff9457;
}
.mt0ih2m9:hover {
  border-color: #ff9457;
}
.mt0ih2ma {
  border-color: #36e79b;
}
.mt0ih2mb:hover {
  border-color: #36e79b;
}
.mt0ih2mc {
  border-style: hidden;
}
.mt0ih2md:hover {
  border-style: hidden;
}
.mt0ih2me {
  border-style: solid;
}
.mt0ih2mf:hover {
  border-style: solid;
}
.mt0ih2mg {
  border-width: 1px;
}
.mt0ih2mh:hover {
  border-width: 1px;
}
.mt0ih2mi {
  border-width: 2px;
}
.mt0ih2mj:hover {
  border-width: 2px;
}
.mt0ih2mk {
  border-width: 4px;
}
.mt0ih2ml:hover {
  border-width: 4px;
}
.mt0ih2mm {
  box-shadow: 0 2px 8px -2px rgba(59, 59, 59, 0.08);
}
.mt0ih2mn:hover {
  box-shadow: 0 2px 8px -2px rgba(59, 59, 59, 0.08);
}
.mt0ih2mo {
  box-shadow: 0 6px 12px -2px rgba(59, 59, 59, 0.12);
}
.mt0ih2mp:hover {
  box-shadow: 0 6px 12px -2px rgba(59, 59, 59, 0.12);
}
.mt0ih2mq {
  box-shadow: 0 -1px 0 0 rgba(0, 0, 0, 0.32) inset;
}
.mt0ih2mr:hover {
  box-shadow: 0 -1px 0 0 rgba(0, 0, 0, 0.32) inset;
}
.mt0ih2ms {
  box-shadow: 0 -1px 0 0 rgba(0, 0, 0, 0.1) inset;
}
.mt0ih2mt:hover {
  box-shadow: 0 -1px 0 0 rgba(0, 0, 0, 0.1) inset;
}
.mt0ih2mu {
  color: inherit;
}
.mt0ih2mv:hover {
  color: inherit;
}
.mt0ih2mw {
  color: #ffffff;
}
.mt0ih2mx:hover {
  color: #ffffff;
}
.mt0ih2my {
  color: #000000;
}
.mt0ih2mz:hover {
  color: #000000;
}
.mt0ih2n0 {
  color: #fdfcfd;
}
.mt0ih2n1:hover {
  color: #fdfcfd;
}
.mt0ih2n2 {
  color: #f9f8f9;
}
.mt0ih2n3:hover {
  color: #f9f8f9;
}
.mt0ih2n4 {
  color: #f4f2f4;
}
.mt0ih2n5:hover {
  color: #f4f2f4;
}
.mt0ih2n6 {
  color: #eeedef;
}
.mt0ih2n7:hover {
  color: #eeedef;
}
.mt0ih2n8 {
  color: #e9e8ea;
}
.mt0ih2n9:hover {
  color: #e9e8ea;
}
.mt0ih2na {
  color: #e4e2e4;
}
.mt0ih2nb:hover {
  color: #e4e2e4;
}
.mt0ih2nc {
  color: #dcdbdd;
}
.mt0ih2nd:hover {
  color: #dcdbdd;
}
.mt0ih2ne {
  color: #c8c7cb;
}
.mt0ih2nf:hover {
  color: #c8c7cb;
}
.mt0ih2ng {
  color: #908e96;
}
.mt0ih2nh:hover {
  color: #908e96;
}
.mt0ih2ni {
  color: #86848d;
}
.mt0ih2nj:hover {
  color: #86848d;
}
.mt0ih2nk {
  color: #6f6e77;
}
.mt0ih2nl:hover {
  color: #6f6e77;
}
.mt0ih2nm {
  color: #1a1523;
}
.mt0ih2nn:hover {
  color: #1a1523;
}
.mt0ih2no {
  color: #fcfbfe;
}
.mt0ih2np:hover {
  color: #fcfbfe;
}
.mt0ih2nq {
  color: #f8f5ff;
}
.mt0ih2nr:hover {
  color: #f8f5ff;
}
.mt0ih2ns {
  color: #f4f0ff;
}
.mt0ih2nt:hover {
  color: #f4f0ff;
}
.mt0ih2nu {
  color: #ede7fe;
}
.mt0ih2nv:hover {
  color: #ede7fe;
}
.mt0ih2nw {
  color: #e7defc;
}
.mt0ih2nx:hover {
  color: #e7defc;
}
.mt0ih2ny {
  color: #d9cdf9;
}
.mt0ih2nz:hover {
  color: #d9cdf9;
}
.mt0ih2o0 {
  color: #c9b9f3;
}
.mt0ih2o1:hover {
  color: #c9b9f3;
}
.mt0ih2o2 {
  color: #af98ec;
}
.mt0ih2o3:hover {
  color: #af98ec;
}
.mt0ih2o4 {
  color: #744ed4;
}
.mt0ih2o5:hover {
  color: #744ed4;
}
.mt0ih2o6 {
  color: #6b48c7;
}
.mt0ih2o7:hover {
  color: #6b48c7;
}
.mt0ih2o8 {
  color: #6346af;
}
.mt0ih2o9:hover {
  color: #6346af;
}
.mt0ih2oa {
  color: #20104d;
}
.mt0ih2ob:hover {
  color: #20104d;
}
.mt0ih2oc {
  color: #fffcfc;
}
.mt0ih2od:hover {
  color: #fffcfc;
}
.mt0ih2oe {
  color: #fff8f8;
}
.mt0ih2of:hover {
  color: #fff8f8;
}
.mt0ih2og {
  color: #ffefef;
}
.mt0ih2oh:hover {
  color: #ffefef;
}
.mt0ih2oi {
  color: #ffe5e5;
}
.mt0ih2oj:hover {
  color: #ffe5e5;
}
.mt0ih2ok {
  color: #fdd8d8;
}
.mt0ih2ol:hover {
  color: #fdd8d8;
}
.mt0ih2om {
  color: #f9c6c6;
}
.mt0ih2on:hover {
  color: #f9c6c6;
}
.mt0ih2oo {
  color: #f3aeaf;
}
.mt0ih2op:hover {
  color: #f3aeaf;
}
.mt0ih2oq {
  color: #eb9091;
}
.mt0ih2or:hover {
  color: #eb9091;
}
.mt0ih2os {
  color: #e5484d;
}
.mt0ih2ot:hover {
  color: #e5484d;
}
.mt0ih2ou {
  color: #dc3d43;
}
.mt0ih2ov:hover {
  color: #dc3d43;
}
.mt0ih2ow {
  color: #cd2b31;
}
.mt0ih2ox:hover {
  color: #cd2b31;
}
.mt0ih2oy {
  color: #381316;
}
.mt0ih2oz:hover {
  color: #381316;
}
.mt0ih2p0 {
  color: #fbfefc;
}
.mt0ih2p1:hover {
  color: #fbfefc;
}
.mt0ih2p2 {
  color: #f2fcf5;
}
.mt0ih2p3:hover {
  color: #f2fcf5;
}
.mt0ih2p4 {
  color: #e9f9ee;
}
.mt0ih2p5:hover {
  color: #e9f9ee;
}
.mt0ih2p6 {
  color: #ddf3e4;
}
.mt0ih2p7:hover {
  color: #ddf3e4;
}
.mt0ih2p8 {
  color: #ccebd7;
}
.mt0ih2p9:hover {
  color: #ccebd7;
}
.mt0ih2pa {
  color: #b4dfc4;
}
.mt0ih2pb:hover {
  color: #b4dfc4;
}
.mt0ih2pc {
  color: #92ceac;
}
.mt0ih2pd:hover {
  color: #92ceac;
}
.mt0ih2pe {
  color: #5bb98c;
}
.mt0ih2pf:hover {
  color: #5bb98c;
}
.mt0ih2pg {
  color: #30a46c;
}
.mt0ih2ph:hover {
  color: #30a46c;
}
.mt0ih2pi {
  color: #299764;
}
.mt0ih2pj:hover {
  color: #299764;
}
.mt0ih2pk {
  color: #18794e;
}
.mt0ih2pl:hover {
  color: #18794e;
}
.mt0ih2pm {
  color: #153226;
}
.mt0ih2pn:hover {
  color: #153226;
}
.mt0ih2po {
  color: #fefdfb;
}
.mt0ih2pp:hover {
  color: #fefdfb;
}
.mt0ih2pq {
  color: #fff9ed;
}
.mt0ih2pr:hover {
  color: #fff9ed;
}
.mt0ih2ps {
  color: #fff4d5;
}
.mt0ih2pt:hover {
  color: #fff4d5;
}
.mt0ih2pu {
  color: #ffecbc;
}
.mt0ih2pv:hover {
  color: #ffecbc;
}
.mt0ih2pw {
  color: #ffe3a2;
}
.mt0ih2px:hover {
  color: #ffe3a2;
}
.mt0ih2py {
  color: #ffd386;
}
.mt0ih2pz:hover {
  color: #ffd386;
}
.mt0ih2q0 {
  color: #f3ba63;
}
.mt0ih2q1:hover {
  color: #f3ba63;
}
.mt0ih2q2 {
  color: #ee9d2b;
}
.mt0ih2q3:hover {
  color: #ee9d2b;
}
.mt0ih2q4 {
  color: #ffb224;
}
.mt0ih2q5:hover {
  color: #ffb224;
}
.mt0ih2q6 {
  color: #ffa01c;
}
.mt0ih2q7:hover {
  color: #ffa01c;
}
.mt0ih2q8 {
  color: #ad5700;
}
.mt0ih2q9:hover {
  color: #ad5700;
}
.mt0ih2qa {
  color: #4e2009;
}
.mt0ih2qb:hover {
  color: #4e2009;
}
.mt0ih2qc {
  color: #d6f0ff;
}
.mt0ih2qd:hover {
  color: #d6f0ff;
}
.mt0ih2qe {
  color: #96d5f8;
}
.mt0ih2qf:hover {
  color: #96d5f8;
}
.mt0ih2qg {
  color: #4fb5ee;
}
.mt0ih2qh:hover {
  color: #4fb5ee;
}
.mt0ih2qi {
  color: #0b75aa;
}
.mt0ih2qj:hover {
  color: #0b75aa;
}
.mt0ih2qk {
  color: #ebff5e;
}
.mt0ih2ql:hover {
  color: #ebff5e;
}
.mt0ih2qm {
  color: #8dc31a;
}
.mt0ih2qn:hover {
  color: #8dc31a;
}
.mt0ih2qo {
  color: #ff5377;
}
.mt0ih2qp:hover {
  color: #ff5377;
}
.mt0ih2qq {
  color: #ff9457;
}
.mt0ih2qr:hover {
  color: #ff9457;
}
.mt0ih2qs {
  color: #36e79b;
}
.mt0ih2qt:hover {
  color: #36e79b;
}
.mt0ih2qu {
  color: var(--_1pyqka9b);
}
.mt0ih2qv:hover {
  color: var(--_1pyqka9b);
}
.mt0ih2qw {
  color: var(--_1pyqka9c);
}
.mt0ih2qx:hover {
  color: var(--_1pyqka9c);
}
.mt0ih2qy {
  color: var(--_1pyqka9a);
}
.mt0ih2qz:hover {
  color: var(--_1pyqka9a);
}
.mt0ih2r0 {
  color: var(--_1pyqka9g);
}
.mt0ih2r1:hover {
  color: var(--_1pyqka9g);
}
.mt0ih2r2 {
  color: var(--_1pyqka9e);
}
.mt0ih2r3:hover {
  color: var(--_1pyqka9e);
}
.mt0ih2r4 {
  color: var(--_1pyqka9f);
}
.mt0ih2r5:hover {
  color: var(--_1pyqka9f);
}
.mt0ih2r6 {
  color: var(--_1pyqka9h);
}
.mt0ih2r7:hover {
  color: var(--_1pyqka9h);
}
.mt0ih2r8 {
  color: var(--_1pyqka9d);
}
.mt0ih2r9:hover {
  color: var(--_1pyqka9d);
}
.mt0ih2ra {
  color: var(--_1pyqka9l);
}
.mt0ih2rb:hover {
  color: var(--_1pyqka9l);
}
.mt0ih2rc {
  color: var(--_1pyqka9m);
}
.mt0ih2rd:hover {
  color: var(--_1pyqka9m);
}
.mt0ih2re {
  color: var(--_1pyqka9n);
}
.mt0ih2rf:hover {
  color: var(--_1pyqka9n);
}
.mt0ih2rg {
  color: var(--_1pyqka9o);
}
.mt0ih2rh:hover {
  color: var(--_1pyqka9o);
}
.mt0ih2ri {
  color: var(--_1pyqka9p);
}
.mt0ih2rj:hover {
  color: var(--_1pyqka9p);
}
.mt0ih2rk {
  color: var(--_1pyqka9q);
}
.mt0ih2rl:hover {
  color: var(--_1pyqka9q);
}
.mt0ih2rm {
  color: var(--_1pyqka9r);
}
.mt0ih2rn:hover {
  color: var(--_1pyqka9r);
}
.mt0ih2ro {
  color: var(--_1pyqka9s);
}
.mt0ih2rp:hover {
  color: var(--_1pyqka9s);
}
.mt0ih2rq {
  color: var(--_1pyqka9t);
}
.mt0ih2rr:hover {
  color: var(--_1pyqka9t);
}
.mt0ih2rs {
  color: var(--_1pyqka9u);
}
.mt0ih2rt:hover {
  color: var(--_1pyqka9u);
}
.mt0ih2ru {
  color: var(--_1pyqka9v);
}
.mt0ih2rv:hover {
  color: var(--_1pyqka9v);
}
.mt0ih2rw {
  color: var(--_1pyqka9w);
}
.mt0ih2rx:hover {
  color: var(--_1pyqka9w);
}
.mt0ih2ry {
  color: var(--_1pyqka9x);
}
.mt0ih2rz:hover {
  color: var(--_1pyqka9x);
}
.mt0ih2s0 {
  color: var(--_1pyqka9y);
}
.mt0ih2s1:hover {
  color: var(--_1pyqka9y);
}
.mt0ih2s2 {
  text-transform: none;
}
.mt0ih2s3:hover {
  text-transform: none;
}
.mt0ih2s4 {
  text-transform: capitalize;
}
.mt0ih2s5:hover {
  text-transform: capitalize;
}
.mt0ih2s6 {
  text-transform: uppercase;
}
.mt0ih2s7:hover {
  text-transform: uppercase;
}
.mt0ih2s8 {
  text-transform: lowercase;
}
.mt0ih2s9:hover {
  text-transform: lowercase;
}
._19y1zt60 {
  -ms-overflow-style: none;
  scrollbar-width: none;
}
._19y1zt60::-webkit-scrollbar {
  display: none;
}
._15exe0r0 {
  display: -webkit-box;
  -webkit-box-orient: vertical;
  overflow: hidden;
  word-break: break-all;
  -webkit-line-clamp: 1;
  line-clamp: 1;
}
._15exe0r1 {
  display: -webkit-box;
  -webkit-box-orient: vertical;
  overflow: hidden;
  word-break: break-all;
  -webkit-line-clamp: 2;
  line-clamp: 2;
}
._15exe0r2 {
  display: -webkit-box;
  -webkit-box-orient: vertical;
  overflow: hidden;
  word-break: break-all;
  -webkit-line-clamp: 3;
  line-clamp: 3;
}
._15exe0r3 {
  display: -webkit-box;
  -webkit-box-orient: vertical;
  overflow: hidden;
  word-break: break-all;
  -webkit-line-clamp: 4;
  line-clamp: 4;
}
._145lkmv0 {
  text-align: center;
}
._145lkmv1 {
  text-align: left;
}
._145lkmv2 {
  text-align: right;
}
._145lkmv3 {
  font-family:
    Steradian,
    -apple-system,
    BlinkMacSystemFont,
    Segoe UI,
    Roboto,
    Helvetica,
    Arial,
    sans-serif,
    Apple Color Emoji,
    Segoe UI Emoji,
    Segoe UI Symbol;
}
._145lkmv4 {
  font-family:
    Steradian,
    Segoe UI,
    Roboto,
    Helvetica Neue,
    Arial,
    Noto Sans,
    sans-serif;
}
._145lkmv5 {
  font-family:
    IBM Plex Mono,
    Menlo,
    DejaVu Sans Mono,
    Bitstream Vera Sans Mono,
    Courier,
    monospace;
}
._145lkmv6 {
  font-size: 11px;
  line-height: 12px;
}
._145lkmv6::before {
  content: "";
  margin-bottom: -0.1875em;
  display: table;
}
._145lkmv6::after {
  content: "";
  margin-top: -0.2005em;
  display: table;
}
._145lkmv7 {
  font-size: 12px;
  line-height: 16px;
}
._145lkmv7::before {
  content: "";
  margin-bottom: -0.3087em;
  display: table;
}
._145lkmv7::after {
  content: "";
  margin-top: -0.3217em;
  display: table;
}
._145lkmv8 {
  font-size: 13px;
  line-height: 20px;
}
._145lkmv8::before {
  content: "";
  margin-bottom: -0.4112em;
  display: table;
}
._145lkmv8::after {
  content: "";
  margin-top: -0.4242em;
  display: table;
}
._145lkmv9 {
  font-size: 14px;
  line-height: 20px;
}
._145lkmv9::before {
  content: "";
  margin-bottom: -0.3563em;
  display: table;
}
._145lkmv9::after {
  content: "";
  margin-top: -0.3693em;
  display: table;
}
._145lkmva {
  font-size: 16px;
  line-height: 24px;
}
._145lkmva::before {
  content: "";
  margin-bottom: -0.392em;
  display: table;
}
._145lkmva::after {
  content: "";
  margin-top: -0.405em;
  display: table;
}
._145lkmvb {
  font-weight: 300;
}
._145lkmvc {
  font-weight: 400;
}
._145lkmvd {
  font-weight: 500;
}
._145lkmve {
  text-transform: capitalize;
}
._145lkmvf {
  text-transform: uppercase;
}
._145lkmvg {
  text-transform: lowercase;
}
._145lkmvh {
  word-break: break-all;
}
._145lkmvi {
  word-break: break-word;
}
._145lkmvj {
  word-break: normal;
}
._145lkmvk {
  white-space: nowrap;
}
._145lkmvl {
  font-weight: 400;
}
._145lkmvm {
  font-weight: 400;
}
._145lkmvn {
  font-weight: 500;
}
._145lkmvo {
  font-weight: 700;
}
._145lkmvp {
  font-size: 14px;
  line-height: 20px;
}
._145lkmvp::before {
  content: "";
  margin-bottom: -0.3913em;
  display: table;
}
._145lkmvp::after {
  content: "";
  margin-top: -0.3393em;
  display: table;
}
._145lkmvq {
  font-size: 11px;
  line-height: 23px;
}
._145lkmvq::before {
  content: "";
  margin-bottom: -0.7225em;
  display: table;
}
._145lkmvq::after {
  content: "";
  margin-top: -0.6705em;
  display: table;
}
._145lkmvr {
  font-size: 10px;
  line-height: 14px;
}
._145lkmvr::before {
  content: "";
  margin-bottom: -0.377em;
  display: table;
}
._145lkmvr::after {
  content: "";
  margin-top: -0.325em;
  display: table;
}
body {
  color: var(--_1pyqka9b);
  font-family:
    Steradian,
    -apple-system,
    BlinkMacSystemFont,
    Segoe UI,
    Roboto,
    Helvetica,
    Arial,
    sans-serif,
    Apple Color Emoji,
    Segoe UI Emoji,
    Segoe UI Symbol;
}
.dxo6qt4 {
  align-items: center;
  display: inline-flex;
  user-select: none;
  width: max-content;
}
.dxo6qt5 {
  min-height: 16px;
}
.dxo6qt6 {
  min-height: 20px;
}
.dxo6qt7 {
  min-height: 24px;
}
.dxo6qta {
  background: var(--_1pyqka91);
  border: var(--_1pyqka91o) solid 1px;
  color: var(--_1pyqka9c);
}
.dxo6qtb {
  background: var(--_1pyqka99);
  color: var(--_1pyqka9c);
}
.dxo6qtc {
  border: var(--_1pyqka91o) solid 1px;
  color: var(--_1pyqka9c);
}
.dxo6qtd {
  background: var(--_1pyqka95);
  color: var(--_1pyqka9e);
}
.dxo6qtf {
  background: var(--_1pyqka97);
  color: var(--_1pyqka9g);
}
.dxo6qtg {
  background: var(--_1pyqka96);
  color: var(--_1pyqka9f);
}
.dxo6qth {
  background: var(--_1pyqka98);
  color: var(--_1pyqka9h);
}
.dxo6qti {
  border-radius: 3px;
}
.dxo6qtj {
  border-radius: 5px;
}
.dxo6qtk {
  border-radius: 6px;
}
.dxo6qtl {
  border-radius: 23px;
}
.dxo6qtm {
  border-radius: 10px;
}
.dxo6qtn {
  border-radius: 16px;
}
._1oerpj90 {
  align-items: center;
  cursor: pointer;
  display: inline-flex;
  justify-content: center;
  flex-shrink: 0;
}
._1oerpj90[disabled] {
  color: var(--_1pyqka9o);
  pointer-events: none;
  user-select: none;
}
._1oerpj91 {
  height: 12px;
  width: 12px;
  font-size: 12px;
  line-height: 16px;
}
._1oerpj91::before {
  content: "";
  margin-bottom: -0.3087em;
  display: table;
}
._1oerpj91::after {
  content: "";
  margin-top: -0.3217em;
  display: table;
}
._1oerpj92 {
  height: 12px;
  width: 12px;
  font-size: 13px;
  line-height: 20px;
}
._1oerpj92::before {
  content: "";
  margin-bottom: -0.4112em;
  display: table;
}
._1oerpj92::after {
  content: "";
  margin-top: -0.4242em;
  display: table;
}
._1oerpj93 {
  height: 14px;
  width: 14px;
  font-size: 13px;
  line-height: 20px;
}
._1oerpj93::before {
  content: "";
  margin-bottom: -0.4112em;
  display: table;
}
._1oerpj93::after {
  content: "";
  margin-top: -0.4242em;
  display: table;
}
._1oerpj94 {
  height: 16px;
  width: 16px;
  font-size: 13px;
  line-height: 20px;
}
._1oerpj94::before {
  content: "";
  margin-bottom: -0.4112em;
  display: table;
}
._1oerpj94::after {
  content: "";
  margin-top: -0.4242em;
  display: table;
}
._1oerpj95 {
  height: 16px;
  width: 16px;
  font-size: 16px;
  line-height: 24px;
}
._1oerpj95::before {
  content: "";
  margin-bottom: -0.392em;
  display: table;
}
._1oerpj95::after {
  content: "";
  margin-top: -0.405em;
  display: table;
}
._1oerpj99 {
  color: var(--_1pyqka9p);
}
._1oerpj9a {
  color: var(--_1pyqka9w);
}
._1oerpj9b:active {
  color: #f4f2f4;
}
._1oerpj9c {
  color: var(--_1pyqka9p);
}
._1oerpj9h {
  background-color: transparent;
  cursor: pointer;
  line-height: 1em;
}
._1oerpj9h:hover {
  cursor: pointer;
}
._1oerpj9h[disabled],
._1oerpj9h[disabled]:hover,
._1oerpj9h[disabled]:focus {
  color: var(--_1pyqka9x);
  pointer-events: none;
  user-select: none;
}
._1oerpj9l {
  color: var(--_1pyqka9r);
}
._1oerpj9m {
  color: var(--_1pyqka9r);
}
._1oerpj9n {
  background: #eb9091;
  color: #ffffff;
  box-shadow: inset 0px -1px 0px rgba(0, 0, 0, 0.32);
}
._1oerpj9n:hover {
  background: #e5484d;
  color: #ffffff;
}
._1oerpj9n:active {
  background: #e5484d;
  color: #ffffff;
  box-shadow: none;
}
._1oerpj9n[disabled],
._1oerpj9n[disabled]:hover {
  background: #f3aeaf;
  color: #fdfcfd;
  box-shadow: none;
}
._1oerpj9o {
  height: 24px;
}
._1oerpj9p {
  height: 28px;
}
._1oerpj9q {
  height: 32px;
}
._1oerpj9r {
  background-color: var(--_1pyqka9l);
  box-shadow: inset 0px -1px 0px rgba(0, 0, 0, 0.32);
  color: var(--_1pyqka9p);
}
._1oerpj9r:hover {
  background-color: var(--_1pyqka9m);
  color: var(--_1pyqka9p);
}
._1oerpj9r:active {
  background-color: var(--_1pyqka9n);
  box-shadow: none;
  color: var(--_1pyqka9p);
}
._1oerpj9r[disabled],
._1oerpj9r[disabled]:hover {
  background-color: var(--_1pyqka9o);
  color: var(--_1pyqka9o);
  box-shadow: none;
}
._1oerpj9s {
  border: var(--_1pyqka91k) solid 1px;
  box-shadow: none;
  color: var(--_1pyqka9r);
}
._1oerpj9s:hover {
  background-color: var(--_1pyqka91t);
  border: var(--_1pyqka91l) solid 1px;
  color: var(--_1pyqka9r);
}
._1oerpj9s:active {
  background-color: var(--_1pyqka91u);
  border: var(--_1pyqka91m) solid 1px;
  color: var(--_1pyqka9r);
}
._1oerpj9s[disabled],
._1oerpj9s[disabled]:hover {
  border: var(--_1pyqka91n) solid 1px;
  color: var(--_1pyqka9q);
}
._1oerpj9t {
  border: 0;
  box-shadow: none;
  color: var(--_1pyqka9r);
}
._1oerpj9t:hover {
  background-color: var(--_1pyqka91t);
  color: var(--_1pyqka9r);
}
._1oerpj9t:active {
  background-color: var(--_1pyqka91u);
  color: var(--_1pyqka9r);
}
._1oerpj9t[disabled],
._1oerpj9t[disabled]:hover {
  color: var(--_1pyqka9q);
}
._1oerpj9u {
  background-color: var(--_1pyqka9s);
  box-shadow: inset 0px -1px 0px rgba(0, 0, 0, 0.1);
  color: var(--_1pyqka9w);
}
._1oerpj9u:hover {
  background-color: var(--_1pyqka9t);
  color: var(--_1pyqka9w);
}
._1oerpj9u:active {
  background-color: var(--_1pyqka9u);
  box-shadow: none;
  color: var(--_1pyqka9w);
}
._1oerpj9u[disabled],
._1oerpj9u[disabled]:hover {
  background-color: var(--_1pyqka9v);
  color: var(--_1pyqka9x);
  box-shadow: none;
}
._1oerpj9v {
  border: var(--_1pyqka91o) solid 1px;
  box-shadow: none;
  color: var(--_1pyqka9y);
}
._1oerpj9v:hover {
  background-color: var(--_1pyqka91x);
  border: var(--_1pyqka91p) solid 1px;
  color: var(--_1pyqka9y);
}
._1oerpj9v:active {
  border: var(--_1pyqka91q) solid 1px;
  background-color: var(--_1pyqka91y);
  color: var(--_1pyqka9y);
}
._1oerpj9v[disabled],
._1oerpj9v[disabled]:hover {
  background-color: var(--_1pyqka91z);
  border: var(--_1pyqka91r) solid 1px;
}
._1oerpj9w {
  color: var(--_1pyqka9y);
}
._1oerpj9w:hover {
  background-color: var(--_1pyqka91x);
  color: var(--_1pyqka9y);
}
._1oerpj9w:active {
  background-color: var(--_1pyqka91y);
  color: var(--_1pyqka9y);
}
._1oerpj9w[disabled],
._1oerpj9w[disabled]:hover {
  background-color: var(--_1pyqka91z);
}
._1ku4sk20 {
  align-items: center;
  display: inline-flex;
  justify-content: center;
  border: none;
  border-radius: 6px;
  color: var(--_1pyqka9l);
  cursor: pointer;
  padding: 0;
  outline: none;
}
._1ku4sk20[disabled],
._1ku4sk20[disabled]:hover,
._1ku4sk20[disabled]:focus {
  box-shadow: none;
  color: var(--_1pyqka9q);
  cursor: not-allowed;
  outline: none;
}
._1ku4sk26 {
  color: #6f6e77;
  background-color: inherit;
}
._1ku4sk26:hover:enabled {
  background-color: #eeedef;
  color: #86848d;
  box-shadow: inset 0px -1px 0px rgba(0, 0, 0, 0.1);
}
._1ku4sk26:active:enabled {
  background-color: #e9e8ea;
  box-shadow: none;
}
._1ku4sk27 {
  height: 24px;
  width: 24px;
}
._1ku4sk28 {
  height: 28px;
  width: 28px;
}
._1ku4sk29 {
  height: 32px;
  width: 32px;
}
._1ku4sk2a {
  height: 20px;
  width: 20px;
  border-radius: 4px;
}
._1ku4sk2d {
  width: 16px;
}
._1ku4sk2e {
  width: 18px;
}
._1ku4sk2f {
  width: 20px;
}
._1ku4sk2g {
  background-color: var(--_1pyqka9l);
  box-shadow: inset 0px -1px 0px rgba(0, 0, 0, 0.32);
  color: #ffffff;
}
._1ku4sk2g:hover:enabled {
  background-color: var(--_1pyqka9m);
}
._1ku4sk2g:active:enabled {
  background-color: var(--_1pyqka9n);
  box-shadow: none;
}
._1ku4sk2g[disabled] {
  background-color: var(--_1pyqka9o);
}
._1ku4sk2h {
  background-color: var(--_1pyqka91s);
  border: var(--_1pyqka91k) solid 1px;
  box-shadow: none;
  color: var(--_1pyqka9l);
}
._1ku4sk2h[disabled] {
  border: var(--_1pyqka91n) solid 1px;
}
._1ku4sk2h:hover:enabled {
  background-color: var(--_1pyqka91t);
  border: var(--_1pyqka91l) solid 1px;
}
._1ku4sk2h:active:enabled {
  background-color: var(--_1pyqka91u);
  border: var(--_1pyqka91m) solid 1px;
}
._1ku4sk2i {
  background-color: var(--_1pyqka91s);
  box-shadow: none;
  color: var(--_1pyqka9l);
}
._1ku4sk2i:hover:enabled {
  background-color: var(--_1pyqka91t);
}
._1ku4sk2i:active:enabled {
  background-color: var(--_1pyqka91u);
}
._1ku4sk2j {
  background-color: var(--_1pyqka9s);
  color: var(--_1pyqka9y);
  box-shadow: inset 0px -1px 0px rgba(0, 0, 0, 0.1);
}
._1ku4sk2j:hover:enabled {
  background-color: var(--_1pyqka9t);
}
._1ku4sk2j:active:enabled {
  background-color: var(--_1pyqka9u);
  box-shadow: none;
}
._1ku4sk2j[disabled] {
  background-color: var(--_1pyqka9v);
  color: var(--_1pyqka9x);
}
._1ku4sk2k {
  background-color: transparent;
  border: var(--_1pyqka91o) solid 1px;
  box-shadow: none;
  color: var(--_1pyqka9y);
}
._1ku4sk2k[disabled] {
  border: var(--_1pyqka91r) solid 1px;
  color: var(--_1pyqka9x);
}
._1ku4sk2k:hover:enabled {
  background-color: var(--_1pyqka91x);
  border: var(--_1pyqka91p) solid 1px;
}
._1ku4sk2k:active:enabled {
  background-color: var(--_1pyqka91y);
  border: var(--_1pyqka91q) solid 1px;
}
._1ku4sk2l {
  background-color: var(--_1pyqka91w);
  box-shadow: none;
  color: var(--_1pyqka9y);
}
._1ku4sk2l[disabled] {
  color: var(--_1pyqka9x);
}
._1ku4sk2l:hover:enabled {
  background-color: var(--_1pyqka91x);
}
._1ku4sk2l:active:enabled {
  background-color: var(--_1pyqka91y);
}
.mquqy90 {
  background: transparent;
  border: 0;
  cursor: pointer;
  padding: 0;
}
.mquqy91 {
  color: var(--_1pyqka9l);
}
.mquqy91:hover {
  color: var(--_1pyqka9m);
}
.mquqy91:active {
  color: var(--_1pyqka9n);
}
.mquqy92 {
  color: var(--_1pyqka9y);
}
.mquqy92:hover {
  color: var(--_1pyqka9w);
}
.mquqy92:active {
  color: var(--_1pyqka9w);
}
._118xo1h2 {
  background: transparent;
}
._118xo1h3 {
  background-color: var(--_1pyqka92);
}
._118xo1h4 {
  background-color: var(--_1pyqka92);
}
._1o4id6s0 {
  display: flex;
  flex-wrap: wrap;
  min-width: 100%;
}
._1o4id6s1 {
  box-sizing: border-box;
  min-width: 0;
}
._1o4id6s2 {
  flex: 0 0 calc(100% / 12);
}
._1o4id6s6 {
  flex: 0 0 calc(100% * 2 / 12);
}
._1o4id6sa {
  flex: 0 0 calc(100% * 3 / 12);
}
._1o4id6se {
  flex: 0 0 calc(100% * 4 / 12);
}
._1o4id6si {
  flex: 0 0 calc(100% * 5 / 12);
}
._1o4id6sm {
  flex: 0 0 calc(100% * 6 / 12);
}
._1o4id6sq {
  flex: 0 0 calc(100% * 7 / 12);
}
._1o4id6su {
  flex: 0 0 calc(100% * 8 / 12);
}
._1o4id6sy {
  flex: 0 0 calc(100% * 9 / 12);
}
._1o4id6s12 {
  flex: 0 0 calc(100% * 10 / 12);
}
._1o4id6s16 {
  flex: 0 0 calc(100% * 11 / 12);
}
._1o4id6s1a {
  flex: 0 0 100%;
}
._1o4id6s1e {
  flex: 1 0 auto;
}
._1o4id6s1i {
  margin-left: 0;
  margin-top: 0;
}
._1o4id6s1j {
  margin-left: -1px;
  margin-top: -1px;
}
._1o4id6s1k {
  margin-left: -2px;
  margin-top: -2px;
}
._1o4id6s1l {
  margin-left: -3px;
  margin-top: -3px;
}
._1o4id6s1m {
  margin-left: -4px;
  margin-top: -4px;
}
._1o4id6s1n {
  margin-left: -6px;
  margin-top: -6px;
}
._1o4id6s1o {
  margin-left: -7px;
  margin-top: -7px;
}
._1o4id6s1p {
  margin-left: -8px;
  margin-top: -8px;
}
._1o4id6s1q {
  margin-left: -9px;
  margin-top: -9px;
}
._1o4id6s1r {
  margin-left: -10px;
  margin-top: -10px;
}
._1o4id6s1s {
  margin-left: -12px;
  margin-top: -12px;
}
._1o4id6s1t {
  margin-left: -16px;
  margin-top: -16px;
}
._1o4id6s1u {
  margin-left: -20px;
  margin-top: -20px;
}
._1o4id6s1v {
  margin-left: -24px;
  margin-top: -24px;
}
._1o4id6s1w {
  margin-left: -28px;
  margin-top: -28px;
}
._1o4id6s1x {
  margin-left: -32px;
  margin-top: -32px;
}
._1o4id6s1y {
  margin-left: -40px;
  margin-top: -40px;
}
@media screen and (min-width: 740px) {
  ._1o4id6s3 {
    flex: 0 0 calc(100% / 12);
  }
  ._1o4id6s7 {
    flex: 0 0 calc(100% * 2 / 12);
  }
  ._1o4id6sb {
    flex: 0 0 calc(100% * 3 / 12);
  }
  ._1o4id6sf {
    flex: 0 0 calc(100% * 4 / 12);
  }
  ._1o4id6sj {
    flex: 0 0 calc(100% * 5 / 12);
  }
  ._1o4id6sn {
    flex: 0 0 calc(100% * 6 / 12);
  }
  ._1o4id6sr {
    flex: 0 0 calc(100% * 7 / 12);
  }
  ._1o4id6sv {
    flex: 0 0 calc(100% * 8 / 12);
  }
  ._1o4id6sz {
    flex: 0 0 calc(100% * 9 / 12);
  }
  ._1o4id6s13 {
    flex: 0 0 calc(100% * 10 / 12);
  }
  ._1o4id6s17 {
    flex: 0 0 calc(100% * 11 / 12);
  }
  ._1o4id6s1b {
    flex: 0 0 100%;
  }
  ._1o4id6s1f {
    flex: 1 0 auto;
  }
  ._1o4id6s1z {
    margin-left: 0;
    margin-top: 0;
  }
  ._1o4id6s20 {
    margin-left: -1px;
    margin-top: -1px;
  }
  ._1o4id6s21 {
    margin-left: -2px;
    margin-top: -2px;
  }
  ._1o4id6s22 {
    margin-left: -3px;
    margin-top: -3px;
  }
  ._1o4id6s23 {
    margin-left: -4px;
    margin-top: -4px;
  }
  ._1o4id6s24 {
    margin-left: -6px;
    margin-top: -6px;
  }
  ._1o4id6s25 {
    margin-left: -7px;
    margin-top: -7px;
  }
  ._1o4id6s26 {
    margin-left: -8px;
    margin-top: -8px;
  }
  ._1o4id6s27 {
    margin-left: -9px;
    margin-top: -9px;
  }
  ._1o4id6s28 {
    margin-left: -10px;
    margin-top: -10px;
  }
  ._1o4id6s29 {
    margin-left: -12px;
    margin-top: -12px;
  }
  ._1o4id6s2a {
    margin-left: -16px;
    margin-top: -16px;
  }
  ._1o4id6s2b {
    margin-left: -20px;
    margin-top: -20px;
  }
  ._1o4id6s2c {
    margin-left: -24px;
    margin-top: -24px;
  }
  ._1o4id6s2d {
    margin-left: -28px;
    margin-top: -28px;
  }
  ._1o4id6s2e {
    margin-left: -32px;
    margin-top: -32px;
  }
  ._1o4id6s2f {
    margin-left: -40px;
    margin-top: -40px;
  }
}
@media screen and (min-width: 992px) {
  ._1o4id6s4 {
    flex: 0 0 calc(100% / 12);
  }
  ._1o4id6s8 {
    flex: 0 0 calc(100% * 2 / 12);
  }
  ._1o4id6sc {
    flex: 0 0 calc(100% * 3 / 12);
  }
  ._1o4id6sg {
    flex: 0 0 calc(100% * 4 / 12);
  }
  ._1o4id6sk {
    flex: 0 0 calc(100% * 5 / 12);
  }
  ._1o4id6so {
    flex: 0 0 calc(100% * 6 / 12);
  }
  ._1o4id6ss {
    flex: 0 0 calc(100% * 7 / 12);
  }
  ._1o4id6sw {
    flex: 0 0 calc(100% * 8 / 12);
  }
  ._1o4id6s10 {
    flex: 0 0 calc(100% * 9 / 12);
  }
  ._1o4id6s14 {
    flex: 0 0 calc(100% * 10 / 12);
  }
  ._1o4id6s18 {
    flex: 0 0 calc(100% * 11 / 12);
  }
  ._1o4id6s1c {
    flex: 0 0 100%;
  }
  ._1o4id6s1g {
    flex: 1 0 auto;
  }
  ._1o4id6s2g {
    margin-left: 0;
    margin-top: 0;
  }
  ._1o4id6s2h {
    margin-left: -1px;
    margin-top: -1px;
  }
  ._1o4id6s2i {
    margin-left: -2px;
    margin-top: -2px;
  }
  ._1o4id6s2j {
    margin-left: -3px;
    margin-top: -3px;
  }
  ._1o4id6s2k {
    margin-left: -4px;
    margin-top: -4px;
  }
  ._1o4id6s2l {
    margin-left: -6px;
    margin-top: -6px;
  }
  ._1o4id6s2m {
    margin-left: -7px;
    margin-top: -7px;
  }
  ._1o4id6s2n {
    margin-left: -8px;
    margin-top: -8px;
  }
  ._1o4id6s2o {
    margin-left: -9px;
    margin-top: -9px;
  }
  ._1o4id6s2p {
    margin-left: -10px;
    margin-top: -10px;
  }
  ._1o4id6s2q {
    margin-left: -12px;
    margin-top: -12px;
  }
  ._1o4id6s2r {
    margin-left: -16px;
    margin-top: -16px;
  }
  ._1o4id6s2s {
    margin-left: -20px;
    margin-top: -20px;
  }
  ._1o4id6s2t {
    margin-left: -24px;
    margin-top: -24px;
  }
  ._1o4id6s2u {
    margin-left: -28px;
    margin-top: -28px;
  }
  ._1o4id6s2v {
    margin-left: -32px;
    margin-top: -32px;
  }
  ._1o4id6s2w {
    margin-left: -40px;
    margin-top: -40px;
  }
}
@media screen and (min-width: 1200px) {
  ._1o4id6s5 {
    flex: 0 0 calc(100% / 12);
  }
  ._1o4id6s9 {
    flex: 0 0 calc(100% * 2 / 12);
  }
  ._1o4id6sd {
    flex: 0 0 calc(100% * 3 / 12);
  }
  ._1o4id6sh {
    flex: 0 0 calc(100% * 4 / 12);
  }
  ._1o4id6sl {
    flex: 0 0 calc(100% * 5 / 12);
  }
  ._1o4id6sp {
    flex: 0 0 calc(100% * 6 / 12);
  }
  ._1o4id6st {
    flex: 0 0 calc(100% * 7 / 12);
  }
  ._1o4id6sx {
    flex: 0 0 calc(100% * 8 / 12);
  }
  ._1o4id6s11 {
    flex: 0 0 calc(100% * 9 / 12);
  }
  ._1o4id6s15 {
    flex: 0 0 calc(100% * 10 / 12);
  }
  ._1o4id6s19 {
    flex: 0 0 calc(100% * 11 / 12);
  }
  ._1o4id6s1d {
    flex: 0 0 100%;
  }
  ._1o4id6s1h {
    flex: 1 0 auto;
  }
  ._1o4id6s2x {
    margin-left: 0;
    margin-top: 0;
  }
  ._1o4id6s2y {
    margin-left: -1px;
    margin-top: -1px;
  }
  ._1o4id6s2z {
    margin-left: -2px;
    margin-top: -2px;
  }
  ._1o4id6s30 {
    margin-left: -3px;
    margin-top: -3px;
  }
  ._1o4id6s31 {
    margin-left: -4px;
    margin-top: -4px;
  }
  ._1o4id6s32 {
    margin-left: -6px;
    margin-top: -6px;
  }
  ._1o4id6s33 {
    margin-left: -7px;
    margin-top: -7px;
  }
  ._1o4id6s34 {
    margin-left: -8px;
    margin-top: -8px;
  }
  ._1o4id6s35 {
    margin-left: -9px;
    margin-top: -9px;
  }
  ._1o4id6s36 {
    margin-left: -10px;
    margin-top: -10px;
  }
  ._1o4id6s37 {
    margin-left: -12px;
    margin-top: -12px;
  }
  ._1o4id6s38 {
    margin-left: -16px;
    margin-top: -16px;
  }
  ._1o4id6s39 {
    margin-left: -20px;
    margin-top: -20px;
  }
  ._1o4id6s3a {
    margin-left: -24px;
    margin-top: -24px;
  }
  ._1o4id6s3b {
    margin-left: -28px;
    margin-top: -28px;
  }
  ._1o4id6s3c {
    margin-left: -32px;
    margin-top: -32px;
  }
  ._1o4id6s3d {
    margin-left: -40px;
    margin-top: -40px;
  }
}
._1ec5cce1 {
  container-name: _1ec5cce0;
  container-type: inline-size;
  overflow-y: scroll;
  width: 100%;
  height: 100%;
}
@media (min-width: 1200px) {
  ._1ec5cce2 {
    width: 980px;
  }
}
@container (min-width: 980px) {
  ._1ec5cce2 {
    width: 980px;
  }
}
@container (max-width: 979px) {
  ._1ec5cce2 {
    width: auto;
  }
}
.ybwwtm0 {
  align-items: center;
  display: grid;
  grid-template-columns: repeat(7, minmax(0, 1fr));
  height: 2rem;
  row-gap: 0.5rem;
}
.ybwwtm1 {
  align-items: center;
  display: grid;
  grid-template-columns: repeat(7, minmax(0, 1fr));
  row-gap: 0.5rem;
}
._14bi7ra0 {
  background-color: white;
  border: var(--_1pyqka91o) solid 1px;
  border-radius: 4px;
  padding-bottom: 4px;
  padding-top: 4px;
  width: fit-content;
  max-width: 320px;
  min-width: 200px;
  box-shadow: 0 6px 12px -2px rgba(59, 59, 59, .12);
  z-index: 6;
}
._14bi7ra2 {
  min-height: 20px;
  color: var(--_1pyqka9y);
  cursor: pointer;
  font-size: 13px;
  line-height: 20px;
}
._14bi7ra2::before {
  content: "";
  margin-bottom: -0.4112em;
  display: table;
}
._14bi7ra2::after {
  content: "";
  margin-top: -0.4242em;
  display: table;
}
._14bi7ra2[aria-disabled] {
  cursor: default;
  opacity: 0.5;
}
._14bi7ra2[data-active-item],
._14bi7ra2:hover {
  background-color: var(--_1pyqka91x);
}
._14bi7ra3 {
  background-color: var(--_1pyqka91w);
}
._14bi7ra5 {
  background-color: var(--_1pyqka9j);
  border: 0;
  height: 1px;
  margin-bottom: 4px;
  margin-top: 4px;
}
._14bi7ra6 {
  align-items: center;
  display: flex;
  height: 16px;
  justify-content: space-between;
  margin: 0;
  padding-right: 8px;
  padding-left: 8px;
  width: 100%;
}
.in1xv90 {
  border: none;
  font-size: 13px;
  color: var(--_1pyqka9b);
  caret-color: var(--_1pyqka9l);
  outline: 0;
  width: 100%;
}
.in1xv90::placeholder {
  color: var(--_1pyqka9x);
  font-family:
    Steradian,
    -apple-system,
    BlinkMacSystemFont,
    Segoe UI,
    Roboto,
    Helvetica,
    Arial,
    sans-serif,
    Apple Color Emoji,
    Segoe UI Emoji,
    Segoe UI Symbol;
}
.in1xv90:disabled {
  background: #e9e8ea;
}
.in1xv91 {
  text-overflow: ellipsis;
  overflow: hidden;
  white-space: nowrap;
}
.in1xv93 {
  height: 20px;
}
.in1xv94 {
  height: 28px;
}
.in1xv95 {
  width: 0;
  padding: 0;
  border: none;
}
.in1xv95:focus,
.in1xv95:active,
.in1xv95:placeholder-shown:hover {
  border: none;
}
.in1xv97 {
  border-radius: 6px;
  padding: 4px 6px;
  border: var(--_1pyqka91o) solid 1px;
}
.in1xv97:focus,
.in1xv97:active {
  border: var(--_1pyqka91q) solid 1px;
}
.in1xv97:placeholder-shown:hover {
  background: var(--_1pyqka91x);
  border: var(--_1pyqka91p) solid 1px;
}
.in1xv98 {
  padding: 0;
  border: none;
}
.in1xv99 {
  border-radius: 6px;
  border: var(--_1pyqka91o) solid 1px;
  cursor: pointer;
  display: block;
  padding: 4px 16px;
  font-size: 13px;
  color: var(--_1pyqka9c);
  outline: 0;
  appearance: none;
  background-image: url('data:image/svg+xml;utf-8,<svg xmlns="http://www.w3.org/2000/svg" width="1.1em" height="1.1em" fill="none" viewBox="0 0 20 20" focusable="false" > <path fill="grey" fillRule="evenodd" d="M5.293 7.293a1 1 0 0 1 1.414 0L10 10.586l3.293-3.293a1 1 0 1 1 1.414 1.414l-4 4a1 1 0 0 1-1.414 0l-4-4a1 1 0 0 1 0-1.414Z" clipRule="evenodd" /> </svg>');
  background-repeat: no-repeat;
  background-position: right 4px center;
}
.in1xv99::placeholder {
  color: var(--_1pyqka9x);
}
.in1xv99:disabled {
  background: #e9e8ea;
}
.in1xv99:focus {
  border: var(--_1pyqka91q) solid 1px;
}
._1e9eref2 {
  text-align: center;
}
._1e9eref3 {
  font-size: 36px;
  line-height: 50px;
  font-family:
    Steradian,
    Segoe UI,
    Roboto,
    Helvetica Neue,
    Arial,
    Noto Sans,
    sans-serif;
  font-weight: 700;
}
._1e9eref3::before {
  content: "";
  margin-bottom: -0.3364em;
  display: table;
}
._1e9eref3::after {
  content: "";
  margin-top: -0.3494em;
  display: table;
}
._1e9eref4 {
  font-size: 30px;
  line-height: 32px;
  font-family:
    Steradian,
    Segoe UI,
    Roboto,
    Helvetica Neue,
    Arial,
    Noto Sans,
    sans-serif;
  font-weight: 700;
}
._1e9eref4::before {
  content: "";
  margin-bottom: -0.1753em;
  display: table;
}
._1e9eref4::after {
  content: "";
  margin-top: -0.1883em;
  display: table;
}
._1e9eref5 {
  font-size: 24px;
  line-height: 34px;
  font-family:
    Steradian,
    Segoe UI,
    Roboto,
    Helvetica Neue,
    Arial,
    Noto Sans,
    sans-serif;
  font-weight: 700;
}
._1e9eref5::before {
  content: "";
  margin-bottom: -0.3503em;
  display: table;
}
._1e9eref5::after {
  content: "";
  margin-top: -0.3633em;
  display: table;
}
._1e9eref6 {
  font-size: 20px;
  line-height: 28px;
  font-family:
    Steradian,
    Segoe UI,
    Roboto,
    Helvetica Neue,
    Arial,
    Noto Sans,
    sans-serif;
  font-weight: 500 !important;
}
._1e9eref6::before {
  content: "";
  margin-bottom: -0.342em;
  display: table;
}
._1e9eref6::after {
  content: "";
  margin-top: -0.355em;
  display: table;
}
._12rav3x0 {
  display: flex;
  align-items: center;
  justify-content: center;
  background-color: #ffffff;
  border: 1px solid #e4e2e4;
  border-radius: 6px;
  box-shadow: none;
  padding: 2px 4px;
}
._12rav3x1 {
  height: 22px;
  font-size: 13px;
  line-height: 20px;
}
._12rav3x1::before {
  content: "";
  margin-bottom: -0.4112em;
  display: table;
}
._12rav3x1::after {
  content: "";
  margin-top: -0.4242em;
  display: table;
}
._1oemo0l0 {
  display: none;
}
._1oemo0l1 {
  align-items: center;
  background-color: #ffffff;
  border: var(--_1pyqka91o) solid 1px;
  border-radius: 6px;
  color: var(--_1pyqka9c);
  display: flex;
  font-size: 13px;
  gap: 4px;
  padding: 0 8px;
}
._1oemo0l2 {
  background-color: #ffffff;
  border: var(--_1pyqka91o) solid 1px;
  border-radius: 6px;
  min-width: 150px;
  z-index: 10;
}
._1oemo0l3 {
  align-items: center;
  display: flex;
  font-size: 13px;
  gap: 4px;
  padding: 4px 8px;
}
._1oemo0l3[data-active-item] {
  background-color: #e9e8ea;
  color: var(--_1pyqka9b);
  cursor: pointer;
}
._1oemo0l4 {
  border: var(--_1pyqka91o) solid 1px;
  border-radius: 6px;
  display: flex;
  padding: 1px;
}
._1oemo0l3[aria-selected=true] ._1oemo0l4 {
  background-color: var(--_1pyqka9l);
}
._1oemo0l3[aria-selected=false] ._1oemo0l4 {
  background-color: white;
}
._1nph9oi0 {
  align-items: center;
  border: none;
  display: inline-flex;
  justify-content: center;
  flex-shrink: 0;
}
._1nph9oi1 {
  height: 12px;
  width: 12px;
}
._1nph9oi2 {
  height: 12px;
  width: 12px;
}
._1nph9oi3 {
  height: 16px;
  width: 16px;
}
._1nph9oib {
  line-height: 1em;
  width: auto;
  word-break: break-word;
  text-align: left;
}
._1nph9oib[disabled],
._1nph9oib[disabled]:hover,
._1nph9oib[disabled]:focus {
  background-color: var(--_1pyqka91z);
  border: 0;
  box-shadow: none;
  color: var(--_1pyqka9x);
}
._1nph9oib:active {
  box-shadow: none;
  outline: none;
  border: 0;
}
._1nph9oib:hover {
  cursor: pointer;
}
._1nph9oij {
  min-height: 16px;
}
._1nph9oik {
  min-height: 20px;
}
._1nph9oil {
  min-height: 24px;
}
._1nph9oim {
  background-color: var(--_1pyqka9l);
  box-shadow: inset 0px -1px 0px rgba(0, 0, 0, 0.32);
  color: var(--_1pyqka9p);
}
._1nph9oim:hover {
  background-color: var(--_1pyqka9m);
}
._1nph9oim:active {
  background-color: var(--_1pyqka9n);
  box-shadow: none;
}
._1nph9oim[disabled],
._1nph9oim[disabled]:hover,
._1nph9oim[disabled]:focus {
  background-color: var(--_1pyqka9o);
  color: var(--_1pyqka9o);
  box-shadow: none;
}
._1nph9oin {
  background-color: var(--_1pyqka91s);
  border: var(--_1pyqka91k) solid 1px;
  box-shadow: none;
  color: var(--_1pyqka9r);
}
._1nph9oin:hover {
  background-color: var(--_1pyqka91t);
  border: var(--_1pyqka91l) solid 1px;
}
._1nph9oin:active {
  background-color: var(--_1pyqka91u);
  border: var(--_1pyqka91m) solid 1px;
}
._1nph9oin[disabled],
._1nph9oin[disabled]:hover,
._1nph9oin[disabled]:focus {
  border: var(--_1pyqka91n) solid 1px;
  color: var(--_1pyqka9q);
}
._1nph9oio {
  background-color: var(--_1pyqka91s);
  border: 0;
  box-shadow: none;
  color: var(--_1pyqka9r);
}
._1nph9oio:hover {
  background-color: var(--_1pyqka91t);
}
._1nph9oio:active {
  background-color: var(--_1pyqka91u);
}
._1nph9oio[disabled],
._1nph9oio[disabled]:hover,
._1nph9oio[disabled]:focus {
  color: var(--_1pyqka9q);
}
._1nph9oip {
  background-color: var(--_1pyqka9s);
  box-shadow: inset 0px -1px 0px rgba(0, 0, 0, 0.1);
  color: var(--_1pyqka9w);
}
._1nph9oip:hover {
  background-color: var(--_1pyqka9t);
}
._1nph9oip:active {
  background-color: var(--_1pyqka9u);
  box-shadow: none;
}
._1nph9oip[disabled],
._1nph9oip[disabled]:hover,
._1nph9oip[disabled]:focus {
  background-color: var(--_1pyqka9v);
  color: var(--_1pyqka9x);
  box-shadow: none;
}
._1nph9oiq {
  background-color: var(--_1pyqka91y);
  border: var(--_1pyqka91o) solid 1px;
  box-shadow: none;
  color: var(--_1pyqka9y);
}
._1nph9oiq:hover {
  background-color: var(--_1pyqka91x);
  border: var(--_1pyqka91p) solid 1px;
}
._1nph9oiq:active {
  border: var(--_1pyqka91q) solid 1px;
  background-color: var(--_1pyqka91y);
}
._1nph9oiq[disabled],
._1nph9oiq[disabled]:hover,
._1nph9oiq[disabled]:focus {
  background-color: var(--_1pyqka91z);
  border: var(--_1pyqka91r) solid 1px;
}
._1nph9oir {
  background-color: var(--_1pyqka91w);
  color: var(--_1pyqka9y);
}
._1nph9oir:hover {
  background-color: var(--_1pyqka91x);
}
._1nph9oir:active {
  background-color: var(--_1pyqka91y);
}
._1nph9oir[disabled],
._1nph9oir[disabled]:hover,
._1nph9oir[disabled]:focus {
  background-color: var(--_1pyqka91z);
}
._8wggow1 {
  align-items: center;
  box-shadow: none;
  display: inline-flex;
  justify-content: center;
  padding: 4px;
}
._8wggow1:hover {
  cursor: pointer;
}
._8wggow2 {
  height: 24px;
  width: 24px;
}
._8wggow3 {
  height: 28px;
  width: 28px;
}
._8wggow4 {
  height: 32px;
  width: 32px;
}
._8wggow5 {
  background: var(--_1pyqka9l);
  border: 0;
  color: #ffffff;
  box-shadow: inset 0px -1px 0px rgba(0, 0, 0, 0.32);
}
._8wggow5:hover {
  background: var(--_1pyqka9m);
}
._8wggow5:active {
  background: var(--_1pyqka9n);
}
._8wggow5:disabled {
  background: var(--_1pyqka9o);
  color: var(--_1pyqka9q);
}
._8wggow6 {
  background: var(--_1pyqka91w);
  border: var(--_1pyqka91o) solid 1px;
  color: var(--_1pyqka9y);
}
._8wggow6:hover {
  background: var(--_1pyqka91x);
  border: var(--_1pyqka91p) solid 1px;
  color: var(--_1pyqka9y);
}
._8wggow6:active {
  background: var(--_1pyqka91y);
  border: var(--_1pyqka91q) solid 1px;
  color: var(--_1pyqka9y);
}
._8wggow6:disabled {
  background: var(--_1pyqka91z);
  border: var(--_1pyqka91r) solid 1px;
  color: var(--_1pyqka9x);
}
._189mxz60 {
  width: 100%;
  height: 100%;
  position: relative;
}
._189mxz61 {
  box-shadow: none;
}
._189mxz62 {
  display: flex;
}
._189mxz63 {
  height: 20px;
  width: 100%;
  position: absolute;
  top: -10px;
}
._189mxz64 {
  cursor: grab;
}
._189mxz64:active {
  cursor: grabbing;
}
._189mxz65 {
  background-color: #e4e2e4;
  height: 1px;
  width: 100%;
  position: relative;
  top: 10px;
}
._189mxz66 {
  background: none;
  border-radius: 0;
  border-bottom: none;
  box-shadow: none;
}
._189mxz66:focus:enabled,
._189mxz66:active:enabled,
._189mxz66:hover:enabled {
  background: none;
  box-shadow: none;
  border-radius: 0;
  color: #6f6e77;
}
._189mxz67 {
  color: #744ed4;
}
._189mxz68 {
  color: #6f6e77;
}
._189mxz69 {
  border-radius: 2px 2px 0px 0px;
  height: 2px;
}
._189mxz6a {
  background-color: #744ed4;
}
._189mxz6b {
  background-color: var(--_1pyqka91o);
}
._189mxz6c {
  background-color: #744ed4;
}
.hqr510 {
  color: var(--_1pyqka9l);
}
.hqr510:hover {
  color: var(--_1pyqka9m);
}
.hqr510:active {
  color: var(--_1pyqka9n);
}
.hqr511 {
  text-decoration: none;
}
.hqr512 {
  text-decoration: underline;
}
.hqr513 {
  color: #6f6e77;
}
.hqr513:hover {
  color: #6f6e77;
}
.hqr513:focus {
  color: #6f6e77;
}
.hqr513:active {
  color: #6f6e77;
}
._17v45he0 {
  border-radius: 6px;
  border: var(--_1pyqka91o) solid 1px;
  cursor: pointer;
  display: block;
  padding: 4px 6px;
  font-size: 13px;
  color: var(--_1pyqka9c);
  outline: 0;
  width: 100%;
  appearance: none;
  background-image: url('data:image/svg+xml;utf-8,<svg xmlns="http://www.w3.org/2000/svg" width="1.1em" height="1.1em" fill="none" viewBox="0 0 20 20" focusable="false" > <path fill="grey" fillRule="evenodd" d="M5.293 7.293a1 1 0 0 1 1.414 0L10 10.586l3.293-3.293a1 1 0 1 1 1.414 1.414l-4 4a1 1 0 0 1-1.414 0l-4-4a1 1 0 0 1 0-1.414Z" clipRule="evenodd" /> </svg>');
  background-repeat: no-repeat;
  background-position: right 6px center;
}
._17v45he0::placeholder {
  color: var(--_1pyqka9x);
}
._17v45he0:disabled {
  background: #e9e8ea;
}
._17v45he0:focus {
  border: var(--_1pyqka91q) solid 1px;
}
._1ta0zd10 {
  width: 280px;
}

/* temp_stylePlugin:ni:sha-256;BimKasTQsEf0bY9MY1wxsng0FAqgT79IpnGdA68_FII */
._tooltip_1y9lk_1 {
  flex-shrink: 0;
  z-index: 9999999999999 !important;
}
._tooltip_1y9lk_1 a {
  color: var(--text-primary-inverted) !important;
  text-decoration: underline;
}
._tooltip_1y9lk_1 .ant-tooltip-inner {
  background: var(--color-primary-inverted-background) !important;
  border-radius: var(--border-radius) !important;
}
._tooltip_1y9lk_1._hideArrow_1y9lk_13 .ant-tooltip-arrow-content {
  display: none;
}
._icon_1y9lk_17 {
  --size: var(--size-small);
  flex-shrink: 0;
  height: var(--size);
  width: var(--size);
}
._icon_1y9lk_17._medium_1y9lk_23 {
  --size: var(--size-medium);
}
._icon_1y9lk_17._large_1y9lk_26 {
  --size: var(--size-large);
}

/* temp_stylePlugin:ni:sha-256;Zb17zRk9KVH1-R37Fs_H-jZN-cF06TgDBbjwyGxTfhg */
._content_i3h6f_1 {
  font-size: 14px;
}
._popover_i3h6f_5 {
  background-color: var(--color-primary-background);
  border: 1px solid var(--color-gray-300);
  border-radius: var(--border-radius);
  box-shadow: var(--box-shadow);
  padding-bottom: 0 !important;
  padding-left: 0;
  padding-top: 0;
  z-index: 10000000000000000 !important;
}
._popover_i3h6f_5 .ant-popover-inner {
  background-color: transparent;
  border-radius: 0;
  box-shadow: none;
}
._contentContainer_i3h6f_21 {
  padding-bottom: var(--size-xxSmall);
}
._contentContainer_i3h6f_21._large_i3h6f_24 {
  padding: var(--size-small);
  padding-bottom: var(--size-xSmall);
}
._1ukfp2a0 {
  border-radius: 0;
  border: 0 !important;
}
._1ukfp2a0:focus,
._1ukfp2a0:active {
  background: inherit;
}
._1ukfp2a1 {
  border-right: var(--_1pyqka91o) solid 1px !important;
}
._1ukfp2a2 {
  background: var(--_1pyqka9t);
}
._1ukfp2a2:focus,
._1ukfp2a2:active {
  background: var(--_1pyqka9u);
}

/* temp_stylePlugin:ni:sha-256;41iKM81iCmJo5l_FFUs-MxnCihIyl4eEn7GpiAh6zi8 */
._container_lgd2g_1 {
  display: flex;
  margin: 0 auto;
  position: relative;
  width: 100%;
  z-index: 2;
}
._container_lgd2g_1 > div {
  height: 44px;
  width: 100%;
}
._tooltipPopover_lgd2g_13 {
  background-color: var(--color-primary-background);
  border: 1px solid var(--color-gray-300);
  border-radius: var(--border-radius);
  color: var(--text-primary) !important;
  padding: var(--size-small) 0 !important;
  transition: scale 0.2s ease-in-out;
}
._tooltipPopover_lgd2g_13 > * {
  padding-left: var(--size-medium) !important;
  padding-right: var(--size-medium) !important;
}
._tooltipPopover_lgd2g_13 > h4 {
  border-bottom: 1px solid var(--color-gray-300);
  font-family: var(--header-font-family);
  font-size: 13px !important;
  margin-bottom: var(--size-small) !important;
  padding-bottom: var(--size-xSmall);
}
._tooltipPopover_lgd2g_13 > p {
  color: var(--color-gray-500) !important;
  font-size: 14px !important;
  margin: 0 !important;
}
._popoverContent_lgd2g_38 {
  max-height: 300px;
  overflow: hidden;
  overflow-wrap: anywhere;
  overflow-y: auto;
  text-overflow: ellipsis;
}
._title_lgd2g_46 {
  column-gap: var(--size-xSmall);
  display: flex;
  font-weight: 700;
}

/* temp_stylePlugin:ni:sha-256;SIvwWoXX5S9aMHYEHTRPFYV6CYA4cbnkc7AaNO4iVE0 */
._skeleton_clrr7_1 {
  border-radius: var(--border-radius);
}

/* temp_stylePlugin:ni:sha-256;pUOh6dlxWNM5YiB7uv9B-7CadczSgDpVBPrr29hl1pg */
._highlighterStyles_1qb5d_1 {
  background-color: transparent;
  font-weight: 600 !important;
  padding: 0;
}

/* temp_stylePlugin:ni:sha-256;puCT_asvt5wqVbnwJ5BCIgFzqJl3WEEYuLv5WBMdCu0 */
._tooltipOverlay_1cgd2_1 {
  z-index: 10000000000000000 !important;
}
._tooltipOverlay_1cgd2_1 a {
  color: var(--text-primary-inverted) !important;
  text-decoration: underline;
}
._tooltipOverlay_1cgd2_1 table {
  border-collapse: collapse;
  border-spacing: 0;
  width: 100%;
}
._tooltipOverlay_1cgd2_1 table td:first-of-type {
  padding-right: var(--size-small);
}
._tooltipOverlay_1cgd2_1 .ant-tooltip-inner {
  background: var(--color-primary-inverted-background) !important;
  border-radius: var(--border-radius) !important;
}

/* temp_stylePlugin:ni:sha-256;tCo5ZLTdL-0yjXdwFbndLgIJS4FhZ21YMHY8PnjI0nY */
._commonInputWrapper_z8rd3_1 {
  padding: 10px 0;
}
._searchInput_z8rd3_5 {
  padding-top: 0;
}
._switchSpan_z8rd3_9 {
  display: inline-block;
  line-height: normal;
  vertical-align: middle;
}
._datePicker_z8rd3_15 {
  border: 1px solid var(--color-gray-300);
  border-radius: var(--size-xSmall);
  font-family: var(--header-font-family);
  font-size: 14px;
  font-weight: 300 !important;
  height: 45px;
  width: 100%;
}
._iconWrapper_z8rd3_25 {
  display: flex;
  margin: 0 10px 0 0;
}
._iconWrapper_z8rd3_25 > svg {
  color: var(--color-gray-400) !important;
  height: var(--size-medium);
  width: var(--size-medium);
}
._iconWrapper_z8rd3_25 > svg._fill_z8rd3_34 {
  color: var(--color-gray-400) !important;
  fill: none !important;
}
._subTitle_z8rd3_39 {
  color: var(--text-primary);
  font-size: 11px;
  margin-bottom: 8px;
  margin-top: 10px;
}
._checkboxUnselected_z8rd3_46 {
  color: var(--color-gray-500);
}
._select_z8rd3_50 {
  width: 100%;
}
._selectWithIconContainer_z8rd3_54 {
  position: relative;
  width: 100%;
}
._icon_z8rd3_25 {
  color: var(--color-gray-400);
  height: var(--size-medium);
  position: absolute;
  right: 10px;
  top: 15px;
  width: var(--size-medium);
}

/* temp_stylePlugin:ni:sha-256;VqHqkHRLUODM7V0uUkE7To1d_RwRNdmwWea5XX27zLk */
._input_eommn_1 {
  background: var(--color-gray-200) !important;
  border: 1px solid transparent !important;
  border-radius: var(--border-radius) !important;
  color: var(--text-primary) !important;
  font-size: 16px !important;
  line-height: initial !important;
  padding: var(--size-xSmall) var(--size-small) !important;
}
._input_eommn_1.ant-input-lg {
  padding: var(--size-xSmall) var(--size-small) !important;
}
._input_eommn_1 .ant-input-sm {
  padding: var(--size-xxSmall) var(--size-xxSmall) !important;
}
._input_eommn_1 .ant-input-sm ~ .ant-input-suffix svg {
  height: var(--size-small) !important;
  width: var(--size-small) !important;
}
._input_eommn_1.ant-input-group-wrapper {
  align-items: center;
  display: flex;
  overflow: hidden !important;
  padding: 0 !important;
  transition: all 0.3s;
}
._input_eommn_1.ant-input-group-wrapper .ant-input:hover,
._input_eommn_1.ant-input-group-wrapper .ant-input:focus,
._input_eommn_1.ant-input-group-wrapper .ant-input {
  border-color: transparent !important;
  box-shadow: none !important;
  color: var(--text-primary) !important;
  font-size: 16px !important;
  height: 100%;
  line-height: initial !important;
  padding: 10px !important;
}
._input_eommn_1.ant-input-group-wrapper .ant-input-group-addon {
  background: transparent !important;
  border-color: transparent !important;
}
._input_eommn_1.ant-input-group-wrapper .ant-input-wrapper.ant-input-group {
  height: 100%;
  overflow: hidden;
}
._input_eommn_1.ant-input-group-wrapper:focus,
._input_eommn_1.ant-input-group-wrapper:active,
._input_eommn_1.ant-input-group-wrapper:focus-within {
  background: var(--color-primary-background) !important;
  border-color: var(--color-purple) !important;
  box-shadow: 0 0 0 4px rgba(var(--color-purple-rgb), 0.2) !important;
}
._input_eommn_1.ant-input-group-wrapper:focus .ant-input,
._input_eommn_1.ant-input-group-wrapper:active .ant-input,
._input_eommn_1.ant-input-group-wrapper:focus-within .ant-input {
  background: var(--color-primary-background) !important;
}
._input_eommn_1.ant-input-affix-wrapper,
._input_eommn_1 .ant-input {
  background: var(--color-gray-200) !important;
  color: var(--text-primary) !important;
}
._input_eommn_1 .ant-input-clear-icon {
  color: var(--color-gray-500) !important;
}
._input_eommn_1.ant-input-affix-wrapper-sm {
  padding: 0 var(--size-xSmall) !important;
}
._input_eommn_1:not(.ant-input-affix-wrapper-disabled) .ant-input {
  background: var(--color-gray-200) !important;
}
._input_eommn_1:not(.ant-input-affix-wrapper-disabled) .ant-input::placeholder {
  color: var(--color-gray-500) !important;
}
._input_eommn_1:not(.ant-input-affix-wrapper-disabled):focus,
._input_eommn_1:not(.ant-input-affix-wrapper-disabled).ant-input-affix-wrapper-focused {
  background: var(--color-primary-background) !important;
  border-color: var(--color-purple) !important;
  box-shadow: 0 0 0 4px rgba(var(--color-purple-rgb), 0.2) !important;
}
._input_eommn_1:not(.ant-input-affix-wrapper-disabled):focus .ant-input,
._input_eommn_1:not(.ant-input-affix-wrapper-disabled).ant-input-affix-wrapper-focused .ant-input {
  background: var(--color-primary-background) !important;
}
._input_eommn_1:not(.ant-input-affix-wrapper-disabled):hover {
  border-color: var(--color-purple) !important;
}
._input_eommn_1.ant-input-affix-wrapper-disabled {
  background: var(--color-gray-200) !important;
}

/* temp_stylePlugin:ni:sha-256;x1xT-MuTUeZpYnlTbsdDjia7zKlBrBDleub1Bv0HwtQ */
._sessionLengthInput_igdy7_1 {
  height: 100%;
  padding: 12px;
  width: 300px;
}
._sessionLengthInputLabel_igdy7_7 {
  color: var(--text-primary);
  font-size: 12px;
}
._slider_igdy7_12 .ant-slider-mark-text {
  font-size: 12px !important;
}
._headerContainer_igdy7_16 {
  align-items: center;
  display: flex;
  justify-content: space-between;
  margin-top: var(--size-xxSmall);
}
._headerContainer_igdy7_16 button {
  color: var(--color-purple);
  font-size: 12px;
  height: 13px !important;
  padding: 0;
}
._advancedLengthInput_igdy7_29 {
  display: flex;
  justify-content: space-between;
  margin-top: var(--size-xSmall);
}
._advancedLengthInput_igdy7_29 ._group_igdy7_34 {
  display: flex;
  height: 43px;
}
._advancedLengthInput_igdy7_29 ._group_igdy7_34 input {
  border: 1px solid var(--color-gray-300);
  width: 100px;
}
._buttonContainer_igdy7_43 {
  display: flex;
  justify-content: flex-end;
}
._setLengthButton_igdy7_48 {
  font-size: 12px;
  height: fit-content;
  width: fit-content;
}

/* temp_stylePlugin:ni:sha-256;tffipz9fm2ubrBw4Ewg55SQsVOwLi1QdTWz92dhHZDM */
._select_1kghn_1 {
  border-radius: var(--border-radius);
  color: var(--text-primary) !important;
  transition: all 0.2s ease-in-out;
}
._select_1kghn_1 .ant-select-selector {
  background-color: var(--color-primary-background) !important;
  border: 1px solid var(--color-gray-300) !important;
  border-radius: var(--border-radius) !important;
  font-family: var(--body-font-family);
  height: fit-content !important;
  padding: var(--size-xSmall) var(--size-small) !important;
  transition: all 0.2s ease-in-out;
}
._select_1kghn_1 .ant-select-selection-placeholder {
  color: var(--color-gray-500) !important;
  left: var(--size-small);
}
._select_1kghn_1 .ant-select-selection-search {
  margin-left: 0 !important;
}
._select_1kghn_1 .ant-select-arrow {
  align-items: center;
  display: flex;
  flex-direction: column;
  height: 18px;
  width: 18px;
}
._select_1kghn_1 .ant-select-arrow > svg {
  height: 100%;
  position: relative;
  right: -2px;
  top: -4px;
  width: 100%;
}
._select_1kghn_1 .ant-select-clear {
  background: var(--color-primary-background);
  color: var(--color-gray-400);
}
._select_1kghn_1.ant-select-disabled .ant-select-selector {
  background: var(--color-gray-300) !important;
}
._select_1kghn_1.ant-select-multiple .ant-select-selection-item {
  background-color: var(--color-gray-200) !important;
  border-color: var(--color-gray-200) !important;
}
._select_1kghn_1 .ant-select-selection-item-remove {
  color: var(--color-gray-700) !important;
}
._select_1kghn_1.ant-select-borderless .ant-select-selector {
  background: transparent !important;
  border-color: transparent !important;
  color: var(--text-primary) !important;
}
._select_1kghn_1.ant-select-borderless .ant-select-selector:active,
._select_1kghn_1.ant-select-borderless .ant-select-selector:focus,
._select_1kghn_1.ant-select-borderless .ant-select-selector:focus-within,
._select_1kghn_1.ant-select-borderless .ant-select-selector:focus-visible {
  box-shadow: none !important;
  outline-color: transparent !important;
}
._select_1kghn_1.ant-select-borderless.ant-select-focused:not(.ant-select-disabled).ant-select:not(.ant-select-customize-input) .ant-select-selector {
  border-color: transparent !important;
  box-shadow: none !important;
}
._dropdownIcon_1kghn_65 {
  display: inline;
}
._dropdownIcon_1kghn_65 ._icon_1kghn_68 {
  display: none;
}
.ant-select-dropdown {
  z-index: 100000000000000020 !important;
}
._dropdown_1kghn_65 {
  background-color: var(--color-primary-background) !important;
  border: 1px solid var(--color-gray-300);
  border-radius: var(--border-radius);
  box-shadow: var(--box-shadow);
  padding-bottom: 0 !important;
  padding-top: 0 !important;
  z-index: 100000000000000020 !important;
}
._dropdown_1kghn_65 .ant-select-item-option-selected {
  color: var(--color-white) !important;
}
._dropdown_1kghn_65 .ant-select-item-option-content {
  align-items: center;
  display: flex;
}
._dropdown_1kghn_65 ._dropdownIcon_1kghn_65 {
  align-items: center;
  display: flex;
}
._dropdown_1kghn_65 ._dropdownIcon_1kghn_65 ._icon_1kghn_68 {
  display: contents;
  width: 100%;
}

/* temp_stylePlugin:ni:sha-256;5weElp2go83xEHG9NXNousawCrqJcscuzyyhAUCwPZc */
._modal_u71tu_1 {
  max-width: 60vw;
  pointer-events: unset;
}
._modal_u71tu_1 .ant-modal-content {
  border-radius: var(--border-radius) !important;
}
._modalContent_u71tu_9 {
  overflow: visible;
}
._title_u71tu_13 {
  margin-bottom: var(--size-medium) !important;
}
._modalWrap_u71tu_17 {
  z-index: 999999999;
}

/* temp_stylePlugin:ni:sha-256;11R5fzJLBjsCCsE6XWnkB1NRfXi21lhbe4yvgPvzEow */
._modalBody_nihhy_1 {
  padding: 0;
}

/* temp_stylePlugin:ni:sha-256;kuAvMOOt9YmubiHQswsa4nJR1GR2dKQIKgsfe8wHDtg */
._popover_6rlz1_1 {
  display: flex;
  flex-direction: column;
  padding-bottom: var(--size-medium);
  row-gap: var(--size-medium);
  width: 250px;
}
._popover_6rlz1_1 ._label_6rlz1_8 {
  display: flex;
  flex-direction: column;
  font-size: 10px;
  row-gap: var(--size-xxSmall);
}
.ti67jy0 {
  border-top-right-radius: 0;
  border-bottom-right-radius: 0;
}
<<<<<<< HEAD

/* temp_stylePlugin:ni:sha-256;S3Ony6LmftmKw_kNjDGRNKRx1RyyMF1aPj3SeKi_XzE */
._spinnerStyle_xtyfi_1 {
  align-items: center;
  display: flex;
  justify-content: center;
  width: 100px;
  z-index: 10;
}
._spinnerWrapper_xtyfi_9 {
  align-items: center;
  display: flex;
  height: 100%;
  justify-content: center;
  width: 100%;
}
._loadingWrapper_xtyfi_17 {
  align-items: center;
  background: var(--color-primary-background);
  display: flex;
  height: 100vh;
  justify-content: center;
  position: absolute;
  width: 100vw;
  z-index: 9999999999;
}
._loadingFlexWrapper_xtyfi_28 {
  height: 100%;
  width: 100%;
}
._background_xtyfi_33 {
  --background-color: var(--color-primary-background);
  --dot-color: var(--color-gray-200);
  --dot-size: 2px;
  --square-size: 50px;
  background-image: radial-gradient(var(--dot-color) var(--dot-size), var(--background-color) var(--dot-size));
  background-position: 0 0;
  background-size: var(--square-size) var(--square-size);
  height: 100vh;
  position: absolute;
  width: 100vw;
  z-index: -1;
}
._logoContainer_xtyfi_47 {
  --logo-size: 60px;
  display: grid;
  height: var(--logo-size);
  width: var(--logo-size);
}
._logoContainer_xtyfi_47 ._logo_xtyfi_47 {
  grid-column-start: 1;
  grid-row-start: 1;
  height: var(--logo-size);
  width: var(--logo-size);
  z-index: 2;
}
._logoContainer_xtyfi_47 ._logo_xtyfi_47 svg {
  height: 100%;
  width: 100%;
}
._logoContainer_xtyfi_47 ._logoBackground_xtyfi_64 {
  background: var(--logo-background-color);
  border: 2px solid var(--logo-border-color);
  border-radius: 50%;
  grid-column-start: 1;
  grid-row-start: 1;
  height: var(--logo-size);
  transform-origin: center;
  width: var(--logo-size);
}

/* temp_stylePlugin:ni:sha-256;JgnfpYQwLH-fpbf6uebt1w9_twcRh4QOore5Oma50oU */
._segmentPickerMenu_10cqr_1 {
  box-shadow: none;
  font-family: var(--header-font-family);
  margin-bottom: 12px;
  min-width: 200px;
  width: 100%;
}
._segmentPickerInner_10cqr_9 {
  background-color: var(--color-primary-background);
  border: 1px solid var(--color-gray-300);
  border-radius: 8px;
  color: var(--text-primary);
  min-width: 220px;
}
._segmentPickerInner_10cqr_9 ._segmentItemWrapper_10cqr_16:last-child ._segmentItem_10cqr_16 {
  border-bottom: 0;
}
._downIcon_10cqr_20 {
  color: var(--color-purple);
  height: 14px;
  margin-left: auto;
  margin-right: 5px;
  transition: 0.4s;
  width: 14px;
}
._checkIcon_10cqr_29 {
  color: var(--color-purple);
  fill: var(--color-purple);
  height: 15px;
  margin-bottom: 2px;
  margin-left: auto;
  margin-right: 5px;
  width: 15px;
}
._trashIcon_10cqr_39 {
  color: var(--color-gray-500);
  fill: var(--color-gray-500);
  margin-bottom: 2px;
}
._segmentAction_10cqr_45 {
  align-items: center;
  background-color: var(--color-gray-200);
  border: 0;
  border-radius: 5px;
  bottom: 0;
  display: none;
  height: 30px;
  margin: auto;
  padding: 0 6px;
  position: absolute;
  right: 5px;
  top: 0;
  width: 30px;
}
._segmentAction_10cqr_45:hover {
  background-color: var(--color-gray-300);
  cursor: pointer;
}
._segmentAction_10cqr_45:hover ._trashIcon_10cqr_39 {
  color: var(--text-primary);
  fill: var(--text-primary);
}
._dropdownHandler_10cqr_69 {
  align-items: center;
  border: 1px solid var(--color-gray-300);
  border-radius: 8px;
  color: var(--text-primary);
  cursor: pointer;
  display: flex;
  font-size: 16px;
  height: 40px;
  justify-content: center;
  margin-top: 13px;
  padding: 10px;
  padding-left: 14px;
  width: 100%;
}
._plusIcon_10cqr_85 {
  color: var(--color-purple);
  fill: var(--color-purple);
  height: 15px;
  margin-bottom: 2px;
  margin-left: auto;
  margin-right: 5px;
  width: 15px;
}
._newSearchDiv_10cqr_95 {
  align-items: center;
  color: var(--color-purple);
  cursor: pointer;
  display: flex;
  font-size: 14px;
  padding: 10px;
  padding-left: 15px;
  width: 100%;
}
._newSearchDiv_10cqr_95:hover {
  background-color: var(--color-gray-200);
}
._noSegmentsText_10cqr_110 {
  color: var(--color-gray-500);
  margin-top: 10px;
}
._segmentItemWrapper_10cqr_16 {
  position: relative;
}
._segmentItemWrapper_10cqr_16:hover {
  background-color: var(--color-gray-200);
}
._segmentItemWrapper_10cqr_16:hover ._segmentAction_10cqr_45 {
  display: flex;
}
._segmentItem_10cqr_16 {
  align-items: center;
  border-bottom: 1px solid var(--color-gray-300);
  cursor: pointer;
  display: flex;
  font-size: 16px;
  padding: 10px;
  padding-left: 15px;
  width: 100%;
}
._segmentText_10cqr_136 {
  color: var(--text-primary);
  font-size: 14px;
  margin-right: 20px;
  overflow: hidden;
  text-overflow: ellipsis;
  white-space: nowrap;
  width: 100%;
}
._segmentUnselected_10cqr_146 {
  color: var(--color-gray-500);
}
._segmentNameText_10cqr_150 {
  display: block;
  font-size: 14px;
  overflow: hidden;
  text-overflow: ellipsis;
  white-space: nowrap;
  width: 100%;
}
._modalWrapper_10cqr_159 {
  width: 60vh;
}
._modalSubTitle_10cqr_163 {
  color: var(--color-gray-500) !important;
  font-size: 14px;
  margin-bottom: 20px;
  margin-top: 0 !important;
}
._actionsContainer_10cqr_170 {
  column-gap: var(--size-medium);
  display: flex;
  padding-top: var(--size-medium);
}
._actionsContainer_10cqr_170 > button {
  flex-grow: 1;
  justify-content: center;
}

/* temp_stylePlugin:ni:sha-256;tCo5ZLTdL-0yjXdwFbndLgIJS4FhZ21YMHY8PnjI0nY */
._commonInputWrapper_z8rd3_1 {
  padding: 10px 0;
}
._searchInput_z8rd3_5 {
  padding-top: 0;
}
._switchSpan_z8rd3_9 {
  display: inline-block;
  line-height: normal;
  vertical-align: middle;
}
._datePicker_z8rd3_15 {
  border: 1px solid var(--color-gray-300);
  border-radius: var(--size-xSmall);
  font-family: var(--header-font-family);
  font-size: 14px;
  font-weight: 300 !important;
  height: 45px;
  width: 100%;
}
._iconWrapper_z8rd3_25 {
  display: flex;
  margin: 0 10px 0 0;
}
._iconWrapper_z8rd3_25 > svg {
  color: var(--color-gray-400) !important;
  height: var(--size-medium);
  width: var(--size-medium);
}
._iconWrapper_z8rd3_25 > svg._fill_z8rd3_34 {
  color: var(--color-gray-400) !important;
  fill: none !important;
}
._subTitle_z8rd3_39 {
  color: var(--text-primary);
  font-size: 11px;
  margin-bottom: 8px;
  margin-top: 10px;
}
._checkboxUnselected_z8rd3_46 {
  color: var(--color-gray-500);
}
._select_z8rd3_50 {
  width: 100%;
}
._selectWithIconContainer_z8rd3_54 {
  position: relative;
  width: 100%;
}
._icon_z8rd3_25 {
  color: var(--color-gray-400);
  height: var(--size-medium);
  position: absolute;
  right: 10px;
  top: 15px;
  width: var(--size-medium);
}

/* temp_stylePlugin:ni:sha-256;x1xT-MuTUeZpYnlTbsdDjia7zKlBrBDleub1Bv0HwtQ */
._sessionLengthInput_igdy7_1 {
  height: 100%;
  padding: 12px;
  width: 300px;
}
._sessionLengthInputLabel_igdy7_7 {
  color: var(--text-primary);
  font-size: 12px;
}
._slider_igdy7_12 .ant-slider-mark-text {
  font-size: 12px !important;
}
._headerContainer_igdy7_16 {
  align-items: center;
  display: flex;
  justify-content: space-between;
  margin-top: var(--size-xxSmall);
}
._headerContainer_igdy7_16 button {
  color: var(--color-purple);
  font-size: 12px;
  height: 13px !important;
  padding: 0;
}
._advancedLengthInput_igdy7_29 {
  display: flex;
  justify-content: space-between;
  margin-top: var(--size-xSmall);
}
._advancedLengthInput_igdy7_29 ._group_igdy7_34 {
  display: flex;
  height: 43px;
}
._advancedLengthInput_igdy7_29 ._group_igdy7_34 input {
  border: 1px solid var(--color-gray-300);
  width: 100px;
}
._buttonContainer_igdy7_43 {
  display: flex;
  justify-content: flex-end;
}
._setLengthButton_igdy7_48 {
  font-size: 12px;
  height: fit-content;
  width: fit-content;
}
._3x527v0 {
  border-top-right-radius: 0;
  border-bottom-right-radius: 0;
}
._3x527v1 {
  border-top-left-radius: 0;
  border-bottom-left-radius: 0;
}
._3x527v2 {
  display: inline-flex;
  height: 20px;
}
._3x527v3 {
  height: 20px;
  width: 20px;
}
._3x527v4 {
  flex: 1;
  word-break: normal;
  white-space: nowrap;
}
._3x527v5 {
  flex: 1;
}
._3x527v6 {
  flex-shrink: 0;
}
._3x527v7 {
  max-width: 50%;
}

/* temp_stylePlugin:ni:sha-256;LtXQFuh7m9cBiR5lOVI7iVSOjVdsX-AxpS1I8xwak1s */
._optionLabelContainer_1yzqu_1 {
  align-items: center;
  display: flex;
  overflow: hidden;
  position: relative;
  text-overflow: ellipsis;
  width: 100%;
}
._optionCheckbox_1yzqu_10 {
  margin-right: 12px;
}
._optionLabelType_1yzqu_14 {
  background: var(--color-gray-300);
  border-radius: 3px;
  color: var(--text-primary) !important;
  margin-right: 6px;
  padding-left: 4px;
  padding-right: 4px;
  width: fit-content;
}
._labelTypeContainer_1yzqu_24 {
  width: 60px;
}
._highlighterStyles_1yzqu_28 {
  background-color: transparent;
  font-weight: 600 !important;
  padding: 0;
}
._shadowParent_1yzqu_34 {
  height: 100%;
  overflow: hidden;
  position: relative;
  width: 100%;
}
._shadowContainer_1yzqu_41 {
  height: 100%;
  left: 0;
  pointer-events: none;
  position: absolute;
  top: 0;
  width: 100%;
  z-index: 100000000000000020 !important;
}
._shadowRight_1yzqu_51 {
  background-attachment: scroll;
  background-image: linear-gradient(to left, rgba(255, 255, 255, 0.6), rgba(255, 255, 255, 0));
  background-position: right center;
  background-repeat: no-repeat;
  background-size: 20px 100%;
  transition: background-image 0.2s ease-in-out;
}
._shadowLeft_1yzqu_60 {
  background-attachment: scroll;
  background-image: linear-gradient(to right, rgba(255, 255, 255, 0.6), rgba(255, 255, 255, 0));
  background-position: left center;
  background-repeat: no-repeat;
  background-size: 20px 100%;
  transition: background-image 0.2s ease-in-out;
}
._shadowBoth_1yzqu_69 {
  background-attachment: scroll, scroll;
  background-image: linear-gradient(to right, rgba(255, 255, 255, 0.6), rgba(255, 255, 255, 0)), linear-gradient(to left, rgba(255, 255, 255, 0.6), rgba(255, 255, 255, 0));
  background-position: left center, right center;
  background-repeat: no-repeat;
  background-size: 20px 100%, 20px 100%;
  transition: background-image 0.2s ease-in-out;
}
._optionLabelName_1yzqu_78 {
  color: var(--text-primary) !important;
  overflow-x: scroll;
  padding-bottom: 8px;
  padding-top: 8px;
  scrollbar-width: none;
}
._optionLabelName_1yzqu_78::-webkit-scrollbar {
  display: none;
}
._nameLabel_1yzqu_89 {
  color: var(--text-primary) !important;
  flex-grow: 1;
  overflow: hidden;
  text-overflow: ellipsis;
  white-space: nowrap;
}
._optionTooltip_1yzqu_97 {
  color: var(--text-primary) !important;
  margin-left: 4px;
}
._builderContainer_1yzqu_102 {
  border: 1px solid var(--color-gray-300);
  border-radius: var(--border-radius);
  display: flex;
  flex-direction: column;
  width: 100%;
}
._builderContainer_1yzqu_102 > div {
  border-bottom: 1px solid var(--color-gray-300);
  gap: var(--size-xSmall);
  line-height: 0;
  padding: var(--size-xSmall);
}
._builderContainer_1yzqu_102 > div:last-child {
  border-bottom: 0;
=======
.ti67jy1 {
  border-top-left-radius: 0;
  border-bottom-left-radius: 0;
>>>>>>> 93142f54
}
.ti67jy2 {
  display: inline-flex;
  height: 20px;
}
.ti67jy3 {
  height: 20px;
  width: 20px;
}
.ti67jy4 {
  flex: 1;
  word-break: normal;
  white-space: nowrap;
}
.ti67jy5 {
  flex: 1;
}
.ti67jy6 {
  flex-shrink: 0;
}
.ti67jy7 {
  max-width: 50%;
}

/* temp_stylePlugin:ni:sha-256;LtXQFuh7m9cBiR5lOVI7iVSOjVdsX-AxpS1I8xwak1s */
._optionLabelContainer_1yzqu_1 {
  align-items: center;
  display: flex;
  overflow: hidden;
  position: relative;
  text-overflow: ellipsis;
  width: 100%;
}
._optionCheckbox_1yzqu_10 {
  margin-right: 12px;
}
._optionLabelType_1yzqu_14 {
  background: var(--color-gray-300);
  border-radius: 3px;
  color: var(--text-primary) !important;
  margin-right: 6px;
  padding-left: 4px;
  padding-right: 4px;
  width: fit-content;
}
._labelTypeContainer_1yzqu_24 {
  width: 60px;
}
._highlighterStyles_1yzqu_28 {
  background-color: transparent;
  font-weight: 600 !important;
  padding: 0;
}
._shadowParent_1yzqu_34 {
  height: 100%;
  overflow: hidden;
  position: relative;
  width: 100%;
}
._shadowContainer_1yzqu_41 {
  height: 100%;
  left: 0;
  pointer-events: none;
  position: absolute;
  top: 0;
  width: 100%;
  z-index: 100000000000000020 !important;
}
._shadowRight_1yzqu_51 {
  background-attachment: scroll;
  background-image: linear-gradient(to left, rgba(255, 255, 255, 0.6), rgba(255, 255, 255, 0));
  background-position: right center;
  background-repeat: no-repeat;
  background-size: 20px 100%;
  transition: background-image 0.2s ease-in-out;
}
._shadowLeft_1yzqu_60 {
  background-attachment: scroll;
  background-image: linear-gradient(to right, rgba(255, 255, 255, 0.6), rgba(255, 255, 255, 0));
  background-position: left center;
  background-repeat: no-repeat;
  background-size: 20px 100%;
  transition: background-image 0.2s ease-in-out;
}
._shadowBoth_1yzqu_69 {
  background-attachment: scroll, scroll;
  background-image: linear-gradient(to right, rgba(255, 255, 255, 0.6), rgba(255, 255, 255, 0)), linear-gradient(to left, rgba(255, 255, 255, 0.6), rgba(255, 255, 255, 0));
  background-position: left center, right center;
  background-repeat: no-repeat;
  background-size: 20px 100%, 20px 100%;
  transition: background-image 0.2s ease-in-out;
}
._optionLabelName_1yzqu_78 {
  color: var(--text-primary) !important;
  overflow-x: scroll;
  padding-bottom: 8px;
  padding-top: 8px;
  scrollbar-width: none;
}
._optionLabelName_1yzqu_78::-webkit-scrollbar {
  display: none;
}
._nameLabel_1yzqu_89 {
  color: var(--text-primary) !important;
  flex-grow: 1;
  overflow: hidden;
  text-overflow: ellipsis;
  white-space: nowrap;
}
._optionTooltip_1yzqu_97 {
  color: var(--text-primary) !important;
  margin-left: 4px;
}
._builderContainer_1yzqu_102 {
  border: 1px solid var(--color-gray-300);
  border-radius: var(--border-radius);
  display: flex;
  flex-direction: column;
  width: 100%;
}
._builderContainer_1yzqu_102 > div {
  border-bottom: 1px solid var(--color-gray-300);
  gap: var(--size-xSmall);
  line-height: 0;
  padding: var(--size-xSmall);
}
._builderContainer_1yzqu_102 > div:last-child {
  border-bottom: 0;
}
._rulesContainer_1yzqu_121 {
  align-items: center;
  column-gap: var(--size-xxSmall);
  display: inline-flex;
  flex-wrap: wrap;
  justify-content: flex-start;
  row-gap: var(--size-xSmall);
}
._separator_1yzqu_130 {
  border: 0;
  font-size: 12px;
  justify-content: center;
  padding: 3px;
  width: 32px;
}
._separator_1yzqu_130[disabled] {
  background: none;
  color: var(--color-gray-800) !important;
}
._separator_1yzqu_130:hover {
  background: none !important;
}
._separator_1yzqu_130:hover:not([disabled]) {
  background-color: var(--color-purple-100) !important;
}
span:first-child ._ruleItem_1yzqu_148 {
  border-bottom-left-radius: 3px;
  border-top-left-radius: 3px;
}
span:last-child ._ruleItem_1yzqu_148 {
  border-bottom-right-radius: 3px;
  border-top-right-radius: 3px;
}
._invalid_1yzqu_158 {
  background-color: var(--color-red-400) !important;
}
._invalid_1yzqu_158:hover {
  background-color: var(--color-red-600) !important;
}
._timeRangeContainer_1yzqu_165 ._ruleItem_1yzqu_148 span {
  max-width: 100%;
}
._removeRule_1yzqu_169 {
  border-bottom-right-radius: 3px;
  border-top-right-radius: 3px;
}
._syncButton_1yzqu_174,
._syncButton_1yzqu_174[disabled],
._syncButton_1yzqu_174:active,
._syncButton_1yzqu_174:focus,
._syncButton_1yzqu_174:hover {
  background-color: var(--color-green-600) !important;
  border-radius: 3px;
  color: var(--color-white) !important;
  padding: 6px;
}
._syncButton_1yzqu_174:hover {
  opacity: 0.6;
}
._syncButton_1yzqu_174[disabled] {
  opacity: 0.2;
}
._addFilter_1yzqu_193 {
  border: 1px dashed var(--color-purple-500);
  border-radius: 3px;
  color: var(--color-purple-500) !important;
  font-size: 12px;
  height: 100%;
  margin-top: var(--size-xSmall);
  padding: 0 4px;
}
._menuListContainer_1yzqu_203 {
  overflow-y: auto;
  scrollbar-width: none;
}
._menuListContainer_1yzqu_203::-webkit-scrollbar {
  display: none;
}
._popoverContainer_1yzqu_211 {
  width: fit-content;
}
._popoverContainer_1yzqu_211 .ant-popover-inner-content {
  padding: 0;
}
._contentContainer_1yzqu_218 {
  display: flex;
  flex-direction: column;
  max-width: 50vw;
  min-width: 150px;
  padding-bottom: 0;
  row-gap: var(--size-medium);
}
._contentContainer_1yzqu_218 ._label_1yzqu_24 {
  display: flex;
  flex-direction: column;
  font-size: 10px;
  row-gap: var(--size-xxSmall);
}
._controlBar_1yzqu_233 {
  flex-shrink: 0;
  height: 44px;
}
._menuList_1yzqu_203 {
  overflow: hidden;
  padding-top: 0;
  z-index: 5;
}

/* temp_stylePlugin:ni:sha-256;KPmzgWQPzijpGyC1S4AlK46qFjF9gx3Sn71GP_oa8mg */
._card_lh268_1 {
  background: var(--color-primary-background);
  border: 1px solid var(--color-gray-300);
  border-radius: var(--border-radius);
  box-shadow: var(--box-shadow-2);
  color: var(--text-primary);
  max-width: 500px;
  padding-bottom: var(--size-xLarge);
  padding-left: var(--size-xLarge);
  padding-right: var(--size-xLarge);
  padding-top: var(--size-xLarge);
}
._card_lh268_1._center_lh268_13 {
  text-align: center;
}
._card_lh268_1 h2 {
  color: var(--text-primary);
  font-size: 24px;
  margin: 0;
  margin-bottom: var(--size-medium);
}
._card_lh268_1 p {
  color: var(--color-gray-500);
  margin-bottom: 0 !important;
}
._card_lh268_1 ._content_lh268_26 {
  font-size: 16px;
  max-width: 400px;
  word-wrap: break-word;
}
._card_lh268_1 ._animation_lh268_31 {
  margin: 0 auto;
  margin-bottom: var(--size-large);
  width: 250px;
}
._card_lh268_1 ._actions_lh268_36 {
  margin-top: var(--size-xLarge);
}

/* temp_stylePlugin:ni:sha-256;rgKsUI61Mjbx0SfCZS9Sl6VV8xr6u2hGA56RzaZNNp0 */
._elevatedCard_t9uz9_1 {
  --width: 400px;
  height: calc(100% - 2 * var(--size-medium));
  overflow-y: auto;
  padding-bottom: var(--size-small);
  padding-left: var(--size-large);
  padding-right: var(--size-large);
  padding-top: var(--size-small);
  width: var(--width);
}
._backdrop_t9uz9_12 {
  background: rgba(0, 0, 0, 0.25);
  inset: 0;
  opacity: 1;
  position: fixed;
  z-index: 999999999;
}
._elevatedCardMotion_t9uz9_20 {
  height: calc(100% - (var(--size-medium)));
  position: fixed;
  right: var(--size-medium);
  top: var(--size-medium);
  z-index: 9999999999;
}
._searchIcon_t9uz9_28 {
  color: var(--color-gray-500);
}
._container_t9uz9_32 {
  padding-top: var(--size-large);
}
._container_t9uz9_32 section {
  padding-top: var(--size-large);
}
._container_t9uz9_32 table {
  width: 100%;
}
._container_t9uz9_32 tr {
  width: 100%;
}
._container_t9uz9_32 tr:not(:last-of-type) td {
  padding-bottom: var(--size-small);
}
._container_t9uz9_32 p {
  font-size: 13px !important;
}
._container_t9uz9_32 h3 {
  font-size: 16px !important;
  margin-bottom: var(--size-small) !important;
}
._kbdContainer_t9uz9_55 {
  column-gap: var(--size-xxSmall);
  display: flex;
}
._kbd_t9uz9_55 {
  align-items: center;
  background: var(--color-gray-200);
  border-radius: var(--size-xxSmall);
  display: flex;
  font-family: var(--monospace-font-family);
  font-size: 11px;
  justify-content: center;
  min-width: 20px;
  padding-bottom: var(--size-xxSmall);
  padding-left: var(--size-xxSmall);
  padding-right: var(--size-xxSmall);
  padding-top: var(--size-xxSmall);
  text-transform: capitalize;
}
._kbd_t9uz9_55._symbol_t9uz9_75 {
  font-size: 16px;
  line-height: 0px;
}
._description_t9uz9_80 {
  color: var(--color-gray-800);
  font-size: 13px;
  padding-right: var(--size-medium);
}
._shortcutContainer_t9uz9_86 {
  display: flex;
  justify-content: flex-end;
}
._emptyTitle_t9uz9_91 {
  text-transform: capitalize;
}
._emptyDescription_t9uz9_95 {
  margin-top: 0 !important;
  text-align: center;
}
._disabled_t9uz9_100 {
  cursor: not-allowed;
  filter: opacity(0.3);
}
._titleContainer_t9uz9_105 {
  align-items: center;
  display: flex;
}
._suggestionButton_t9uz9_110 {
  align-items: center;
  background: var(--color-gray-300) !important;
  color: var(--text-primary) !important;
  column-gap: var(--size-small);
  display: flex;
  font-size: 12px;
  margin-left: auto;
  padding-bottom: var(--size-xSmall);
  padding-left: var(--size-small);
  padding-right: var(--size-small);
  padding-top: var(--size-xSmall);
}
._suggestionButton_t9uz9_110:hover {
  color: var(--text-primary);
}
._suggestionButton_t9uz9_110._cta_t9uz9_126 {
  background: var(--color-purple);
  color: var(--text-primary-inverted);
  font-weight: 500;
  margin: 0 auto;
  margin-top: var(--size-large);
}
._1ek953u0 {
  z-index: 99999;
  background-color: rgba(111, 110, 119, 0.48);
  height: 100vh;
  width: 100vw;
  display: flex;
  justify-content: center;
}
._1ek953u1 {
  width: 580px;
  top: 25vh;
}
._1ek953u2 {
  width: 100%;
}
._1ek953u3 {
  flex-shrink: 0;
}
._1ek953u4 {
  flex-shrink: 0;
}
._1ek953u5 {
  border-top-right-radius: 0;
  border-bottom-right-radius: 0;
}
._1ek953u6 {
  border-top-left-radius: 0;
  border-bottom-left-radius: 0;
}
._1ek953u7 {
  flex: 1;
}
._1ek953u8:hover {
  cursor: pointer;
}
.bsyaa20 {
  text-decoration: none;
  color: var(--_1pyqka9y);
}
.bsyaa20:hover {
  color: var(--_1pyqka9y);
}
._1kpm5g60 {
  text-decoration: none;
}
._1kpm5g60:focus-visible {
  outline: revert !important;
}

/* temp_stylePlugin:ni:sha-256;0ADqhuP96pZ7r4UPHUQNYwt9i101HKDJNZFYz2EsM94 */
._container_djd1q_1 {
  font-family: var(--header-font-family);
}
._input_djd1q_5 {
  background: var(--color-primary-background);
  border: 0;
  box-sizing: border-box;
  caret-color: var(--color-purple);
  color: var(--text-primary);
  font-size: 14px;
  margin: var(--size-small);
  outline: none;
  padding: 6px;
  width: stretch;
}
._input-focused_djd1q_18 {
  background-color: var(--text-primary);
  border-color: var(--color-red-400);
}
._suggestion_djd1q_23 {
  background: var(--color-primary-background);
  border-left: 5px solid transparent;
  color: var(--color-gray-700);
  cursor: pointer;
  padding: 14px 12px;
  transition: color 0.2s ease-in-out;
}
._suggestion_djd1q_23 b {
  color: var(--color-purple-600);
}
._suggestionsContainerOpen_djd1q_35 {
  border-bottom: 1px solid var(--color-gray-300);
  border-top: 1px solid var(--color-gray-300);
  max-height: 400px;
  overflow-y: auto;
}
._suggestionsContainerOpen_djd1q_35::-webkit-scrollbar {
  display: none;
}
._suggestionHighlighted_djd1q_45 {
  background: var(--color-gray-300);
  border-left: 5px solid var(--color-purple);
  color: var(--text-primary);
}
._modal_djd1q_51 {
  background: var(--color-primary-background);
  border: 0;
  border-radius: var(--border-radius);
  bottom: auto;
  box-shadow: var(--box-shadow-2);
  left: 50%;
  outline: none;
  overflow: hidden;
  position: absolute;
  right: auto;
  top: 25%;
  transform: translate(-50%, 0);
  width: 605px;
}

/* temp_stylePlugin:ni:sha-256;Oxb-gJeaLALPhMvdTRYom8v_mIFUMtmm1A0ro0M2j0w */
._suggestion_yf8tj_1 {
  align-items: center;
  background: var(--header-font-family);
  column-gap: var(--size-small);
  display: flex;
  font-size: 14px;
}
._category_yf8tj_9 {
  align-items: center;
  display: flex;
}
._category_yf8tj_9 > svg {
  height: 12px;
  width: 12px;
}

/* temp_stylePlugin:ni:sha-256;cSJ37MlNoiPLveG5uiDTeqb1yikgScFuLe-22nURUWQ */
._trialLink_x1tvd_1 {
  color: var(--text-primary-inverted) !important;
  text-decoration: underline;
}
._trialWrapper_x1tvd_6 {
  align-items: center;
  background-color: #744ed4;
  color: var(--text-primary-inverted);
  display: flex;
  height: var(--banner-height);
  justify-content: center;
  width: 100%;
  z-index: 1000;
}
._trialWrapper_x1tvd_6._productHunt_x1tvd_16 {
  background-color: var(--color-green-600);
}
._trialWrapper_x1tvd_6._youtube_x1tvd_19 {
  background-color: var(--color-red-600);
}
._trialWrapper_x1tvd_6._maintenance_x1tvd_22 {
  background-color: var(--color-purple-600);
}
._trialWrapper_x1tvd_6._error_x1tvd_25 {
  background-color: var(--color-red-400);
}
._trialWrapper_x1tvd_6._error_x1tvd_25 button {
  background: transparent;
}
._trialWrapper_x1tvd_6 button {
  --button-size: var(--size-medium);
  --icon-size: var(--size-xSmall);
  align-items: center;
  background: transparent;
  border: 0;
  border-radius: 50%;
  cursor: pointer;
  display: flex;
  height: var(--button-size);
  justify-content: center;
  margin-right: var(--size-small);
  position: absolute;
  right: 0;
  transform: scale(1.5);
  transform-origin: center;
  transition: all 0.2s ease-in-out;
  width: var(--button-size);
}
._trialWrapper_x1tvd_6 button svg {
  flex-shrink: 0;
  height: var(--icon-size);
  transform-origin: center;
  transition: all 0.2s ease-in-out;
  width: var(--icon-size);
}
._trialWrapper_x1tvd_6 button:hover {
  transform: scale(2);
}
._trialTimeText_x1tvd_61 {
  font-size: 12px;
  padding-bottom: 4px;
  padding-top: 4px;
  z-index: 100;
}
._trialTimeText_x1tvd_61 a {
  color: white;
  text-decoration: underline;
}
._homeLink_x1tvd_72 {
  align-items: center;
  color: var(--text-primary) !important;
  cursor: pointer;
  display: flex;
  justify-content: center;
  text-decoration: none;
}
._homeLink_x1tvd_72:hover {
  color: inherit;
  text-decoration: none;
}
._demoLink_x1tvd_86 {
  color: var(--color-text-primary-inverted) !important;
  text-decoration: underline;
}
._demoLink_x1tvd_86:hover {
  color: var(--color-gray-400) !important;
}
._button_x1tvd_95:first-of-type {
  border-top-right-radius: 0;
  border-bottom-right-radius: 0;
}
._button_x1tvd_95:not(:first-of-type) {
  border-top-left-radius: 0;
  border-bottom-left-radius: 0;
  border-left: 1px solid #dcdbdd;
}

/* temp_stylePlugin:ni:sha-256;q1X9OSmT1A5N6EmV_Abj7J6r_nhkTjhuzGd8bTjRjug */
._leadAlignLayout_1i40a_1 {
  height: min-content;
  margin: 40px 80px 20px;
  max-width: 650px;
  padding-bottom: var(--size-xxLarge);
  width: 100%;
}
._leadAlignLayout_1i40a_1._fullWidth_1i40a_8 {
  max-width: 100%;
}
._leadAlignLayout_1i40a_1 ._subTitle_1i40a_11 {
  color: var(--color-gray-500);
  font-size: 18px;
  margin-bottom: var(--size-xLarge) !important;
}

/* temp_stylePlugin:ni:sha-256;14IPliw4FWr50FC_0ye0ySmsBllOXW4fH4Xfl7ZkJZk */
._card_iv1eg_1 {
  background-color: var(--color-primary-background);
  border: 1px solid var(--color-gray-300);
  border-radius: var(--border-radius);
  overflow: hidden;
  padding: var(--size-large);
  transition: border-color 0.1s ease-in-out, box-shadow 0.2s ease-in-out;
  width: 100%;
}
._card_iv1eg_1._noPadding_iv1eg_10 {
  padding: 0;
}
._card_iv1eg_1._full_iv1eg_13 {
  height: 100%;
}
._card_iv1eg_1 h2,
._card_iv1eg_1 ._cardHeader_iv1eg_17 {
  font-size: 22px !important;
  margin-bottom: var(--size-medium) !important;
}
._card_iv1eg_1 h3 {
  font-size: 16px !important;
  margin-bottom: var(--size-xSmall) !important;
}
._card_iv1eg_1 p {
  color: var(--color-gray-500);
  margin-top: 0 !important;
}
._card_iv1eg_1 section {
  padding-bottom: var(--size-medium);
}
._card_iv1eg_1 section:last-of-type {
  padding-bottom: var(--size-large);
}
._card_iv1eg_1 ._titleContainer_iv1eg_35 {
  border-bottom: 1px solid var(--color-gray-300);
  font-size: 14px !important;
  margin: 0 calc(-1 * var(--size-large));
  margin-bottom: var(--size-small);
  margin-top: calc(-1 * var(--size-xSmall));
  padding-bottom: 0;
  padding-left: var(--size-large);
  padding-right: var(--size-large);
  padding-top: 0;
}
._card_iv1eg_1 ._titleContainer_iv1eg_35._noTitleBottomMargin_iv1eg_46 {
  margin-bottom: 0;
}
._card_iv1eg_1 ._titleContainer_iv1eg_35 h3 {
  margin-bottom: var(--size-medium) !important;
}
._card_iv1eg_1:hover._interactable_iv1eg_52 {
  border-color: var(--color-purple);
  box-shadow: 0 5px 8px rgba(86, 41, 198, 0.2);
}
._cardForm_iv1eg_57 {
  display: flex;
  flex-direction: column;
  row-gap: var(--size-large);
}
._cardSubHeader_iv1eg_63 {
  color: var(--color-gray-500) !important;
  font-size: 16px;
  line-height: 1.5 !important;
  margin-bottom: var(--size-large) !important;
}
._cardFormActionsContainer_iv1eg_70 {
  display: flex;
  flex-direction: column;
  row-gap: var(--size-medium);
}

/* temp_stylePlugin:ni:sha-256;7zFMhkbsV49BpGuKB2yynYFNUGYMWAynACqyfXCmR7Q */
._integration_14mrc_1 ._logo_14mrc_1 {
  border-radius: 50%;
  height: var(--size-xxLarge);
  width: var(--size-xxLarge);
}
._integration_14mrc_1 ._header_14mrc_6 {
  align-items: flex-start;
  display: flex;
  justify-content: space-between;
  padding-bottom: var(--size-small);
}
._integration_14mrc_1 ._connectButton_14mrc_12 {
  text-transform: uppercase;
}
._integration_14mrc_1 ._title_14mrc_15 {
  margin-bottom: var(--size-small) !important;
}
._integration_14mrc_1 ._description_14mrc_18 {
  margin-bottom: 0 !important;
}
._modal_14mrc_22 footer {
  column-gap: var(--size-medium);
  display: flex;
  justify-content: flex-end;
  padding-top: var(--size-large);
}

/* temp_stylePlugin:ni:sha-256;R2b97LzwyQyFNyOhbbJ-y6dPYUxwYXjkLltS6BNtr1s */
._normalTableSizing_1oyoa_1 {
  --padding-x: var(--size-large);
  --padding-y: var(--size-medium);
}
._smallTableSizing_1oyoa_6 {
  --padding-x: var(--size-medium);
  --padding-y: var(--size-small);
}
._table_1oyoa_11 .ant-table-thead > tr > th {
  background: transparent !important;
  border-bottom: 1px solid var(--color-gray-300) !important;
  border-top: 1px solid var(--color-gray-300) !important;
  color: var(--color-gray-800) !important;
  font-weight: normal !important;
  padding-bottom: var(--size-xSmall) !important;
  padding-top: var(--size-xSmall) !important;
}
._table_1oyoa_11 tr > .ant-table-cell {
  border-bottom: 1px solid var(--color-gray-300) !important;
  padding-bottom: var(--padding-y) !important;
  padding-top: var(--padding-y) !important;
}
._table_1oyoa_11 .ant-table-row:last-of-type > .ant-table-cell {
  border-bottom: 0 !important;
}
._table_1oyoa_11 .ant-table-tbody > tr.ant-table-row:hover > td {
  background: none !important;
  cursor: auto;
}
._table_1oyoa_11 .ant-table {
  background: var(--color-primary-background);
  color: var(--text-primary) !important;
}
._table_1oyoa_11._interactable_1oyoa_36 .ant-table-tbody > tr.ant-table-row:hover > td {
  background: var(--color-gray-100) !important;
  cursor: pointer;
}
._table_1oyoa_11 .ant-table-placeholder .ant-table-cell {
  border-bottom: 0 !important;
}
._table_1oyoa_11._rowHasPadding_1oyoa_43 tr > .ant-table-cell:first-of-type {
  padding-left: var(--padding-x) !important;
}
._table_1oyoa_11._rowHasPadding_1oyoa_43 tr > .ant-table-cell:last-of-type {
  padding-right: var(--padding-x) !important;
}

/* temp_stylePlugin:ni:sha-256;ey01dz_DqMJfkJcv711db1DcJWWT4lJy-KSMInMyP3k */
._modalBtn_i09bj_1 {
  padding-bottom: 4px !important;
  padding-top: 4px !important;
}
._modalBtnIcon_i09bj_6 {
  margin-right: 0.5rem;
}
._modalSubTitle_i09bj_10 {
  color: var(--color-gray-500) !important;
  font-size: 16px;
  margin-bottom: 20px;
  margin-top: 0 !important;
}
._modalBtnText_i09bj_17 {
  align-items: center;
  display: inline-flex !important;
  height: 100%;
}
._select_i09bj_23 .ant-select-selection-item-content {
  max-width: 150px;
}
._projectInput_i09bj_27 {
  font-size: 14px !important;
}

/* temp_stylePlugin:ni:sha-256;unznzyoYNPxlEu0QNcliUPqNrTJuUaDmhosbq-agbQ4 */
._dot_gor0a_1 {
  --pulse-color:
    86,
    41,
    198;
  background-color: var(--color-purple);
  border-radius: 10px;
  height: var(--size-xSmall);
  width: var(--size-xSmall);
}
._dotRed_gor0a_9 {
  --pulse-color:
    255,
    0,
    0;
  background-color: var(--color-red);
}
._pulse_gor0a_14 {
  animation: _pulse_gor0a_14 2s infinite;
}
@keyframes _pulse_gor0a_14 {
  0% {
    box-shadow: 0 0 0 0 rgba(var(--pulse-color), 0.7);
  }
  70% {
    box-shadow: 0 0 0 10px rgba(var(--pulse-color), 0);
  }
  100% {
    box-shadow: 0 0 0 0 rgba(var(--pulse-color), 0);
  }
}

/* temp_stylePlugin:ni:sha-256;6Or_OCY68IFdqUhoTosz5WpJeh21n67cIVmRu8grNWw */
._container_1h4bj_1 {
  align-items: flex-start;
  row-gap: var(--size-xxSmall);
  display: flex;
  flex-direction: column;
  justify-content: space-between;
  max-height: fit-content;
  min-height: var(--size-xxLarge);
}
._switchClass_1h4bj_11 {
  flex-shrink: 0;
}
._select_1h4bj_15 {
  width: 100%;
}
._select_1h4bj_15.ant-select-disabled .ant-select-selector {
  background-color: var(--color-primary-background) !important;
}

/* temp_stylePlugin:ni:sha-256;G-Jh9Y9VEvnbWcGWVzC_TFcIgQ3uShvpPkg7-sz4tkM */
._box_14vj7_1 {
  background-color: var(--color-primary-background);
  border: 1px solid var(--color-gray-300);
  border-radius: 8px;
  max-width: 500px;
  padding: 30px;
}
._title_14vj7_9 {
  font-size: 24px;
  margin-bottom: 10px;
}
._subTitle_14vj7_14 {
  color: var(--color-gray-500) !important;
  font-size: 16px;
  line-height: 1.5 !important;
  margin-bottom: var(--size-large) !important;
}
._switchWorkspace_14vj7_21 {
  color: var(--color-purple);
  cursor: pointer;
}
._button_14vj7_26 {
  display: flex;
  margin-bottom: 0;
  margin-top: 0;
}
._button_14vj7_26 ._workspaceCount_14vj7_31 {
  color: var(--color-white);
  font-size: var(--size-xSmall);
  height: var(--size-small);
  margin-left: var(--size-xxSmall);
  width: var(--size-small);
}
._cardForm_14vj7_39 {
  grid-row-gap: 20px;
}
._inputLabel_14vj7_43 {
  display: flex;
  flex-direction: column;
  gap: 4px;
  justify-content: space-between;
  margin-top: -6px;
}
._promoCodeToggle_14vj7_51 {
  color: var(--color-purple);
  cursor: pointer;
  margin-top: -6px;
  width: fit-content;
}

/* temp_stylePlugin:ni:sha-256;6iEa366Mf1E-y2rt4gJdabTKrcMBGmCKLi13RX8Md-g */
._bodyWrapper_16hbb_1 {
  display: flex;
  height: calc(100% - var(--header-height));
  overflow-x: hidden;
  position: relative;
  width: 100%;
}
._bodyWrapper_16hbb_1._bannerShown_16hbb_8 {
  animation: 0.5s forwards;
  height: calc(100% - var(--header-height) - var(--banner-height));
}
._submitButton_16hbb_13 {
  align-items: center;
  display: flex;
  justify-content: center;
  margin: 8px 0;
  min-height: 40px;
  outline: none;
  width: 100%;
}
._errorMessage_16hbb_23 {
  color: var(--color-red-400);
  margin-left: 5px;
}
._secondaryButton_16hbb_28 {
  align-items: center;
  display: flex;
  justify-content: center;
  margin: 8px 0;
  width: 100%;
}
._title_16hbb_36 {
  font-size: 28px;
  font-weight: 400;
}

/* temp_stylePlugin:ni:sha-256;450OuAXKxAc4neRVLhBMCviS4bSjTSXUgGvrWVeHyrw */
._box_1js2t_1 {
  background-color: var(--color-primary-background);
  border: 1px solid var(--color-gray-300);
  border-radius: 8px;
  max-width: 500px;
  padding: 30px;
}
._title_1js2t_9 {
  font-size: 22px;
  margin-bottom: 10px;
}
._subTitle_1js2t_14 {
  color: var(--color-gray-500) !important;
  font-size: 14px;
  line-height: 1.5 !important;
  margin-bottom: var(--size-large) !important;
}
._inputLabel_1js2t_21 {
  display: flex;
  flex-direction: column;
  font-size: 12px;
  gap: 10px;
  justify-content: space-between;
  margin-bottom: var(--size-large);
}
._formInput_1js2t_30 {
  font-size: 14px !important;
}
._button_1js2t_34 {
  margin-bottom: 0;
  margin-top: var(--size-large);
}

/* temp_stylePlugin:ni:sha-256;yZeOKeOiUnj4ifm8UQSb4gdfeZw2IOVCysMkxUP6dXM */
._inline_1eto1_1 {
  color: var(--color-link) !important;
  display: inline;
  padding: 0 !important;
}
._inline_1eto1_1 > * {
  text-decoration: underline !important;
}

/* temp_stylePlugin:ni:sha-256;1WrikljbCkvT97oB7Y5UDW4vdTMuL6NpGmtdxFSeRF8 */
._box_1jyd5_1 {
  background-color: var(--color-primary-background);
  border: 1px solid var(--color-gray-300);
  border-radius: 8px;
  max-width: 500px;
  padding: 30px;
}
._title_1jyd5_9 {
  font-size: 24px;
  margin-bottom: 10px;
}
._subTitle_1jyd5_14 {
  color: var(--color-gray-500) !important;
  font-size: 16px !important;
  line-height: 1.5 !important;
  margin-bottom: var(--size-large) !important;
}
._fullWidth_1jyd5_21 {
  width: 100%;
}
._intercomButton_1jyd5_25 {
  color: var(--color-purple);
  cursor: pointer;
  display: inline-block;
  line-height: 1;
}
._button_1jyd5_32 {
  display: flex;
  margin-bottom: 0;
  margin-top: var(--size-large);
}

/* temp_stylePlugin:ni:sha-256;IZHeL7lNPqfxdX9yFnRjSvOgCkMBv_J_lVKMNSOLUL4 */
._tag_12yz4_1 {
  align-items: center;
  border-radius: var(--size-large);
  color: var(--text-primary);
  column-gap: var(--size-xxSmall);
  display: flex;
  font-size: 12px;
  height: var(--size-large);
  padding: var(--size-xxSmall) var(--size-small);
  width: fit-content;
}

/* temp_stylePlugin:ni:sha-256;aCjmkGQFVFIP-gzpnRVSqo6FD2-CyYUJeZk6pElqFj0 */
._box_z0dv5_1 {
  background-color: var(--color-primary-background);
  border: 1px solid var(--color-gray-300);
  border-radius: 8px;
  max-width: 500px;
  padding: 30px;
}
._title_z0dv5_9 {
  font-size: 24px;
  margin-bottom: 10px;
}
._subTitle_z0dv5_14 {
  color: var(--color-gray-500) !important;
  font-size: 16px !important;
  line-height: 1.5 !important;
  margin-bottom: var(--size-large) !important;
}
._fullWidth_z0dv5_21 {
  width: 100%;
}
._newWorkspace_z0dv5_25 {
  color: var(--color-purple);
  cursor: pointer;
}
._joinButton_z0dv5_30 {
  margin-left: auto;
}
._intercomButton_z0dv5_34 {
  color: var(--color-purple);
  cursor: pointer;
  display: inline-block;
  line-height: 1;
}
._button_z0dv5_41 {
  display: flex;
  margin-bottom: 0;
  margin-top: var(--size-large);
}

/* temp_stylePlugin:ni:sha-256;5MaD-7hGxwVI7rG0FCZkkYfAyDodQfsPvLQj1bf4CnI */
._container_y1zv8_1 {
  position: relative;
  font-size: 13px;
}
._downloadButton_y1zv8_6 {
  position: absolute;
  right: 0;
  z-index: 5;
}

/* temp_stylePlugin:ni:sha-256;yYl6iGYVsi-J2_mZAhXEuDcMIFrhRDKxZFcbtotOceo */
._emptyCardPlaceholder_1j6pu_1 {
  cursor: auto;
  display: flex;
  flex-direction: column;
  justify-content: center;
}
._graphicContainer_1j6pu_8 {
  margin-bottom: var(--size-xLarge);
  margin-top: var(--size-xLarge);
}
._graphicContainer_1j6pu_8._compact_1j6pu_12 {
  margin-bottom: var(--size-small);
  margin-top: var(--size-medium);
}
._10haslo0 {
  display: flex;
  flex-direction: column;
  flex-grow: 1;
  justify-content: flex-end;
}
._10haslo1 {
  background-color: #908e96;
  border-radius: 4px;
  height: 0;
  width: 100%;
}
._10haslo2 {
  background-color: #744ed4;
}
._10haslo3 {
  align-items: flex-end;
  display: flex;
  justify-content: flex-end;
}

/* temp_stylePlugin:ni:sha-256;Go39T7yoRdt6QxieAFFXX2PZE1xBuMinttXzEHaHsFY */
._emptyStateSection_14p25_1 {
  align-items: center;
  border: 1px solid var(--color-gray-300);
  border-radius: 8px;
  display: flex;
  justify-content: center;
  margin: 10px;
  padding: 20px;
  width: max-content;
}
._emptyStateWrapper_14p25_12 {
  align-items: center;
  display: flex;
  flex-direction: column;
  height: 100%;
  width: 100%;
}
._emptyStateWrapper_14p25_12 svg {
  height: 30px;
  width: 220px;
}
._emptySubTitle_14p25_24 {
  color: var(--color-gray-500);
  font-size: var(--size-small) !important;
  margin: 0 auto !important;
  max-width: 350px;
  text-align: center;
}
._emptyTitle_14p25_32 {
  font-size: 14px;
  font-weight: 400 !important;
  margin-top: 30px !important;
  text-align: center;
}
._intercomButton_14p25_39 {
  color: var(--color-purple);
  cursor: pointer;
  display: inline-block;
  line-height: 1;
}
._newFeedStyles_14p25_46 ._emptyStateWrapper_14p25_12 svg {
  height: 20px;
  width: 120px;
}
._newFeedStyles_14p25_46 ._emptyStateSection_14p25_1 {
  padding: 10px;
}
._newFeedStyles_14p25_46 ._emptySubTitle_14p25_24 {
  font-size: var(--size-small) !important;
  margin-top: var(--size-small) !important;
}
._newFeedStyles_14p25_46 ._emptyTitle_14p25_32 {
  font-size: 14px !important;
  font-weight: 400 !important;
  margin-bottom: 0 !important;
  margin-top: var(--size-small) !important;
}

/* temp_stylePlugin:ni:sha-256;559fqb-MkFxltqffdmIUJ0EnGh8ipswQaLRARo6dx0U */
._statusCell_140f1_1 {
  align-items: center;
  display: flex;
  gap: 0.1rem;
  justify-content: center;
  padding: 1.5rem 0.5rem;
}
._statusCell_140f1_1 > label > span {
  width: 3.75rem;
}

/* temp_stylePlugin:ni:sha-256;9h2LbyaL8wunIVgrC3NN-AmOZ8Y5tAVMSrWMPfgF2eg */
._container_mz1af_1 {
  align-items: center;
  column-gap: var(--size-xSmall);
  display: flex;
  margin-top: var(--size-xSmall);
}
._container_mz1af_1 ._adminContainer_mz1af_7 {
  color: var(--color-gray-500);
}
._container_mz1af_1 ._adminContainer_mz1af_7 ._value_mz1af_10 {
  color: var(--color-gray-600);
  font-weight: 500;
}

/* temp_stylePlugin:ni:sha-256;0IQYSge-tbxvfDgK0MCJhtoPgfxWKw5tHSnih4juKmM */
._configurationContainer_pn353_1 {
  display: flex;
  flex-direction: column;
  row-gap: var(--size-large);
}
._configurationContainer_pn353_1 .ant-form-item {
  margin-bottom: 0;
}
._integrationAlert_pn353_10 {
  margin-bottom: var(--size-xxLarge);
}
._cellWithTooltip_pn353_14 {
  column-gap: var(--size-xxSmall);
  display: flex;
  padding: 0 0.5rem;
}
._nameCell_pn353_20 {
  align-items: flex-start;
  display: flex;
  flex-direction: column;
  height: auto;
}
._nameCell_pn353_20 ._primary_pn353_26 {
  font-size: 16px;
  font-weight: 500;
  overflow: hidden;
  text-overflow: ellipsis;
  white-space: nowrap;
  width: 500px;
}
._subTitleContainer_pn353_35 {
  align-items: center;
  display: flex;
  height: 40px;
  margin-bottom: var(--size-medium);
  margin-top: var(--size-small);
}
._subTitleContainer_pn353_35 p {
  align-self: flex-start;
  color: var(--color-gray-500);
  font-size: 18px;
  margin-bottom: 0 !important;
  margin-top: 0 !important;
}
._subTitleContainer_pn353_35 ._callToAction_pn353_49 {
  margin-left: auto;
  transform: translateY(-49px);
}
._configureButton_pn353_54 {
  align-items: center;
  color: var(--color-gray-500) !important;
  display: flex;
  font-weight: 300;
  justify-content: flex-end;
}
._configureButton_pn353_54:hover {
  color: var(--color-gray-500) !important;
}
._configureButton_pn353_54 svg {
  color: var(--color-gray-400);
  height: var(--size-large);
  width: var(--size-large);
}
._emptyContainer_pn353_70 {
  cursor: auto;
  display: flex;
  flex-direction: column;
  margin: 0 auto;
  max-width: 400px;
  padding-bottom: var(--size-xLarge);
  padding-top: var(--size-xLarge);
}
._intercomButton_pn353_80 {
  color: var(--color-purple);
  cursor: pointer;
  display: inline-block;
  line-height: 1;
}
._chart_pn353_87 {
  display: flex;
  justify-content: center;
}
._chart_pn353_87 ._innerChart_pn353_91 {
  align-items: center;
  background-color: var(--color-gray-100);
  border-radius: 5px;
  display: flex;
  height: 54px;
  justify-content: center;
  padding: var(--size-small);
  width: 124px;
}
._frequencyGraphEmptyMessage_pn353_102 {
  font-size: 12px;
  margin-bottom: 0 !important;
}

/* temp_stylePlugin:ni:sha-256;YPFLDDxizrqvPHzBlbJfuVhNvQWMIoIM4GobMktNqzA */
._avatarWrapper_1av3u_1 {
  align-items: center;
  display: flex;
  height: 100%;
  justify-content: center;
  position: relative;
}
._readMarkerContainer_1av3u_9 {
  align-items: center;
  display: flex;
  margin-left: 6px;
  position: relative;
  width: 8px;
}
._topText_1av3u_17 {
  color: var(--color-gray-500);
  font-size: 12px;
  margin: 0 !important;
  overflow: hidden;
  text-overflow: ellipsis;
  white-space: nowrap;
}
._middleText_1av3u_26 {
  color: var(--text-primary);
  font-size: 14px;
  margin: 0 !important;
  overflow: hidden;
  text-overflow: ellipsis;
  white-space: nowrap;
}
._bottomText_1av3u_35 {
  color: var(--text-primary);
  font-size: 12px;
  margin: 0 !important;
  overflow: hidden;
  text-overflow: ellipsis;
  white-space: nowrap;
}
._sessionTextSection_1av3u_44 {
  max-width: 200px;
  overflow: hidden;
  text-overflow: ellipsis;
  white-space: nowrap;
}
._sessionTextSection_1av3u_44._detailed_1av3u_50 {
  max-width: 250px;
}
._sessionTextSection_1av3u_44._errorVersion_1av3u_53 {
  max-width: 185px;
}
._detailedSection_1av3u_57 {
  display: grid;
  gap: var(--size-xxSmall);
  grid-template-columns: 1fr 1fr;
  max-width: unset;
  padding-top: var(--size-xSmall);
}
._detailedSection_1av3u_57._withLongDatetimeFormat_1av3u_64 {
  grid-template-columns: 1.7fr 1fr;
}
._identifier_1av3u_68 {
  align-items: center;
  display: flex;
}
._backfilledIcon_1av3u_73 {
  align-items: center;
  background-color: var(--color-gray-600);
  border-radius: 2.5px;
  color: var(--color-white);
  display: flex;
  font-size: 18px;
  height: var(--size-medium);
  justify-content: center;
  margin-left: var(--size-xSmall);
  width: var(--size-medium);
}
._backfilledIcon_1av3u_73 svg {
  height: var(--size-small);
  width: var(--size-small);
}
._tagWrapper_1av3u_90 {
  display: flex;
  flex-flow: row wrap;
  height: 28px;
  overflow: hidden;
}
._sessionCardWrapper_1av3u_97 {
  position: relative;
}
._sessionCardWrapper_1av3u_97:hover ._sessionCardAction_1av3u_100 {
  display: flex;
}
._sessionCardAction_1av3u_100 {
  align-items: center;
  background-color: var(--color-primary-background);
  border: 0;
  border-radius: var(--border-radius);
  bottom: 0;
  display: none;
  height: 30px;
  margin: auto;
  padding: 0 6px;
  position: absolute;
  right: 8px;
  top: 0;
  width: 30px;
}
._sessionCardAction_1av3u_100:hover {
  background-color: var(--color-gray-300);
  cursor: pointer;
}
._sessionCardAction_1av3u_100:hover ._actionIcon_1av3u_123 {
  color: var(--text-primary);
  fill: var(--text-primary);
  stroke: var(--text-primary);
}
._actionIcon_1av3u_123 {
  color: var(--color-gray-500);
  fill: var(--color-gray-500);
  stroke: var(--color-gray-500);
}
._starredIconWrapper_1av3u_135 {
  bottom: 0;
  display: flex;
  height: 30px;
  left: 8px;
  margin: auto;
  padding: 6px;
  position: absolute;
  top: 0;
  width: 30px;
  z-index: 5;
}
._starredIconWrapper_1av3u_135:hover {
  cursor: pointer;
}
._starredIconWrapper_1av3u_135:hover ._actionIcon_1av3u_123 {
  color: var(--text-primary);
  fill: var(--text-primary);
  stroke: var(--text-primary);
}
._starredIcon_1av3u_135 {
  color: var(--color-yellow-200);
  fill: var(--color-yellow-200);
  stroke: var(--color-yellow-200);
}
._sessionCard_1av3u_97 {
  border: 1px solid var(--color-gray-300);
  border-radius: var(--size-xSmall);
  cursor: pointer;
  font-weight: 400;
  margin-bottom: var(--size-small);
  position: relative;
  transition: box-shadow 0.1s ease-in;
}
._sessionCard_1av3u_97:not(:first-of-type) {
  margin-top: 14px;
}
._sessionCard_1av3u_97::before {
  background-color: var(--color-purple);
  border-bottom-left-radius: var(--size-xSmall);
  border-top-left-radius: var(--size-xSmall);
  content: "";
  height: 100%;
  left: 0;
  opacity: 0;
  position: absolute;
  top: 0;
  transition: opacity 0.1s ease-in;
  width: 8px;
  z-index: 99;
}
._sessionCard_1av3u_97._selected_1av3u_188 {
  border: 1px solid var(--color-purple);
  box-shadow: 0 0 9px rgba(86, 41, 198, 0.25);
}
._sessionCard_1av3u_97._selected_1av3u_188::before {
  opacity: 1;
}
._sessionCard_1av3u_97:hover:not(._linkDisabled_1av3u_195) {
  border: 1px solid var(--color-purple);
  box-shadow: 0 0 9px rgba(86, 41, 198, 0.25);
}
._sessionCard_1av3u_97._linkDisabled_1av3u_195 {
  cursor: not-allowed;
}
._sessionCard_1av3u_97 ._activityGraphContainer_1av3u_202 {
  border-top: 1px solid var(--color-gray-300);
  width: 100%;
}
._sessionCardContentWrapper_1av3u_207 {
  align-items: center;
  column-gap: var(--size-medium);
  display: grid;
  grid-template-columns: 26px 1fr 0.5fr;
  padding: var(--size-medium);
  width: 100%;
}
._sessionCardContentWrapper_1av3u_207._detailed_1av3u_50 {
  grid-template-columns: 26px 1fr 0.25fr;
}
._sessionCardContentWrapper_1av3u_207._compact_1av3u_218 {
  grid-template-columns: 1fr 0.33fr;
}
._sessionCardContentWrapper_1av3u_207._errorVersion_1av3u_53 {
  grid-template-columns: 26px 1fr;
}
._sessionTextSectionWrapper_1av3u_225 {
  display: flex;
  flex-direction: column;
  justify-content: space-between;
}
._cardAnnotationContainer_1av3u_231 {
  column-gap: var(--size-medium);
  display: flex;
  justify-content: flex-end;
}
._cardAnnotationContainer_1av3u_231._detailed_1av3u_50 {
  flex-wrap: wrap;
  justify-content: flex-start;
  row-gap: var(--size-medium);
}
._cardAnnotationContainer_1av3u_231 > div {
  height: 16px;
  width: 16px;
}
._cardAnnotation_1av3u_231 {
  align-items: center;
  background: var(--primary-color);
  border-radius: 2.5px;
  color: var(--color-white);
  display: flex;
  height: var(--size-medium);
  justify-content: center;
  width: var(--size-medium);
}
._cardAnnotation_1av3u_231 svg {
  height: var(--size-xSmall);
  width: var(--size-xSmall);
}
._separator_1av3u_261 {
  margin-left: 1ch;
  margin-right: 1ch;
}

/* temp_stylePlugin:ni:sha-256;cjUQ68xQ3D0AfNnYjZhH0ZnDUhPluWo4BzWLROzSB-0 */
._modalSubTitle_6e4mp_1 {
  color: var(--color-gray-500) !important;
  font-size: 16px;
  line-height: 1.5 !important;
  margin-top: 0 !important;
}
._queryBuilderContainer_6e4mp_8 {
  margin-bottom: var(--size-large) !important;
}

/* temp_stylePlugin:ni:sha-256;VxNfg_v_Z0qUGtlkSUmcNbhGPcC-3BQsSUwACK0QBCI */
._segmentPickerMenu_16b00_1 {
  box-shadow: none;
  margin-bottom: 12px;
  min-width: 200px;
  width: 100%;
}
._segmentPickerInner_16b00_8 {
  background-color: var(--color-primary-background);
  border: 1px solid var(--color-gray-300);
  border-radius: 5px;
  color: var(--text-primary);
  min-width: 220px;
}
._segmentPickerInner_16b00_8 ._segmentItemWrapper_16b00_15:last-child ._segmentItem_16b00_15 {
  border-bottom: 0;
}
._downIcon_16b00_19 {
  color: var(--color-purple);
  height: 14px;
  margin-left: auto;
  margin-right: 5px;
  transition: 0.4s;
  width: 14px;
}
._checkIcon_16b00_28 {
  color: var(--color-purple);
  fill: var(--color-purple);
  height: 15px;
  margin-bottom: 2px;
  margin-left: auto;
  margin-right: 5px;
  width: 15px;
}
._trashIcon_16b00_38 {
  color: var(--color-gray-500);
  fill: var(--color-gray-500);
  margin-bottom: 2px;
}
._starIcon_16b00_44 {
  color: var(--text-primary);
  fill: var(--text-primary);
  height: 1rem;
  margin-bottom: 2px;
  margin-left: 6px;
  padding: 1px;
}
._segmentAction_16b00_53 {
  align-items: center;
  background-color: var(--color-gray-200);
  border: 0;
  border-radius: 5px;
  bottom: 0;
  display: none;
  height: 30px;
  margin: auto;
  padding: 0 6px;
  position: absolute;
  right: 5px;
  top: 0;
  width: 30px;
}
._segmentAction_16b00_53:hover {
  background-color: var(--color-gray-300);
  cursor: pointer;
}
._segmentAction_16b00_53:hover ._trashIcon_16b00_38 {
  color: var(--text-primary);
  fill: var(--text-primary);
}
._dropdownHandler_16b00_77 {
  align-items: center;
  border: 1px solid var(--color-gray-300);
  border-radius: 8px;
  color: var(--text-primary);
  cursor: pointer;
  display: flex;
  font-size: 16px;
  height: 40px;
  justify-content: center;
  margin-top: 13px;
  padding: 10px;
  padding-left: 14px;
  width: 100%;
}
._plusIcon_16b00_93 {
  color: var(--color-purple);
  fill: var(--color-purple);
  height: 15px;
  margin-bottom: 2px;
  margin-left: auto;
  margin-right: 5px;
  width: 15px;
}
._newSearchDiv_16b00_103 {
  align-items: center;
  color: var(--color-purple);
  cursor: pointer;
  display: flex;
  font-size: 14px;
  padding: 10px;
  padding-left: 15px;
  width: 100%;
}
._newSearchDiv_16b00_103:hover {
  background-color: var(--color-gray-200);
}
._noSegmentsText_16b00_118 {
  color: var(--color-gray-500);
  margin-top: 10px;
}
._segmentItemWrapper_16b00_15 {
  position: relative;
}
._segmentItemWrapper_16b00_15:hover {
  background-color: var(--color-gray-200);
}
._segmentItemWrapper_16b00_15:hover ._segmentAction_16b00_53 {
  display: flex;
}
._segmentItem_16b00_15 {
  align-items: center;
  border-bottom: 1px solid var(--color-gray-300);
  cursor: pointer;
  display: flex;
  font-size: 16px;
  padding: 10px;
  padding-left: 15px;
  width: 100%;
}
._segmentText_16b00_144 {
  color: var(--text-primary);
  font-size: 14px;
  margin-right: 20px;
  overflow: hidden;
  text-overflow: ellipsis;
  white-space: nowrap;
  width: 100%;
}
._segmentUnselected_16b00_154 {
  color: var(--color-gray-500);
}
._segmentUnselected_16b00_154 ._starIcon_16b00_44 {
  color: var(--color-gray-500);
  fill: var(--color-gray-500);
}
._segmentNameText_16b00_162 {
  display: block;
  font-size: 14px;
  overflow: hidden;
  text-overflow: ellipsis;
  white-space: nowrap;
  width: 100%;
}
._liveSessionsSegment_16b00_171 {
  align-items: center;
  display: flex;
}
._liveSessionsCount_16b00_176 {
  align-items: center;
  background: var(--color-purple);
  border-radius: 13px;
  color: var(--color-primary-background);
  display: flex;
  font-size: 10px;
  gap: var(--size-xSmall);
  height: 20px;
  justify-content: center;
  line-height: normal;
  margin-left: var(--size-xSmall);
  min-width: 20px;
  padding: 0 7px;
}
._liveSessionsCountInactive_16b00_192 {
  opacity: 0.5;
}
._modalSubTitle_16b00_196 {
  color: var(--color-gray-500) !important;
  margin-bottom: 20px;
  margin-top: 0 !important;
}
._actionsContainer_16b00_202 {
  column-gap: var(--size-medium);
  display: flex;
  padding-top: var(--size-medium);
}
._actionsContainer_16b00_202 > button {
  flex-grow: 1;
  justify-content: center;
}

/* temp_stylePlugin:ni:sha-256;m8DxXi5iSfmLrbZYB1bEazI_TA2XuIBc3jRmcy4QMMQ */
._h2_1wwat_1 {
  display: inline;
}
._icon_1wwat_5 {
  height: var(--size-large);
  padding-top: var(--size-xxSmall);
  width: var(--size-large);
}
._breadcrumb_1wwat_11 {
  align-items: center;
  display: flex;
}
._breadcrumb_1wwat_11 .ant-breadcrumb-separator {
  color: var(--color-gray-400);
  margin-left: var(--size-xxSmall) !important;
  margin-right: var(--size-xxSmall) !important;
}
._breadcrumb_1wwat_11 > span {
  align-items: center;
  display: flex;
}
._disabled_1wwat_25 {
  pointer-events: none;
}

/* temp_stylePlugin:ni:sha-256;DWGkn8RJXsdfPtIDGCZe-CsLtRphLcJu7yzY1a-Kqhg */
._channelSelect_ejzcm_1 {
  margin-bottom: var(--size-medium);
  width: 100%;
}
._channelSelect_ejzcm_1:last-of-type {
  margin-bottom: 0;
}
._saveButton_ejzcm_9 {
  justify-content: center;
  width: 125px;
}
._alertConfigurationCard_ejzcm_14 ._subTitle_ejzcm_14 {
  margin-top: var(--size-small) !important;
}
._alertConfigurationCard_ejzcm_14 h2 {
  font-size: 22px !important;
  margin-bottom: 0 !important;
}
._alertConfigurationCard_ejzcm_14 h3 {
  font-size: 16px !important;
  margin-bottom: var(--size-xSmall) !important;
}
._alertConfigurationCard_ejzcm_14 p,
._alertConfigurationCard_ejzcm_14 section > span {
  color: var(--color-gray-500);
  display: block;
  margin-bottom: var(--size-medium) !important;
  margin-top: 0 !important;
}
._alertConfigurationCard_ejzcm_14 section {
  padding-bottom: var(--size-xxLarge);
}
._alertConfigurationCard_ejzcm_14 section:last-of-type {
  padding-bottom: var(--size-xLarge);
}
._alertConfigurationCard_ejzcm_14 .ant-form-item:last-of-type {
  margin-bottom: 0;
}
._addContainer_ejzcm_42 {
  color: var(--color-gray-500);
  padding: 0 var(--size-small);
}
._notFoundMessage_ejzcm_47 {
  padding: var(--size-small) 0;
}
._frequencyContainer_ejzcm_51 {
  column-gap: var(--size-large);
  display: flex;
}
._lookbackPeriodSelect_ejzcm_56 {
  width: 150px !important;
}
._actionsContainer_ejzcm_60 {
  column-gap: var(--size-large);
  display: flex;
  margin-left: auto;
}
._footer_ejzcm_66 {
  display: flex;
}
._notFoundContentEmail_ejzcm_70 {
  color: var(--color-gray-500);
  padding: var(--size-medium) 0;
}

/* temp_stylePlugin:ni:sha-256;x7xtVoySCH1AmwG0xzmEObgX9s8ZtybI9N9x904oPdU */
._selectMessage_1dqb2_1 {
  color: var(--color-gray-500);
}
._notFoundMessage_1dqb2_5 {
  padding-left: var(--size-xSmall) 0;
  padding-right: var(--size-xSmall) 0;
}
._syncButton_1dqb2_10 {
  color: var(--color-link) !important;
  display: inline-flex;
  font-weight: 400;
  padding: 0;
}
._small_1dqb2_17 {
  display: flex;
  padding: 0;
}

/* temp_stylePlugin:ni:sha-256;-7bIkg0OsPtxTPN6hFl7x9S1NUhe7u8FACoXlnm7BR4 */
._inputNumber_1arvo_1 {
  background: var(--color-primary-background) !important;
  border: 1px solid var(--color-gray-300) !important;
  border-radius: var(--border-radius);
  color: var(--text-primary) !important;
  padding-bottom: var(--size-xSmall) !important;
  padding-left: var(--size-xSmall) !important;
  padding-right: var(--size-xSmall) !important;
  padding-top: var(--size-xSmall) !important;
}
._inputNumber_1arvo_1 .ant-input-number-input {
  padding: 0;
}
._inputNumber_1arvo_1.ant-input-number-focused {
  border-color: rgba(47, 128, 237, 0.5) !important;
  border-right-width: 1px !important;
  box-shadow: 0 0 0 2px rgba(47, 128, 237, 0.5) !important;
  outline: 0;
}
._inputNumber_1arvo_1.ant-input-number:hover {
  border-color: rgba(47, 128, 237, 0.5) !important;
  border-right-width: 1px !important;
}
._inputNumber_1arvo_1 .ant-input-number-handler-wrap {
  background-color: var(--color-primary-background) !important;
  border-color: var(--color-gray-300) !important;
  border-radius: 0 var(--border-radius) var(--border-radius) 0;
}
._inputNumber_1arvo_1 .ant-input-number-handler-wrap svg {
  color: var(--text-primary) !important;
}
._inputNumber_1arvo_1 .ant-input-number-handler-down {
  border-color: var(--color-gray-300) !important;
}

/* temp_stylePlugin:ni:sha-256;jSxnbnZeZuaw01ic9cxoyS0CYq9nDPPat2ykNJQ9gcE */
._labelItem_wjar6_1 {
  align-items: center;
  border-bottom: 1px solid var(--color-gray-300);
  cursor: pointer;
  display: flex;
  font-size: 14px;
  padding: 10px 10px 10px 6px;
  width: 100%;
}
._labelItem_wjar6_1:hover {
  background-color: var(--color-gray-200);
}
._labelText_wjar6_15 {
  color: var(--text-primary);
  margin-left: 6px;
  margin-right: 12px;
}
._dropdownInner_wjar6_21 {
  background-color: var(--color-primary-background);
  border: 1px solid var(--color-gray-300);
  border-radius: 5px;
  box-shadow: var(--box-shadow);
  color: var(--text-primary);
  margin-top: 9px;
}
._dropdownMenu_wjar6_30 {
  box-shadow: none;
}
._icon_wjar6_34 {
  color: var(--color-purple);
  height: 16px;
  margin-left: 4px;
  transition: 0.4s;
  width: 16px;
}
._labelNameText_wjar6_42 {
  align-items: center;
  display: flex;
  margin-left: 6px;
  overflow: hidden;
  text-overflow: ellipsis;
  white-space: nowrap;
  width: 100%;
}
._dropdownHandler_wjar6_52 {
  align-items: center;
  background: var(--color-primary-background);
  border: 1px solid var(--color-gray-300);
  border-radius: 8px;
  color: var(--text-primary);
  cursor: pointer;
  display: flex;
  font-size: 14px;
  height: 40px;
  justify-content: center;
  padding: 10px 10px 10px 6px;
}
._dropdownHandler_wjar6_52._dropdownGray_wjar6_65 {
  background: var(--color-gray-200) !important;
  border: 1px solid transparent !important;
}
._overlay_wjar6_70 {
  z-index: 9999999999 !important;
}
._placeholder_wjar6_74 {
  color: var(--color-gray-400) !important;
}

/* temp_stylePlugin:ni:sha-256;-BA1D9lITPkBNRmYgmyr-Gb2NtKYF6QGf5yDEyhrzmk */
._tooltip_qqyxl_1 {
  background-color: var(--color-primary-background);
  border: 1px solid var(--color-gray-300);
  border-radius: var(--border-radius);
  box-shadow: var(--box-shadow);
  color: var(--text-primary) !important;
  padding: var(--size-small) 0 !important;
}
._tooltip_qqyxl_1 > * {
  padding-left: var(--size-medium) !important;
  padding-right: var(--size-medium) !important;
}
._tooltip_qqyxl_1 > h4 {
  border-bottom: 1px solid var(--color-gray-300);
  font-family: var(--header-font-family);
  font-size: 13px !important;
  margin-bottom: var(--size-small) !important;
  padding-bottom: var(--size-xSmall);
}
._tooltip_qqyxl_1 > p {
  color: var(--color-gray-500) !important;
  font-size: 14px !important;
  margin: 0 !important;
}
.recharts-tooltip-wrapper:focus-visible {
  outline: none;
}

/* temp_stylePlugin:ni:sha-256;QzNXba2z9Kf1--JULe3QyEQ6RJ_RnFsg9fl2a00sDo0 */
._verticalSlider_1098s_1 {
  height: 166px;
  margin-top: 50px;
  position: absolute;
}
._horizontalSlider_1098s_7 {
  height: 16px;
  left: 31px;
  margin-right: 45px;
  position: absolute;
  top: 38px;
}
._sliderThumb_1098s_15 {
  background-color: var(--color-primary-background);
  border: 3px solid var(--color-gray-300);
  border-radius: var(--border-radius);
  color: var(--color-purple-500);
  font-size: 8px;
  left: 50px;
  padding: 2px;
  position: absolute;
}
._sliderTrack_1098s_26 {
  width: 500px;
}

/* temp_stylePlugin:ni:sha-256;9O-Dq9ekfSvBPb8tgvuRlgk7BM9rgBnlsv_4JIBxY_M */
._metric_jsssh_1 {
  --good-color: var(--color-green-500) !important;
  --needs-improvement-color: var(--color-yellow-500) !important;
  --poor-color: var(--color-red-500) !important;
}
._metric_jsssh_1 ._name_jsssh_6,
._metric_jsssh_1 ._value_jsssh_7 {
  display: flex;
  font-size: 12px !important;
  font-weight: 500 !important;
  margin-bottom: 0 !important;
}
._metric_jsssh_1 ._value_jsssh_7 {
  column-gap: 0.25ch;
}
._metric_jsssh_1 ._units_jsssh_16 {
  color: var(--color-gray-500) !important;
  font-weight: 400 !important;
}
._metric_jsssh_1._goodScore_jsssh_20 {
  color: var(--good-color);
}
._metric_jsssh_1._needsImprovementScore_jsssh_23 {
  color: var(--needs-improvement-color);
}
._metric_jsssh_1._poorScore_jsssh_26 {
  color: var(--poor-color);
}
._simpleMetric_jsssh_30 {
  align-items: center;
  column-gap: var(--size-xSmall);
  display: grid;
  grid-template-columns: 3fr auto;
}
._detailedMetric_jsssh_37 {
  align-items: center;
  column-gap: var(--size-xSmall);
  display: flex;
}
._detailedMetric_jsssh_37 ._name_jsssh_6 {
  width: 6ch;
}
._detailedMetric_jsssh_37 ._value_jsssh_7 {
  margin-left: auto;
  transform: translateY(-100%);
}
._detailedMetric_jsssh_37 ._value_jsssh_7._mirror_jsssh_49 {
  position: absolute;
  right: 0;
}
._infoTooltip_jsssh_54 {
  color: var(--color-gray-500) !important;
}
._scoreVisualization_jsssh_58 {
  --color: transparent;
  column-gap: 2px;
  display: flex;
  height: 1ch;
  position: relative;
  width: 100%;
}
._scoreVisualization_jsssh_58 > div {
  background-color: var(--color-gray-300);
  border-radius: var(--size-xxSmall);
  flex-grow: 1;
  height: 100%;
}
._scoreVisualization_jsssh_58 ._poor_jsssh_26 {
  --color: var(--poor-color);
}
._scoreVisualization_jsssh_58 ._needsImprovement_jsssh_23 {
  --color: var(--needs-improvement-color);
}
._scoreVisualization_jsssh_58 ._good_jsssh_20 {
  --color: var(--good-color);
}
._scoreVisualization_jsssh_58 ._active_jsssh_81 {
  background-color: var(--color);
}
._scoreVisualization_jsssh_58 ._scoreIndicator_jsssh_84 {
  --size: var(--size-medium);
  background: var(--color-white);
  border: 2px solid var(--color-gray-400);
  border-radius: 50%;
  box-shadow: var(--box-shadow);
  flex-grow: 0;
  flex-shrink: 0;
  height: var(--size);
  left: 0;
  position: absolute;
  top: calc(var(--size) / -4);
  transition: left 0.2s ease-in;
  width: var(--size);
  z-index: 2;
}

/* temp_stylePlugin:ni:sha-256;orTQZ4C5gTau0ZRK4y-lR8GOLUq-OCpxlBPEMwO-gbQ */
._legendValue_a1rwg_1 {
  color: var(--color-gray-500) !important;
  overflow: hidden;
  text-overflow: ellipsis;
}
._legendValue_a1rwg_1._notShowing_a1rwg_6 {
  text-decoration: line-through;
}
._legendIcon_a1rwg_10 {
  border-radius: 2px;
  flex-shrink: 0;
  height: var(--size-small);
  margin-bottom: auto;
  margin-top: auto;
  width: var(--size-small);
}
._legendIcon_a1rwg_10._notShowing_a1rwg_6 {
  filter: grayscale(0.5);
}
._referenceLineValue_a1rwg_22 {
  color: var(--color-gray-500);
}
._tooltipGrid_a1rwg_26 {
  display: grid;
  grid-column-gap: var(--size-xSmall);
  grid-template-columns: 1fr 10px 64px 10px;
  width: 100%;
}
._scoreIcon_a1rwg_33 {
  --size: var(--size-small);
  align-items: center;
  color: var(--color-gray-500);
  display: flex;
  flex-shrink: 0;
  height: var(--size);
  width: var(--size);
}
._tooltipValue_a1rwg_43 {
  color: var(--text-primary);
  font-size: 12px;
  line-height: initial;
}
._text_a1rwg_49 {
  -ms-overflow-style: none;
  scrollbar-width: none;
}
._text_a1rwg_49::-webkit-scrollbar {
  width: 0 !important;
}

/* temp_stylePlugin:ni:sha-256;Szb1Dek6J0ELW1PYddLUO1Ir9xXWwtY75rA1HINQjIg */
._legendContainer_h2jc0_1 {
  align-items: center;
  display: flex;
  justify-content: center;
  margin-top: var(--size-xSmall);
}
._legendItem_h2jc0_8 {
  align-items: center;
  color: var(--color-gray-500) !important;
  column-gap: var(--size-xxSmall);
  display: flex;
  font-size: 12px;
  padding-bottom: 0 !important;
  padding-top: 0 !important;
}
._legendValue_h2jc0_18 {
  color: var(--color-gray-500) !important;
}
._legendValue_h2jc0_18._notShowing_h2jc0_21 {
  text-decoration: line-through;
}
._legendIcon_h2jc0_25 {
  border-radius: 2px;
  flex-shrink: 0;
  height: var(--size-small);
  width: var(--size-small);
}
._legendIcon_h2jc0_25._notShowing_h2jc0_21 {
  filter: grayscale(0.5);
}
._tooltipEntry_h2jc0_35 {
  align-items: center;
  column-gap: var(--size-xxSmall);
  display: flex;
  margin-bottom: 0 !important;
}
._referenceLineValue_h2jc0_42 {
  color: var(--color-gray-500);
}
._tooltipRow_h2jc0_46 {
  align-items: center;
  column-gap: var(--size-xSmall);
  display: flex;
  justify-content: space-between;
  width: 100%;
}
._scoreIcon_h2jc0_54 {
  --size: var(--size-small);
  align-items: center;
  color: var(--color-gray-500);
  display: flex;
  flex-shrink: 0;
  height: var(--size);
  width: var(--size);
}
._tooltipValue_h2jc0_64 {
  color: var(--text-primary);
  font-size: 12px;
  line-height: initial;
}

/* temp_stylePlugin:ni:sha-256;AOOW4Krl9szsR0YplhoodBrX16-31uiqZ_KsH4CjRDM */
._button_1tsha_1 {
  background: none;
  border: 1px solid var(--color-gray-400);
  border-radius: var(--border-radius);
  cursor: pointer;
  padding: var(--size-small);
  position: relative;
  text-align: left;
  transition: border-color 0.1s ease-in-out, box-shadow 0.2s ease-in-out;
}
._button_1tsha_1:hover {
  border-color: var(--color-purple);
  box-shadow: 0 5px 8px rgba(86, 41, 198, 0.2);
}
._button_1tsha_1 p {
  font-size: 12px !important;
  margin: 0 !important;
  margin-top: var(--size-xSmall) !important;
}
._button_1tsha_1 h4 {
  font-weight: 500 !important;
}
._button_1tsha_1 ._icon_1tsha_23 {
  --size: var(--size-medium);
  align-items: center;
  background: var(--color-purple);
  border-radius: 50%;
  color: var(--color-white);
  display: flex;
  height: var(--size);
  justify-content: center;
  position: absolute;
  right: var(--size-small);
  top: var(--size-small);
  width: var(--size);
}
._button_1tsha_1 ._icon_1tsha_23 svg {
  --size: var(--size-small);
  height: var(--size);
  width: var(--size);
}

/* temp_stylePlugin:ni:sha-256;uG-GoN6vxp_q66WgfCkjYWCl9TJaDvWhnqyp90h20nE */
._select_3y5oy_1 {
  border-radius: var(--border-radius) !important;
  height: 40px;
  width: 100%;
}
._select_3y5oy_1 .ant-select-selection-search {
  align-items: center;
  display: flex;
}
._select_3y5oy_1 .ant-select-selector {
  border: 1px solid var(--color-gray-300) !important;
  border-radius: var(--border-radius) !important;
  font-family: var(--body-font-family);
  font-size: 16px;
  height: 40px !important;
  padding: var(--size-xSmall) var(--size-medium) !important;
}
._select_3y5oy_1 .ant-select-selection-placeholder {
  left: 14px;
}
._select_3y5oy_1 .ant-select-selector {
  border: 0 !important;
  border-color: transparent !important;
  box-shadow: none !important;
}
._select_3y5oy_1 .ant-select-selection-item {
  display: none;
}
._select_3y5oy_1 .ant-select-selector {
  background-color: var(--color-gray-200) !important;
}
._select_3y5oy_1 .ant-select-arrow {
  align-items: center;
  display: flex;
  flex-direction: column;
  height: 18px;
  width: 100%;
}
._select_3y5oy_1 .ant-select-arrow > svg {
  color: var(--text-primary);
  height: 100%;
  position: relative;
  right: -10px;
  top: -3px;
  width: 100%;
}
._select_3y5oy_1 .ant-select-selector:hover .ant-select-open {
  background: var(--color-gray-300) !important;
}
._select_3y5oy_1 .ant-select-selector:hover .ant-select-open ._ant-select-selector_3y5oy_10 {
  background-color: var(--color-gray-300) !important;
  border-radius: var(--border-radius) !important;
}

/* temp_stylePlugin:ni:sha-256;oKqIlVx2jQw5pICgU8Rqt9-AVSf8p8VgdvIEWREqrKM */
._minMaxRow_3qnus_1 {
  display: grid;
  grid-gap: var(--size-medium);
  grid-template-columns: 80px 1fr 150px 80px 1fr 150px;
}
._formLabel_3qnus_7 {
  margin-bottom: 0;
  margin-top: 4px;
}
._submitRow_3qnus_12 {
  column-gap: var(--size-medium);
  display: flex;
  justify-content: flex-end;
  margin-top: var(--size-large);
  width: 100%;
}
._section_3qnus_20 {
  display: flex;
  flex-direction: column;
  padding-bottom: 0 !important;
  padding-top: var(--size-medium);
  row-gap: var(--size-medium);
}
._section_3qnus_20:first-of-type {
  padding-top: 0;
}
._section_3qnus_20 h3 {
  font-size: 16px;
  margin-bottom: 0 !important;
  margin-top: 0 !important;
}
._typesContainer_3qnus_36 {
  display: grid;
  grid-gap: var(--size-medium);
  grid-template-columns: 1fr 1fr 1fr;
}
._metricViewDetails_3qnus_42 {
  display: grid;
  grid-gap: var(--size-medium);
  grid-template-columns: 1fr 1fr;
}
._metricViewDetail_3qnus_42 {
  display: flex;
  flex-direction: column;
  row-gap: var(--size-medium);
}
._typeSubheader_3qnus_54 {
  color: var(--color-gray-500);
}
._tagFilterGroup_3qnus_58 {
  display: flex;
  flex-direction: column;
  row-gap: var(--size-xxSmall);
}
._filtersRow_3qnus_64 {
  display: grid;
  grid-gap: var(--size-medium);
  grid-template-columns: 11fr 5fr 14fr 50px;
  width: 100%;
}
._groupsRow_3qnus_71 {
  display: grid;
  grid-gap: var(--size-medium);
  grid-template-columns: 1fr 50px;
  width: 100%;
}
._removeTagFilterButton_3qnus_78 {
  background-color: var(--color-red-700);
  border: var(--color-red-900);
  color: var(--color-white) !important;
  height: 40px;
  padding: 0 16px;
}
._removeTagFilterButton_3qnus_78[disabled] {
  background-color: var(--color-red-300) !important;
  border: var(--color-red-400);
}
._removeTagFilterButton_3qnus_78[disabled]:hover {
  background-color: var(--color-red-300) !important;
}
._removeTagFilterButton_3qnus_78:hover {
  background-color: var(--color-red-600) !important;
}

/* temp_stylePlugin:ni:sha-256;NxO_kux9f6jVglOjCXpIYhsUE5zfZG8qJfPn6bYN2EM */
._card_1adi5_1 {
  height: 100%;
}
._card_1adi5_1 .recharts-cartesian-axis-tick {
  user-select: none;
}
._componentCard_1adi5_8 {
  height: 100%;
  width: 100%;
}
._noDataContainer_1adi5_13 {
  align-items: center;
  display: flex;
  flex-direction: column;
  justify-content: center;
  margin: 0 auto;
  max-width: 300px;
  padding-top: var(--size-medium);
  text-align: center;
}
._draggable_1adi5_24 {
  align-items: center;
  color: var(--color-gray-500);
  cursor: move;
  display: flex;
  justify-content: center;
}
._overlayButton_1adi5_32 {
  position: absolute;
  right: var(--size-xLarge);
  top: var(--size-medium);
}
._button_1adi5_38 {
  justify-content: center;
}
._infoTooltip_1adi5_42 {
  margin-left: var(--size-xxSmall);
}
._actionsContainer_1adi5_46 {
  column-gap: var(--size-large);
  display: flex;
  margin-top: var(--size-xLarge);
}
._actionsContainer_1adi5_46 > * {
  width: 50%;
}
._actionsContainer_1adi5_46 ._button_1adi5_38 {
  justify-content: center;
}
._description_1adi5_58 {
  color: var(--color-gray-500) !important;
  margin-top: 0 !important;
}
._monitorItem_1adi5_63 {
  align-items: center;
  border: 1px solid var(--color-gray-400);
  border-radius: var(--border-radius);
  column-gap: var(--size-xxSmall) !important;
  display: flex;
  height: var(--size-xLarge);
  margin: 0 !important;
  padding: 10px 8px 10px 14px !important;
}
._monitorName_1adi5_74 {
  display: inline-block;
  line-height: 20px;
  overflow: hidden;
  text-overflow: ellipsis;
  white-space: nowrap;
  width: 70px;
}
._submitRow_1adi5_83 {
  display: flex;
  justify-content: flex-end;
  padding-top: var(--size-small);
  width: 100%;
}
._minMaxRow_1adi5_90 {
  display: grid;
  grid-gap: var(--size-medium);
  grid-template-columns: 80px 1fr 150px 80px 1fr 150px;
}
._formLabel_1adi5_96 {
  margin-bottom: 0;
  margin-top: 4px;
}
._removeTagFilterButton_1adi5_101 {
  height: 48px;
  padding: 0 16px;
}
._chartInner_1adi5_106 {
  padding: 0 10px 16px 16px;
}
._createNewAlertRow_1adi5_110 {
  align-items: center;
  display: flex;
  justify-content: center;
}
._mainHeaderContent_1adi5_116 {
  align-items: flex-start;
  display: flex;
  justify-content: space-between;
  min-height: 52px;
  padding: 10px 10px 10px 20px;
  width: 100%;
}
._cardHeader_1adi5_125 {
  align-items: center;
  display: flex;
  flex-direction: column;
  justify-content: space-between;
}
._cardHeader_1adi5_125 > button {
  margin-bottom: var(--size-medium);
}
._headerContainer_1adi5_135 {
  overflow: hidden;
}
._header_1adi5_135 {
  color: var(--color-text-primary);
  display: block;
  font-size: 16px;
  font-weight: 500;
  overflow: hidden;
  padding-top: 2px;
  text-overflow: ellipsis;
  white-space: nowrap;
}
._subheader_1adi5_150 {
  color: var(--color-gray-700);
  display: block;
  font-size: 12px;
  font-weight: 400;
}
._blurChart_1adi5_157 {
  filter: blur(2px);
}

/* temp_stylePlugin:ni:sha-256;0Ym1J8TqOkpSo0dX04w1fh6CyrcBIX7sF_DBJju-Aa4 */
._card_1r3ct_1 {
  background-color: var(--color-primary-background);
  border: 1px solid var(--color-gray-300);
  border-radius: var(--border-radius);
  overflow: hidden;
  transition: border-color 0.1s ease-in-out, box-shadow 0.2s ease-in-out;
  width: 100%;
}
._card_1r3ct_1._noPadding_1r3ct_9 {
  padding: 0;
}
._card_1r3ct_1 h2,
._card_1r3ct_1 ._cardHeader_1r3ct_13 {
  font-size: 22px !important;
  margin-bottom: var(--size-medium) !important;
}
._card_1r3ct_1 h3 {
  font-size: 16px !important;
  margin-bottom: var(--size-xSmall) !important;
}
._card_1r3ct_1 p {
  color: var(--color-gray-500);
  margin-top: 0 !important;
}
._card_1r3ct_1 section {
  padding-bottom: var(--size-medium);
}
._card_1r3ct_1 section:last-of-type {
  padding-bottom: var(--size-large);
}
._card_1r3ct_1 ._titleContainer_1r3ct_31 {
  border-bottom: 1px solid var(--color-gray-300);
  font-size: 14px !important;
  padding-bottom: 0;
  padding-top: 0;
}
._card_1r3ct_1 ._titleContainer_1r3ct_31._noTitleBottomMargin_1r3ct_37 {
  margin-bottom: 0;
}
._card_1r3ct_1 ._titleContainer_1r3ct_31 h3 {
  margin-bottom: var(--size-medium) !important;
}
._card_1r3ct_1:hover._interactable_1r3ct_43 {
  border-color: var(--color-purple);
  box-shadow: 0 5px 8px rgba(86, 41, 198, 0.2);
}
._cardForm_1r3ct_48 {
  display: flex;
  flex-direction: column;
  row-gap: var(--size-large);
}
._cardSubHeader_1r3ct_54 {
  color: var(--color-gray-500) !important;
  font-size: 16px;
  line-height: 1.5 !important;
  margin-bottom: var(--size-large) !important;
}
._cardFormActionsContainer_1r3ct_61 {
  display: flex;
  flex-direction: column;
  row-gap: var(--size-medium);
}

/* temp_stylePlugin:ni:sha-256;VqQZhOP_Qs1kh7csOA57zBoi34toB9oWJrxEJjTRFBI */
.ant-slider:hover .ant-slider-track {
  background-color: var(--color-blue-400) !important;
}
.ant-slider:hover .ant-slider-handle:not(.ant-tooltip-open) {
  border-color: var(--color-blue-400) !important;
}
.ant-slider-dot {
  border-color: var(--color-blue-400) !important;
}
.ant-slider-handle {
  border-color: var(--color-blue-400) !important;
}
.ant-slider-handle:focus {
  border-color: var(--color-blue-400) !important;
  box-shadow: 0 0 0 5px var(--color-blue-400) !important;
}
.ant-slider-handle:hover {
  border-color: var(--color-blue-400) !important;
}
.ant-slider-handle-dragging.ant-slider-handle-dragging.ant-slider-handle-dragging {
  border-color: var(--color-blue-400) !important;
  box-shadow: 0 0 0 5px var(--color-blue-400) !important;
}
._chartContainer_px3ht_25 {
  height: 230px;
  margin-bottom: var(--size-large);
}
._formFooter_px3ht_30 {
  display: flex;
  justify-content: space-between;
  margin-top: var(--size-large);
}
._actionsContainer_px3ht_36 {
  column-gap: var(--size-large);
  display: flex;
  margin-left: auto;
}
._select_px3ht_42 {
  width: 100%;
}
._slider_px3ht_46 {
  left: 27px;
  top: 36px;
  z-index: 99999;
}
._thresholdRow_px3ht_52 {
  display: flex;
}
._threshold_px3ht_52 {
  flex-grow: 1;
}
._thresholdUnits_px3ht_60 {
  margin-left: var(--size-xxSmall);
  width: 160px;
}

/* temp_stylePlugin:ni:sha-256;sPMWPEfD_xQTin9hxZVVD8ldDACnHEGfwak8GexrlOQ */
._select_2ddse_1 {
  width: 100%;
}
._cardGrid_2ddse_5 {
  display: grid;
  gap: var(--size-xLarge);
  grid-template-columns: 1fr 1fr;
  grid-template-rows: 1fr;
}
._cardContainer_2ddse_12 {
  height: 100%;
}
._cardContent_2ddse_16 {
  display: block;
}
._cardContent_2ddse_16 ._icon_2ddse_19 {
  align-items: center;
  border-radius: 50%;
  color: var(--color-white) !important;
  display: flex;
  flex-shrink: 0;
  height: 1.5em;
  justify-content: center;
  width: 1.5em;
}
._cardContent_2ddse_16 ._icon_2ddse_19 svg {
  height: 0.8em;
  width: 0.8em;
}
#_title_2ddse_1 {
  align-items: center;
  column-gap: var(--size-small);
  display: flex;
  margin-bottom: var(--size-xxSmall) !important;
}
._description_2ddse_41 {
  margin-bottom: 0 !important;
  margin-left: calc(1.5em + 2 * var(--size-small)) !important;
}
._155k3sw0 {
  height: 4.16rem;
}
._155k3sw1 {
  height: 120px;
}
._155k3sw2 {
  cursor: pointer;
}
._155k3sw2:hover {
  background-color: var(--_1pyqka91x);
}
._155k3sw3 {
  background-color: var(--_1pyqka91);
  z-index: 10 !important;
  border: var(--_1pyqka9j) solid 1px;
  box-shadow: 0 6px 12px -2px rgba(59, 59, 59, 0.12);
  border-radius: 6px;
  width: 224px;
}
._155k3sw4 {
  height: 28px;
}
._155k3sw5 {
  background-color: #dcdbdd;
  opacity: 0.5;
}
._155k3sw6 {
  opacity: 0.2;
  left: 0;
  z-index: 1;
  width: calc(100% - 4px);
  pointer-events: none;
}
._14ud0dc0::-webkit-scrollbar {
  width: 9px;
  height: 9px;
}
:hover._14ud0dc0::-webkit-scrollbar-thumb {
  background-color: var(--_1pyqka91p);
}
:hover._14ud0dc0::-webkit-scrollbar {
  border-top: var(--_1pyqka9k) solid 1px;
}
._14ud0dc0::-webkit-scrollbar-thumb {
  background-clip: padding-box;
  background-color: var(--_1pyqka91o);
  border: 1px solid transparent;
  border-radius: 30px;
  border-top-width: 2px;
}
._14ud0dc1::-webkit-scrollbar {
  width: 9px;
  height: 9px;
}
:hover._14ud0dc1::-webkit-scrollbar-thumb {
  background-color: var(--_1pyqka91p);
}
:hover._14ud0dc1::-webkit-scrollbar {
  border-left: var(--_1pyqka9k) solid 1px;
}
._14ud0dc1::-webkit-scrollbar-thumb {
  background-clip: padding-box;
  background-color: var(--_1pyqka91o);
  border: 1px solid transparent;
  border-radius: 30px;
  border-left-width: 2px;
}
._1sd10050 {
  position: absolute;
  top: 13px;
  left: 14px;
}
._1sd10052 {
  background: transparent;
  border: 0;
  color: var(--_1pyqka9b);
  display: flex;
  font-size: 13px;
  width: 100%;
}
._1sd10052:focus {
  outline: 0;
}
._1sd10052::placeholder {
  color: var(--_1pyqka9x);
}
._1sd10053 {
  background: var(--_1pyqka91);
  border: var(--_1pyqka9k) solid 1px;
  border-radius: 8px;
  box-shadow: 0 2px 8px -2px rgba(59, 59, 59, 0.08);
  display: flex;
  flex-direction: column;
  flex-grow: 1;
  max-width: 600px;
  max-height: min(var(--popover-available-height,300px), 300px);
  z-index: 1;
}
._1sd10054 {
  cursor: pointer;
  padding: 12px 10px;
}
._1sd10054:hover {
  background-color: var(--_1pyqka9t);
}
._1sd10054[data-active-item] {
  background-color: var(--_1pyqka9u);
}
._1sd10056 + ._1sd10056 {
  border-top: var(--_1pyqka91o) solid 1px;
}
._1tecd1u0 {
  height: 40px;
}
._1tecd1u1 {
  display: grid;
  grid-template-columns: 1fr 1fr;
  grid-template-rows: auto auto;
  grid-column-gap: 40px;
  grid-row-gap: 40px;
}
._1tecd1u5 {
  border: 0;
  background: transparent;
  color: var(--_1pyqka9b);
  display: flex;
  font-size: 13px;
  width: 100%;
}
._1tecd1u5:focus {
  outline: 0;
}
._1tecd1u5::placeholder {
  color: var(--_1pyqka9x);
}
._1tecd1u7 {
  height: 20px;
}
._1tecd1u9 {
  height: 20px;
}
._1tecd1ua {
  color: var(--_1pyqka9b) !important;
}
._1tecd1ua:hover {
  background: var(--_1pyqka91x);
}
._1tecd1ua .ant-select-selector {
  padding: 0 6px !important;
  border-radius: 6px !important;
  border: var(--_1pyqka91o) solid 1px !important;
  box-shadow: none !important;
}
._1tecd1ua .ant-select-selector:hover {
  background: var(--_1pyqka91x) !important;
}
._1tecd1ua .ant-select-selection-item {
  display: flex;
  align-items: center;
}

/* temp_stylePlugin:ni:sha-256;6datuXjsS3zX7N7KNWxJJkdgx3B9QuSAh0Ue9SjtsoM */
._percentContainer_e32yg_1 {
  align-items: center;
  border: 1px solid var(--color-gray-300);
  border-radius: var(--border-radius);
  column-gap: var(--size-xSmall);
  display: flex;
  justify-content: space-between;
  padding: var(--size-xxSmall) var(--size-xSmall);
  width: fit-content;
}
._barGraph_e32yg_12 {
  background: var(--color-gray-300);
  border-radius: var(--size-xxSmall);
  flex-shrink: 0;
  height: 1rem;
  overflow: hidden;
  position: relative;
  width: var(--size-large);
}
._barGraph_e32yg_12::after {
  background: var(--text-primary);
  border-bottom-right-radius: var(--size-xxSmall);
  border-top-right-radius: var(--size-xxSmall);
  content: "";
  height: 100%;
  position: absolute;
  width: var(--percentage);
}
._pill_e32yg_31 {
  align-items: center;
  border: 1px solid var(--color-gray-300);
  border-radius: var(--border-radius);
  column-gap: var(--size-xxSmall);
  display: flex;
  flex-wrap: nowrap;
  justify-content: space-between;
  min-width: 68px;
  padding: var(--size-xxSmall) var(--size-xSmall);
  white-space: nowrap;
  width: fit-content;
}
._rowGroup_e32yg_45 {
  column-gap: var(--size-small);
  display: flex;
  width: 100%;
}
._rowGroup_e32yg_45._endingAlignment_e32yg_50 {
  justify-content: flex-end;
}

/* temp_stylePlugin:ni:sha-256;ZFoUMMhiqVF46EynLmpBg-KbVNCKslhonyvDXd_4mxA */
._table_rv890_1 {
  margin-bottom: -24px;
  margin-left: -24px;
  margin-right: -24px;
  max-width: initial !important;
}
._table_rv890_1 .ant-table {
  background: var(--color-primary-background) !important;
  color: var(--text-primary) !important;
}
._table_rv890_1 .ant-table-cell {
  border-bottom: 1px solid var(--color-gray-300) !important;
  padding: 12px 0 !important;
}
._table_rv890_1 .ant-table-cell:first-of-type {
  padding-left: var(--size-large) !important;
}
._table_rv890_1 .ant-table-cell:last-of-type {
  padding-right: var(--size-large) !important;
}
._table_rv890_1 .ant-table-row:last-of-type .ant-table-cell {
  border-bottom: 0 !important;
}
._table_rv890_1 .ant-table-tbody > tr.ant-table-row:hover > td {
  background: var(--color-gray-300) !important;
}
._table_rv890_1 .ant-table-tbody > tr.ant-table-placeholder:hover > td {
  background: transparent !important;
}
._table_rv890_1 .ant-table-empty {
  margin-top: var(--size-xxLarge);
}
._table_rv890_1 .ant-table-empty .ant-table-cell {
  border-bottom: 0 !important;
}

/* temp_stylePlugin:ni:sha-256;ggSycYJjMEPPFhmSXzEZ9SAMBe9U73qGZWv0Pb8lWIA */
._card_13l8s_1 {
  padding: 0 var(--size-large);
}

/* temp_stylePlugin:ni:sha-256;Kn4bqgfsVKX7THnEvBE4bTKEWM61ocnOQ0fToJlHAmU */
._hostContainer_ieeaf_1 {
  align-items: center;
  column-gap: var(--size-xxSmall);
  display: flex;
  padding-right: 2rem;
}
._hostContainer_ieeaf_1 span {
  overflow: hidden;
  text-overflow: ellipsis;
  white-space: nowrap;
}
._timeRow_ieeaf_13 {
  column-gap: var(--size-xxSmall);
  display: flex;
  justify-content: center;
  width: fit-content;
}
._loading_ieeaf_20 {
  filter: blur(2px);
}

/* temp_stylePlugin:ni:sha-256;uF4zsogCP55Ya8YrNfVQoVTg7GOMXZPlESB-bS4u5I0 */
._keyPerformanceIndicator_mpv8j_1 ._value_mpv8j_1 {
  font-size: 36px !important;
}
._keyPerformanceIndicator_mpv8j_1 ._label_mpv8j_4 {
  margin: 0 !important;
}
._keyPerformanceIndicator_mpv8j_1 ._tooltip_mpv8j_7 {
  color: var(--text-primary);
  position: absolute;
  right: calc(var(--size-small) * -1);
  top: calc(var(--size-xxSmall) * -1);
}
._keyPerformanceIndicator_mpv8j_1 ._labelContainer_mpv8j_13 {
  display: flex;
  position: relative;
  width: fit-content;
}

/* temp_stylePlugin:ni:sha-256;7lHoFERtTXwKuDf8k70D3TFG3TW8Ub_VK9tXoVZo2-U */
._hostContainer_qgrox_1 {
  align-items: center;
  column-gap: var(--size-xxSmall);
  display: flex;
}
._hostContainer_qgrox_1 span {
  overflow: hidden;
  text-overflow: ellipsis;
  white-space: nowrap;
}
._loading_qgrox_12 {
  filter: blur(2px);
}

/* temp_stylePlugin:ni:sha-256;YVQn90rnZDI6PMfmdGZEuMI2hvNLj5nuW-yNgAyZKAU */
._hostContainer_10q3z_1 {
  padding-right: 2rem;
}
._hostContainer_10q3z_1 span {
  overflow: hidden;
  text-overflow: ellipsis;
  white-space: nowrap;
}
._loading_10q3z_10 {
  filter: blur(2px);
}

/* temp_stylePlugin:ni:sha-256;ieJBzPfKDSmJmxrtQVPR2Ze2T0M78T5Q8ngMcdnXB0U */
._loading_140gu_1 {
  filter: blur(2px);
}

/* temp_stylePlugin:ni:sha-256;65Bhjj4_4jpO8gULX5Un0OpKqGosQs9i0ZeS4PSvYtk */
._gridContainer_rp08v_1 {
  padding: 30px 80px;
}
._gridContainer_rp08v_1._isEditing_rp08v_4 .react-resizable-handle {
  opacity: 1;
}
._gridContainer_rp08v_1 .react-grid-item.react-grid-placeholder {
  background-color: var(--color-gray-400);
  border-radius: var(--border-radius);
}
._gridContainer_rp08v_1 .react-resizable-handle {
  background: var(--color-gray-400);
  background-image: none;
  border-radius: var(--size-small);
  bottom: var(--size-small) !important;
  height: var(--size-small);
  opacity: 0;
  right: var(--size-small) !important;
  transform: unset !important;
  transition: opacity 0.2s ease-in-out;
  width: var(--size-small);
}
._gridContainer_rp08v_1 .react-resizable-handle::after {
  content: none;
}
._customLeadAlignLayout_rp08v_27 {
  margin: 0;
}
._headerPanel_rp08v_31 {
  display: flex;
  justify-content: space-between;
  width: 100%;
}
._dashboardPageFixedHeader_rp08v_37 {
  background-color: var(--color-white);
  border-bottom: var(--color-gray-300) 1px solid;
  display: flex;
  flex-direction: column;
  padding: 40px 80px 30px;
  position: sticky;
  z-index: 1000;
}
._dateRangePicker_rp08v_47 {
  margin-left: auto;
  width: fit-content;
}
._rightControllerSection_rp08v_52 {
  display: flex;
  flex-direction: column;
}
._rightControllerText_rp08v_57 {
  align-self: flex-end;
}
._absoluteColored_rp08v_61 {
  color: var(--color-blue-900);
  font-weight: 500;
}
._liveColored_rp08v_66 {
  color: var(--color-green-900);
  font-weight: 500;
}
._liveIndicator_rp08v_71 {
  align-items: center;
  background-color: var(--color-green-300);
  border: var(--color-green-900) 1.5px solid;
  border-radius: 8px;
  color: var(--color-green-900);
  display: flex;
  justify-content: center;
  padding: 2px 12px;
  text-align: right;
}
._dateRangePickerContainer_rp08v_83 {
  display: flex;
  gap: 10px;
  height: 40px;
  right: 80px;
  top: 118px;
}
._metric_rp08v_91 {
  display: grid;
  grid-gap: var(--size-medium);
  grid-template-columns: 1fr 1fr 1fr 3fr;
}
._newMetric_rp08v_97 {
  display: flex;
  justify-content: space-between;
  margin-top: var(--size-large);
}
._container_rp08v_103 {
  flex-grow: 1;
  position: relative;
  width: 100%;
}
._dropdownPlaceholder_rp08v_109 {
  height: 20px;
  width: 20px;
}
._section_rp08v_114 {
  display: flex;
  flex-direction: row;
  padding-bottom: 0 !important;
  padding-top: var(--size-small);
  row-gap: var(--size-medium);
  width: 100%;
}
._section_rp08v_114:first-of-type {
  padding-top: 0;
}
._section_rp08v_114 h3 {
  font-size: var(--size-medium);
  margin-bottom: 0 !important;
  margin-top: 0 !important;
}
._pillButton_rp08v_131 {
  align-items: center;
  background: 0;
  border: 0;
  border-radius: var(--size-xSmall);
  column-gap: var(--size-xxSmall);
  display: flex;
  font-size: 14px;
  height: 40px;
  justify-content: center;
  min-width: 86px;
  padding: var(--size-xxSmall) var(--size-small);
  transition: background 0.1s ease-in-out;
}
._pillButton_rp08v_131._pillButtonSmall_rp08v_145 {
  height: 30px;
}
._pillLoading_rp08v_149 {
  background: var(--color-brand-pastel-dark);
  border: 1px solid var(--color-text-primary);
  color: var(--color-text-primary);
}
._pillLive_rp08v_155 {
  background: var(--color-green-100);
  border: 1px solid var(--color-green-600);
  color: var(--color-green-900);
}
._pillStatic_rp08v_161 {
  background: var(--color-blue-100);
  border: 1px solid var(--color-blue-600);
  color: var(--color-blue-900);
}
._pillButtonText_rp08v_167 {
  align-items: center;
  column-gap: var(--size-xxSmall);
  display: flex;
  justify-content: center;
  opacity: 0;
  position: absolute;
  transition: opacity 0.1s ease-in-out;
}
._pillButtonTextVisible_rp08v_177 {
  opacity: 1;
}
._settingsDropdownMenu_rp08v_181 .ant-dropdown-menu-item {
  padding: 0 !important;
}
._resize_rp08v_185 {
  border-bottom: 10px solid var(--color-gray-300);
  border-left: 10px solid transparent;
  border-radius: 8px;
  border-right: 10px solid transparent;
  bottom: 6px;
  position: absolute;
  right: 0;
  transform: rotate(135deg);
  transition: border-bottom ease-in-out 0.2s;
}
._resize_rp08v_185:hover {
  border-bottom: 10px solid var(--color-purple-400);
}

/* temp_stylePlugin:ni:sha-256;ml3pUupnjjXBT_6FTAsyS6s2p7umBnHfXULdyh17WM0 */
._actionsContainer_1w0mw_1 {
  column-gap: var(--size-large);
  display: flex;
  margin-top: var(--size-xLarge);
}
._actionsContainer_1w0mw_1 > * {
  width: 50%;
}
._actionsContainer_1w0mw_1 ._button_1w0mw_9 {
  justify-content: center;
}
._description_1w0mw_13 {
  color: var(--color-gray-500) !important;
  margin-top: 0 !important;
}
._name_1w0mw_18 {
  flex-grow: 1;
  margin-left: var(--size-medium);
}
._submitRow_1w0mw_23 {
  column-gap: var(--size-medium);
  display: flex;
  justify-content: flex-end;
  margin-top: var(--size-large);
  width: 100%;
}
._section_1w0mw_31 {
  display: flex;
  flex-direction: column;
  padding-bottom: 0 !important;
  padding-top: var(--size-medium);
  row-gap: var(--size-medium);
}
._section_1w0mw_31:first-of-type {
  padding-top: 0;
}
._section_1w0mw_31 h3 {
  font-size: 16px;
  margin-bottom: 0 !important;
  margin-top: 0 !important;
}

/* temp_stylePlugin:ni:sha-256;wMROBNnNkjYC53knhWwOdIHCBjloSInSCKTXrz4BDv4 */
._dashboardWrapper_4u0hf_1 {
  width: 100%;
}
._dashboard_4u0hf_1 {
  padding: 0;
}
._subTitle_4u0hf_9 {
  font-size: 18px;
}
._chartHeaderWrapper_4u0hf_13 {
  align-items: center;
  display: flex;
  height: 15px;
  justify-content: space-between;
  margin-bottom: var(--size-medium);
}
._chartHeaderWrapper_4u0hf_13 #_h3_4u0hf_1 {
  margin-bottom: 0 !important;
}
._chartHeaderWrapper_4u0hf_13 .ant-input-affix-wrapper {
  width: 150px;
}
._chartHeaderWrapper_4u0hf_13._smallMargin_4u0hf_26 {
  margin-bottom: var(--size-medium);
}
._dashboardBody_4u0hf_30 {
  display: grid;
  gap: var(--size-xxLarge);
  grid-template-columns: repeat(auto-fit, minmax(400px, 1fr));
  position: relative;
  width: 100%;
}
._filtersContainer_4u0hf_38 {
  display: flex;
  justify-content: flex-end;
  padding-bottom: var(--size-medium);
}
._headerContainer_4u0hf_44 {
  display: flex;
  justify-content: space-between;
  margin-bottom: var(--size-xLarge);
}
._noDataContainer_4u0hf_50 {
  align-items: center;
  backdrop-filter: blur(2px);
  border-radius: var(--border-radius);
  display: flex;
  height: 100%;
  justify-content: center;
  left: 0;
  position: fixed;
  top: 0;
  transition: backdrop-filter 0.2s ease-in-out;
  width: 100%;
}
._composedChart_4u0hf_64 {
  cursor: pointer !important;
}
._demoWorkspaceButton_4u0hf_68 {
  display: flex;
  justify-content: center;
  margin-top: var(--size-medium);
}
.t0fsad0 {
  border-top-right-radius: 0;
  border-bottom-right-radius: 0;
}
.t0fsad1 {
  border-top-left-radius: 0;
  border-bottom-left-radius: 0;
}
._33eaux0 {
  max-height: 16em;
}

/* temp_stylePlugin:ni:sha-256;rMrQRyZrKw_rd6RipEc2Ve-7bXKt5YqAsAeoQ0Mt554 */
._tabPane_19cqh_1 {
  height: 100%;
  overflow-y: auto;
}
._tabPane_19cqh_1._withPadding_19cqh_5 {
  padding: var(--size-small) var(--size-medium);
}
._tabPane_19cqh_1._unsetOverflowY_19cqh_8 {
  overflow-y: unset;
}
._extraContentContainer_19cqh_12 {
  align-items: center;
  column-gap: var(--size-medium);
  display: flex;
}
._extraContentContainer_19cqh_12._withHeaderPadding_19cqh_17 {
  padding-right: var(--size-large);
}
._tabs_19cqh_21 {
  font-family: var(--header-font-family) !important;
}
._tabs_19cqh_21._noHeaderPadding_19cqh_24 .ant-tabs-nav-wrap {
  padding: 0;
}
.ah2zbm0 {
  background-color: var(--_1pyqka90);
  border: 1px solid var(--_1pyqka9k);
  border-radius: 5px;
  padding: 6px 4px;
}
.ah2zbm1 {
  border: 1px solid var(--_1pyqka9k);
  border-radius: 6px;
  width: 100%;
}
.ofc9fn0 {
  border-right: var(--_1pyqka91o) solid 1px;
  border-bottom: var(--_1pyqka91o) solid 1px;
  border-left: var(--_1pyqka91o) solid 1px;
  margin: 0;
}
.ofc9fn1 {
  border-bottom-left-radius: 6px;
  border-bottom-right-radius: 6px;
}
.ofc9fn3 {
  display: inline-block;
  text-align: center;
  width: 46px;
}
.ofc9fn4 {
  height: 14px;
  transition: transform 0.25s;
}
.ofc9fn5 {
  transform: rotate(-180deg);
}
.ofc9fn7 {
  overflow: hidden;
  text-overflow: ellipsis;
  white-space: nowrap;
  padding-top: 2px;
  height: 16px;
  max-width: 120px;
}
.ofc9fn8 {
  max-width: 560px;
}

/* temp_stylePlugin:ni:sha-256;a4S8h3K4hzJZqGw6bvgIobVWcltc8CnnuyHj7puJyyk */
._pageButtonsRow_3uoyz_1 {
  display: flex;
  flex-shrink: 0;
  justify-content: flex-end;
  left: 0;
  margin: var(--size-large) 0;
  width: 100%;
}
._pageButtonsContainer_3uoyz_10 {
  display: grid;
  gap: var(--size-xSmall);
  grid-template-columns: 1fr 1fr;
  width: auto;
}
._container_3uoyz_17 {
  align-self: center;
  display: flex;
  justify-content: center;
  width: 100%;
}
._btn_3uoyz_24 {
  align-content: center;
  align-self: center;
  display: flex;
  justify-content: center;
  width: 100%;
}

/* temp_stylePlugin:ni:sha-256;BtqyzEEtG8ThljpH4yzPm1T9yuUz6xMGDnI9IWq9o3c */
._metricsDistributionContainer_1bgqt_1 {
  min-height: 240px;
}
._iconContainer_1bgqt_5 {
  margin-right: var(--size-xSmall);
  padding-top: 4px;
}
._titleContainer_1bgqt_10 {
  align-items: center;
  display: flex;
}
._timePickerContainer_1bgqt_15 {
  z-index: 10;
}
._calloutContainer_1bgqt_19 {
  background-color: #f9f8f9;
  margin-top: var(--size-medium);
}
._calloutContainer_1bgqt_19 ._bodyText_1bgqt_23 {
  line-height: 20px;
  margin-bottom: var(--size-small);
}

/* temp_stylePlugin:ni:sha-256;DMx_yhueaNtyoiolxqddtH2hqPvsQLI-nunleTtuIsA */
._tabs_ywpbe_1 {
  margin-top: var(--size-xxLarge);
}
._tabs_ywpbe_1 .ant-tabs-tab.ant-tabs-tab-active .ant-tabs-tab-btn {
  color: var(--color-purple) !important;
}
._tabs_ywpbe_1 .ant-tabs-ink-bar {
  background: var(--color-purple) !important;
}
._tabs_ywpbe_1 .ant-tabs-tab {
  margin-left: 0 !important;
}

/* temp_stylePlugin:ni:sha-256;-cJt9rEk1bDY6EYOV7ZPlvnqfLMZiWCuhNEQYzfMn44 */
._modalBtn_1h3ip_1 {
  padding-bottom: 4px !important;
  padding-top: 4px !important;
}
._modalBtnIcon_1h3ip_6 {
  margin-right: 0.5rem;
}
._modalSubTitle_1h3ip_10 {
  color: var(--color-gray-500) !important;
  font-size: 16px;
  margin-bottom: 20px;
  margin-top: 0 !important;
}
._1g045pm0 {
  color: var(--_1pyqka9b) !important;
}
._1g045pm0:hover {
  background: var(--_1pyqka91x);
}
._1g045pm0 .ant-select-selector {
  padding: 0 6px !important;
  border-radius: 6px !important;
  border: var(--_1pyqka91o) solid 1px !important;
  box-shadow: none !important;
}
._1g045pm0 .ant-select-selector:hover {
  background: var(--_1pyqka91x) !important;
}
._1g045pm0 .ant-select-selection-item {
  display: flex;
  align-items: center;
}

/* temp_stylePlugin:ni:sha-256;hoPFPmv3uapgLFhSxRtcdGtNSmv5y6EpTj94PTXVaYU */
._modalBtn_1es5w_1 {
  padding-bottom: 4px !important;
  padding-top: 4px !important;
}
._modalBtnIcon_1es5w_6 {
  margin-right: 0.5rem;
}
._modalSubTitle_1es5w_10 {
  color: var(--color-gray-500) !important;
  font-size: 16px;
  margin-bottom: 20px;
  margin-top: 0 !important;
}
._modalBtnText_1es5w_17 {
  align-items: center;
  display: inline-flex !important;
  height: 100%;
}

/* temp_stylePlugin:ni:sha-256;kmL8yqsmxOmtnYBePm7Yp18HOxZ85_n8PmjnZolYLoI */
._modalBtn_1kqcu_1 {
  background: var(--color-purple);
  border-radius: 8px;
  padding: 8px 12px !important;
}
._modalBtnIcon_1kqcu_7 {
  margin-right: 0.5rem;
}
._modalSubTitle_1kqcu_11 {
  color: var(--color-gray-500) !important;
  font-size: 16px;
  margin-bottom: 20px;
  margin-top: 0 !important;
}
._modalBtnText_1kqcu_18 {
  align-items: center;
  color: var(--color-white) !important;
  display: inline-flex !important;
  height: 100%;
}

/* temp_stylePlugin:ni:sha-256;o-TLetARGwKzz1GCzHjAGgANWglqTmBhk2Kej3_QMDM */
._copyButton_11h6r_1 {
  background: var(--color-gray-300);
  border-radius: var(--size-xSmall);
  cursor: pointer;
  opacity: 0;
  padding: var(--size-xxSmall);
  position: absolute;
  right: 5px;
  top: 5px;
  transition: opacity 0.2s ease-in-out;
  z-index: 10;
}
._copyDiv_11h6r_14 {
  align-items: center;
  display: flex;
  font-size: 8px;
  justify-content: center;
  padding: 10px;
}
._codeBlock_11h6r_22 {
  position: relative;
}
._codeBlock_11h6r_22 pre {
  margin: 0 !important;
}
._codeBlock_11h6r_22:hover ._copyButton_11h6r_1 {
  opacity: 1;
}
._codeBlockInner_11h6r_32 {
  display: flex;
}
._highlightedLine_11h6r_36 {
  background-color: var(--color-gray-300);
}
._lineNumberSticky_11h6r_40 {
  color: rgb(125, 139, 153);
  display: block;
  min-width: 2.25em;
  padding-left: 16px;
  padding-right: 16px;
  text-align: right;
  user-select: none;
}
._1tn5c580 {
  color: var(--_1pyqka9y);
}
._1tn5c581 {
  max-width: 108px;
}
._1w5sij40 {
  padding: 0;
}
.gadbsf0 {
  border: var(--_1pyqka91o) solid 1px;
  padding: 4px 6px;
  font-size: 13px;
  width: 100%;
}
.gadbsf0:hover {
  border: var(--_1pyqka91p) solid 1px;
}
.gadbsf0 .ant-picker-input input {
  font-size: 13px;
}
.gadbsf0.ant-picker-focused {
  border: var(--_1pyqka91q) solid 1px;
  box-shadow: none;
}
.gadbsf1 {
  z-index: 1;
}

/* temp_stylePlugin:ni:sha-256;VZylchIV3JHUU-3Ecd67nVNE_E_dTdFnC1xiRFbtZLY */
._card_10wj8_1 {
  align-self: center;
  margin-bottom: auto;
  margin-top: auto;
  max-width: 300px;
}
._3dlaof0 {
  height: 20px;
}
._3dlaof1 {
  max-width: 100%;
}
._3dlaof2:hover {
  background: var(--_1pyqka91x);
}
._3dlaof3 {
  background: var(--_1pyqka91y);
  box-shadow: 0 -1px 0 0 rgba(0, 0, 0, 0.1) inset;
}
._3dlaof3:hover {
  background-color: var(--_1pyqka91y);
}

/* temp_stylePlugin:ni:sha-256;Fb-QI6Zf-ufy2t_PaZLEKU1lFSZ4IpST6uiqkY-Sb18 */
._modalWrapper_1x9k5_1 {
  width: 60vh;
}
._modalSubTitle_1x9k5_5 {
  color: var(--color-gray-500) !important;
  font-size: 16px;
  line-height: 1.5 !important;
  margin-top: 0 !important;
}
._queryBuilderContainer_1x9k5_12 {
  margin-bottom: var(--size-large) !important;
}

/* temp_stylePlugin:ni:sha-256;JgnfpYQwLH-fpbf6uebt1w9_twcRh4QOore5Oma50oU */
._segmentPickerMenu_10cqr_1 {
  box-shadow: none;
  font-family: var(--header-font-family);
  margin-bottom: 12px;
  min-width: 200px;
  width: 100%;
}
._segmentPickerInner_10cqr_9 {
  background-color: var(--color-primary-background);
  border: 1px solid var(--color-gray-300);
  border-radius: 8px;
  color: var(--text-primary);
  min-width: 220px;
}
._segmentPickerInner_10cqr_9 ._segmentItemWrapper_10cqr_16:last-child ._segmentItem_10cqr_16 {
  border-bottom: 0;
}
._downIcon_10cqr_20 {
  color: var(--color-purple);
  height: 14px;
  margin-left: auto;
  margin-right: 5px;
  transition: 0.4s;
  width: 14px;
}
._checkIcon_10cqr_29 {
  color: var(--color-purple);
  fill: var(--color-purple);
  height: 15px;
  margin-bottom: 2px;
  margin-left: auto;
  margin-right: 5px;
  width: 15px;
}
._trashIcon_10cqr_39 {
  color: var(--color-gray-500);
  fill: var(--color-gray-500);
  margin-bottom: 2px;
}
._segmentAction_10cqr_45 {
  align-items: center;
  background-color: var(--color-gray-200);
  border: 0;
  border-radius: 5px;
  bottom: 0;
  display: none;
  height: 30px;
  margin: auto;
  padding: 0 6px;
  position: absolute;
  right: 5px;
  top: 0;
  width: 30px;
}
._segmentAction_10cqr_45:hover {
  background-color: var(--color-gray-300);
  cursor: pointer;
}
._segmentAction_10cqr_45:hover ._trashIcon_10cqr_39 {
  color: var(--text-primary);
  fill: var(--text-primary);
}
._dropdownHandler_10cqr_69 {
  align-items: center;
  border: 1px solid var(--color-gray-300);
  border-radius: 8px;
  color: var(--text-primary);
  cursor: pointer;
  display: flex;
  font-size: 16px;
  height: 40px;
  justify-content: center;
  margin-top: 13px;
  padding: 10px;
  padding-left: 14px;
  width: 100%;
}
._plusIcon_10cqr_85 {
  color: var(--color-purple);
  fill: var(--color-purple);
  height: 15px;
  margin-bottom: 2px;
  margin-left: auto;
  margin-right: 5px;
  width: 15px;
}
._newSearchDiv_10cqr_95 {
  align-items: center;
  color: var(--color-purple);
  cursor: pointer;
  display: flex;
  font-size: 14px;
  padding: 10px;
  padding-left: 15px;
  width: 100%;
}
._newSearchDiv_10cqr_95:hover {
  background-color: var(--color-gray-200);
}
._noSegmentsText_10cqr_110 {
  color: var(--color-gray-500);
  margin-top: 10px;
}
._segmentItemWrapper_10cqr_16 {
  position: relative;
}
._segmentItemWrapper_10cqr_16:hover {
  background-color: var(--color-gray-200);
}
._segmentItemWrapper_10cqr_16:hover ._segmentAction_10cqr_45 {
  display: flex;
}
._segmentItem_10cqr_16 {
  align-items: center;
  border-bottom: 1px solid var(--color-gray-300);
  cursor: pointer;
  display: flex;
  font-size: 16px;
  padding: 10px;
  padding-left: 15px;
  width: 100%;
}
._segmentText_10cqr_136 {
  color: var(--text-primary);
  font-size: 14px;
  margin-right: 20px;
  overflow: hidden;
  text-overflow: ellipsis;
  white-space: nowrap;
  width: 100%;
}
._segmentUnselected_10cqr_146 {
  color: var(--color-gray-500);
}
._segmentNameText_10cqr_150 {
  display: block;
  font-size: 14px;
  overflow: hidden;
  text-overflow: ellipsis;
  white-space: nowrap;
  width: 100%;
}
._modalWrapper_10cqr_159 {
  width: 60vh;
}
._modalSubTitle_10cqr_163 {
  color: var(--color-gray-500) !important;
  font-size: 14px;
  margin-bottom: 20px;
  margin-top: 0 !important;
}
._actionsContainer_10cqr_170 {
  column-gap: var(--size-medium);
  display: flex;
  padding-top: var(--size-medium);
}
._actionsContainer_10cqr_170 > button {
  flex-grow: 1;
  justify-content: center;
}
._1f2v8en0 {
  transition: transform 0.2s ease-in-out;
  width: 340px;
  position: fixed;
  height: calc(100vh - var(--header-height));
}
._1f2v8en1 {
  height: calc(100vh - var(--header-height) - var(--banner-height));
}
._1f2v8en2 {
  position: fixed;
  transform: translateX(-340px);
}
._1f2v8en3 {
  position: absolute;
  right: calc((-1 * var(--size-xLarge) / 2));
  top: 16px;
  transform: translateY(calc(112px + var(--size-medium) + 30px));
  z-index: 20;
}
._1f2v8en4 {
  right: calc(-1 * (var(--sidebar-width) - var(--size-xLarge)));
}
._1f2v8en5 {
  height: 100%;
}
._1f2v8en6 {
  height: 44px;
  flex-shrink: 0;
  position: sticky;
  top: 0;
  z-index: 10;
}
._75g8nf0 {
  display: flex;
  width: 100%;
}
._75g8nf1 {
  background-color: #f9f8f9;
  display: flex;
  flex-direction: column;
  flex-grow: 1;
  height: 100%;
  padding: 8px;
}
._75g8nf2 {
  background: white;
  border-radius: 4px;
  display: flex;
  height: 100%;
  margin-left: 0;
  overflow-y: scroll;
  width: 100%;
}
._75g8nf3 {
  display: flex;
  gap: var(--size-medium);
  margin-top: var(--size-medium);
}
._75g8nf4 {
  margin-left: 340px;
}
._75g8nf5 {
  border: 0 !important;
  border-radius: 0;
}

/* temp_stylePlugin:ni:sha-256;Ey6_QcTV8I1lBOhqZ2JZ4lEeJYyj4SCpSrUW4GlbAzw */
._integrationsContainer_ixqmc_1 {
  display: grid;
  grid-gap: var(--size-large);
  grid-template-columns: repeat(auto-fit, minmax(240px, 1fr));
}
._modalBtn_ixqmc_7 {
  padding-bottom: 4px !important;
  padding-top: 4px !important;
}
._1f99hkr0 {
  height: 2.305rem;
}
._1vb6x0p0 {
  text-decoration: none;
  color: var(--_1pyqka9y);
}
._1vb6x0p0:hover {
  color: var(--_1pyqka9y);
}
.szxd8q0 .szxd8q0 {
  padding-left: 22px;
}
.szxd8q2 {
  align-items: center;
  display: none;
  flex-direction: row;
  gap: 4px;
  opacity: 0.5;
}
.szxd8q2:hover {
  opacity: 1;
}
.szxd8q1:hover .szxd8q2 {
  display: flex;
}
.szxd8q3 {
  opacity: 0.6;
}
.szxd8q3:hover {
  opacity: 1;
}
.szxd8q4 {
  background: transparent;
  border: 0;
  cursor: pointer;
  padding: 0;
  color: var(--_1pyqka9y);
}
.szxd8q4:hover {
  color: var(--_1pyqka9w);
}
.szxd8q4:active {
  color: var(--_1pyqka9w);
}
.g2tqod0 {
  border-radius: 6px;
  padding: 8px 8px 8px 28px;
  position: relative;
}
.g2tqod0:hover {
  background-color: var(--_1pyqka91x);
}
.g2tqod1 {
  background: var(--_1pyqka91y);
}
.g2tqod2 {
  left: 8px;
  opacity: 0;
  position: absolute;
  top: 5px;
}
.g2tqod0:hover .g2tqod2 {
  opacity: 1;
}
.g2tqod1 .g2tqod2 {
  opacity: 1;
}
.g2tqod3 {
  background-color: var(--_1pyqka96);
  border-radius: 4px;
  color: inherit !important;
  display: inline-block;
  padding: 0 4px;
}

/* temp_stylePlugin:ni:sha-256;NxHN4GrE6NlglKUItkw0sC187iIkyHBH8-E4pMw-_Vc */
._fullBleedCard_h1fdv_1 {
  align-items: center;
  backdrop-filter: blur(2px);
  border-radius: var(--border-radius);
  display: flex;
  height: 100%;
  justify-content: center;
  left: 0;
  position: absolute;
  top: 0;
  transition: backdrop-filter 0.2s ease-in-out;
  width: 100%;
  z-index: 99;
}

/* temp_stylePlugin:ni:sha-256;bcFf3nCQPA6_UveoFl8it03evdU08PYcKoMTTMssX_0 */
._actionButtons_1w4el_1 {
  display: flex;
  gap: var(--size-xSmall);
  justify-content: flex-end;
}
._actionButtons_1w4el_1 button {
  align-items: center;
  display: flex;
  flex-direction: row;
  gap: var(--size-small);
}
._textBoxStyles_1w4el_13 {
  font-size: inherit !important;
}
._integrationIcon_1w4el_17 {
  border-radius: var(--size-xxSmall);
  margin-bottom: 2px;
  margin-right: var(--size-xSmall);
  width: calc(var(--size-medium) + 2px);
}
._integrationIcon_1w4el_17._largeSize_1w4el_24 {
  margin-bottom: 4px;
  width: calc(var(--size-large) + 2px);
}
._formItemSpacer_1w4el_29 {
  display: flex;
  flex-direction: column;
  gap: var(--size-xSmall);
  justify-content: space-between;
  row-gap: var(--size-medium);
}
._actionButtonsContainer_1w4el_37 {
  margin-bottom: 0;
}
._commentInputContainer_1w4el_41 {
  background: var(--color-gray-200);
  border: 1px solid transparent;
  border-radius: var(--border-radius);
  box-shadow: none !important;
  height: 100px;
  padding-bottom: var(--size-xSmall) !important;
  padding-left: var(--size-small) !important;
  padding-right: var(--size-small) !important;
  padding-top: var(--size-xSmall) !important;
  transition: all 0.2s ease-in-out;
}
._commentInputContainer_1w4el_41 div {
  height: 100%;
}
._commentInputContainer_1w4el_41 textarea {
  color: var(--text-primary) !important;
  height: 100%;
}
._commentInputContainer_1w4el_41:hover,
._commentInputContainer_1w4el_41:active,
._commentInputContainer_1w4el_41:focus-within {
  background: var(--color-primary-background);
  border-color: var(--color-purple);
  box-shadow: 0 0 0 4px rgba(var(--color-purple-rgb), 0.2) !important;
}
._intercomLink_1w4el_66 {
  cursor: pointer;
  text-decoration: underline;
}
._form_1w4el_29 .ant-form-item {
  margin-bottom: 0 !important;
}
._hide_1w4el_75 {
  animation-fill-mode: forwards;
  opacity: 0;
  visibility: hidden !important;
}
._slides_1w4el_81 {
  align-items: flex-start;
  display: flex;
  flex-direction: row;
  flex-wrap: nowrap;
  row-gap: var(--size-medium);
  transition: transform 0.25s ease;
  width: calc(200% + var(--size-medium) / 2);
}
._slides_1w4el_81 > div {
  transition: opacity 0.25s, visibility 0.15s linear;
  visibility: visible;
  width: 100%;
}
._showSecondSlide_1w4el_96 {
  transform: translateX(calc(-50% - var(--size-xxSmall)));
}
._slidesContainer_1w4el_100 {
  margin-left: calc(-1 * var(--size-large));
  margin-right: calc(-1 * var(--size-large));
  overflow-x: hidden;
  padding-bottom: var(--size-xSmall);
  padding-left: var(--size-large);
  padding-right: var(--size-large);
  padding-top: var(--size-xSmall);
}
._submitButton_1w4el_110 {
  transition: background-color 0.3s ease;
}
._loading_1w4el_114 {
  background-color: var(--color-gray-400);
  border: solid 1px var(--color-gray-400);
}
._loading_1w4el_114:hover,
._loading_1w4el_114:active,
._loading_1w4el_114:focus-within {
  background-color: var(--color-gray-400);
  border: solid 1px var(--color-gray-400);
}

/* temp_stylePlugin:ni:sha-256;VPmqGM6ttZGxzXKsT8T8VQbaUm69qi6Yi1jAbnxgiqg */
._suggestionContainer_ixcq8_1 {
  align-items: center;
  column-gap: var(--size-xSmall);
  display: flex;
}
._suggestionContainer_ixcq8_1 ._adminText_ixcq8_6 {
  display: flex;
  flex-direction: column;
}
._suggestionContainer_ixcq8_1 ._adminText_ixcq8_6 ._email_ixcq8_10 {
  color: var(--color-gray-500);
}
._suggestionContainer_ixcq8_1 ._adminText_ixcq8_6 ._longValue_ixcq8_13 {
  overflow: hidden;
  text-overflow: ellipsis;
  white-space: nowrap;
  width: 225px;
}
._suggestionContainer_ixcq8_1 ._slackLogo_ixcq8_19 {
  height: var(--size-medium);
  width: var(--size-medium);
}
._suggestionContainer_ixcq8_1 ._slackLogoContainer_ixcq8_23 {
  align-items: center;
  background: var(--color-primary-background);
  border-radius: 50%;
  box-shadow: var(--box-shadow-3);
  display: flex;
  height: calc(var(--size-medium) + var(--size-xxSmall));
  justify-content: center;
  left: calc(-1 * var(--size-xSmall));
  position: absolute;
  top: calc(-1 * var(--size-xSmall));
  width: calc(var(--size-medium) + var(--size-xxSmall));
}
._suggestionContainer_ixcq8_1 ._avatarContainer_ixcq8_36 {
  position: relative;
}
._suggestionHeader_ixcq8_40 {
  background: var(--color-primary-background);
  border: 1px solid var(--color-gray-300);
  border-bottom: 0;
  border-top-left-radius: var(--border-radius);
  border-top-right-radius: var(--border-radius);
  display: flex;
  height: 50px;
  justify-content: space-between;
  padding: var(--size-medium) var(--size-small);
}
._suggestionHeader_ixcq8_40 p {
  font-size: 13px;
  font-weight: 400;
  margin: 0 !important;
}
._noResultsMessage_ixcq8_57 {
  background: var(--color-primary-background);
  border: 1px solid var(--color-gray-300);
  border-bottom-left-radius: var(--border-radius);
  border-bottom-right-radius: var(--border-radius);
  margin: 0 !important;
  max-width: 300px;
  padding: var(--size-medium) var(--size-small);
}
._commentLink_ixcq8_67 {
  color: var(--color-purple);
}

/* temp_stylePlugin:ni:sha-256;gXgfkcFmngR0gwULkNSEzwJ-ThK6tz2_KzgHlNkenaY */
._mentions_vzopr_1 {
  font-size: 14px !important;
  line-height: initial;
}
._mentions--singleLine_vzopr_6 ._mentions__control_vzopr_6 {
  display: inline-block;
  width: 130px;
}
._mentions--singleLine_vzopr_6 ._mentions__highlighter_vzopr_11 {
  border: 2px inset transparent;
  padding: 1px;
}
._mentions--singleLine_vzopr_6 ._mentions__input_vzopr_16 {
  border: 2px inset;
  padding: 1px;
}
._mentions--multiLine_vzopr_21 ._mentions__control_vzopr_6 {
  font-size: 14px !important;
}
._mentions--multiLine_vzopr_21 ._mentions__highlighter_vzopr_11 {
  border: 1px solid transparent;
  font-weight: 400;
  padding: 0;
}
._mentions--multiLine_vzopr_21 ._mentions__highlighter_vzopr_11 span {
  overflow-wrap: anywhere;
}
._mentions--multiLine_vzopr_21 ._mentions__input_vzopr_16 {
  border: 1px solid transparent;
  color: var(--color-gray-500);
  cursor: inherit;
  font-weight: 400;
  outline: 0;
  padding: 0;
}
._mentions--multiLine_vzopr_21 ._mentions__input_vzopr_16[aria-readonly=true] {
  caret-color: transparent;
}
._mentions__input_vzopr_16::placeholder {
  color: #c8c7cb !important;
}
._mentions__suggestions__list_vzopr_53 {
  background: var(--color-primary-background);
  border: 1px solid var(--color-gray-300);
  border-radius: var(--border-radius) !important;
  border-top-left-radius: 0 !important;
  border-top-right-radius: 0 !important;
  box-shadow: var(--box-shadow-3);
  max-height: 400px;
  max-width: 300px;
  overflow-y: auto;
  padding: var(--size-xSmall) var(--size-small);
}
._mentions__suggestions__item_vzopr_66 {
  padding: var(--size-xSmall) 12px;
}
._mentions__suggestions__item_vzopr_66:not(:last-of-type) {
  border-bottom: 1px solid var(--color-gray-300);
}
._mentions__suggestions__item--focused_vzopr_74 {
  background: var(--color-gray-300);
}
._mentions__mention_vzopr_78 {
  color: var(--color-link);
  font-weight: 400 !important;
  pointer-events: none;
  position: relative;
  text-shadow:
    1px 1px 1px var(--color-white),
    1px -1px 1px var(--color-white),
    -1px 1px 1px var(--color-white),
    -1px -1px 1px var(--color-white);
  z-index: 1;
}

/* temp_stylePlugin:ni:sha-256;u_Z46p2z1qqq3-AJMq3YnHGQ00NZKWhfflV0llLDtEs */
._container_1m9ig_1 {
  background: var(--color-primary-background);
  border: 1px solid var(--color-gray-300);
  border-radius: var(--size-xSmall);
  overflow: hidden;
  padding-bottom: var(--size-small);
  padding-left: calc(var(--size-xSmall) + 11px);
  padding-right: calc(var(--size-xSmall) + 11px);
  padding-top: var(--size-small);
  position: relative;
  text-align: left;
  transition: box-shadow 0.1s ease-in;
  width: 100%;
}
._container_1m9ig_1 > p {
  font-size: 14px;
  font-weight: 200;
}
._container_1m9ig_1._hasShadow_1m9ig_19 {
  box-shadow: var(--box-shadow);
}
._container_1m9ig_1::before {
  background-color: var(--color-purple);
  content: "";
  height: 100%;
  left: 0;
  opacity: 0;
  position: absolute;
  top: 0;
  transition: opacity 0.2s ease-in-out;
  width: 6px;
}
._container_1m9ig_1:hover {
  border: 1px solid var(--color-purple);
  box-shadow: 0 0 9px rgba(86, 41, 198, 0.25);
}
._deepLinkedComment_1m9ig_38::before {
  opacity: 1;
}
._footer_1m9ig_42 {
  display: flex;
  justify-content: space-between;
  padding-top: var(--size-medium);
}
._footer_1m9ig_42 ._actions_1m9ig_47 {
  column-gap: var(--size-xxSmall);
  display: flex;
}
._iconLabel_1m9ig_52 {
  align-items: center;
  column-gap: var(--size-small);
  display: flex !important;
}
._actionButton_1m9ig_58 {
  padding-bottom: var(--size-xxSmall);
  padding-left: var(--size-medium);
  padding-right: var(--size-medium);
  padding-top: var(--size-xxSmall);
}
._tagsContainer_1m9ig_65 {
  display: flex;
  flex-wrap: wrap;
  gap: var(--size-xSmall);
  padding-top: var(--size-small);
}

/* temp_stylePlugin:ni:sha-256;UoSOcmegM3oFFGLGqHlroMMFa0x44tLCdGETDMYSquE */
._popover_1fpwu_1 {
  border: 0;
}
._popover_1fpwu_1 .ant-popover-inner {
  background-clip: initial;
  background-color: transparent;
  border-radius: initial;
  box-shadow: none;
}
._popover_1fpwu_1 .ant-popover-inner-content {
  padding: 0;
}
._popover_1fpwu_1 .ant-popover-arrow {
  display: none !important;
}

/* temp_stylePlugin:ni:sha-256;iuMzoGe35dpQI5HTjtdOwJPRPiVaKTKeWA7vxo0J7s8 */
._commentButton_r3jun_1 {
  --comment-indicator-height: 32px;
  --comment-indicator-width: 32px;
  background: transparent;
  border: 0;
  cursor: crosshair;
  outline: none;
  padding: 0;
  position: absolute;
  user-select: text;
  z-index: 1;
}
._commentIndicator_r3jun_14 {
  animation: _grow_r3jun_1 0.2s forwards;
  height: var(--comment-indicator-height);
  position: absolute;
  transform: scale(0);
  width: var(--comment-indicator-width);
}
@keyframes _grow_r3jun_1 {
  0% {
    transform: scale(0);
  }
  100% {
    transform: scale(1);
  }
}
._blurBackground_r3jun_30 {
  backdrop-filter: blur(2px);
}

/* temp_stylePlugin:ni:sha-256;KNLtybHOodlDwe5ALpgQtMziCaPT_ehTA1sSK-nkdDs */
._comment_mrsyj_1 {
  cursor: auto;
  display: flex;
  position: absolute;
  z-index: 9999;
}
._comment_mrsyj_1 ._commentPinButton_mrsyj_7 {
  background: none;
  border: 0;
  cursor: pointer;
  outline: none;
}
._comment_mrsyj_1 > ._commentPinButton_mrsyj_7 {
  position: relative;
  z-index: 99;
}
._comment_mrsyj_1:hover {
  z-index: 10000;
}
._sessionCommentCardContainer_mrsyj_21 {
  background: white;
  padding: 4px;
  width: 350px;
}
._1hjkzyj0 {
  padding: 4px;
  gap: 2px;
  border: 1px solid var(--_1pyqka9k);
  border-radius: 5px;
}
._1hjkzyj1 {
  white-space: pre;
}
._1ubqgtn0 {
  display: grid;
  grid-template-columns: 82px 1fr;
  grid-gap: 8px;
  cursor: pointer;
  align-items: center;
}
._1ubqgtn2 {
  display: block;
}
._1ecj17q0 {
  height: 28px;
  width: 28px;
}
._1ecj17q1 {
  color: var(--_1pyqka9b);
}
._1ecj17q2 {
  color: var(--_1pyqka9y);
}
._1ecj17q3 {
  align-items: center;
  column-gap: 14px;
  display: grid;
  grid-template-columns: fit-content(20px) auto;
  padding: 8px;
  position: relative;
}
._1ecj17q4 {
  align-items: center;
  color: var(--color-gray-500) !important;
  column-gap: 6px;
  display: flex;
}

/* temp_stylePlugin:ni:sha-256;ArcsoNAz4p7FUYC2F1Yv3aNfODFEVZ1Ni1vkIHgwwDk */
._wrapper_ekn0a_1 {
  display: flex;
}
._detailedView_ekn0a_5 {
  display: flex;
  flex-direction: column;
  row-gap: var(--size-large);
}

/* temp_stylePlugin:ni:sha-256;lfHcsdobC94rw4ojrYCpBkaQGGiSldRgO4pDhlp774w */
._goToButton_16iej_1 {
  align-items: center;
  align-self: flex-start;
  background: none;
  border: 0;
  border-radius: var(--button-border-radius);
  cursor: pointer;
  display: flex;
  font-size: 12px;
  outline: none;
  padding: 5px 6px;
  width: fit-content;
}
._goToButton_16iej_1:hover {
  background: var(--color-purple-200);
}
._icon_16iej_18 {
  color: var(--color-gray-500);
  fill: var(--color-gray-500);
  height: 10px;
  margin-left: var(--size-xSmall);
  width: auto;
}
._small_16iej_26 {
  filter: brightness(0) saturate(100%);
  height: 1em;
  margin-left: 0;
  transform: scale(1.2);
  width: 1em;
}
._smallIconContainer_16iej_34 {
  align-items: center;
  height: var(--size-large);
  justify-content: center;
}
._smallIconContainer_16iej_34:hover {
  background: var(--color-gray-300);
}

/* temp_stylePlugin:ni:sha-256;RO6LLK70601pbDvyoyUJbxxe0CqEchiHf7vcLoMCYKg */
._card_dtk0v_1 {
  --primary-color: var(--color-purple);
  border: 1px solid var(--color-gray-300);
  border-radius: var(--border-radius);
  margin: 0 var(--size-large);
  overflow: hidden;
  padding: var(--size-xSmall) var(--size-medium);
  position: relative;
  transition: box-shadow 0.1s ease-in;
}
._card_dtk0v_1:hover {
  border: 1px solid var(--color-purple);
  box-shadow: 0 0 9px rgba(86, 41, 198, 0.25);
}
._card_dtk0v_1::before {
  background: var(--primary-color);
  content: "";
  height: 100%;
  left: 0;
  opacity: 0;
  position: absolute;
  top: 0;
  transition: opacity 0.1s ease-in;
  width: 6px;
  z-index: 5;
}
._card_dtk0v_1._selected_dtk0v_27::before {
  opacity: 1;
}

/* temp_stylePlugin:ni:sha-256;U1R1Ei936Ren6QF-gkmm6pjiUZur8PDqJ3Lyu7enRbw */
._timelinePopoverContent_156p4_1 {
  align-items: center;
  display: flex;
  flex-direction: column;
  justify-content: center;
  width: 224px;
}
._timelinePopoverContent_156p4_1 span:not(._selectedTypeName_156p4_8) {
  font-size: 13px;
  font-weight: 400;
  letter-spacing: -0.01em;
  line-height: 20px;
}
._timelinePopoverContent_156p4_1 span._selectedTypeName_156p4_8 {
  color: var(--color-neutral-800);
  font-size: 11px;
  font-weight: 500;
  line-height: 12px;
}
._infoPanel_156p4_21 {
  align-items: center;
  border-bottom: 1px solid var(--color-neutral-200);
  display: flex;
  height: 36px;
  justify-content: flex-start;
  padding: 4px 8px;
  user-select: none;
  width: 100%;
}
._timelinePopoverHeader_156p4_32:hover,
._eventTypeRow_156p4_33:hover {
  background-color: var(--color-neutral-50);
  cursor: pointer;
}
._timelinePopoverHeader_156p4_32:hover ._transitionIcon_156p4_37 path,
._eventTypeRow_156p4_33:hover ._transitionIcon_156p4_37 path {
  fill: var(--color-neutral-500);
}
._actionButton_156p4_42 {
  align-items: center;
  background: inherit;
  border: 0;
  cursor: pointer;
  display: flex;
  justify-content: flex-start;
  padding: 0;
  user-select: none;
  width: 100%;
}
._leftActionIcon_156p4_54 {
  margin-right: 4px;
}
._rightActionIcon_156p4_58 {
  margin-left: 4px;
}
._eventTypeRow_156p4_33 {
  align-items: center;
  display: flex;
  justify-content: flex-start;
  padding: 4px 8px;
  width: 100%;
}
._transitionIcon_156p4_37 {
  height: 16px;
  width: 16px;
}
._transitionIcon_156p4_37 path {
  fill: var(--color-neutral-300);
}
._rightCounter_156p4_78 {
  align-items: center;
  color: var(--color-neutral-300);
  display: flex;
  margin-left: auto;
}
._infoPanelCounter_156p4_85 {
  border: 1px solid var(--color-neutral-200);
  border-radius: 3px;
  color: var(--color-neutral-700);
  height: 16px;
  padding: 0 4px;
}
._isHidden_156p4_93 {
  visibility: hidden;
}
._timelinePopoverDetails_156p4_97 {
  display: flex;
  flex-direction: column;
  padding-top: 4px;
  width: 100%;
}
._eventTypeIcon_156p4_104 {
  border-radius: 9999px;
  height: 8px;
  margin: 4px;
  width: 8px;
}
._eventIdentifier_156p4_111 {
  max-width: 128px;
  overflow: hidden;
  text-overflow: ellipsis;
  white-space: nowrap;
}

/* temp_stylePlugin:ni:sha-256;D-TCUv2QRf-i6-eBuTRhlKsp28wW55SF7i63SeOqkXs */
._bar_1azqj_1 {
  align-items: center;
  display: flex;
  flex-direction: column;
  height: 100%;
  justify-content: flex-end;
  overflow: hidden;
  position: absolute;
}
._isShaded_1azqj_11 {
  background-color: var(--color-neutral-100);
}
._rectangleContainer_1azqj_15 {
  border-radius: 0.2em;
  display: flex;
  flex-direction: column;
  margin: 2px;
  margin-top: 8px;
  overflow: hidden;
  width: calc(100% - 4px);
}
._barRectangle_1azqj_25 {
  border-radius: 2px;
  cursor: pointer;
  margin-bottom: 2px;
}
._eventAggregateTitle_1azqj_31 {
  margin: 0;
  width: 100%;
}
._timelineBarPopoverContainer_1azqj_36 .ant-popover-inner-content {
  padding: 0 !important;
}
._timelineBarPopoverContainer_1azqj_36 .ant-popover-inner {
  border: 1px solid var(--color-neutral-200);
  overflow: hidden;
}
._2maxeq0 {
  align-items: center;
  background-color: #ffffff;
  display: flex;
  flex-direction: column;
  z-index: 5;
  position: relative;
}
._2maxeq1 {
  border-bottom: 1px var(--color-neutral-100) solid;
  height: 7px;
  overflow: hidden;
  position: relative;
  width: 100%;
  z-index: 2;
}
._2maxeq2 {
  border: 0 !important;
  height: 0 !important;
  overflow-x: hidden;
  visibility: hidden;
}
._2maxeq3 {
  overflow: hidden !important;
}
._2maxeq4 {
  background-color: var(--color-neutral-300);
  border-bottom: 1px solid var(--color-neutral-100);
  border-radius: 1px 1px 0 0;
  height: 3px;
  overflow: hidden;
  position: relative;
  width: 100%;
  z-index: 1;
}
._2maxeq5 {
  will-change: transform;
  background-color: var(--color-neutral-700);
  height: 3px;
  left: 0;
  position: absolute;
  top: 0;
  width: 100%;
  transform-origin: left;
}
._2maxeq6 {
  animation-duration: 2s;
  animation-fill-mode: forwards;
  animation-iteration-count: infinite;
  animation-name: liveShimmer;
  animation-timing-function: linear;
  background: linear-gradient(to right, var(--color-red-300) 8%, var(--color-red) 38%, var(--color-red-300) 68%);
  background-size: 800px 5px;
  display: flex;
  height: 3px;
  position: absolute;
  transition: all 0.2s ease-in-out;
  width: 100%;
}
._2maxeq7 {
  background-color: var(--color-white);
  height: 3px;
  position: absolute;
  top: 0;
  z-index: 2;
  display: flex;
}
._2maxeq8 {
  will-change: transform;
  background-color: var(--color-neutral-500);
  z-index: 4;
  width: 100%;
  transform-origin: left;
}
._2maxeq9 {
  height: min-content;
  overflow-x: clip;
  overflow-y: hidden;
  overscroll-behavior: none;
  position: relative;
  width: 100% !important;
}
._2maxeqa {
  display: flex;
  flex-direction: column;
  height: 58px;
  margin-left: 8px;
  margin-right: 8px;
  position: relative;
  justify-content: flex-end;
}
._2maxeqb {
  position: relative;
  width: 100%;
  height: 58px;
}
._2maxeqc {
  height: 24px;
  margin-left: 8px;
  margin-right: 8px;
  pointer-events: none;
  position: relative;
}
._2maxeqd {
  border-bottom: 1px var(--color-neutral-100) solid;
}
._2maxeqe {
  border-left: 1px var(--color-neutral-200) solid;
  bottom: 0;
  position: absolute;
}
._2maxeqf {
  bottom: 10px;
  color: var(--color-neutral-300);
  font-family: var(--header-font-family);
  font-size: 10px;
  letter-spacing: -0.1em;
  line-height: 12px;
  position: absolute;
  text-align: center;
  user-select: none;
}
._2maxeqg {
  border-left: 1px solid var(--color-neutral-200);
  bottom: 0;
  position: absolute;
}
._2maxeqh {
  height: 8px;
}
._2maxeqi {
  height: 4px;
}
._2maxeqj {
  height: 2px;
}
._2maxeqk {
  background-color: var(--color-neutral-50);
  bottom: 0;
  height: 100%;
  position: absolute;
  z-index: -1;
}
._2maxeql {
  transition: transform 0.3s linear;
}
._2maxeqm {
  position: absolute;
  left: 8px;
  height: 100%;
  bottom: 0;
}
._2maxeqn {
  will-change: transform;
  position: relative;
  height: 100%;
  width: 10px;
  overflow: hidden;
  z-index: 1;
}
._2maxeqo {
  align-items: center;
  bottom: 0;
  display: flex;
  flex-direction: column;
  height: 100%;
  width: 10px;
  position: relative;
  z-index: 2;
}
._2maxeqp {
  transition: transform 0.17s linear;
}
._2maxeqq {
  width: 4px;
  background-color: var(--_1pyqka9b);
  border: 1px solid #ffffff;
  border-top: none;
  cursor: ew-resize;
  height: 59px;
  position: absolute;
  top: 24px;
}
._2maxeqr {
  height: 0;
  visibility: hidden;
}
._2maxeqs {
  background-color: var(--_1pyqka9b);
  border: 1px solid #ffffff;
  border-radius: 1px 1px 12px 12px;
  cursor: grab;
  height: 10px;
  position: sticky;
  top: 15px;
  width: 8px;
}
._2maxeqt {
  z-index: 2;
  height: 20px;
  left: 0;
  transform-origin: left;
}
._4zq3u0 {
  position: absolute;
  right: 4px;
  top: 39px;
  z-index: 6;
  display: flex;
  flex-direction: row;
  border-radius: 5px;
  overflow: hidden;
  justify-content: center;
  align-items: center;
  background: #ffffff;
}
._4zq3u1 {
  height: 20px !important;
}
._13m092k0 {
  align-items: center;
  background-color: var(--_1pyqka91o);
  border-radius: 40px;
  bottom: 0;
  cursor: grab;
  display: flex;
  height: 100%;
  justify-content: space-between;
  opacity: 0.8;
  position: absolute;
  z-index: 2;
}
._13m092k1 {
  background-color: var(--_1pyqka9i);
  border-radius: 40px;
  cursor: ew-resize;
  display: flex;
  flex-direction: column;
  height: 100%;
  justify-content: center;
  padding: 0 2px;
  user-select: none;
}
._13m092k2 {
  background-color: #ffffff;
  border-radius: 3px;
  height: 50%;
  user-select: none;
  width: 3px;
}
._13m092k3 {
  height: 100%;
  width: 100%;
}
._13m092k4 {
  transition: width 0.17s linear;
}

/* temp_stylePlugin:ni:sha-256;o3NjbMjlK-G0_Mov2-LHBqEp_X-_GYBGeP3nsXHQRNc */
._sessionToken_ci7y5_1 {
  align-items: center;
  color: var(--color-gray-500);
  display: flex;
  flex-shrink: 0;
  font-size: 12px;
  gap: var(--size-xSmall);
  max-width: 378px;
  min-width: 0;
}
._sessionToken_ci7y5_1 > span {
  color: var(--color-gray-500);
  line-height: normal;
  margin: 0;
  white-space: nowrap;
}
._sessionToken_ci7y5_1 a {
  color: var(--text-primary);
}
._sessionToken_ci7y5_1 svg {
  color: var(--color-gray-500);
  flex-shrink: 0;
  height: 16px;
  width: 16px;
}
._iconContainer_ci7y5_27 {
  display: flex;
}

/* temp_stylePlugin:ni:sha-256;q4KT-az-mVtYfjCc2zkmD8tLbc6VYVZOpzuEihLTzeU */
._button_1d1w0_1 {
  align-items: center;
  border: 1px solid var(--color-neutral-100);
  border-radius: 6px;
  display: flex;
  height: 30px;
  justify-content: center;
  padding: 6px;
  width: 30px;
}
._button_1d1w0_1 > svg {
  height: 16px;
  width: 16px;
}
._button_1d1w0_1 > svg path {
  fill: var(--color-neutral-800);
}
._button_1d1w0_1:disabled {
  background: var(--color-white) !important;
  border: 0;
  cursor: not-allowed;
}
._button_1d1w0_1:disabled > svg path {
  fill: var(--color-neutral-300);
}
._button_1d1w0_1::after {
  display: none !important;
}
._button_1d1w0_1:hover,
._button_1d1w0_1:focus {
  background-color: var(--color-neutral-50);
  border: 1px solid var(--color-neutral-100);
}
._button_1d1w0_1:focus {
  border: 1px solid var(--color-neutral-300);
}
._popoverCmdShortcut_1d1w0_40 {
  background-color: var(--color-neutral-100);
  border-radius: 3px;
  color: var(--color-neutral-500);
  font-size: 11px;
  padding: 1px 4px;
}
._moveRight_1d1w0_48 {
  margin-left: auto;
}
._smallButton_1d1w0_52 {
  background: var(--color-neutral-50);
  border: 0;
  border-radius: 10px;
  height: 20px;
  padding: 2px 10px;
  width: fit-content;
}
._smallButton_1d1w0_52 > span {
  color: var(--color-neutral-700);
  font-size: 12px;
  line-height: 16px;
}
._smallButton_1d1w0_52:hover,
._smallButton_1d1w0_52:focus {
  background: var(--color-neutral-50);
  border: 0;
}
._minorButton_1d1w0_72 {
  background: var(--color-neutral-100);
  border: 0;
  box-shadow: inset 0 -1px 0 rgba(0, 0, 0, 0.1);
}
._minorButton_1d1w0_72:hover,
._minorButton_1d1w0_72:focus {
  background: var(--color-neutral-200);
  border: 0;
  box-shadow: none;
}
._minorButton_1d1w0_72:focus {
  border: 1px solid var(--color-neutral-300);
}
._activeButton_1d1w0_89,
._activeButton_1d1w0_89:hover,
._activeButton_1d1w0_89:focus {
  background: var(--color-new-purple-500);
}
._activeButton_1d1w0_89 > svg path,
._activeButton_1d1w0_89:hover > svg path,
._activeButton_1d1w0_89:focus > svg path {
  fill: var(--color-white);
}
._activeButton_1d1w0_89 > span,
._activeButton_1d1w0_89:hover > span,
._activeButton_1d1w0_89:focus > span {
  color: var(--color-white);
}
._currentTime_1d1w0_105 {
  color: var(--color-neutral-500);
  font-size: 13px;
}
._settingsPopoverOverlay_1d1w0_110 .ant-popover-inner-content {
  padding: 0 !important;
}
._settingsPopoverOverlay_1d1w0_110 .ant-popover-inner-content > div {
  padding: 0 !important;
}
._settingsPopoverOverlay_1d1w0_110 .ant-popover-inner {
  border: 1px solid var(--color-neutral-200);
  overflow: hidden;
}
._settingsContainer_1d1w0_121 {
  align-items: center;
  display: flex;
  flex-direction: column;
  justify-content: center;
  width: 224px;
}
._settingsContainer_1d1w0_121 > ._section_1d1w0_128:first-child {
  border-bottom: 1px solid var(--color-neutral-200);
}
._section_1d1w0_128 {
  align-items: center;
  display: flex;
  flex-direction: column;
  justify-content: center;
  padding: 4px 0;
  width: 100%;
}
._settingsButton_1d1w0_141 {
  align-items: center;
  background-color: inherit;
  border: 0;
  display: flex;
  font-size: 13px;
  gap: 4px;
  height: 28px;
  padding: 4px 8px;
  user-select: none;
  width: 100%;
}
._settingsButton_1d1w0_141:hover {
  background: var(--color-neutral-50);
  cursor: pointer;
}
._settingsButton_1d1w0_141 > svg {
  height: 16px;
  width: 16px;
}
._settingsButton_1d1w0_141 > svg path {
  fill: var(--color-neutral-300);
}
._settingsOptionShortcut_1d1w0_165 {
  align-items: center;
  border: 1px solid var(--color-neutral-200);
  border-radius: 3px;
  display: flex;
  font-size: 12px;
  font-weight: 400;
  height: 16px;
  line-height: 16px;
  padding: 0 4px;
}
._leftSelection_1d1w0_177 {
  align-items: center;
  display: flex;
  flex-direction: row;
  width: 100%;
}
._leftSelection_1d1w0_177:hover > ._leftClickActionName_1d1w0_183 {
  visibility: visible;
}
._leftClickActionName_1d1w0_183 {
  color: var(--color-neutral-500);
  font-size: 11px;
  visibility: hidden;
}
._liveUserStatus_1d1w0_193 {
  user-select: none;
}

/* temp_stylePlugin:ni:sha-256;qZTeLDHs_ZRYGV0yYlAnkKl81dOnCQrTe81L_PKtwgg */
._eventWrapper_livaz_1 {
  align-items: center;
  display: flex;
  font-size: 12px;
  height: max-content;
}
._streamElement_livaz_8 {
  align-items: center;
  background-color: inherit;
  border-radius: 6px;
  color: var(--color-gray-500);
  column-gap: var(--size-small);
  display: grid;
  fill: var(--color-gray-500);
  font-family: var(--body-font-family);
  font-size: 12px !important;
  grid-template-columns: 22px 1fr min-content;
  height: 100%;
  position: relative;
  width: 100%;
}
._streamElement_livaz_8._noTimestamp_livaz_23 {
  grid-template-columns: 22px 1fr;
}
._card_livaz_27 {
  cursor: pointer;
}
._cardContainer_livaz_31 {
  padding-bottom: var(--size-medium);
}
._cardContainer_livaz_31._firstCard_livaz_34 {
  padding-top: var(--size-medium);
}
._eventTime_livaz_38 {
  align-items: center;
  display: flex;
  font-size: 10px;
  height: 100%;
  justify-content: flex-end;
  margin-left: 10px;
  padding: 5px;
  padding-right: 0;
  width: max-content;
}
._iconWrapper_livaz_50 {
  background: var(--primary-color);
  border-radius: 50%;
  cursor: pointer;
  display: flex;
  flex-direction: column;
  height: 100%;
  padding: 5px;
}
._playIcon_livaz_60 {
  height: 20px;
  width: 20px;
}
._directionIcon_livaz_65 {
  color: var(--text-primary-inverted);
  fill: var(--text-primary-inverted);
  height: var(--size-small);
  transition: transform 0.3s;
  width: var(--size-small);
}
._defaultIcon_livaz_73 {
  color: var(--text-primary-inverted);
  height: var(--size-small);
  width: var(--size-small);
}
._tiltedIcon_livaz_79 {
  color: var(--text-primary-inverted);
  fill: var(--text-primary-inverted);
  height: var(--size-small);
  transform: rotate(-20deg);
  width: var(--size-small);
}
._eventText_livaz_87 {
  color: var(--color-gray-500) !important;
  margin: 0 !important;
  overflow: hidden;
  text-overflow: ellipsis;
  transition: color 0.2s ease-in-out;
  white-space: nowrap;
}
._eventText_livaz_87._eventTextSelected_livaz_95 {
  color: var(--text-primary) !important;
}
._eventContent_livaz_99 {
  align-items: center;
  display: flex;
  height: 100%;
  min-width: 100%;
}
._eventContentVerbose_livaz_106 {
  display: flex;
  flex-direction: column;
  justify-content: center;
  min-width: 100%;
}
._timestamp_livaz_113 {
  grid-column-end: 3;
  grid-column-start: 1;
}
._goToButton_livaz_118 {
  color: var(--color-gray-500);
  grid-column-start: 3;
  grid-row-start: 3;
  position: absolute;
  right: -8px;
  top: -6px;
}
._goToButton_livaz_118:hover {
  color: var(--text-primary);
  fill: var(--text-primary);
}
._goToButton_livaz_118:hover svg {
  fill: var(--text-primary);
}
._payloadContainer_livaz_134 {
  border-top: 1px solid var(--color-gray-300);
  grid-column-end: -1;
  grid-column-start: 1;
  margin: 0 -18px;
  margin-top: var(--size-xSmall);
  padding: var(--size-small) 18px;
}
._selectedIcon_livaz_143 {
  fill: var(--text-primary);
  transform: rotate(180deg);
}
._headerRow_livaz_148 {
  align-items: center;
  display: flex;
}
._payloadTitle_livaz_153 {
  font-size: 12px !important;
  margin-bottom: var(--size-xSmall) !important;
}
._payloadTitle_livaz_153 > div {
  overflow-wrap: anywhere;
}

/* temp_stylePlugin:ni:sha-256;_HaBycMH4QV4R2J4csVwhyiuj75ICdXj4v98WCoRdHw */
._objectKey_1bobg_1 {
  color: var(--color-gray-500);
  display: block;
  font-size: 12px !important;
  font-style: normal;
  line-height: initial;
  margin-bottom: var(--size-xxSmall);
  text-transform: capitalize;
}
._objectList_1bobg_11 {
  column-gap: var(--size-small);
  display: grid;
  font-family: var(--header-font-family);
  grid-template-columns: auto 1fr;
  padding: 0;
  row-gap: var(--size-xSmall);
}
._objectValue_1bobg_20 {
  color: var(--text-primary);
  font-size: 12px !important;
  font-style: normal;
  line-height: initial;
  width: 154px;
}
._objectValue_1bobg_20 > * {
  display: block;
  overflow-wrap: break-word;
  width: 154px;
}
._payload_1bobg_33 {
  margin: 0 !important;
  overflow: hidden;
  text-overflow: ellipsis;
  white-space: nowrap;
}
._anchor_1bobg_40 {
  vertical-align: middle;
  word-wrap: break-word;
}
.v8kz6z0 {
  border-radius: 6px;
  display: flex;
  flex-direction: column;
  gap: 4px;
  padding: 8px;
  width: 100%;
}
.v8kz6z0:hover {
  background-color: var(--_1pyqka91x);
}
.v8kz6z2 {
  background-color: var(--_1pyqka91y);
  box-shadow: inset 0px -1px 0px rgba(0, 0, 0, 0.1);
}
._1eia00s0 {
  display: flex;
  flex-direction: column;
  height: 100%;
  width: 100%;
}
._1eia00s1 {
  overflow: hidden;
  text-overflow: ellipsis;
  white-space: nowrap;
  line-height: 20px;
}
._1mjemv0 {
  margin: 0;
  max-height: calc(100vh - 540px);
  overflow-y: auto;
  overflow-x: hidden;
}

/* temp_stylePlugin:ni:sha-256;OIrsnmx3ccW_yCvbGjyoF5h50DXkhQnrvLlOqyBqs34 */
._card_1sxl2_1 {
  border: 1px solid var(--color-gray-300);
  border-radius: var(--border-radius);
  transition: box-shadow 0.1s ease-in;
}
._card_1sxl2_1 p,
._card_1sxl2_1 a {
  font-size: 12px;
  margin-top: 0 !important;
}
._card_1sxl2_1 p {
  color: var(--color-gray-500);
}
._card_1sxl2_1 h2 {
  color: var(--text-primary);
  font-size: 12px !important;
  margin: 0;
}
._card_1sxl2_1:hover {
  border: 1px solid var(--color-purple);
  box-shadow: 0 0 9px rgba(86, 41, 198, 0.25);
}
._card_1sxl2_1 ._titleContainer_1sxl2_23 {
  align-items: center;
  border-bottom: 1px solid var(--color-gray-300);
  display: flex;
  height: 48px;
  justify-content: space-between;
  margin-bottom: var(--size-xxSmall);
  padding: 0 var(--size-small);
  width: 100%;
}
._card_1sxl2_1 ._content_1sxl2_33 {
  padding-bottom: var(--size-small);
  padding-left: var(--size-small);
  padding-right: var(--size-small);
  padding-top: var(--size-small);
}
._fullWidth_1sxl2_40 {
  width: 100%;
}

/* temp_stylePlugin:ni:sha-256;UVyX9Lg_AskWpQZHWLQtFR92pfvLw4hswGxdqdqg7_w */
._requestMetrics_1a9is_1 {
  width: 100%;
}
._chartContainer_1a9is_5 {
  height: 200px;
  margin-top: var(--size-medium);
}
.riaubm0 {
  background: #fdfcfd;
  width: 100%;
  height: 100%;
}
.riaubm1 {
  width: 100%;
  height: calc(100% - 32px);
  display: flex;
  flex-direction: column;
  padding-left: 8px;
  overflow-x: hidden;
  overflow-y: auto;
  word-wrap: break-word;
}
.riaubm2 {
  overflow: hidden;
  text-overflow: ellipsis;
  white-space: nowrap;
  padding-right: 24px;
}
.riaubm3 {
  align-items: center;
  display: flex;
  justify-content: center;
  height: 100%;
}
.riaubm4 {
  background-color: #e4e2e4;
}
.riaubm5 {
  background-color: #6b48c7;
  border-radius: 4px;
  height: 60%;
}
.riaubm6 {
  display: grid;
  grid-template-columns: 80px 80px 1fr 100px 80px 80px 20px;
  grid-gap: 6px;
  border-bottom: 1px solid #e4e2e4;
  padding: 12px 14px 10px;
}
.riaubm7 {
  display: grid;
  grid-template-columns: 80px 80px 1fr 100px 80px 80px 20px;
  grid-gap: 6px;
  padding: 6px;
  color: var(--_1pyqka9w);
  width: 100%;
  height: 36px;
  align-items: center;
}
.riaubm7:hover {
  background-color: var(--_1pyqka91x);
}
.riaubma {
  color: var(--_1pyqka915);
}
.riaubmc {
  font-weight: 500;
}
._9ttgrc0 {
  height: 100%;
  width: 100%;
}
._1gzpu1z0 {
  display: flex;
  flex-direction: column;
  row-gap: 4px;
}

/* temp_stylePlugin:ni:sha-256;kLThyQVADRduAdI4tXILtXF01bMXoF0zvQyu0IW5E94 */
._noCommentsContainer_1vmpu_1 {
  align-items: center;
  display: flex;
  flex-direction: column;
  height: inherit;
  justify-content: center;
  margin: var(--size-xxLarge);
}
._noCommentsTextContainer_1vmpu_10 {
  text-align: center;
  top: 35%;
  width: 200px;
}
._noCommentsTextContainer_1vmpu_10 h2 {
  color: var(--text-primary);
  font-size: 14px !important;
  font-weight: 400 !important;
  margin: 0;
  margin-bottom: var(--size-xSmall);
}
._noCommentsTextContainer_1vmpu_10 p {
  color: var(--color-gray-500);
  font-size: 12px !important;
  margin: 0;
}
._timestamp_1vmpu_28 {
  color: var(--color-gray-500);
  margin: 0 !important;
}
._skeleton_1vmpu_33 {
  border-radius: var(--size-xSmall) !important;
  display: block !important;
  height: 90px;
  margin: var(--size-xxSmall) var(--size-large);
  margin-bottom: var(--size-medium);
  margin-top: var(--size-xSmall);
  width: auto !important;
}
.ltrwrc0 {
  height: calc(100vh - 108px - var(--banner-height));
}
.ltrwrc1 {
  position: fixed;
  left: 100%;
  transform: translateX(300px);
}
.ltrwrc2 {
  height: 100%;
  padding: 0;
}
.ltrwrc3 {
  border-radius: 8px;
}
._1l6nlco0 {
  padding: 0;
}
._1m26oyu0 {
  align-items: center;
  background-color: #ffffff;
  display: flex;
}
._1m26oyu1 {
  transform: rotate(180deg);
  height: 14px;
  color: #6f6e77;
}
._1m26oyu2 {
  height: 14px;
  padding-right: 8px;
  color: #6f6e77;
}
._1m26oyu3 {
  border-left: 1px solid #e4e2e4;
  height: 16px;
}
._1m26oyu4 {
  text-overflow: ellipsis;
  white-space: nowrap;
  overflow-x: hidden;
  display: inline-block;
}
._1m26oyu5 {
  display: flex;
  align-items: center;
  overflow-x: hidden;
  gap: 8px;
}
._1m26oyu6 {
  display: flex;
  align-items: center;
  justify-content: flex-end;
  gap: 6px;
  min-width: 400px;
}
._1m26oyu7 {
  flex-shrink: 0;
}
._1m26oyu8:focus:enabled,
._1m26oyu8:active:enabled {
  background: #e9e8ea;
  box-shadow: inset 0px -1px 0px rgba(0, 0, 0, 0.1);
}
._1m26oyu9:focus:enabled,
._1m26oyu9:active:enabled {
  background: transparent;
  color: #6f6e77;
}
.izessr0 {
  padding-left: 8px;
  height: 100%;
}
.izessr1:focus,
.izessr1:active,
.izessr1:hover {
  background-color: #e9e8ea;
}
.izessr2 {
  background-color: #eeedef;
}
._1p577ua0 {
  font-size: 13px;
  height: 100%;
  overflow-x: hidden;
  overflow-y: auto;
}
._1p577ua1 {
  border-radius: 6px;
  color: #6f6e77;
  display: grid;
  grid-template-columns: 3fr 1fr auto 100px 20px;
  gap: 8px;
  margin-bottom: 1px;
  padding: 8px;
}
._1p577ua1:hover {
  background-color: #eeedef;
  border-bottom: 1px solid #e4e2e4;
  box-shadow: inset 0px -1px 0px rgba(0, 0, 0, 0.1);
  margin-bottom: 0;
}
._1p577ua2 {
  background-color: #eeedef;
  border-bottom: 1px solid #e4e2e4;
  box-shadow: inset 0px -1px 0px rgba(0, 0, 0, 0.1);
  margin-bottom: 0;
}
._1p577ua4 {
  align-items: center;
  display: flex;
  word-wrap: break-word;
}
._1p577ua5 {
  display: -webkit-box;
  -webkit-box-orient: vertical;
  overflow: hidden;
  word-break: break-all;
  -webkit-line-clamp: 1;
  line-clamp: 1;
}
._1eq64x70 {
  align-items: center;
  background-color: #ffffff;
  display: flex;
  flex-direction: column;
  z-index: 5;
  position: relative;
}
._1eq64x71 {
  transform: rotate(90deg);
}
._1eq64x72 {
  height: 20px;
}
.hgp31e0 .ant-modal-content {
  background-color: var(--_1pyqka92);
  border-radius: 8px !important;
  border: var(--_1pyqka9j) solid 1px;
  box-shadow: 0 6px 12px -2px rgba(59, 59, 59, 0.12);
}
.hgp31e0 .ant-modal-body {
  padding: 0;
}
.tzvxpp0 {
  width: 340px;
  position: fixed;
  height: calc(100vh - var(--header-height));
}
.tzvxpp1 {
  height: calc(100vh - var(--header-height) - var(--banner-height));
}
.tzvxpp2 {
  position: fixed;
  transform: translateX(-340px);
}
._1gfijho0 {
  align-items: center;
  display: flex;
  height: 20px;
  justify-content: space-between;
}
._1gfijho1 {
  max-width: 100%;
}
._1gfijho2 {
  color: #6f6e77;
}
._1gfijho3 {
  cursor: pointer;
  padding-top: 2px;
  width: 80px;
}
._1gfijho4:hover {
  background: #eeedef;
}
._1gfijho5 {
  background: #e9e8ea;
}
._1gfijho5:hover {
  background-color: #e9e8ea;
}
._1gpgayi0 {
  border-top: solid 1px #e4e2e4;
  display: flex;
  flex-direction: column;
  flex-grow: 1;
}
._1gpgayi1 {
  display: flex;
  flex-direction: column;
  position: relative;
}
._1gpgayi2 {
  background-color: #f9f8f9;
  display: flex;
  flex-direction: column;
  flex-grow: 1;
  height: 100%;
  padding: 8px;
}
._1gpgayi3 {
  background: #fdfcfd;
  border: 1px solid #e4e2e4;
  border-radius: 6px;
  box-shadow: 0 2px 8px -2px rgba(59, 59, 59, 0.08);
  overflow: clip;
  display: flex;
  flex: 2;
  height: 100%;
  width: 100%;
}
._1gpgayi4 {
  align-items: center;
  box-sizing: border-box;
  display: flex;
  flex-grow: 1;
  justify-content: center;
  position: relative;
  width: 100%;
}
._1gpgayi5 iframe {
  border-radius: 4px;
  border: var(--_1pyqka9k) solid 1px;
  box-shadow: 0 6px 12px -2px rgba(59, 59, 59, 0.12);
}
._1gpgayi6 {
  align-items: center;
  display: flex;
  flex-direction: column;
  flex-grow: 1;
  position: relative;
  min-width: 428px;
}
._1gpgayi7 {
  position: relative;
  z-index: 98;
}
._1gpgayi8 {
  position: fixed;
  transform: translateX(-340px);
}
._1gpgayi9 {
  align-items: center;
  color: #000000;
  cursor: move;
  display: flex;
  justify-content: flex-end;
  position: relative;
  left: 32px;
  top: -700px;
  z-index: 200;
}
._1gpgayia {
  align-self: center !important;
  height: fit-content;
  justify-self: center !important;
}
._1gpgayib {
  cursor: pointer;
  text-decoration: underline;
}
._1gpgayic {
  display: grid;
  grid-template-columns: 1fr;
}
._1gpgayid {
  grid-template-columns: 340px 1fr;
}
._1gpgayie {
  grid-template-columns: 1fr 300px;
}
._1t72qig0 {
  position: absolute;
  right: 0;
  top: -6px;
}
._1t72qig1 {
  background-color: var(--_1pyqka92);
  border: var(--_1pyqka9k) solid 1px;
  border-radius: 6px;
  display: block;
  padding: 0;
  position: relative;
}
._1t72qig1 code {
  padding-bottom: 8px !important;
  padding-top: 8px !important;
}
@keyframes bva4e60 {
  0% {
    transform: rotate(0deg);
  }
  100% {
    transform: rotate(360deg);
  }
}
.bva4e61 {
  animation: 1s bva4e60 linear infinite;
}
.bva4e62 {
  border-top-right-radius: 0;
  border-bottom-right-radius: 0;
}
.bva4e63 {
  border-top-left-radius: 0;
  border-bottom-left-radius: 0;
}
.u1xyjd0 {
  border-radius: 4px;
  color: var(--_1pyqka9y);
  cursor: pointer;
  padding: 12px 8px;
  width: 325px;
}
.u1xyjd0:hover {
  background-color: var(--_1pyqka91x);
  color: var(--_1pyqka9w);
}
.u1xyjd1 {
  background-color: var(--_1pyqka91y);
  color: var(--_1pyqka9w);
}
.u1xyjd2 {
  background-color: var(--_1pyqka91z);
  color: var(--_1pyqka9x);
  cursor: not-allowed;
}
.u1xyjd2:hover {
  background-color: var(--_1pyqka91z);
  color: var(--_1pyqka9x);
}
.u1xyjd3 {
  align-items: center;
  display: flex;
  flex-direction: row;
  gap: 4px;
  padding: 8px;
}
.u1xyjd4 {
  align-items: center;
  border: var(--_1pyqka9k) solid 1px;
  border-radius: 6px;
  display: flex;
  height: 36px;
  margin-bottom: 6px;
  justify-content: space-between;
  padding: 0 8px;
  width: 325px;
}

/* temp_stylePlugin:ni:sha-256;xzxoGgxTfoh-imsoN727UnT5YWTJkn2XSqtpBc6dwoU */
._alert_1c69p_1.ant-alert-info {
  background-color: var(--color-blue-100) !important;
  border: 0 !important;
  border-radius: var(--border-radius) !important;
  color: var(--color-blue-800) !important;
}
._alert_1c69p_1.ant-alert-info .ant-alert-message {
  color: var(--color-blue-800) !important;
}
._alert_1c69p_1.ant-alert-info .ant-alert-close-text {
  color: var(--color-blue-800) !important;
}
._alert_1c69p_1.ant-alert-info .ant-alert-icon {
  color: var(--color-blue-600) !important;
}
._alert_1c69p_1.ant-alert-success {
  background-color: var(--color-green-100) !important;
  border: 0 !important;
  border-radius: var(--border-radius) !important;
  color: var(--color-green-800) !important;
}
._alert_1c69p_1.ant-alert-success .ant-alert-message {
  color: var(--color-green-800) !important;
}
._alert_1c69p_1.ant-alert-success .ant-alert-close-text {
  color: var(--color-green-800) !important;
}
._alert_1c69p_1.ant-alert-success .ant-alert-icon {
  color: var(--color-green-600) !important;
}
._alert_1c69p_1.ant-alert-warning {
  background-color: var(--color-yellow-100) !important;
  border: 0 !important;
  border-radius: var(--border-radius) !important;
  color: var(--color-yellow-800) !important;
}
._alert_1c69p_1.ant-alert-warning .ant-alert-message {
  color: var(--color-yellow-800) !important;
}
._alert_1c69p_1.ant-alert-warning .ant-alert-close-text {
  color: var(--color-yellow-800) !important;
}
._alert_1c69p_1.ant-alert-warning .ant-alert-icon {
  color: var(--color-yellow-600) !important;
}
._alert_1c69p_1 .ant-alert-description {
  font-size: 12px !important;
  line-height: 1.6em !important;
}
._alert_1c69p_1.ant-alert-error {
  background-color: var(--color-orange-300) !important;
  border: 0 !important;
  border-radius: var(--border-radius) !important;
  color: var(--text-primary) !important;
}
._alert_1c69p_1.ant-alert-error .ant-alert-message {
  color: var(--text-primary) !important;
}
._alert_1c69p_1.ant-alert-error .ant-alert-close-text {
  color: var(--text-primary) !important;
}
._alert_1c69p_1.ant-alert-error .ant-alert-icon {
  color: var(--color-red-600) !important;
}
._alert_1c69p_1 .ant-alert-icon {
  margin-right: var(--size-small) !important;
}
._alert_1c69p_1.ant-alert {
  padding-bottom: var(--size-medium) !important;
  padding-left: var(--size-medium) !important;
  padding-right: var(--size-medium) !important;
  padding-top: var(--size-medium) !important;
}
._alert_1c69p_1 .ant-alert-message {
  font-weight: 500;
  margin-bottom: var(--size-small) !important;
}

/* temp_stylePlugin:ni:sha-256;9Bp9lbLvuqqJsCiaFjLSmTa76gHvcv-y1nXmbKR8teA */
._fieldsBox_1vi9t_1 {
  border: 1px solid var(--color-gray-300);
  border-radius: 8px;
  margin-top: var(--size-large);
  padding: 30px;
  width: 100%;
}
._fieldsBox_1vi9t_1 h3 {
  font-size: 18px;
  margin-bottom: var(--size-large) !important;
}
._focus_1vi9t_13 {
  border-color: var(--color-purple-400);
}

/* temp_stylePlugin:ni:sha-256;srCfFoKae8fKdlD_DuLZp6hqbN88QrIprqPTLFPjM_w */
._fieldRow_lusyh_1 {
  display: grid;
  grid-template-columns: 120px 1fr;
  margin-bottom: var(--size-large);
}
._fieldRow_lusyh_1:last-of-type {
  margin-bottom: 0;
}
._fieldKey_lusyh_10 {
  align-items: center;
  display: flex;
  height: 100%;
}
._saveButton_lusyh_16 {
  width: max-content;
}

/* temp_stylePlugin:ni:sha-256;2BqSHb7JhJqB7pN5j3AH2eB-mYmtzm11QLpg4wZpkhk */
._container_4rhi2_1 {
  max-width: 700px;
}
._subTitle_4rhi2_5 {
  font-size: 18px;
}
._titleContainer_4rhi2_9 {
  margin-bottom: var(--size-xxLarge);
  margin-top: var(--size-xxLarge);
}

/* temp_stylePlugin:ni:sha-256;nTbiwVbahkscGSGQHrhzO0foF4qYpunjdY6K8JO9iMY */
._popConfirmContainer_m61jp_1 {
  z-index: 999999999;
}
._popConfirmContainer_m61jp_1 .ant-popover-message-title {
  max-width: 300px;
  padding-left: 0 !important;
}
._popConfirmContainer_m61jp_1 .ant-popover-inner-content {
  padding-bottom: var(--size-medium) !important;
}
._popConfirmContainer_m61jp_1 .ant-btn {
  height: unset !important;
  padding-bottom: 8px !important;
  padding-top: 8px !important;
}
._popConfirmContainer_m61jp_1 .ant-popover-inner {
  background-color: var(--color-primary-background);
  border: 1px solid var(--color-gray-300);
  border-radius: var(--border-radius);
  box-shadow: var(--box-shadow);
}
._popConfirmContainer_m61jp_1 ._description_m61jp_22 {
  color: var(--color-gray-500) !important;
  line-height: 1.5 !important;
  margin-bottom: 0 !important;
  margin-top: var(--size-xSmall) !important;
}
._popConfirmContainer_m61jp_1 .ant-popover-buttons button {
  margin-left: var(--size-medium) !important;
}
._popConfirmContainer_m61jp_1 .ant-btn {
  border-radius: var(--button-border-radius) !important;
  padding: var(--size-xSmall) var(--size-medium) !important;
}

/* temp_stylePlugin:ni:sha-256;lkiIVfj2hgwEVrPzESe6RjW3aasNdGYzoJDGWcnRDgg */
._memberCard_1ebot_1 {
  align-items: center;
  column-gap: var(--size-small);
  display: flex;
  flex-direction: row;
}
._memberCardWrapper_1ebot_8 {
  margin-right: var(--size-xxLarge) !important;
  max-width: 700px;
  width: 100%;
}
._email_1ebot_14 {
  color: var(--color-gray-500);
  font-size: 13px;
  overflow: hidden;
  text-overflow: ellipsis;
  white-space: nowrap;
}
._role_1ebot_22 {
  color: var(--color-gray-500);
  font-size: 13px;
  justify-content: flex-end;
}
._removeTeamMemberButton_1ebot_28 {
  border: none;
  flex-shrink: 0;
  height: fit-content;
  margin-left: auto;
}

/* temp_stylePlugin:ni:sha-256;c1OKVW9cr_3q9e5EDPveLl2Gvpz9U2jPDBwkoUgTo_I */
._container_17qsm_1 {
  align-items: center;
  background-color: var(--color-gray-100);
  border: 1px solid rgb(223, 223, 223);
  border-radius: var(--button-border-radius);
  display: flex;
  height: 36px;
}
._container_17qsm_1 ._copyButton_17qsm_9 {
  border-radius: var(--button-border-radius);
  border-bottom-left-radius: 0;
  border-top-left-radius: 0;
  height: 36px;
  margin-left: auto;
}
._container_17qsm_1 ._link_17qsm_16 {
  margin-left: var(--size-small);
  margin-right: var(--size-small);
  overflow: hidden;
  text-overflow: ellipsis;
  white-space: nowrap;
}
._inlineContainer_17qsm_24 {
  align-items: center;
  column-gap: var(--size-xxSmall);
  display: flex;
}
._inlineContainer_17qsm_24 ._copyButton_17qsm_9 {
  color: inherit !important;
  height: 1.2em;
  width: 1.2em;
}
._inlineContainer_17qsm_24 ._copyButton_17qsm_9 svg {
  color: inherit;
  height: 1em;
}

/* temp_stylePlugin:ni:sha-256;QyjayrCu-j-AM2Y_jekCzF3uO1cAmdBIVQpsRbb7Srg */
._boxSubTitle_1g9q5_1 {
  color: var(--color-gray-500) !important;
  margin-top: 0 !important;
}
._buttonRow_1g9q5_6 {
  align-items: center;
  column-gap: var(--size-medium);
  display: grid;
  grid-template-columns: 1fr 120px;
}
._emailInput_1g9q5_13 {
  height: 40px;
}
._inviteButton_1g9q5_17 {
  width: 100%;
}
._hr_1g9q5_21 {
  border: 0;
  border-top: 1px solid var(--color-gray-300);
  margin: var(--size-large) 0;
}

/* temp_stylePlugin:ni:sha-256;YwL9G6oRbMITFwU-4D_kPLzDpBEEhznvMup2y3VebLk */
._inviteCard_b35ac_1 {
  align-items: center;
  column-gap: var(--size-small);
  display: flex;
  flex-direction: row;
}
._inviteCardWrapper_b35ac_8 {
  margin-right: var(--size-xxLarge) !important;
  max-width: 700px;
  width: 100%;
}
._inviteTime_b35ac_14 {
  color: var(--color-gray-500);
  font-size: 13px;
  overflow: hidden;
  text-overflow: ellipsis;
  white-space: nowrap;
}
._role_b35ac_22 {
  color: var(--color-gray-500);
  font-size: 13px;
  justify-content: flex-end;
}
._removeTeamMemberButton_b35ac_28 {
  border: none;
  flex-shrink: 0;
  height: fit-content;
  margin-left: auto;
}

/* temp_stylePlugin:ni:sha-256;IoyBQ1VA45qlD6Zu9-Bo74JcOexd8jHjvJcOkjrtxrw */
._titleContainer_ov5oy_1 {
  margin-bottom: var(--size-medium) !important;
  margin-top: var(--size-xxLarge) !important;
  max-width: 700px;
}
._titleContainer_ov5oy_1 #_subTitle_ov5oy_1 {
  margin-bottom: 0 !important;
  margin-top: var(--size-xSmall) !important;
}
._tabTitle_ov5oy_11 {
  font-weight: 500 !important;
}
._teamTabs_ov5oy_15 .ant-tabs-tab.ant-tabs-tab-active .ant-tabs-tab-btn {
  color: var(--color-purple) !important;
}
._teamTabs_ov5oy_15 .ant-tabs-ink-bar {
  background: var(--color-purple) !important;
}
._teamTabs_ov5oy_15 .ant-tabs-tab {
  margin-left: 0 !important;
}

/* temp_stylePlugin:ni:sha-256;Gulow90gNu7c7YDmims9UfFglllYW_pTWUw8Cga9X4g */
._dangerRow_lvmhv_1 {
  align-items: center;
  display: grid;
  grid-template-columns: 1fr 120px;
  margin-top: 5px;
}
._deleteButton_lvmhv_8 {
  background-color: var(--color-red-400);
  margin-left: 15px;
  padding-left: 30px;
  padding-right: 30px;
  width: max-content;
}
._dangerSubTitle_lvmhv_16 {
  margin-bottom: 10px;
  margin-top: 10px;
}

/* temp_stylePlugin:ni:sha-256;pEBciyyS-YTHsF_sOtgIZjAw6QL0Dj3dQzJeq0zFTiU */
._inputAndButtonRow_ib336_1 {
  align-items: center;
  display: flex;
  justify-content: space-between;
  margin-top: 5px;
}
._input_ib336_1 {
  width: 100%;
}
._saveButton_ib336_12 {
  margin-left: 15px;
  width: max-content;
}

/* temp_stylePlugin:ni:sha-256;0o8xMA5Gjd2FS1zgxsAJrM0t7LXbHrIiF--JEBX0kYA */
._sourcemapInfo_16mzb_1 {
  border-bottom: 1px solid var(--color-gray-300);
  margin-bottom: var(--size-xLarge);
  padding-bottom: var(--size-xLarge);
}
._list_16mzb_7 {
  margin-top: var(--size-xxSmall);
}
._list_16mzb_7 .ant-table-cell {
  cursor: default;
}
._listHeader_16mzb_14 {
  margin-bottom: var(--size-medium);
}
._listHeader_16mzb_14 h3 {
  margin-bottom: 0 !important;
}
._listHeader_16mzb_14 .ant-input-affix-wrapper {
  width: 150px;
}
._listHeader_16mzb_14 ._versionSelect_16mzb_23 {
  margin-bottom: var(--size-medium);
  width: 100%;
}
._listRow_16mzb_28 {
  display: block;
  width: 100%;
}
._select_16mzb_33 {
  margin-bottom: var(--size-medium);
  width: 100%;
}

/* temp_stylePlugin:ni:sha-256;r8RPgmawaLQx53O4DjEPmKhUqnYFSfO6XEIpIzNop0k */
._tabsContainer_lizta_1 {
  margin-top: var(--size-large);
}
._tabsContainer_lizta_1 .ant-tabs-nav::before {
  border-bottom: 0 !important;
}
._tabsContainer_lizta_1 .ant-tabs-tab {
  margin: 0 var(--size-large) 0 0 !important;
}
._tabsContainer_lizta_1 .ant-tabs-content-holder {
  margin-top: var(--size-large);
}

/* temp_stylePlugin:ni:sha-256;97MpC1KB1B36Ozk2gRwDZKBqSXHmMbPnxRwFC5kqBx8 */
._error_fqrcl_1 {
  margin: var(--size-medium) 0;
}
._signInAlert_fqrcl_5 {
  margin: var(--size-medium) 0;
}
._4qdycv0 {
  height: 12px;
}
._4qdycv1 {
  border-radius: 4px;
  color: var(--_1pyqka9y);
  cursor: pointer;
  padding: 8px 8px;
  width: 325px;
  height: 28px;
  display: flex;
}
._4qdycv1:hover {
  background-color: var(--_1pyqka91x);
  color: var(--_1pyqka9w);
}
._4qdycv2 {
  background-color: var(--_1pyqka91y);
  color: var(--_1pyqka9w);
}
._4qdycv3 {
  background-color: var(--_1pyqka91z);
  color: var(--_1pyqka9x);
  cursor: not-allowed;
}
._4qdycv3:hover {
  background-color: var(--_1pyqka91z);
  color: var(--_1pyqka9x);
}
._4qdycv5 + ._4qdycv5 {
  border-top: var(--_1pyqka91o) solid 1px;
}
._1xxy0on0 {
  width: 560px;
  margin-top: 64px;
  margin-bottom: 12px;
}
._1xxy0on1 {
  height: 40px;
  top: 0;
  background-color: #ffffff;
}
._1xxy0on2 {
  height: 4px;
  border-radius: 2px;
  background-color: #e9e8ea;
  overflow: hidden;
}
._1xxy0on3 {
  background-color: #6f6e77;
}
._1xxy0on4 {
  background-color: #ad5700;
}
._1xxy0on5 {
  width: 344px;
}
._1xxy0on6 {
  width: 216px;
}
._1xxy0on7 {
  background-color: #f9f8f9;
}
._1xxy0on8 {
  height: 16px;
}
._1xxy0on9 {
  padding-top: 8px;
}
._1xxy0ona {
  height: 28px;
}
._1q3ayoh0 {
  width: 560px;
  margin-top: 36px;
  margin-bottom: 12px;
}
._1q3ayoh1 {
  height: 4px;
  border-radius: 2px;
  background-color: #e9e8ea;
  overflow: hidden;
}
._1q3ayoh2 {
  background-color: #6f6e77;
}
._1q3ayoh3 {
  background-color: #ad5700;
}
._1q3ayoh4 {
  height: 14px;
}
._1q3ayoh5 {
  height: 20px;
}
._1q3ayoh6 {
  height: 20px;
}

/* temp_stylePlugin:ni:sha-256;ZFk_xjnWGFe21cp_fK7vfFmDsVLWwbdZf3z2aG2YpW4 */
._buttonBody_18sne_1 {
  column-gap: 30px;
  display: grid;
  gap: 0 0;
  grid-template-areas: ". Left-Panel Center-Panel Right-Panel .";
  grid-template-columns: auto 300px minmax(200px, 700px) 300px auto;
  padding-left: 100px;
  padding-top: 100px;
  width: 100%;
}
._hitTargets_18sne_12 {
  column-gap: 30px;
  height: 100%;
  padding-left: 100px;
  padding-top: 200px;
  width: 100%;
}
._hitTargets_18sne_12 section {
  margin-bottom: var(--size-xxLarge);
}
._container_18sne_23 {
  display: flex;
  flex-direction: column;
  width: 100%;
}
._sourcemapErrors_18sne_29 {
  margin: 20px auto;
  max-width: 980px;
  padding: 0 20px;
}

/* temp_stylePlugin:ni:sha-256;HNl1EbL_tv0j7H5V19e-0thGI1HRKfytPxMFishAP8U */
._errorWrapper_yb6kl_1 {
  align-items: center;
  background: var(--color-primary-500);
  display: flex;
  height: 100vh;
  justify-content: center;
  width: 100vw;
}
._errorWrapper_yb6kl_1._shownWithHeader_yb6kl_9 {
  background: var(--color-primary-background);
  height: calc(100vh - var(--header-height));
}
._errorWrapper_yb6kl_1 > div {
  max-width: 360px;
}
._errorBody_yb6kl_17 {
  color: var(--color-black);
  max-width: 800px;
  word-wrap: break-word;
  margin: 0 !important;
}
._buttonGroup_yb6kl_24 {
  display: flex;
}
._loggedInButtonGroup_yb6kl_28 {
  display: flex;
  justify-content: space-between;
  width: 100%;
}<|MERGE_RESOLUTION|>--- conflicted
+++ resolved
@@ -6867,486 +6867,9 @@
   border-top-right-radius: 0;
   border-bottom-right-radius: 0;
 }
-<<<<<<< HEAD
-
-/* temp_stylePlugin:ni:sha-256;S3Ony6LmftmKw_kNjDGRNKRx1RyyMF1aPj3SeKi_XzE */
-._spinnerStyle_xtyfi_1 {
-  align-items: center;
-  display: flex;
-  justify-content: center;
-  width: 100px;
-  z-index: 10;
-}
-._spinnerWrapper_xtyfi_9 {
-  align-items: center;
-  display: flex;
-  height: 100%;
-  justify-content: center;
-  width: 100%;
-}
-._loadingWrapper_xtyfi_17 {
-  align-items: center;
-  background: var(--color-primary-background);
-  display: flex;
-  height: 100vh;
-  justify-content: center;
-  position: absolute;
-  width: 100vw;
-  z-index: 9999999999;
-}
-._loadingFlexWrapper_xtyfi_28 {
-  height: 100%;
-  width: 100%;
-}
-._background_xtyfi_33 {
-  --background-color: var(--color-primary-background);
-  --dot-color: var(--color-gray-200);
-  --dot-size: 2px;
-  --square-size: 50px;
-  background-image: radial-gradient(var(--dot-color) var(--dot-size), var(--background-color) var(--dot-size));
-  background-position: 0 0;
-  background-size: var(--square-size) var(--square-size);
-  height: 100vh;
-  position: absolute;
-  width: 100vw;
-  z-index: -1;
-}
-._logoContainer_xtyfi_47 {
-  --logo-size: 60px;
-  display: grid;
-  height: var(--logo-size);
-  width: var(--logo-size);
-}
-._logoContainer_xtyfi_47 ._logo_xtyfi_47 {
-  grid-column-start: 1;
-  grid-row-start: 1;
-  height: var(--logo-size);
-  width: var(--logo-size);
-  z-index: 2;
-}
-._logoContainer_xtyfi_47 ._logo_xtyfi_47 svg {
-  height: 100%;
-  width: 100%;
-}
-._logoContainer_xtyfi_47 ._logoBackground_xtyfi_64 {
-  background: var(--logo-background-color);
-  border: 2px solid var(--logo-border-color);
-  border-radius: 50%;
-  grid-column-start: 1;
-  grid-row-start: 1;
-  height: var(--logo-size);
-  transform-origin: center;
-  width: var(--logo-size);
-}
-
-/* temp_stylePlugin:ni:sha-256;JgnfpYQwLH-fpbf6uebt1w9_twcRh4QOore5Oma50oU */
-._segmentPickerMenu_10cqr_1 {
-  box-shadow: none;
-  font-family: var(--header-font-family);
-  margin-bottom: 12px;
-  min-width: 200px;
-  width: 100%;
-}
-._segmentPickerInner_10cqr_9 {
-  background-color: var(--color-primary-background);
-  border: 1px solid var(--color-gray-300);
-  border-radius: 8px;
-  color: var(--text-primary);
-  min-width: 220px;
-}
-._segmentPickerInner_10cqr_9 ._segmentItemWrapper_10cqr_16:last-child ._segmentItem_10cqr_16 {
-  border-bottom: 0;
-}
-._downIcon_10cqr_20 {
-  color: var(--color-purple);
-  height: 14px;
-  margin-left: auto;
-  margin-right: 5px;
-  transition: 0.4s;
-  width: 14px;
-}
-._checkIcon_10cqr_29 {
-  color: var(--color-purple);
-  fill: var(--color-purple);
-  height: 15px;
-  margin-bottom: 2px;
-  margin-left: auto;
-  margin-right: 5px;
-  width: 15px;
-}
-._trashIcon_10cqr_39 {
-  color: var(--color-gray-500);
-  fill: var(--color-gray-500);
-  margin-bottom: 2px;
-}
-._segmentAction_10cqr_45 {
-  align-items: center;
-  background-color: var(--color-gray-200);
-  border: 0;
-  border-radius: 5px;
-  bottom: 0;
-  display: none;
-  height: 30px;
-  margin: auto;
-  padding: 0 6px;
-  position: absolute;
-  right: 5px;
-  top: 0;
-  width: 30px;
-}
-._segmentAction_10cqr_45:hover {
-  background-color: var(--color-gray-300);
-  cursor: pointer;
-}
-._segmentAction_10cqr_45:hover ._trashIcon_10cqr_39 {
-  color: var(--text-primary);
-  fill: var(--text-primary);
-}
-._dropdownHandler_10cqr_69 {
-  align-items: center;
-  border: 1px solid var(--color-gray-300);
-  border-radius: 8px;
-  color: var(--text-primary);
-  cursor: pointer;
-  display: flex;
-  font-size: 16px;
-  height: 40px;
-  justify-content: center;
-  margin-top: 13px;
-  padding: 10px;
-  padding-left: 14px;
-  width: 100%;
-}
-._plusIcon_10cqr_85 {
-  color: var(--color-purple);
-  fill: var(--color-purple);
-  height: 15px;
-  margin-bottom: 2px;
-  margin-left: auto;
-  margin-right: 5px;
-  width: 15px;
-}
-._newSearchDiv_10cqr_95 {
-  align-items: center;
-  color: var(--color-purple);
-  cursor: pointer;
-  display: flex;
-  font-size: 14px;
-  padding: 10px;
-  padding-left: 15px;
-  width: 100%;
-}
-._newSearchDiv_10cqr_95:hover {
-  background-color: var(--color-gray-200);
-}
-._noSegmentsText_10cqr_110 {
-  color: var(--color-gray-500);
-  margin-top: 10px;
-}
-._segmentItemWrapper_10cqr_16 {
-  position: relative;
-}
-._segmentItemWrapper_10cqr_16:hover {
-  background-color: var(--color-gray-200);
-}
-._segmentItemWrapper_10cqr_16:hover ._segmentAction_10cqr_45 {
-  display: flex;
-}
-._segmentItem_10cqr_16 {
-  align-items: center;
-  border-bottom: 1px solid var(--color-gray-300);
-  cursor: pointer;
-  display: flex;
-  font-size: 16px;
-  padding: 10px;
-  padding-left: 15px;
-  width: 100%;
-}
-._segmentText_10cqr_136 {
-  color: var(--text-primary);
-  font-size: 14px;
-  margin-right: 20px;
-  overflow: hidden;
-  text-overflow: ellipsis;
-  white-space: nowrap;
-  width: 100%;
-}
-._segmentUnselected_10cqr_146 {
-  color: var(--color-gray-500);
-}
-._segmentNameText_10cqr_150 {
-  display: block;
-  font-size: 14px;
-  overflow: hidden;
-  text-overflow: ellipsis;
-  white-space: nowrap;
-  width: 100%;
-}
-._modalWrapper_10cqr_159 {
-  width: 60vh;
-}
-._modalSubTitle_10cqr_163 {
-  color: var(--color-gray-500) !important;
-  font-size: 14px;
-  margin-bottom: 20px;
-  margin-top: 0 !important;
-}
-._actionsContainer_10cqr_170 {
-  column-gap: var(--size-medium);
-  display: flex;
-  padding-top: var(--size-medium);
-}
-._actionsContainer_10cqr_170 > button {
-  flex-grow: 1;
-  justify-content: center;
-}
-
-/* temp_stylePlugin:ni:sha-256;tCo5ZLTdL-0yjXdwFbndLgIJS4FhZ21YMHY8PnjI0nY */
-._commonInputWrapper_z8rd3_1 {
-  padding: 10px 0;
-}
-._searchInput_z8rd3_5 {
-  padding-top: 0;
-}
-._switchSpan_z8rd3_9 {
-  display: inline-block;
-  line-height: normal;
-  vertical-align: middle;
-}
-._datePicker_z8rd3_15 {
-  border: 1px solid var(--color-gray-300);
-  border-radius: var(--size-xSmall);
-  font-family: var(--header-font-family);
-  font-size: 14px;
-  font-weight: 300 !important;
-  height: 45px;
-  width: 100%;
-}
-._iconWrapper_z8rd3_25 {
-  display: flex;
-  margin: 0 10px 0 0;
-}
-._iconWrapper_z8rd3_25 > svg {
-  color: var(--color-gray-400) !important;
-  height: var(--size-medium);
-  width: var(--size-medium);
-}
-._iconWrapper_z8rd3_25 > svg._fill_z8rd3_34 {
-  color: var(--color-gray-400) !important;
-  fill: none !important;
-}
-._subTitle_z8rd3_39 {
-  color: var(--text-primary);
-  font-size: 11px;
-  margin-bottom: 8px;
-  margin-top: 10px;
-}
-._checkboxUnselected_z8rd3_46 {
-  color: var(--color-gray-500);
-}
-._select_z8rd3_50 {
-  width: 100%;
-}
-._selectWithIconContainer_z8rd3_54 {
-  position: relative;
-  width: 100%;
-}
-._icon_z8rd3_25 {
-  color: var(--color-gray-400);
-  height: var(--size-medium);
-  position: absolute;
-  right: 10px;
-  top: 15px;
-  width: var(--size-medium);
-}
-
-/* temp_stylePlugin:ni:sha-256;x1xT-MuTUeZpYnlTbsdDjia7zKlBrBDleub1Bv0HwtQ */
-._sessionLengthInput_igdy7_1 {
-  height: 100%;
-  padding: 12px;
-  width: 300px;
-}
-._sessionLengthInputLabel_igdy7_7 {
-  color: var(--text-primary);
-  font-size: 12px;
-}
-._slider_igdy7_12 .ant-slider-mark-text {
-  font-size: 12px !important;
-}
-._headerContainer_igdy7_16 {
-  align-items: center;
-  display: flex;
-  justify-content: space-between;
-  margin-top: var(--size-xxSmall);
-}
-._headerContainer_igdy7_16 button {
-  color: var(--color-purple);
-  font-size: 12px;
-  height: 13px !important;
-  padding: 0;
-}
-._advancedLengthInput_igdy7_29 {
-  display: flex;
-  justify-content: space-between;
-  margin-top: var(--size-xSmall);
-}
-._advancedLengthInput_igdy7_29 ._group_igdy7_34 {
-  display: flex;
-  height: 43px;
-}
-._advancedLengthInput_igdy7_29 ._group_igdy7_34 input {
-  border: 1px solid var(--color-gray-300);
-  width: 100px;
-}
-._buttonContainer_igdy7_43 {
-  display: flex;
-  justify-content: flex-end;
-}
-._setLengthButton_igdy7_48 {
-  font-size: 12px;
-  height: fit-content;
-  width: fit-content;
-}
-._3x527v0 {
-  border-top-right-radius: 0;
-  border-bottom-right-radius: 0;
-}
-._3x527v1 {
-  border-top-left-radius: 0;
-  border-bottom-left-radius: 0;
-}
-._3x527v2 {
-  display: inline-flex;
-  height: 20px;
-}
-._3x527v3 {
-  height: 20px;
-  width: 20px;
-}
-._3x527v4 {
-  flex: 1;
-  word-break: normal;
-  white-space: nowrap;
-}
-._3x527v5 {
-  flex: 1;
-}
-._3x527v6 {
-  flex-shrink: 0;
-}
-._3x527v7 {
-  max-width: 50%;
-}
-
-/* temp_stylePlugin:ni:sha-256;LtXQFuh7m9cBiR5lOVI7iVSOjVdsX-AxpS1I8xwak1s */
-._optionLabelContainer_1yzqu_1 {
-  align-items: center;
-  display: flex;
-  overflow: hidden;
-  position: relative;
-  text-overflow: ellipsis;
-  width: 100%;
-}
-._optionCheckbox_1yzqu_10 {
-  margin-right: 12px;
-}
-._optionLabelType_1yzqu_14 {
-  background: var(--color-gray-300);
-  border-radius: 3px;
-  color: var(--text-primary) !important;
-  margin-right: 6px;
-  padding-left: 4px;
-  padding-right: 4px;
-  width: fit-content;
-}
-._labelTypeContainer_1yzqu_24 {
-  width: 60px;
-}
-._highlighterStyles_1yzqu_28 {
-  background-color: transparent;
-  font-weight: 600 !important;
-  padding: 0;
-}
-._shadowParent_1yzqu_34 {
-  height: 100%;
-  overflow: hidden;
-  position: relative;
-  width: 100%;
-}
-._shadowContainer_1yzqu_41 {
-  height: 100%;
-  left: 0;
-  pointer-events: none;
-  position: absolute;
-  top: 0;
-  width: 100%;
-  z-index: 100000000000000020 !important;
-}
-._shadowRight_1yzqu_51 {
-  background-attachment: scroll;
-  background-image: linear-gradient(to left, rgba(255, 255, 255, 0.6), rgba(255, 255, 255, 0));
-  background-position: right center;
-  background-repeat: no-repeat;
-  background-size: 20px 100%;
-  transition: background-image 0.2s ease-in-out;
-}
-._shadowLeft_1yzqu_60 {
-  background-attachment: scroll;
-  background-image: linear-gradient(to right, rgba(255, 255, 255, 0.6), rgba(255, 255, 255, 0));
-  background-position: left center;
-  background-repeat: no-repeat;
-  background-size: 20px 100%;
-  transition: background-image 0.2s ease-in-out;
-}
-._shadowBoth_1yzqu_69 {
-  background-attachment: scroll, scroll;
-  background-image: linear-gradient(to right, rgba(255, 255, 255, 0.6), rgba(255, 255, 255, 0)), linear-gradient(to left, rgba(255, 255, 255, 0.6), rgba(255, 255, 255, 0));
-  background-position: left center, right center;
-  background-repeat: no-repeat;
-  background-size: 20px 100%, 20px 100%;
-  transition: background-image 0.2s ease-in-out;
-}
-._optionLabelName_1yzqu_78 {
-  color: var(--text-primary) !important;
-  overflow-x: scroll;
-  padding-bottom: 8px;
-  padding-top: 8px;
-  scrollbar-width: none;
-}
-._optionLabelName_1yzqu_78::-webkit-scrollbar {
-  display: none;
-}
-._nameLabel_1yzqu_89 {
-  color: var(--text-primary) !important;
-  flex-grow: 1;
-  overflow: hidden;
-  text-overflow: ellipsis;
-  white-space: nowrap;
-}
-._optionTooltip_1yzqu_97 {
-  color: var(--text-primary) !important;
-  margin-left: 4px;
-}
-._builderContainer_1yzqu_102 {
-  border: 1px solid var(--color-gray-300);
-  border-radius: var(--border-radius);
-  display: flex;
-  flex-direction: column;
-  width: 100%;
-}
-._builderContainer_1yzqu_102 > div {
-  border-bottom: 1px solid var(--color-gray-300);
-  gap: var(--size-xSmall);
-  line-height: 0;
-  padding: var(--size-xSmall);
-}
-._builderContainer_1yzqu_102 > div:last-child {
-  border-bottom: 0;
-=======
 .ti67jy1 {
   border-top-left-radius: 0;
   border-bottom-left-radius: 0;
->>>>>>> 93142f54
 }
 .ti67jy2 {
   display: inline-flex;
@@ -8085,6 +7608,76 @@
   display: flex;
   justify-content: flex-end;
   padding-top: var(--size-large);
+}
+
+/* temp_stylePlugin:ni:sha-256;S3Ony6LmftmKw_kNjDGRNKRx1RyyMF1aPj3SeKi_XzE */
+._spinnerStyle_xtyfi_1 {
+  align-items: center;
+  display: flex;
+  justify-content: center;
+  width: 100px;
+  z-index: 10;
+}
+._spinnerWrapper_xtyfi_9 {
+  align-items: center;
+  display: flex;
+  height: 100%;
+  justify-content: center;
+  width: 100%;
+}
+._loadingWrapper_xtyfi_17 {
+  align-items: center;
+  background: var(--color-primary-background);
+  display: flex;
+  height: 100vh;
+  justify-content: center;
+  position: absolute;
+  width: 100vw;
+  z-index: 9999999999;
+}
+._loadingFlexWrapper_xtyfi_28 {
+  height: 100%;
+  width: 100%;
+}
+._background_xtyfi_33 {
+  --background-color: var(--color-primary-background);
+  --dot-color: var(--color-gray-200);
+  --dot-size: 2px;
+  --square-size: 50px;
+  background-image: radial-gradient(var(--dot-color) var(--dot-size), var(--background-color) var(--dot-size));
+  background-position: 0 0;
+  background-size: var(--square-size) var(--square-size);
+  height: 100vh;
+  position: absolute;
+  width: 100vw;
+  z-index: -1;
+}
+._logoContainer_xtyfi_47 {
+  --logo-size: 60px;
+  display: grid;
+  height: var(--logo-size);
+  width: var(--logo-size);
+}
+._logoContainer_xtyfi_47 ._logo_xtyfi_47 {
+  grid-column-start: 1;
+  grid-row-start: 1;
+  height: var(--logo-size);
+  width: var(--logo-size);
+  z-index: 2;
+}
+._logoContainer_xtyfi_47 ._logo_xtyfi_47 svg {
+  height: 100%;
+  width: 100%;
+}
+._logoContainer_xtyfi_47 ._logoBackground_xtyfi_64 {
+  background: var(--logo-background-color);
+  border: 2px solid var(--logo-border-color);
+  border-radius: 50%;
+  grid-column-start: 1;
+  grid-row-start: 1;
+  height: var(--logo-size);
+  transform-origin: center;
+  width: var(--logo-size);
 }
 
 /* temp_stylePlugin:ni:sha-256;R2b97LzwyQyFNyOhbbJ-y6dPYUxwYXjkLltS6BNtr1s */
