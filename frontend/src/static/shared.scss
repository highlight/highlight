// colors
$highlight-purple: #5629c6;
$highlight-purple-light: #eee7ff;
$border-light-gray: #eaeaea;
$text-primary: #000000;
$text-label: #959595;

<<<<<<< HEAD
// borders
$button-border-radius: 5px;
=======
// buttons
$disabled-button: #bfbfbf;
>>>>>>> 5795c28c

// mixins
@mixin rounded-border {
    border: 1px solid $border-light-gray;
    border-radius: 8px;
}<|MERGE_RESOLUTION|>--- conflicted
+++ resolved
@@ -5,13 +5,11 @@
 $text-primary: #000000;
 $text-label: #959595;
 
-<<<<<<< HEAD
 // borders
 $button-border-radius: 5px;
-=======
+
 // buttons
 $disabled-button: #bfbfbf;
->>>>>>> 5795c28c
 
 // mixins
 @mixin rounded-border {
