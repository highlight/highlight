--- conflicted
+++ resolved
@@ -10,21 +10,19 @@
 
 type Props = {
     trackingId: string;
-<<<<<<< HEAD
     closable?: boolean;
-=======
     shouldAlwaysShow?: boolean;
->>>>>>> ec2764f8
 } & Pick<
     AlertProps,
     'description' | 'type' | 'onClose' | 'message' | 'className'
 >;
 
-<<<<<<< HEAD
-const Alert = ({ trackingId, closable, ...props }: Props) => {
-=======
-const Alert = ({ trackingId, shouldAlwaysShow = false, ...props }: Props) => {
->>>>>>> ec2764f8
+const Alert = ({
+    trackingId,
+    closable,
+    shouldAlwaysShow = false,
+    ...props
+}: Props) => {
     const [temporarilyHideAlert, setTemporarilyHideAlert] = useSessionStorage(
         `highlightHideAlert-${trackingId}`,
         false
