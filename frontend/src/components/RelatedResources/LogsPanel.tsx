--- conflicted
+++ resolved
@@ -3,15 +3,11 @@
 import { useCallback, useEffect, useMemo, useState } from 'react'
 import { DateTimeParam, encodeQueryParams, StringParam } from 'use-query-params'
 
-<<<<<<< HEAD
 import { LinkButton } from '@/components/LinkButton'
-import { RelatedLogs } from '@/components/RelatedResources/hooks'
-=======
 import {
 	RelatedLogs,
 	useRelatedResource,
 } from '@/components/RelatedResources/hooks'
->>>>>>> 639558b7
 import { Panel } from '@/components/RelatedResources/Panel'
 import { SearchContext } from '@/components/Search/SearchContext'
 import { SearchForm } from '@/components/Search/SearchForm/SearchForm'
@@ -87,16 +83,11 @@
 	}, [resource.query])
 
 	return (
-<<<<<<< HEAD
-		<>
+		<SearchContext initialQuery={query} onSubmit={handleSubmit} disabled>
 			<Panel.Header path={path}>
 				<Panel.HeaderCopyLinkButton path={path} />
 				<Panel.HeaderDivider />
 			</Panel.Header>
-=======
-		<SearchContext initialQuery={query} onSubmit={handleSubmit} disabled>
-			<Panel.Header path={path}></Panel.Header>
->>>>>>> 639558b7
 
 			<Box
 				flex="stretch"
