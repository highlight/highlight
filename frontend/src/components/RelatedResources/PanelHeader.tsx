import {
	Box,
	ButtonIcon,
	Dialog,
	IconSolidArrowLeft,
	IconSolidArrowsExpand,
	IconSolidLink,
	IconSolidX,
	Stack,
	Text,
} from '@highlight-run/ui/components'
import { message } from 'antd'
import { useCallback } from 'react'
import { useHotkeys } from 'react-hotkeys-hook'
import { useNavigate } from 'react-router-dom'

import { Button } from '@/components/Button'
import { PreviousNextGroup } from '@/components/PreviousNextGroup/PreviousNextGroup'
import { useRelatedResource } from '@/components/RelatedResources/hooks'

type Props = React.PropsWithChildren & {
	path: string | (() => string)
}

export const PanelHeader: React.FC<Props> = ({ children, path }) => {
	const navigate = useNavigate()
	const dialogStore = Dialog.useContext()!
	const { resource } = useRelatedResource()

	return (
		<Stack
			py="6"
			px="8"
			bb="dividerWeak"
			align="center"
			gap="4"
			direction="row"
		>
			<Stack gap="8" direction="row" align="center" pr="4">
				{resource?.canGoBack && (
					<ButtonIcon
						icon={<IconSolidArrowLeft />}
						emphasis="medium"
						kind="secondary"
						onClick={() => {
							navigate(-1)
						}}
					/>
				)}

				<Pagination />
			</Stack>

			<Stack
				gap="4"
				direction="row"
				alignItems="center"
				flexGrow={1}
				overflow="hidden"
				justifyContent="flex-end"
			>
<<<<<<< HEAD
				<ButtonIcon
					icon={<IconSolidArrowsExpand />}
					emphasis="low"
					kind="secondary"
					onClick={() => {
						if (typeof path === 'function') {
							navigate(path())
						} else {
							navigate(path)
						}
					}}
				/>

				<Pagination />

=======
>>>>>>> 74843b03
				{children}
			</Stack>

			<ButtonIcon
				icon={<IconSolidArrowsExpand />}
				emphasis="low"
				kind="secondary"
				onClick={() => {
					navigate(path)
				}}
			/>

			<ButtonIcon
				icon={<IconSolidX />}
				emphasis="low"
				kind="secondary"
				onClick={() => {
					dialogStore.hide()
				}}
			/>
		</Stack>
	)
}

export const PanelHeaderDivider = () => (
	<Box bl="divider" style={{ height: 16, width: 0 }} />
)

export const PanelHeaderCopyLinkButton: React.FC<{ path: string }> = ({
	path,
}) => (
	<Button
		kind="secondary"
		emphasis="low"
		size="small"
		iconLeft={<IconSolidLink />}
		trackingId="related-resource_back-button"
		onClick={() => {
			navigator.clipboard.writeText(window.location.origin + path)
			message.success('Link copied to clipboard!')
		}}
	>
		Copy link
	</Button>
)

const Pagination = () => {
	const { set, panelPagination } = useRelatedResource()

	const canMoveForward =
		(panelPagination?.currentIndex ?? 0) <
		(panelPagination?.resources.length ?? 0) - 1
	const canMoveBackward = (panelPagination?.currentIndex ?? 0) > 0

	const goToPrevious = useCallback(() => {
		if (!canMoveBackward || !panelPagination?.resources.length) {
			return
		}

		const nextIndex = panelPagination.currentIndex - 1

		if (panelPagination?.onChange) {
			panelPagination.onChange(panelPagination.resources[nextIndex])
		}

		set(panelPagination.resources[nextIndex], {
			...panelPagination,
			currentIndex: nextIndex,
		})
	}, [canMoveBackward, panelPagination, set])

	const goToNext = useCallback(() => {
		if (!canMoveForward || !panelPagination?.resources.length) {
			return
		}

		const nextIndex = panelPagination.currentIndex + 1

		if (panelPagination?.onChange) {
			panelPagination.onChange(panelPagination.resources[nextIndex])
		}

		set(panelPagination.resources[nextIndex], {
			...panelPagination,
			currentIndex: nextIndex,
		})
	}, [canMoveForward, panelPagination, set])

	useHotkeys('l', goToPrevious, [goToPrevious])
	useHotkeys('h', goToNext, [goToNext])

	if (!panelPagination?.resources.length) {
		return null
	}

	return (
		<Stack direction="row" align="center" gap="6">
			<PreviousNextGroup
				onPrev={goToPrevious}
				onNext={goToNext}
				prevShortcut="l"
				nextShortcut="h"
				canMoveBackward={canMoveBackward}
				canMoveForward={canMoveForward}
			/>
			<Text color="weak" size="xSmall">
				{panelPagination.currentIndex + 1}/
				{panelPagination.resources.length}
			</Text>
		</Stack>
	)
}<|MERGE_RESOLUTION|>--- conflicted
+++ resolved
@@ -59,24 +59,8 @@
 				overflow="hidden"
 				justifyContent="flex-end"
 			>
-<<<<<<< HEAD
-				<ButtonIcon
-					icon={<IconSolidArrowsExpand />}
-					emphasis="low"
-					kind="secondary"
-					onClick={() => {
-						if (typeof path === 'function') {
-							navigate(path())
-						} else {
-							navigate(path)
-						}
-					}}
-				/>
-
 				<Pagination />
 
-=======
->>>>>>> 74843b03
 				{children}
 			</Stack>
 
