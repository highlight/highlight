--- conflicted
+++ resolved
@@ -87,12 +87,6 @@
                     is_integrated: data.isIntegrated,
                 },
             });
-<<<<<<< HEAD
-            // window.rudderanalytics.group(data.workspace.id, {
-            //     is_integrated: data.isIntegrated,
-            // });
-=======
->>>>>>> f5ffa0a7
         }
     }, [data]);
 
