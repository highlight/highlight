import Histogram, { Series } from '@components/Histogram/Histogram'
import {
	DateHistogramBucketSize,
	OpenSearchCalendarInterval,
} from '@graph/schemas'
import moment from 'moment'
import React, { useCallback } from 'react'
import Skeleton from 'react-loading-skeleton'

// Returns a calendar interval as described in
// https://www.elastic.co/guide/en/elasticsearch/reference/current/search-aggregations-bucket-datehistogram-aggregation.html#calendar_intervals
// If multiples of these units are desired, we can have the client manually combine buckets
export function GetHistogramBucketSize(
	timeRange: moment.Duration,
): DateHistogramBucketSize {
	const TARGET_BUCKETS = 35 // Return as many buckets as possible, up to TARGET_BUCKETS
	const POSSIBLE_BUCKET_SIZES: DateHistogramBucketSize[] = [
		{
			calendar_interval: OpenSearchCalendarInterval.Minute,
			multiple: 1,
		},
		{
			calendar_interval: OpenSearchCalendarInterval.Minute,
			multiple: 5,
		},
		{
			calendar_interval: OpenSearchCalendarInterval.Minute,
			multiple: 10,
		},
		{
			calendar_interval: OpenSearchCalendarInterval.Minute,
			multiple: 30,
		},
		{
			calendar_interval: OpenSearchCalendarInterval.Hour,
			multiple: 1,
		},
		{
			calendar_interval: OpenSearchCalendarInterval.Hour,
			multiple: 3,
		},
		{
			calendar_interval: OpenSearchCalendarInterval.Hour,
			multiple: 12,
		},
		{
			calendar_interval: OpenSearchCalendarInterval.Day,
			multiple: 1,
		},
		{
			calendar_interval: OpenSearchCalendarInterval.Week,
			multiple: 1,
		},
		{
			calendar_interval: OpenSearchCalendarInterval.Month,
			multiple: 1,
		},
		{
			calendar_interval: OpenSearchCalendarInterval.Quarter,
			multiple: 1,
		},
	]
	for (const bucketSize of POSSIBLE_BUCKET_SIZES) {
		let numCalendarIntervals = Number.MAX_VALUE
		switch (bucketSize.calendar_interval) {
			case OpenSearchCalendarInterval.Minute:
				numCalendarIntervals = timeRange.asMinutes()
				break
			case OpenSearchCalendarInterval.Hour:
				numCalendarIntervals = timeRange.asHours()
				break
			case OpenSearchCalendarInterval.Day:
				numCalendarIntervals = timeRange.asDays()
				break
			case OpenSearchCalendarInterval.Week:
				numCalendarIntervals = timeRange.asWeeks()
				break
			case OpenSearchCalendarInterval.Month:
				numCalendarIntervals = timeRange.asMonths()
				break
			case OpenSearchCalendarInterval.Quarter:
				numCalendarIntervals = timeRange.asMonths() / 3
				break
			case OpenSearchCalendarInterval.Year:
				numCalendarIntervals = timeRange.asYears()
				break
		}
		if (numCalendarIntervals / bucketSize.multiple <= TARGET_BUCKETS) {
			return bucketSize
		}
	}
	return POSSIBLE_BUCKET_SIZES.at(-1)!
}

export const SearchResultsHistogram = ({
	seriesList,
	bucketTimes,
	loading,
	bucketSize,
	barGap,
	updateTimeRange,
}: {
	seriesList: Series[]
	bucketTimes: number[]
	loading: boolean
	bucketSize?: DateHistogramBucketSize
	barGap?: number
	updateTimeRange: (startTime: Date, endTime: Date) => void
}) => {
	const onAreaChanged = useCallback(
		(left: number, right: number) => {
			// bucketTimes should always be one longer than the number of buckets
			if (bucketTimes.length <= right + 1) return
			const newStartTime = new Date(bucketTimes[left])
			const newEndTime = new Date(bucketTimes[right + 1])
			updateTimeRange(newStartTime, newEndTime)
		},
		[bucketTimes, updateTimeRange],
	)
	const onBucketClicked = useCallback(
		(bucketIndex: number) => {
			// Only update the search query if the count is non-zero
			if (
				seriesList.find(
					(series) =>
						bucketIndex < series.counts.length &&
						series.counts[bucketIndex] > 0,
				)
			) {
				onAreaChanged(bucketIndex, bucketIndex)
			}
		},
		[onAreaChanged, seriesList],
	)
	const timeFormatter = useCallback(
		(t: number) => {
			if (
				bucketTimes.length > 0 &&
				(t === bucketTimes[bucketTimes.length - 1] ||
					t === bucketTimes[0])
			) {
				return moment(t).format('MMM D h:mm a')
			}
			switch (bucketSize?.calendar_interval) {
				case 'minute':
				case 'hour':
					return moment(t).format('MMM D h:mm a')
				case 'day':
				case 'week':
					return moment(t).format('MMMM D')
				case 'month':
				case 'quarter':
					return moment(t).format('MMMM')
				default:
					return moment(t).format('MMMM D h:mm a')
			}
		},
		[bucketTimes, bucketSize],
	)

	return loading ? (
		<Skeleton style={{ height: '36px', lineHeight: 'inherit' }} />
	) : (
		<Histogram
			onAreaChanged={onAreaChanged}
			onBucketClicked={onBucketClicked}
			seriesList={seriesList}
			timeFormatter={timeFormatter}
			bucketTimes={bucketTimes}
<<<<<<< HEAD
			tooltipContent={tooltipContent}
			tooltipDelayMs={500}
			barGap={barGap}
=======
>>>>>>> 8ccb34da
		/>
	)
}<|MERGE_RESOLUTION|>--- conflicted
+++ resolved
@@ -167,12 +167,7 @@
 			seriesList={seriesList}
 			timeFormatter={timeFormatter}
 			bucketTimes={bucketTimes}
-<<<<<<< HEAD
-			tooltipContent={tooltipContent}
-			tooltipDelayMs={500}
 			barGap={barGap}
-=======
->>>>>>> 8ccb34da
 		/>
 	)
 }