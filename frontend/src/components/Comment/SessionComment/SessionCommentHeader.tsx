--- conflicted
+++ resolved
@@ -81,14 +81,13 @@
 		return `Highlight Comment for a session`
 	}, [session])
 
-<<<<<<< HEAD
 	const createIssueMenuItems = (
 		<>
 			{isLinearIntegratedWithProject ? (
 				<MenuItem
 					icon={<SvgFileText2Icon />}
 					onClick={() => {
-						H.track('Create Linear Issue from Comment')
+						analytics.track('Create Linear Issue from Comment')
 						setShowNewIssueModal(LINEAR_INTEGRATION)
 					}}
 				>
@@ -99,7 +98,7 @@
 				<MenuItem
 					icon={<SvgFileText2Icon />}
 					onClick={() => {
-						H.track('Create ClickUp Issue from Comment')
+						analytics.track('Create ClickUp Issue from Comment')
 						setShowNewIssueModal(CLICKUP_INTEGRATION)
 					}}
 				>
@@ -107,18 +106,6 @@
 				</MenuItem>
 			) : null}
 		</>
-=======
-	const createIssueMenuItem = (
-		<MenuItem
-			icon={<SvgFileText2Icon />}
-			onClick={() => {
-				analytics.track('Create Issue from Comment')
-				setShowNewIssueModal(true)
-			}}
-		>
-			Create Linear Issue
-		</MenuItem>
->>>>>>> e296ba06
 	)
 
 	const handleGotoClick = () => {
