import tinycolor from '@ctrl/tinycolor'
import { Box, Text } from '@highlight-run/ui'
import { colors } from '@highlight-run/ui/src/css/colors'
import moment from 'moment'
import React, { useEffect, useState } from 'react'
import AutoSizer from 'react-virtualized-auto-sizer'
import { Bar, BarChart, Cell, ReferenceArea, Tooltip } from 'recharts'

import styles from './Histogram.module.scss'

export interface Series {
	label: string
	color: keyof typeof colors
	counts: number[]
}

const POPOVER_TIMEOUT_MS = 500
const BAR_RADIUS_PX = 4

interface Props {
	bucketTimes: number[]
	onAreaChanged: (left: number, right: number) => void
	onBucketClicked: (bucketIndex: number) => void
	seriesList: Series[]
	timeFormatter: (value: number) => string
<<<<<<< HEAD
	tooltipContent: (bucketIndex: number) => React.ReactNode
	tooltipDelayMs?: number
	gotoAction?: (bucketIndex: number) => void
	barGap?: number
}

const Histogram = React.memo(
	({
		onAreaChanged,
		onBucketClicked,
		seriesList,
		bucketTimes,
		timeFormatter,
		tooltipContent,
		tooltipDelayMs,
		gotoAction,
		barGap = 3,
	}: Props) => {
=======
}

const Histogram = React.memo(
	({ onAreaChanged, onBucketClicked, seriesList, bucketTimes }: Props) => {
>>>>>>> 8ccb34da
		const [dragStart, setDragStart] = useState<number | undefined>()
		const [dragEnd, setDragEnd] = useState<number | undefined>()
		const [tooltipHidden, setTooltipHidden] = useState(true)
		const [tooltipWantHidden, setTooltipWantHidden] = useState(true)

		let dragLeft: number | undefined
		let dragRight: number | undefined
		if (dragStart !== undefined && dragEnd !== undefined) {
			dragLeft = Math.min(dragStart, dragEnd)
			dragRight = Math.max(dragStart, dragEnd)
		}

		const bucketStartTimes = bucketTimes.slice(0, -1)
		const seriesLength = bucketStartTimes.length

		const chartData: {
			[key: string]: string | number
		}[] = []
		for (const {} of bucketStartTimes) {
			chartData.push({})
		}

		for (const s of seriesList) {
			for (let i = 0; i < seriesLength; i++) {
				chartData[i][s.label] = s.counts[i]
			}
		}

		const firstSeries: string[] = []
		const lastSeries: string[] = []

		const reversedSeriesList = seriesList.slice().reverse()
		for (let i = 0; i < seriesLength; i++) {
			const curData = chartData[i]
			for (const s of seriesList) {
				if (curData[s.label]) {
					firstSeries[i] = s.label
					break
				}
			}
			for (const s of reversedSeriesList) {
				if (curData[s.label]) {
					lastSeries[i] = s.label
					break
				}
			}
		}

		useEffect(() => {
			// Return if tooltip is already in the state we want
			// Any existing timeout will be cleared
			if (tooltipWantHidden === tooltipHidden) {
				return
			}

			const id = setTimeout(
				tooltipWantHidden
					? () => setTooltipHidden(true)
					: () => setTooltipHidden(false),
				POPOVER_TIMEOUT_MS,
			)

			return () => {
				clearTimeout(id)
			}
		}, [tooltipHidden, tooltipWantHidden])

		// assert all series have the same length
		if (!seriesList.every((s) => s.counts.length === seriesLength)) {
			console.error('all series must have the same length', {
				seriesList,
				bucketStartTimes,
			})
			return null
		}

		return (
			<div className={styles.container}>
				<div>
					<AutoSizer>
						{({ height, width }) => (
							<BarChart
								data={chartData}
								barGap={barGap}
								barCategoryGap={barGap}
								margin={{
									top: 0,
									right: 0,
									left: 0,
									bottom: 0,
								}}
								height={height}
								width={width}
								onMouseDown={(e: any) => {
									if (!e) {
										return
									}
									setDragStart(e.activeLabel)
									setDragEnd(e.activeLabel)
								}}
								onMouseMove={(e: any) => {
									if (!e) {
										return
									}
									setTooltipWantHidden(false)
									if (dragStart !== undefined) {
										setDragEnd(e.activeLabel)
									}
								}}
								onMouseUp={() => {
									if (
										dragLeft !== undefined &&
										dragRight !== undefined
									) {
										if (dragLeft === dragRight) {
											onBucketClicked(dragLeft)
										} else {
											onAreaChanged(dragLeft, dragRight)
										}
									}
									setDragStart(undefined)
									setDragEnd(undefined)
								}}
								onMouseLeave={() => {
									setDragStart(undefined)
									setDragEnd(undefined)
									setTooltipWantHidden(true)
								}}
								onMouseEnter={() => {
									setTooltipWantHidden(false)
								}}
							>
								<Tooltip
									content={
										tooltipHidden ? undefined : (
											<CustomTooltip
												seriesList={seriesList}
												bucketTimes={bucketTimes}
												setTooltipWantHidden={
													setTooltipWantHidden
												}
											/>
										)
									}
									wrapperStyle={{
										bottom: '100%',
										top: 'none',
										position: 'absolute',
										zIndex: 100,
										overflow: 'auto',
										visibility: tooltipHidden
											? 'hidden'
											: 'visible',
										pointerEvents: 'inherit',
									}}
									cursor={{
										fill:
											dragLeft !== undefined &&
											dragRight !== undefined
												? 'transparent'
												: 'rgba(204, 204, 204, .5)',
										radius: 3,
									}}
									allowEscapeViewBox={{
										x: false,
										y: false,
									}}
								/>
								{seriesList.map((s) => (
									<Bar
										isAnimationActive={false}
										key={s.label}
										dataKey={s.label}
										stackId="a"
										fill={colors[s.color]}
									>
										{chartData.map((entry, i) => {
											const isFirst =
												firstSeries[i] === s.label
											const isLast =
												lastSeries[i] === s.label

											return (
												<Cell
													key={`cell-${i}`}
													// @ts-ignore
													radius={[
														isLast
															? BAR_RADIUS_PX
															: 0,
														isLast
															? BAR_RADIUS_PX
															: 0,
														isFirst
															? BAR_RADIUS_PX
															: 0,
														isFirst
															? BAR_RADIUS_PX
															: 0,
													]}
												/>
											)
										})}
									</Bar>
								))}
								{dragStart !== undefined &&
								dragEnd !== undefined ? (
									<ReferenceArea
										x1={dragLeft}
										x2={dragRight}
									/>
								) : null}
							</BarChart>
						)}
					</AutoSizer>
				</div>
			</div>
		)
	},
)

const CustomTooltip: React.FC<{
	setTooltipWantHidden: (value: React.SetStateAction<boolean>) => void
	bucketTimes: number[]
	payload?: any[]
	label?: number
	seriesList: Series[]
}> = ({ bucketTimes, seriesList, payload, label, setTooltipWantHidden }) => {
	if (!payload || !payload.length || !label) {
		return null
	}

	const currentTime = bucketTimes[label]

	return (
		<Box
			alignItems="center"
			borderRadius="6"
			border="neutral"
			display="flex"
			gap="4"
			p="4"
			background="white"
			onMouseOver={() => {
				setTooltipWantHidden(false)
			}}
			onMouseLeave={() => {
				setTooltipWantHidden(true)
			}}
		>
			<Text color="neutral300" size="xSmall" weight="medium">
				{moment(currentTime).format('MMM D')}
			</Text>

			{payload.map((p, index) => {
				const series = seriesList.find((s) => s.label === p.dataKey)
				const color = series?.color || 'black'
				const colorIsDark = tinycolor(p.color).getBrightness() < 165

				return (
					<Box
						key={index}
						borderRadius="3"
						backgroundColor={color}
						p="4"
					>
						<Text color={colorIsDark ? 'white' : 'neutral700'}>
							{p.value} {p.name}
						</Text>
					</Box>
				)
			})}
		</Box>
	)
}

export default Histogram<|MERGE_RESOLUTION|>--- conflicted
+++ resolved
@@ -23,10 +23,6 @@
 	onBucketClicked: (bucketIndex: number) => void
 	seriesList: Series[]
 	timeFormatter: (value: number) => string
-<<<<<<< HEAD
-	tooltipContent: (bucketIndex: number) => React.ReactNode
-	tooltipDelayMs?: number
-	gotoAction?: (bucketIndex: number) => void
 	barGap?: number
 }
 
@@ -36,18 +32,8 @@
 		onBucketClicked,
 		seriesList,
 		bucketTimes,
-		timeFormatter,
-		tooltipContent,
-		tooltipDelayMs,
-		gotoAction,
 		barGap = 3,
 	}: Props) => {
-=======
-}
-
-const Histogram = React.memo(
-	({ onAreaChanged, onBucketClicked, seriesList, bucketTimes }: Props) => {
->>>>>>> 8ccb34da
 		const [dragStart, setDragStart] = useState<number | undefined>()
 		const [dragEnd, setDragEnd] = useState<number | undefined>()
 		const [tooltipHidden, setTooltipHidden] = useState(true)
