<<<<<<< HEAD
.identifierContainer {
    align-items: center;
    display: flex;
    gap: var(--size-xxSmall);
}

.identifierContainer::before,
.identifierContainer::after {
    align-self: center;
    border: 1px solid var(--color-gray-300);
    content: '';
    height: 1em;
}

.identifierButton {
    color: var(--color-purple);
    max-width: calc(100% - 1.2em - 2 * var(--size-xxSmall));

    order: -1;
    padding: 0;

    > span {
        overflow: hidden;
        text-overflow: ellipsis;
    }
}

.identifierActionButton {
    color: inherit !important;
    height: 1.2em !important;
    width: 1.2em !important;
    svg {
        color: inherit;
        height: 1em !important;
    }
}

.identifierSearchButton {
    order: 1;
=======
.button {
	color: var(--color-purple);
	max-width: calc(100% - 1.2em - 2 * var(--size-xxSmall));
	padding: 0;

	> span {
		overflow: hidden;
		text-overflow: ellipsis;
	}
>>>>>>> 067cdd7e
}<|MERGE_RESOLUTION|>--- conflicted
+++ resolved
@@ -1,52 +1,40 @@
-<<<<<<< HEAD
 .identifierContainer {
-    align-items: center;
-    display: flex;
-    gap: var(--size-xxSmall);
+	align-items: center;
+	display: flex;
+	gap: var(--size-xxSmall);
 }
 
 .identifierContainer::before,
 .identifierContainer::after {
-    align-self: center;
-    border: 1px solid var(--color-gray-300);
-    content: '';
-    height: 1em;
+	align-self: center;
+	border: 1px solid var(--color-gray-300);
+	content: '';
+	height: 1em;
 }
 
 .identifierButton {
-    color: var(--color-purple);
-    max-width: calc(100% - 1.2em - 2 * var(--size-xxSmall));
-
-    order: -1;
-    padding: 0;
-
-    > span {
-        overflow: hidden;
-        text-overflow: ellipsis;
-    }
-}
-
-.identifierActionButton {
-    color: inherit !important;
-    height: 1.2em !important;
-    width: 1.2em !important;
-    svg {
-        color: inherit;
-        height: 1em !important;
-    }
-}
-
-.identifierSearchButton {
-    order: 1;
-=======
-.button {
 	color: var(--color-purple);
 	max-width: calc(100% - 1.2em - 2 * var(--size-xxSmall));
+
+	order: -1;
 	padding: 0;
 
 	> span {
 		overflow: hidden;
 		text-overflow: ellipsis;
 	}
->>>>>>> 067cdd7e
+}
+
+.identifierActionButton {
+	color: inherit !important;
+	height: 1.2em !important;
+	width: 1.2em !important;
+	svg {
+		color: inherit;
+		height: 1em !important;
+	}
+}
+
+.identifierSearchButton {
+	order: 1;
 }