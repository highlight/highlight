// eslint-disable-next-line no-restricted-imports
import { Tabs as AntDesignTabs, TabsProps } from 'antd';
import React from 'react';
const { TabPane } = AntDesignTabs;
import useLocalStorage from '@rehooks/local-storage';
import classNames from 'classnames';

import styles from './Tabs.module.scss';

export interface TabItem {
    title: string;
    panelContent: React.ReactNode;
}

type Props = Pick<TabsProps, 'animated' | 'tabBarExtraContent' | 'centered'> & {
    tabs: TabItem[];
    /** A unique value to distinguish this tab with other tabs. */
    id: string;
    /** Whether the tab contents has the default padding. */
    noPadding?: boolean;
<<<<<<< HEAD
    /** An HTML id to attach to the tabs. */
    tabsHtmlId?: string;
=======
    className?: string;
>>>>>>> 99c240f6
};

const Tabs = ({
    tabs,
    id,
    noPadding = false,
    tabBarExtraContent,
<<<<<<< HEAD
    tabsHtmlId,
=======
    className,
>>>>>>> 99c240f6
    ...props
}: Props) => {
    const [activeTab, setActiveTab] = useLocalStorage(
        `tabs-${id || 'unknown'}-active-tab`,
        tabs[0].title || '0'
    );

    return (
        <AntDesignTabs
            activeKey={activeTab}
            defaultActiveKey={activeTab}
            onChange={(activeKey) => {
                setActiveTab(activeKey);
            }}
            tabBarExtraContent={
                tabBarExtraContent ? (
                    <div className={styles.extraContentContainer}>
                        {tabBarExtraContent}
                    </div>
                ) : null
            }
<<<<<<< HEAD
            className={styles.tabs}
            id={tabsHtmlId}
=======
            className={classNames(styles.tabs, className)}
>>>>>>> 99c240f6
            {...props}
        >
            {tabs.map(({ panelContent, title }) => (
                <TabPane
                    key={title}
                    tab={title}
                    className={classNames(styles.tabPane, {
                        [styles.withPadding]: !noPadding,
                    })}
                >
                    {panelContent}
                </TabPane>
            ))}
        </AntDesignTabs>
    );
};

export default Tabs;<|MERGE_RESOLUTION|>--- conflicted
+++ resolved
@@ -18,12 +18,9 @@
     id: string;
     /** Whether the tab contents has the default padding. */
     noPadding?: boolean;
-<<<<<<< HEAD
     /** An HTML id to attach to the tabs. */
     tabsHtmlId?: string;
-=======
     className?: string;
->>>>>>> 99c240f6
 };
 
 const Tabs = ({
@@ -31,11 +28,8 @@
     id,
     noPadding = false,
     tabBarExtraContent,
-<<<<<<< HEAD
     tabsHtmlId,
-=======
     className,
->>>>>>> 99c240f6
     ...props
 }: Props) => {
     const [activeTab, setActiveTab] = useLocalStorage(
@@ -57,12 +51,8 @@
                     </div>
                 ) : null
             }
-<<<<<<< HEAD
-            className={styles.tabs}
             id={tabsHtmlId}
-=======
             className={classNames(styles.tabs, className)}
->>>>>>> 99c240f6
             {...props}
         >
             {tabs.map(({ panelContent, title }) => (
