--- conflicted
+++ resolved
@@ -63,7 +63,6 @@
                 <TeamIcon />
                 <span className={styles.rowText}>Team</span>
             </Link>
-<<<<<<< HEAD
             {/* <Link
                 className={classNames([
                     styles.row,
@@ -73,7 +72,6 @@
             >
                 <span className={styles.rowText}>Billing</span>
             </Link> */}
-=======
             <div
                 style={{
                     flexGrow: 1,
@@ -103,7 +101,6 @@
                     </Link>
                 </div>
             </div>
->>>>>>> 3bb9d66e
         </div>
     );
 };