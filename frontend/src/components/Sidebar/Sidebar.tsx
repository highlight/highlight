import React, { useContext, useRef } from 'react';
import styles from './Sidebar.module.scss';
import classNames from 'classnames/bind';
import { Link, useParams, useLocation } from 'react-router-dom';
import {
    MiniWorkspaceIcon,
    WorkspaceDropdown,
} from '../Header/WorkspaceDropdown/WorkspaceDropdown';
import { ReactComponent as SessionsIcon } from '../../static/sessions-icon.svg';
import { ReactComponent as SetupIcon } from '../../static/setup-icon.svg';
import { ReactComponent as WorkspaceIcon } from '../../static/workspace-icon.svg';
import { ReactComponent as TeamIcon } from '../../static/team-icon.svg';
import { ReactComponent as CreditCardIcon } from '../../static/credit-cards.svg';
import { DemoContext } from '../../DemoContext';
import { CurrentUsageCard } from '../Upsell/CurrentUsageCard/CurrentUsageCard';
import { useGetBillingDetailsQuery } from '../../graph/generated/hooks';
import Tooltip from '../Tooltip/Tooltip';
import Changelog from '../Changelog/Changelog';
<<<<<<< HEAD
import OnboardingBubble from '../OnboardingBubble/OnboardingBubble';
import useLocalStorage from '@rehooks/local-storage';
import SvgErrorsIcon from '../../static/ErrorsIcon';
=======
import { SidebarState, useSidebarContext } from './SidebarContext';
>>>>>>> bb1d9e12

export const Sidebar = () => {
    const { organization_id } = useParams<{ organization_id: string }>();
    const { state, setState } = useSidebarContext();
    const { data, loading: loadingBillingDetails } = useGetBillingDetailsQuery({
        variables: { organization_id },
    });

    return (
        <>
            <StaticSidebar />
            <div
                className={classNames([
                    styles.sideBar,
                    state === SidebarState.Expanded ||
                    state === SidebarState.TemporarilyExpanded
                        ? styles.open
                        : undefined,
                ])}
                onMouseLeave={() => {
                    if (state === SidebarState.TemporarilyExpanded) {
                        setState(SidebarState.Collapsed);
                    }
                }}
            >
                <div style={{ width: '100%', padding: '20px 20px 10px 20px' }}>
                    <WorkspaceDropdown />
                </div>
                <SidebarItem text="Sessions" route="sessions">
                    <div className={styles.iconWrapper}>
                        <SessionsIcon className={styles.icon} />
                    </div>
                </SidebarItem>
                <SidebarItem text="Errors" route="errors">
                    <div className={styles.iconWrapper}>
                        <SvgErrorsIcon
                            className={classNames(styles.icon, styles.rotated)}
                        />
                    </div>
                </SidebarItem>
                <div className={styles.settingsDivider} />
                <div className={styles.settingsTitle}>Settings</div>
                <SidebarItem text="Setup" route="setup">
                    <div className={styles.iconWrapper}>
                        <SetupIcon
                            className={classNames(styles.icon, styles.rotated)}
                        />
                    </div>
                </SidebarItem>
                <SidebarItem text="Workspace" route="settings">
                    <div className={styles.iconWrapper}>
                        <WorkspaceIcon className={styles.icon} />
                    </div>
                </SidebarItem>
                <SidebarItem text="Team" route="team">
                    <div className={styles.iconWrapper}>
                        <TeamIcon className={styles.icon} />
                    </div>
                </SidebarItem>
                {process.env.REACT_APP_ONPREM !== 'true' ? (
                    <SidebarItem text="Billing" route="billing">
                        <div className={styles.iconWrapper}>
                            <CreditCardIcon className={styles.icon} />
                        </div>
                    </SidebarItem>
                ) : (
                    <> </>
                )}
                <div className={styles.bottomWrapper}>
                    <div className={styles.bottomSection}>
                        {!loadingBillingDetails &&
                        data?.billingDetails.meter !== undefined &&
                        data?.billingDetails.plan.quota !== undefined ? (
                            <CurrentUsageCard
                                currentUsage={data?.billingDetails.meter}
                                limit={data?.billingDetails.plan.quota}
                            />
                        ) : (
                            <></>
                        )}
                        <div className={styles.bottomContainer}>
                            <div className={styles.bottomLinkContainer}>
                                <Link
                                    to={'/about/terms'}
                                    className={styles.bottomLink}
                                >
                                    Terms of Service
                                </Link>
                                <Link
                                    className={styles.bottomLink}
                                    to={'/about/privacy'}
                                >
                                    Privacy Policy
                                </Link>
                            </div>
                            <Changelog className={styles.changelogButton} />
                        </div>
                    </div>
                </div>
            </div>
        </>
    );
};

const StaticSidebar = () => {
    const { setState } = useSidebarContext();
    const timerId = useRef<ReturnType<typeof setTimeout> | null>(null);

    return (
        <>
            <div
                className={styles.staticSidebarWrapper}
                onMouseEnter={() => {
                    const id = setTimeout(() => {
                        setState(SidebarState.TemporarilyExpanded);
                    }, 1000);
                    timerId.current = id;
                }}
                onMouseLeave={() => {
                    if (timerId.current) {
                        clearTimeout(timerId.current);
                        timerId.current = null;
                    }
                }}
            >
                <MiniWorkspaceIcon />
                <MiniSidebarItem route="sessions" text="Sessions">
                    <SessionsIcon className={styles.icon} />
                </MiniSidebarItem>
                <MiniSidebarItem route="errors" text="Errors">
                    <SvgErrorsIcon
                        className={classNames(styles.icon, styles.rotated)}
                    />
                </MiniSidebarItem>
                <div className={styles.settingsDivider} />
                <MiniSidebarItem route="setup" text="Setup">
                    <SetupIcon
                        className={classNames(styles.icon, styles.rotated)}
                    />
                </MiniSidebarItem>
                <MiniSidebarItem route="settings" text="Workspace">
                    <WorkspaceIcon className={styles.icon} />
                </MiniSidebarItem>
                <MiniSidebarItem route="team" text="Team">
                    <TeamIcon className={styles.icon} />
                </MiniSidebarItem>
                <MiniSidebarItem route="billing" text="Billing">
                    <CreditCardIcon className={styles.icon} />
                </MiniSidebarItem>
                <div
                    className={styles.changelogContainer}
                    onMouseEnter={() => {
                        if (timerId.current) {
                            clearTimeout(timerId.current);
                            timerId.current = null;
                        }
                    }}
                >
                    <Changelog />
                </div>
            </div>
            <div style={{ paddingLeft: 62, height: '100%' }} />
        </>
    );
};

const SidebarItem: React.FC<{
    route: string;
    text: string;
}> = ({ route, text, children }) => {
    const { organization_id } = useParams<{ organization_id: string }>();
    const { pathname } = useLocation();
    const page = pathname.split('/')[2] ?? '';
    const { demo } = useContext(DemoContext);
    return (
        <Link
            className={styles.row}
            to={demo ? '/' : `/${organization_id}/${route}`}
        >
            <div
                className={classNames([
                    styles.innerButton,
                    page.includes(route) && styles.selected,
                ])}
            >
                {children}
                <span className={styles.rowText}>{text}</span>
            </div>
        </Link>
    );
};

const MiniSidebarItem: React.FC<{
    route: string;
    text: string;
}> = ({ route, text, children }) => {
    const { organization_id } = useParams<{ organization_id: string }>();
    const { pathname } = useLocation();
    const page = pathname.split('/')[2] ?? '';
    const { demo } = useContext(DemoContext);
    return (
        <Link
            className={styles.miniRow}
            to={demo ? '/' : `/${organization_id}/${route}`}
        >
            <Tooltip title={text} placement="right" align={{ offset: [16, 0] }}>
                <div
                    className={classNames([
                        styles.miniSidebarIconWrapper,
                        page.includes(route) && styles.selected,
                    ])}
                >
                    {children}
                </div>
            </Tooltip>
        </Link>
    );
};<|MERGE_RESOLUTION|>--- conflicted
+++ resolved
@@ -16,13 +16,8 @@
 import { useGetBillingDetailsQuery } from '../../graph/generated/hooks';
 import Tooltip from '../Tooltip/Tooltip';
 import Changelog from '../Changelog/Changelog';
-<<<<<<< HEAD
-import OnboardingBubble from '../OnboardingBubble/OnboardingBubble';
-import useLocalStorage from '@rehooks/local-storage';
 import SvgErrorsIcon from '../../static/ErrorsIcon';
-=======
 import { SidebarState, useSidebarContext } from './SidebarContext';
->>>>>>> bb1d9e12
 
 export const Sidebar = () => {
     const { organization_id } = useParams<{ organization_id: string }>();
