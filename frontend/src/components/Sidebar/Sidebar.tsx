--- conflicted
+++ resolved
@@ -123,15 +123,7 @@
                         </div>
                     </div>
                 </div>
-<<<<<<< HEAD
-                {!hasFinishedOnboarding && (
-                    <OnboardingBubble
-                        collapsed={state === SidebarState.Collapsed}
-                    />
-                )}
-=======
                 {!hasFinishedOnboarding && <OnboardingBubble />}
->>>>>>> d2041da7
             </div>
         </>
     );
