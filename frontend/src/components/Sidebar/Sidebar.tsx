<<<<<<< HEAD
import { useApplicationContext } from '@routers/OrgRouter/ApplicationContext';
import classNames from 'classnames/bind';
import React from 'react';
import { Link, useLocation, useParams } from 'react-router-dom';
import { CSSProperties } from 'react-router-dom/node_modules/@types/react';
=======
import {
    DEMO_WORKSPACE_APPLICATION_ID,
    DEMO_WORKSPACE_PROXY_APPLICATION_ID,
} from '@components/DemoWorkspaceButton/DemoWorkspaceButton';
import { useParams } from '@util/react-router/useParams';
import classNames from 'classnames/bind';
import React from 'react';
import { Link, useLocation } from 'react-router-dom';
>>>>>>> 1ce625b6

import SvgAnnouncementIcon from '../../static/AnnouncementIcon';
import SvgBriefcase2Icon from '../../static/Briefcase2Icon';
import SvgBugIcon from '../../static/BugIcon';
import SvgCreditCardIcon from '../../static/CreditCardIcon';
import SvgHomeIcon from '../../static/HomeIcon';
import SvgPlugIcon from '../../static/PlugIcon';
import SvgSessionsIcon from '../../static/SessionsIcon';
import SvgUsersIcon from '../../static/UsersIcon';
import Changelog from '../Changelog/Changelog';
import { MiniWorkspaceIcon } from '../Header/WorkspaceDropdown/WorkspaceDropdown';
import Tooltip from '../Tooltip/Tooltip';
import styles from './Sidebar.module.scss';

interface NavigationItem {
    Icon: (props: React.SVGProps<SVGSVGElement>) => JSX.Element;
    displayName: string;
    route: string;
    className?: string;
}

const LEAD_NAVIGATION_ITEMS: NavigationItem[] = [
    {
        Icon: SvgHomeIcon,
        displayName: 'Home',
        route: 'home',
    },
    {
        Icon: SvgSessionsIcon,
        displayName: 'Sessions',
        route: 'sessions',
    },
    {
        Icon: SvgBugIcon,
        displayName: 'Errors',
        route: 'errors',
    },
];

const END_NAVIGATION_ITEMS: NavigationItem[] = [
    {
        Icon: SvgPlugIcon,
        displayName: 'Setup',
        route: 'setup',
    },
    {
        Icon: SvgBriefcase2Icon,
        displayName: 'Workspace',
        route: 'settings',
    },
    {
        Icon: SvgUsersIcon,
        displayName: 'Team',
        route: 'team',
    },
    ...(process.env.REACT_APP_ONPREM !== 'true'
        ? [
              {
                  Icon: SvgCreditCardIcon,
                  displayName: 'Billing',
                  route: 'billing',
              },
          ]
        : []),
    {
        Icon: SvgAnnouncementIcon,
        displayName: 'Alerts',
        route: 'alerts',
    },
];

export const Sidebar = () => {
    const { currentApplication } = useApplicationContext();
    const isClickable = currentApplication?.id !== '0';
    return (
        <>
            <div
                className={classNames(
                    styles.staticSidebarWrapper,
                    styles.sideBar
                )}
            >
                <MiniWorkspaceIcon />
                {LEAD_NAVIGATION_ITEMS.map(
                    ({ Icon, displayName, route, className }) => (
                        <MiniSidebarItem
                            route={route}
                            text={displayName}
                            key={route}
                        >
                            <Icon
                                className={classNames(styles.icon, className)}
                                height="32px"
                                width="32px"
                            />
                        </MiniSidebarItem>
                    )
                )}
                <div className={styles.settingsDivider} />
                {END_NAVIGATION_ITEMS.map(
                    ({ Icon, displayName, route, className }) => (
                        <MiniSidebarItem
                            route={route}
                            text={displayName}
                            key={route}
                            isClickable={isClickable}
                        >
                            <Icon
                                className={classNames(styles.icon, className)}
                                height="32px"
                                width="32px"
                            />
                        </MiniSidebarItem>
                    )
                )}
                <div className={styles.changelogContainer}>
                    <Changelog />
                </div>
            </div>
        </>
    );
};

const MiniSidebarItem: React.FC<{
    route: string;
    text: string;
    isClickable?: boolean;
}> = ({ route, text, isClickable, children }) => {
    const { organization_id } = useParams<{ organization_id: string }>();
    const organizationIdRemapped =
        organization_id === DEMO_WORKSPACE_APPLICATION_ID
            ? DEMO_WORKSPACE_PROXY_APPLICATION_ID
            : organization_id;
    const { pathname } = useLocation();
    const page = pathname.split('/')[2] ?? '';

    let linkStyleOverride: CSSProperties | undefined;
    let divStyleOverride: CSSProperties | undefined;
    if (isClickable !== undefined && !isClickable) {
        linkStyleOverride = { pointerEvents: 'none' };
        divStyleOverride = { cursor: 'not-allowed' };
    }

    return (
<<<<<<< HEAD
        <div style={divStyleOverride}>
            <Link
                className={styles.miniRow}
                to={`/${organization_id}/${route}`}
                style={linkStyleOverride}
=======
        <Link
            className={styles.miniRow}
            to={`/${organizationIdRemapped}/${route}`}
        >
            <Tooltip
                title={text}
                placement="right"
                align={{ offset: [16, 0] }}
                mouseEnterDelay={0}
>>>>>>> 1ce625b6
            >
                <Tooltip
                    title={text}
                    placement="right"
                    align={{ offset: [16, 0] }}
                    mouseEnterDelay={0}
                >
                    <div
                        className={classNames([
                            styles.miniSidebarIconWrapper,
                            page.includes(route) && styles.selected,
                        ])}
                    >
                        {children}
                    </div>
                </Tooltip>
            </Link>
        </div>
    );
};<|MERGE_RESOLUTION|>--- conflicted
+++ resolved
@@ -1,19 +1,13 @@
-<<<<<<< HEAD
-import { useApplicationContext } from '@routers/OrgRouter/ApplicationContext';
-import classNames from 'classnames/bind';
-import React from 'react';
-import { Link, useLocation, useParams } from 'react-router-dom';
-import { CSSProperties } from 'react-router-dom/node_modules/@types/react';
-=======
 import {
     DEMO_WORKSPACE_APPLICATION_ID,
     DEMO_WORKSPACE_PROXY_APPLICATION_ID,
 } from '@components/DemoWorkspaceButton/DemoWorkspaceButton';
+import { useApplicationContext } from '@routers/OrgRouter/ApplicationContext';
 import { useParams } from '@util/react-router/useParams';
 import classNames from 'classnames/bind';
 import React from 'react';
 import { Link, useLocation } from 'react-router-dom';
->>>>>>> 1ce625b6
+import { CSSProperties } from 'react-router-dom/node_modules/@types/react';
 
 import SvgAnnouncementIcon from '../../static/AnnouncementIcon';
 import SvgBriefcase2Icon from '../../static/Briefcase2Icon';
@@ -158,23 +152,11 @@
     }
 
     return (
-<<<<<<< HEAD
         <div style={divStyleOverride}>
             <Link
                 className={styles.miniRow}
-                to={`/${organization_id}/${route}`}
                 style={linkStyleOverride}
-=======
-        <Link
-            className={styles.miniRow}
-            to={`/${organizationIdRemapped}/${route}`}
-        >
-            <Tooltip
-                title={text}
-                placement="right"
-                align={{ offset: [16, 0] }}
-                mouseEnterDelay={0}
->>>>>>> 1ce625b6
+                to={`/${organizationIdRemapped}/${route}`}
             >
                 <Tooltip
                     title={text}
