--- conflicted
+++ resolved
@@ -1,3 +1,4 @@
+import { useAuthContext } from '@authentication/AuthContext';
 import {
     DEMO_WORKSPACE_APPLICATION_ID,
     DEMO_WORKSPACE_PROXY_APPLICATION_ID,
@@ -34,11 +35,8 @@
 
 export const Sidebar = () => {
     const { currentProject } = useApplicationContext();
-<<<<<<< HEAD
     const { checkPolicyAccess } = useAuthorization();
-=======
-    const { admin, isLoggedIn } = useAuthContext();
->>>>>>> 2a5feab4
+    const { isLoggedIn } = useAuthContext();
     const isWorkspace = !currentProject;
     const { project_id } = useParams<{ project_id: string }>();
     const projectIdRemapped =
