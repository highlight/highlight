import { Button } from '@components/Button'
import InfoTooltip from '@components/InfoTooltip/InfoTooltip'
import Popover from '@components/Popover/Popover'
import { Skeleton } from '@components/Skeleton/Skeleton'
import TextHighlighter from '@components/TextHighlighter/TextHighlighter'
import Tooltip from '@components/Tooltip/Tooltip'
import { BaseSearchContext } from '@context/BaseSearchContext'
import {
	useEditErrorSegmentMutation,
	useEditSegmentMutation,
	useGetAppVersionsQuery,
	useGetErrorSegmentsQuery,
	useGetSegmentsQuery,
} from '@graph/hooks'
import { GetFieldTypesQuery, namedOperations } from '@graph/operations'
import { ErrorSegment, Exact, Field, Segment } from '@graph/schemas'
import {
	Box,
	ButtonIcon,
	defaultPresets,
	getNow,
	IconSolidCheveronDown,
	IconSolidCloudUpload,
	IconSolidDocumentDuplicate,
	IconSolidLogout,
	IconSolidPencil,
	IconSolidPlusCircle,
	IconSolidPlusSm,
	IconSolidRefresh,
	IconSolidSave,
	IconSolidSegment,
	IconSolidTrash,
	IconSolidX,
	Menu,
	PreviousDateRangePicker,
	Tag,
	Text,
} from '@highlight-run/ui'
import { colors } from '@highlight-run/ui/src/css/colors'
import { SharedSelectStyleProps } from '@pages/Sessions/SearchInputs/SearchInputUtil'
import { DateInput } from '@pages/Sessions/SessionsFeedV3/SessionQueryBuilder/components/DateInput/DateInput'
import { LengthInput } from '@pages/Sessions/SessionsFeedV3/SessionQueryBuilder/components/LengthInput/LengthInput'
import { formatNumber } from '@util/numbers'
import { useParams } from '@util/react-router/useParams'
import { roundFeedDate, serializeAbsoluteTimeRange } from '@util/time'
import { Checkbox, message } from 'antd'
import clsx, { ClassValue } from 'clsx'
import { isEqual } from 'lodash'
import moment, { unitOfTime } from 'moment'
import React, { useCallback, useEffect, useMemo, useRef, useState } from 'react'
import { useLocation } from 'react-router-dom'
import { components } from 'react-select'
import AsyncSelect from 'react-select/async'
import Creatable from 'react-select/creatable'
import { Styles } from 'react-select/src/styles'
import { OptionTypeBase } from 'react-select/src/types'
import { useLocalStorage, useToggle } from 'react-use'

import { useAuthContext } from '@/authentication/AuthContext'
import CreateErrorSegmentModal from '@/pages/Errors/ErrorSegmentSidebar/SegmentButtons/CreateErrorSegmentModal'
import DeleteErrorSegmentModal from '@/pages/Errors/ErrorSegmentSidebar/SegmentPicker/DeleteErrorSegmentModal/DeleteErrorSegmentModal'
import CreateSegmentModal from '@/pages/Sessions/SearchSidebar/SegmentButtons/CreateSegmentModal'
import DeleteSessionSegmentModal from '@/pages/Sessions/SearchSidebar/SegmentPicker/DeleteSessionSegmentModal/DeleteSessionSegmentModal'

import { DropdownMenu } from '../../pages/Sessions/SessionsFeedV3/SessionQueryBuilder/components/SessionFeedConfigurationV2/SessionFeedConfigurationV2'
import * as newStyle from './QueryBuilder.css'
import styles from './QueryBuilder.module.css'
export interface RuleProps {
	field: SelectOption | undefined
	op: Operator | undefined
	val: MultiselectOption | undefined
}

export interface SelectOption {
	kind: 'single'
	label: string
	value: string
}
export interface MultiselectOption {
	kind: 'multi'
	options: readonly {
		label: string
		value: string
	}[]
}

type OnChangeInput = SelectOption | MultiselectOption | undefined
type OnChange = (val: OnChangeInput) => void
type LoadOptions = (input: string, callback: any) => Promise<any>

interface RuleSettings {
	onChangeKey: OnChange
	getKeyOptions: LoadOptions
	onChangeOperator: OnChange
	getOperatorOptions: LoadOptions
	onChangeValue: OnChange
	getValueOptions: LoadOptions
	onRemove: () => void
	readonly: boolean
}

type PopoutType =
	| 'select'
	| 'multiselect'
	| 'creatable'
	| 'date_range'
	| 'time_range'
	| 'range'
interface PopoutContentProps {
	type: PopoutType
	value: OnChangeInput
	onChange: OnChange
	loadOptions: LoadOptions
}

interface PopoutProps {
	disabled: boolean
}

interface SetVisible {
	setVisible: (val: boolean) => void
}

export const TIME_MAX_LENGTH = 60
export const RANGE_MAX_LENGTH = 200

const TOOLTIP_MESSAGE = 'This property was automatically collected by Highlight'

const styleProps: Styles<{ label: string; value: string }, false> = {
	...SharedSelectStyleProps,
	option: (provided, { isFocused }) => ({
		...provided,
		whiteSpace: 'nowrap',
		overflow: 'hidden',
		textOverflow: 'ellipsis',
		direction: 'ltr',
		textAlign: 'left',
		padding: '0 0 0 12px',
		marginRight: '12px',
		fontSize: '12px',
		color: 'var(--color-text-primary)',
		backgroundColor: isFocused ? 'var(--color-gray-200)' : 'none',
		'&:active': {
			backgroundColor: 'var(--color-gray-200)',
		},
	}),
	menuList: (provided) => ({
		...provided,
		scrollbarWidth: 'none',
		padding: '0',
		'&::-webkit-scrollbar': {
			display: 'none',
		},
		maxHeight: '400px',
	}),
	control: (provided) => ({
		...provided,
		border: '0',
		boxShadow: '0',
		fontSize: '12px',
		background: 'none',
		'border-radius': '0',
		'border-bottom': '1px solid var(--color-gray-300)',
		'&:hover': {
			'border-bottom': '1px solid var(--color-gray-300)',
		},
	}),
	valueContainer: (provided) => ({
		...provided,
		padding: '8px 12px',
	}),
	noOptionsMessage: (provided) => ({
		...provided,
		fontSize: '12px',
	}),
	loadingMessage: (provided) => ({
		...provided,
		fontSize: '12px',
	}),
}

function useScroll<T extends HTMLElement>(): [() => void, React.RefObject<T>] {
	const ref = useRef<T>(null)
	const doScroll = useCallback(() => {
		ref?.current?.scrollIntoView({ inline: 'center' })
	}, [])

	return [doScroll, ref]
}

const OptionLabelName: React.FC<React.PropsWithChildren> = (props) => {
	const ref = useRef<HTMLDivElement>(null)

	const [className, setClassName] = useState<string>(styles.shadowContainer)

	const setScrollShadow = (target: any) => {
		const { scrollLeft, offsetWidth, scrollWidth } = target
		const showRightShadow = scrollLeft + offsetWidth < scrollWidth
		const showLeftShadow = scrollLeft > 0
		setClassName(
			clsx(styles.shadowContainer, {
				[styles.shadowRight]: showRightShadow && !showLeftShadow,
				[styles.shadowLeft]: showLeftShadow && !showRightShadow,
				[styles.shadowBoth]: showLeftShadow && showRightShadow,
			}),
		)
	}

	useEffect(() => {
		if (!!ref?.current) {
			setScrollShadow(ref.current)
			const onScroll = (ev: any) => {
				setScrollShadow(ev.target)
			}
			ref.current.removeEventListener('scroll', onScroll)
			ref.current.addEventListener('scroll', onScroll, { passive: true })
			return () => window.removeEventListener('scroll', onScroll)
		}
	}, [ref])

	return (
		<div className={styles.shadowParent}>
			<div className={className} />
			<div className={styles.optionLabelName} ref={ref}>
				{props.children}
			</div>
		</div>
	)
}

const ScrolledTextHighlighter = ({
	searchWords,
	textToHighlight,
}: {
	searchWords: string[]
	textToHighlight: string
}) => {
	const [memoText, setMemoText] = useState<string>(textToHighlight)
	if (!isEqual(memoText, textToHighlight)) {
		setMemoText(textToHighlight)
	}
	const [doScroll, ref] = useScroll()

	useEffect(() => {
		doScroll()
	}, [doScroll, textToHighlight])

	const ScrolledMark = (props: any) => {
		if (props.highlightIndex === 0) {
			// Attach the ref to the first matching instance
			return (
				<mark className={styles.highlighterStyles} ref={ref}>
					{props.children}
				</mark>
			)
		} else {
			return (
				<mark className={styles.highlighterStyles}>
					{props.children}
				</mark>
			)
		}
	}

	return (
		<TextHighlighter
			highlightTag={ScrolledMark}
			searchWords={searchWords}
			textToHighlight={textToHighlight}
		/>
	)
}
const getDateLabel = (value: string): string => {
	if (!value.includes('_')) {
		// Value is a duration such as '7 days'
		return 'Last ' + value
	}
	const split = value.split('_')
	const start = split[0]
	const end = split[1]
	const startStr = moment(start).format('MMM D h:mm a')
	const endStr = moment(end).format('MMM D h:mm a')
	return `${startStr} to ${endStr}`
}

export const updateQueriedTimeRange = (
	query: string,
	timeRangeField: SelectOption,
	serializedValue: string,
): string => {
	const parsedQuery = JSON.parse(query) as QueryBuilderState
	parsedQuery.rules = parsedQuery.rules.map((rule) => {
		if (rule[0] === timeRangeField.value) {
			rule[2] = serializedValue
		}
		return rule
	})
	return JSON.stringify(parsedQuery)
}

export const isAbsoluteTimeRange = (value?: string): boolean => {
	return !!value && value.includes('_')
}

export const getAbsoluteStartTime = (value?: string): string | null => {
	if (!value) return null
	if (!isAbsoluteTimeRange(value)) {
		// value is a relative duration such as '7 days', subtract it from current time
		const amount = parseInt(value.split(' ')[0])
		const unit = value.split(' ')[1].toLowerCase()
		return roundFeedDate(
			moment()
				.subtract(amount, unit as unitOfTime.DurationConstructor)
				.toISOString(),
		).toISOString()
	}
	return value!.split('_')[0]
}
export const getAbsoluteEndTime = (value?: string): string | null => {
	if (!value) return null
	if (!isAbsoluteTimeRange(value)) {
		// value is a relative duration such as '7 days', use current time as end of range
		return roundFeedDate(moment().toISOString()).toISOString()
	}
	return value!.split('_')[1]
}

const getTimeLabel = (value: string): string => {
	const split = value.split('_')
	const start = Number(split[0])
	const end = Number(split[1])
	const ints = Number.isInteger(start) && Number.isInteger(end)
	return ints
		? `${start} and ${end} minutes`
		: `${start * 60} and ${end * 60} seconds`
}

const getLengthLabel = (value: string): string => {
	const split = value.split('_')
	const start = Number(split[0])
	const end = Number(split[1])
	return `${start} and ${end}`
}

const getProcessedLabel = (value: string): string => {
	if (value === 'false') {
		return 'Live'
	} else {
		return 'Completed'
	}
}

const getStateLabel = (value: string): string => {
	if (value === 'RESOLVED') {
		return 'Resolved'
	} else if (value === 'IGNORED') {
		return 'Ignored'
	} else {
		return 'Open'
	}
}

const getMultiselectOption = (props: any) => {
	const {
		label,
		value,
		isSelected,
		selectOption,
		data: { __isNew__: isNew },
		selectProps: { inputValue },
	} = props

	return (
		<div>
			<components.Option {...props}>
				<div className={styles.optionLabelContainer}>
					<Checkbox
						className={styles.optionCheckbox}
						checked={isSelected}
						onChange={() => {
							selectOption({
								label: label,
								value: value,
								data: { fromCheckbox: true },
							})
						}}
					></Checkbox>

					<OptionLabelName>
						{isNew ? ( // Don't highlight user provided values (e.g. contains/matches input)
							label
						) : (
							<ScrolledTextHighlighter
								searchWords={inputValue.split(' ')}
								textToHighlight={label}
							/>
						)}
					</OptionLabelName>
				</div>
			</components.Option>
		</div>
	)
}

const getOption = (props: any) => {
	const {
		label,
		value,
		selectProps: { inputValue },
	} = props
	const type = getType(value)
	const nameLabel = getNameLabel(label)
	const typeLabel = getTypeLabel(value)
	const tooltipMessage = TOOLTIP_MESSAGES[value]
	const searchWords = [inputValue]

	return (
		<div>
			<components.Option {...props}>
				<div className={styles.optionLabelContainer}>
					{!!typeLabel && (
						<div className={styles.labelTypeContainer}>
							<div className={styles.optionLabelType}>
								<TextHighlighter
									searchWords={searchWords}
									textToHighlight={typeLabel}
								/>
							</div>
						</div>
					)}
					<div className={styles.optionLabelName}>
						<TextHighlighter
							searchWords={searchWords}
							textToHighlight={nameLabel}
						/>
					</div>
					{(!!tooltipMessage ||
						type === SESSION_TYPE ||
						type === CUSTOM_TYPE ||
						type === ERROR_TYPE ||
						type === ERROR_FIELD_TYPE ||
						value === 'user_identifier') && (
						<InfoTooltip
							title={tooltipMessage ?? TOOLTIP_MESSAGE}
							size="medium"
							hideArrow
							placement="right"
							className={styles.optionTooltip}
						/>
					)}
				</div>
			</components.Option>
		</div>
	)
}

const PopoutContent = ({
	value,
	onChange,
	loadOptions,
	setVisible,
	type,
	...props
}: PopoutContentProps & SetVisible & OptionTypeBase) => {
	switch (type) {
		case 'select':
			return (
				<AsyncSelect
					autoFocus
					openMenuOnFocus
					value={value?.kind === 'single' ? value : null}
					styles={styleProps}
					loadOptions={loadOptions}
					defaultOptions
					menuIsOpen
					controlShouldRenderValue={false}
					hideSelectedOptions={false}
					isClearable={false}
					components={{
						DropdownIndicator: () => null,
						IndicatorSeparator: () => null,
						Menu: (props) => {
							return (
								<components.MenuList
									className={styles.menuListContainer}
									maxHeight={400}
									{...props}
								></components.MenuList>
							)
						},
						Option: getOption,
					}}
					noOptionsMessage={({ inputValue }) =>
						`No results for "${inputValue}"`
					}
					onChange={(item) => {
						onChange(
							!!item ? { kind: 'single', ...item } : undefined,
						)
						setVisible(false)
					}}
					{...props}
				/>
			)
		case 'multiselect':
			const selected =
				(value?.kind === 'multi' ? value.options : null) ?? []
			return (
				<AsyncSelect
					autoFocus
					openMenuOnFocus
					isMulti
					value={selected}
					styles={styleProps}
					loadOptions={(input, callback) => {
						const selectedSet = new Set(
							selected.map((s) => s.value),
						)
						return loadOptions(input, callback).then((results) => [
							...selected,
							...results.filter(
								(r: any) => !selectedSet.has(r.value),
							),
						])
					}}
					defaultOptions
					menuIsOpen
					controlShouldRenderValue={false}
					hideSelectedOptions={false}
					isClearable={false}
					components={{
						DropdownIndicator: () => null,
						IndicatorSeparator: () => null,
						Menu: (props) => {
							return (
								<components.MenuList
									className={styles.menuListContainer}
									maxHeight={400}
									{...props}
								></components.MenuList>
							)
						},
						Option: getMultiselectOption,
						LoadingIndicator: () => {
							return <></>
						},
					}}
					noOptionsMessage={({ inputValue }) =>
						`No results for "${inputValue}"`
					}
					onChange={(item) => {
						onChange(
							!!item
								? {
										kind: 'multi',
										options: item as readonly {
											label: string
											value: string
										}[],
								  }
								: undefined,
						)
						if (value === undefined) {
							setVisible(false)
						}
					}}
					{...props}
				/>
			)
		case 'creatable':
			const created =
				(value?.kind === 'multi' ? value.options : null) ?? []
			return (
				<Creatable
					autoFocus
					openMenuOnFocus
					isMulti
					value={created}
					styles={styleProps}
					options={created}
					defaultOptions
					menuIsOpen
					controlShouldRenderValue={false}
					hideSelectedOptions={false}
					isClearable={false}
					filterOption={() => true}
					components={{
						DropdownIndicator: () => null,
						IndicatorSeparator: () => null,
						Menu: (props) => {
							return (
								<components.MenuList
									className={styles.menuListContainer}
									maxHeight={400}
									{...props}
								></components.MenuList>
							)
						},
						Option: getMultiselectOption,
					}}
					noOptionsMessage={() => null}
					onChange={(item) => {
						onChange(
							!!item
								? {
										kind: 'multi',
										options: item as readonly {
											label: string
											value: string
										}[],
								  }
								: undefined,
						)
						setVisible(false)
					}}
					formatCreateLabel={(label) => label}
					createOptionPosition="first"
					allowCreateWhileLoading={false}
					{...props}
				/>
			)
		case 'date_range':
			return (
				<DateInput
					startDate={
						value?.kind === 'multi'
							? new Date(
									getAbsoluteStartTime(
										value.options[0]?.value,
									)!,
							  )
							: undefined
					}
					endDate={
						value?.kind === 'multi'
							? new Date(
									getAbsoluteEndTime(
										value.options[0]?.value,
									)!,
							  )
							: undefined
					}
					onChange={(start, end) => {
						const value = serializeAbsoluteTimeRange(start, end)

						onChange({
							kind: 'multi',
							options: [
								{
									label: getDateLabel(value),
									value: value,
								},
							],
						})
						setVisible(false)
					}}
				/>
			)
		case 'time_range':
			return (
				<LengthInput
					type={type}
					start={
						value?.kind === 'multi'
							? Number(value.options[0]?.value.split('_')[0])
							: 0
					}
					end={
						value?.kind === 'multi'
							? Number(value.options[0]?.value.split('_')[1])
							: TIME_MAX_LENGTH
					}
					max={TIME_MAX_LENGTH}
					onChange={(start, end) => {
						const value = `${start}_${end}`

						onChange({
							kind: 'multi',
							options: [
								{
									label: getTimeLabel(value),
									value,
								},
							],
						})
						setVisible(false)
					}}
				/>
			)
		case 'range':
			return (
				<LengthInput
					type={type}
					start={
						value?.kind === 'multi'
							? Number(value.options[0]?.value.split('_')[0])
							: 0
					}
					end={
						value?.kind === 'multi'
							? Number(value.options[0]?.value.split('_')[1])
							: RANGE_MAX_LENGTH
					}
					max={RANGE_MAX_LENGTH}
					onChange={(start, end) => {
						const value = `${start}_${end}`

						onChange({
							kind: 'multi',
							options: [
								{
									label: getLengthLabel(value),
									value,
								},
							],
						})
						setVisible(false)
					}}
				/>
			)
	}
}

const SelectPopout = ({
	value,
	disabled,
	cssClass,
	limitWidth,
	...props
}: PopoutProps &
	PopoutContentProps & {
		cssClass?: ClassValue | ClassValue[]
		limitWidth?: boolean
	}) => {
	// Visible by default if no value yet
	const [visible, setVisible] = useState(!value)
	const onSetVisible = (val: boolean) => {
		setVisible(val)
	}

	const invalid =
		value === undefined ||
		(value?.kind === 'multi' && value.options.length === 0)

	const tooltipMessage =
		(value?.kind === 'multi' &&
			value.options.map((o) => o.label).join(', ')) ||
		undefined

	const inner = (
		<Tooltip
			title={tooltipMessage}
			mouseEnterDelay={1.5}
			overlayStyle={{ maxWidth: '50vw', fontSize: '12px' }}
		>
			<span className={newStyle.tagPopoverAnchor}>
				<Tag
					kind="secondary"
					size="medium"
					shape="basic"
					className={clsx(cssClass, {
						[styles.invalid]: invalid && !visible,
					})}
					lines={limitWidth ? '1' : undefined}
					disabled={disabled}
				>
					{invalid && '--'}
					{value?.kind === 'single' && getNameLabel(value.label)}
					{value?.kind === 'multi' &&
						value.options.length > 1 &&
						`${value.options.length} selections`}
					{value?.kind === 'multi' &&
						value.options.length === 1 &&
						value.options[0].label}
				</Tag>
			</span>
		</Tooltip>
	)

	if (disabled) {
		return inner
	}

	return (
		<Popover
			showArrow={false}
			trigger="click"
			content={
				<PopoutContent
					value={value}
					setVisible={onSetVisible}
					{...props}
				/>
			}
			placement="bottomLeft"
			contentContainerClassName={styles.contentContainer}
			popoverClassName={styles.popoverContainer}
			onVisibleChange={(isVisible) => {
				setVisible(isVisible)
			}}
			visible={visible}
			destroyTooltipOnHide
		>
			{inner}
		</Popover>
	)
}

const getPopoutType = (op: Operator | undefined): PopoutType => {
	switch (op) {
		case 'contains':
		case 'not_contains':
		case 'matches':
		case 'not_matches':
			return 'creatable'
		case 'between_date':
			return 'date_range'
		case 'between_time':
			return 'time_range'
		case 'between':
			return 'range'
		default:
			return 'multiselect'
	}
}

const QueryRule = ({
	rule,
	onChangeKey,
	getKeyOptions,
	onChangeOperator,
	getOperatorOptions,
	onChangeValue,
	getValueOptions,
	onRemove,
	readonly,
}: { rule: RuleProps } & RuleSettings) => {
	return (
		<Box display="inline-flex" gap="1">
			<SelectPopout
				value={rule.field}
				onChange={onChangeKey}
				loadOptions={getKeyOptions}
				type="select"
				disabled={readonly}
				cssClass={[newStyle.flatRight, newStyle.tagKey]}
			/>
			<SelectPopout
				value={getOperator(rule.op, rule.val)}
				onChange={onChangeOperator}
				loadOptions={getOperatorOptions}
				type="select"
				disabled={readonly}
				cssClass={[
					newStyle.tagKey,
					newStyle.flatLeft,
					{
						[newStyle.flatRight]:
							(!!rule.op && hasArguments(rule.op)) || !readonly,
					},
				]}
			/>
			{!!rule.op && hasArguments(rule.op) && (
				<SelectPopout
					value={rule.val}
					onChange={onChangeValue}
					loadOptions={getValueOptions}
					type={getPopoutType(rule.op)}
					disabled={readonly}
					limitWidth
					cssClass={[
						newStyle.tagValue,
						newStyle.flatLeft,
						{ [newStyle.flatRight]: !readonly },
					]}
				/>
			)}
			{!readonly && (
				<Tag
					size="medium"
					kind="secondary"
					shape="basic"
					className={newStyle.flatLeft}
					onClick={() => {
						onRemove()
					}}
					iconRight={<IconSolidX size={12} />}
				/>
			)}
		</Box>
	)
}

export const hasArguments = (op: Operator): boolean =>
	!['exists', 'not_exists'].includes(op)

const LABEL_MAP_SINGLE: { [K in Operator]: string } = {
	is: 'is',
	is_not: 'is not',
	contains: 'contains',
	not_contains: 'does not contain',
	exists: 'exists',
	not_exists: 'does not exist',
	between: 'is between',
	not_between: 'is not between',
	between_time: 'is between',
	not_between_time: 'is not between',
	between_date: 'is between',
	not_between_date: 'is not between',
	matches: 'matches',
	not_matches: 'does not match',
}

const LABEL_MAP_MULTI: { [K in Operator]: string } = {
	is: 'is any of',
	is_not: 'is not any of',
	contains: 'contains any of',
	not_contains: 'does not contain any of',
	exists: 'exists',
	not_exists: 'does not exist',
	between: 'is between',
	not_between: 'is not between',
	between_time: 'is between',
	not_between_time: 'is not between',
	between_date: 'is between',
	not_between_date: 'is not between',
	matches: 'matches any of',
	not_matches: 'does not match any of',
}

const TOOLTIP_MESSAGES: { [K in string]: string } = {
	contains: 'Filters for results that contain the input term(s).',
	not_contains: 'Filters for results that do not contain the input term(s).',
	matches:
		'Filters for results which match the input regex(es). Uses Lucene regex syntax.',
	not_matches:
		'Filters for results which do not match the input regex(es). Uses Lucene regex syntax.',
	exists: 'Filters for results which have this field.',
	not_exists: 'Filters for results which do not have this field.',
}

export type Operator =
	| 'is'
	| 'is_not'
	| 'contains'
	| 'not_contains'
	| 'exists'
	| 'not_exists'
	| 'between'
	| 'not_between'
	| 'between_time'
	| 'not_between_time'
	| 'between_date'
	| 'not_between_date'
	| 'matches'
	| 'not_matches'

export const OPERATORS: Operator[] = [
	'is',
	'is_not',
	'contains',
	'not_contains',
	'exists',
	'not_exists',
	'matches',
	'not_matches',
]

export const CUSTOM_TYPE = 'custom'
export const SESSION_TYPE = 'session'
export const ERROR_TYPE = 'error'
export const ERROR_FIELD_TYPE = 'error-field'

export const RANGE_OPERATORS: Operator[] = ['between', 'not_between']

export const TIME_OPERATORS: Operator[] = ['between_time', 'not_between_time']

export const BOOLEAN_OPERATORS: Operator[] = ['is']

const LABEL_MAP: { [key: string]: string } = {
	referrer: 'Referrer',
	os_name: 'Operating System',
	active_length: 'Length',
	app_version: 'App Version',
	browser_name: 'Browser',
	browser: 'Browser',
	'visited-url': 'Visited URL',
	visited_url: 'Visited URL',
	city: 'City',
	country: 'Country',
	created_at: 'Date',
	device_id: 'Device ID',
	os_version: 'OS Version',
	browser_version: 'Browser Version',
	environment: 'Environment',
	processed: 'Status',
	viewed: 'Viewed By Anyone',
	viewed_by_me: 'Viewed By Me',
	first_time: 'First Time',
	starred: 'Starred',
	identifier: 'Identifier',
	reload: 'Reloaded',
	state: 'Status',
	event: 'Event',
	timestamp: 'Date',
	has_rage_clicks: 'Has Rage Clicks',
	has_errors: 'Has Errors',
	pages_visited: 'Pages Visited',
	landing_page: 'Landing Page',
	exit_page: 'Exit Page',
	has_comments: 'Has Comments',
}

const getOperator = (
	op: Operator | undefined,
	val: OnChangeInput,
): SelectOption | undefined => {
	if (!op) {
		return undefined
	}

	const label = (isSingle(val) ? LABEL_MAP_SINGLE : LABEL_MAP_MULTI)[op]
	return {
		kind: 'single',
		value: op,
		label,
	}
}

const isSingle = (val: OnChangeInput) =>
	!(val?.kind === 'multi' && val.options.length > 1)

interface FieldOptions {
	operators?: Operator[]
	type?: string
}

interface HasOptions {
	options?: FieldOptions
}
export type CustomField = HasOptions & Pick<Field, 'type' | 'name'>

export type QueryBuilderRule = string[]

export interface QueryBuilderState {
	isAnd: boolean
	rules: QueryBuilderRule[]
}

export const serializeRules = (rules: RuleProps[]): QueryBuilderRule[] => {
	return rules
		.map((rule) => {
			const ret: QueryBuilderRule = []

			if (!isComplete(rule)) {
				return ret
			}

			if (rule.field?.value) {
				ret.push(rule.field.value)
			}

			if (rule.op) {
				ret.push(rule.op)
			}

			if (rule?.val?.options) {
				ret.push(
					...rule.val.options.map((op) => {
						return op.value
					}),
				)
			}

			return ret
		})
		.filter((ruleGroup) => !!ruleGroup && ruleGroup.length > 0)
}

const LABEL_FUNC_MAP: { [K in string]: (x: string) => string } = {
	custom_processed: getProcessedLabel,
	custom_created_at: getDateLabel,
	custom_active_length: getLengthLabel,
	custom_pages_visited: getLengthLabel,
	error_state: getStateLabel,
	'error-field_timestamp': getDateLabel,
}

export const deserializeGroup = (
	fieldVal: string,
	opVal: string,
	vals: string[],
): RuleProps => {
	const labelFunc = LABEL_FUNC_MAP[fieldVal]
	return {
		field: {
			kind: 'single',
			label: getName(fieldVal),
			value: fieldVal,
		},
		op: opVal as Operator,
		val: {
			kind: 'multi',
			options: vals.map((val) => {
				return {
					label: labelFunc ? labelFunc(val) : val,
					value: val,
				}
			}),
		},
	}
}

export const deserializeRules = (ruleGroups: Array<string[]>): RuleProps[] => {
	ruleGroups = ruleGroups.filter((g) => g.length)
	if (!ruleGroups) {
		return []
	}
	return ruleGroups.map((group: any[]) => {
		const [field, op, ...vals] = group
		return deserializeGroup(field, op, vals)
	})
}

const isComplete = (rule: RuleProps) =>
	rule.field !== undefined &&
	rule.op !== undefined &&
	(!hasArguments(rule.op) ||
		(rule.val !== undefined && rule.val.options.length !== 0))

const getNameLabel = (label: string) => LABEL_MAP[label] ?? label

const getTypeLabel = (value: string) => {
	const type = getType(value)
	const mapped = type === CUSTOM_TYPE ? 'session' : type
	if (!!mapped && ['track', 'user', 'session'].includes(mapped)) {
		return mapped
	}
	return undefined
}

export const getType = (value: string) => {
	return value.split('_')[0]
}

const getName = (value: string) => {
	const [, ...rest] = value.split('_')
	return rest.join('_')
}

export const propertiesToRules = (
	properties: any[],
	type: string,
	op: string,
): RuleProps[] => {
	const propsMap = new Map<string, any[]>()
	for (const prop of properties) {
		if (!propsMap.has(prop.name)) {
			propsMap.set(prop.name, [])
		}
		propsMap.get(prop.name)?.push(prop.value.split(':')[0])
	}
	const rules: RuleProps[] = []
	for (const [name, vals] of propsMap) {
		const key = `${type}_${name}`
		if (key === 'user_contains') {
			if (op === 'is_not') {
				rules.push(
					deserializeGroup(`user_identifier`, 'not_contains', vals),
				)
			} else {
				rules.push(
					deserializeGroup(`user_identifier`, 'contains', vals),
				)
			}
		} else {
			rules.push(deserializeGroup(`${type}_${name}`, op, vals))
		}
	}
	return rules
}

export type FetchFieldVariables =
	| Partial<
			Exact<{
				project_id: string
				count: number
				field_type: string
				field_name: string
				query: string
				start_date: string
				end_date: string
				use_clickhouse: boolean
			}>
	  >
	| undefined

interface QueryBuilderProps {
	searchContext: BaseSearchContext
	timeRangeField: SelectOption
	customFields: CustomField[]
	fetchFields: (variables?: FetchFieldVariables) => Promise<string[]>
	fieldData?: GetFieldTypesQuery
	readonly?: boolean
	setShowLeftPanel: (value: boolean) => void
	useEditAnySegmentMutation:
		| typeof useEditSegmentMutation
		| typeof useEditErrorSegmentMutation
	useGetAnySegmentsQuery:
		| typeof useGetSegmentsQuery
		| typeof useGetErrorSegmentsQuery
	CreateAnySegmentModal:
		| typeof CreateSegmentModal
		| typeof CreateErrorSegmentModal
	DeleteAnySegmentModal:
		| typeof DeleteSessionSegmentModal
		| typeof DeleteErrorSegmentModal
}

enum QueryBuilderMode {
	EMPTY = 'EMPTY',
	CUSTOM = 'CUSTOM',
	SEGMENT = 'SEGMENT',
	SEGMENT_UPDATE = 'SEGMENT_UPDATE',
}

enum SegmentModalState {
	HIDDEN = 'HIDDEN',
	CREATE = 'CREATE',
	EDIT_NAME = 'EDIT_NAME',
}

const defaultMinDate = getNow().subtract(90, 'days').toDate()
const defaultPreset = defaultPresets[5]

function QueryBuilder(props: QueryBuilderProps) {
	const {
		searchContext,
		timeRangeField,
		customFields,
		fetchFields,
		fieldData,
		readonly,
		setShowLeftPanel,
		useEditAnySegmentMutation,
		useGetAnySegmentsQuery,
		CreateAnySegmentModal,
		DeleteAnySegmentModal,
	} = props

	const {
		backendSearchQuery,
		searchQuery,
		setSearchQuery,
		existingQuery,
		searchResultsCount,
		selectedSegment,
		setSelectedSegment,
		removeSelectedSegment,
	} = searchContext

	const { project_id: projectId } = useParams<{
		project_id: string
	}>()

<<<<<<< HEAD
	const location = useLocation()
	const isOnErrorsPage = location.pathname.includes('errors')

=======
	const { isHighlightAdmin } = useAuthContext()
>>>>>>> 16e265a6
	const [useClickhouse] = useLocalStorage(
		'highlight-session-search-use-clickhouse-v2',
		isHighlightAdmin || Number(projectId) % 2 == 0,
	)

	const { loading: segmentsLoading, data: segmentData } =
		useGetAnySegmentsQuery({
			variables: { project_id: projectId! },
			skip: !projectId,
			onCompleted: (data) => {
				if (selectedSegment && selectedSegment.id) {
					const match = data?.segments
						?.map((s) => s)
						.find((s) => s?.id === selectedSegment.id)

					if (match && match.params?.query) {
						setSelectedSegment(
							{ id: match.id, name: match.name },
							match.params?.query,
						)
						return
					} else {
						setSelectedSegment(undefined, searchQuery)
					}
				}
			},
		})

	const [segmentModalState, setSegmentModalState] = useState(
		SegmentModalState.HIDDEN,
	)

	const [segmentToDelete, setSegmentToDelete] = useState<{
		name?: string
		id?: string
	} | null>(null)

	const [editSegment] = useEditAnySegmentMutation({
		refetchQueries: [namedOperations.Query.GetSegments],
	})

	const segmentOptions = (segmentData?.segments || [])
		.map((segment) => ({
			name: segment?.name || '',
			id: segment?.id || '',
		}))
		.sort((a, b) => (a.name.toLowerCase() > b.name.toLowerCase() ? 1 : -1))

	const currentSegment = segmentData?.segments
		?.map((s) => s)
		.find((s) => s?.id === selectedSegment?.id)

	const selectSegment = useCallback(
		(segment?: Pick<Segment | ErrorSegment, 'id' | 'name'>) => {
			if (segment && segment.id && segment.name) {
				const match = segmentData?.segments
					?.map((s) => s)
					.find((s) => s?.id === segment?.id)

				if (match && match.params?.query) {
					setSelectedSegment(
						{ id: segment.id, name: segment.name },
						match.params?.query,
					)
					return
				}
			}

			removeSelectedSegment()
		},
		[removeSelectedSegment, segmentData?.segments, setSelectedSegment],
	)

	const getCustomFieldOptions = useCallback(
		(field: SelectOption | undefined) => {
			if (!field) {
				return undefined
			}

			const type = getType(field.value)
			if (
				![
					CUSTOM_TYPE,
					SESSION_TYPE,
					ERROR_TYPE,
					ERROR_FIELD_TYPE,
				].includes(type)
			) {
				return undefined
			}

			return customFields.find((f) => f.name === field.label)?.options
		},
		[customFields],
	)

	const getDefaultOperator = (field: SelectOption | undefined) =>
		((field && getCustomFieldOptions(field)?.operators) ?? OPERATORS)[0]

	const { data: appVersionData } = useGetAppVersionsQuery({
		variables: { project_id: projectId! },
		skip: !projectId,
	})

	const [currentRule, setCurrentRule] = useState<RuleProps | undefined>()

	const {
		isAnd: serializedIsAnd,
		rules: serializedRules,
	}: { isAnd: boolean; rules: any } = JSON.parse(searchQuery)
	const startingRules = deserializeRules(serializedRules)
	const [isAnd, toggleIsAnd] = useToggle(serializedIsAnd)
	const [rules, setRules] = useState<RuleProps[]>(startingRules)

	const startingDateRange = startingRules.find(
		(rule) =>
			rule.op === 'between_date' &&
			rule.field?.value === timeRangeField.value,
	)?.val?.options?.[0]?.value
	let from, to: Date | undefined
	if (startingDateRange) {
		const [fromStr, toStr] = startingDateRange.split('_')
		from = new Date(fromStr)
		to = new Date(toStr)
	}
	const [dateRange, setDateRange] = useState<Date[]>([
		from ?? defaultPreset.startDate, // Start at 30days
		to ?? new Date(getNow().toISOString()),
	])

	const filterRules = useMemo(
		() =>
			rules.filter((rule) => rule.field?.value !== timeRangeField.value),
		[rules, timeRangeField.value],
	)

	const setRulesImpl = useCallback(
		(newRules: RuleProps[]) => {
			setRules(newRules)

			if (readonly || !newRules.every(isComplete)) {
				return
			}

			const newState = JSON.stringify({
				isAnd,
				rules: serializeRules(newRules),
			})
			setSearchQuery(newState)
		},
		[isAnd, readonly, setSearchQuery],
	)

	const addNewRule = () => {
		setCurrentRule({
			field: undefined,
			op: undefined,
			val: undefined,
		})
		setCurrentStep(1)
	}
	const addRule = useCallback(
		(rule: RuleProps) => {
			setRulesImpl([...rules, rule])
			setCurrentRule(undefined)
		},
		[rules, setRulesImpl],
	)
	const removeRule = useCallback(
		(targetRule: RuleProps) =>
			setRulesImpl(rules.filter((rule) => rule !== targetRule)),
		[rules, setRulesImpl],
	)
	const updateRule = useCallback(
		(targetRule: RuleProps, newProps: any) => {
			setRulesImpl(
				rules.map((rule) =>
					rule !== targetRule ? rule : { ...rule, ...newProps },
				),
			)
		},
		[rules, setRulesImpl],
	)

	const timeRangeRule = useMemo<RuleProps>(() => {
		const timeRange = rules.find(
			(rule) => rule.field?.value === timeRangeField.value,
		)! // ZANETODO: can we enforce this?

		return timeRange
	}, [rules, timeRangeField.value])

	const getKeyOptions = useCallback(
		async (input: string) => {
			return customFields
				.concat(fieldData?.field_types ?? [])
				.map((ft) => ({
					label: ft.name,
					value: ft.type + '_' + ft.name,
				}))
				.filter((ft) =>
					(
						getTypeLabel(ft.value)?.toLowerCase() +
						':' +
						getNameLabel(ft.label).toLowerCase()
					).includes(input.toLowerCase()),
				)
				.sort((a, b) => {
					const aLower = getNameLabel(a.label).toLowerCase()
					const bLower = getNameLabel(b.label).toLowerCase()
					if (aLower < bLower) {
						return -1
					} else if (aLower === bLower) {
						return 0
					} else {
						return 1
					}
				})
		},
		[customFields, fieldData?.field_types],
	)

	const getOperatorOptionsCallback = (
		options: FieldOptions | undefined,
		val: OnChangeInput,
	) => {
		return async (input: string) => {
			return (options?.operators ?? OPERATORS)
				.map((op) => getOperator(op, val))
				.filter((op) =>
					op?.label.toLowerCase().includes(input.toLowerCase()),
				)
		}
	}

	const getValueOptionsCallback = useCallback(
		(field: SelectOption | undefined) => {
			return async (input: string) => {
				if (field === undefined) {
					return
				}

				let options: { label: string; value: string }[] = []
				if (field.value === 'custom_app_version') {
					options =
						appVersionData?.app_version_suggestion
							.filter((val) => !!val)
							.map((val) => ({
								label: val as string,
								value: val as string,
							})) ?? []
				} else if (field.value === 'custom_processed') {
					options = ['true', 'false'].map((v) => ({
						label: getProcessedLabel(v),
						value: v,
					}))
				} else if (field.value === 'error_state') {
					options = ['OPEN', 'RESOLVED', 'IGNORED'].map((v) => ({
						label: getStateLabel(v),
						value: v,
					}))
				} else if (field.value === 'error_Type') {
					options = [
						'Backend',
						'console.error',
						'window.onerror',
						'custom',
					].map((v) => ({
						label: v,
						value: v,
					}))
				} else if (getCustomFieldOptions(field)?.type === 'boolean') {
					options = ['true', 'false'].map((v) => ({
						label: v,
						value: v,
					}))
				}

				if (options.length > 0) {
					return options.filter((opt) =>
						opt.label?.toLowerCase().includes(input.toLowerCase()),
					)
				}

				let label = field.label
				if (field.value === 'error_Event') {
					label = 'event'
				}

				return await fetchFields({
					project_id: projectId,
					count: 10,
					field_type: getType(field.value),
					field_name: label,
					query: input,
					start_date: moment(dateRange[0]).toISOString(),
					end_date: moment(dateRange[1]).toISOString(),
					use_clickhouse: useClickhouse,
				}).then((res) => {
					return res.map((val) => ({
						label: val,
						value: val,
					}))
				})
			}
		},
		[
			appVersionData?.app_version_suggestion,
			fetchFields,
			getCustomFieldOptions,
			projectId,
			dateRange,
			useClickhouse,
		],
	)

	const areRulesValid = rules.every(isComplete)

	// If the search query is updated externally,
	// set the rules and `isAnd` toggle based on it
	useEffect(() => {
		if (searchQuery) {
			const newState = JSON.parse(searchQuery)
			const deserializedRules = deserializeRules(newState.rules)

			const dateRange = deserializedRules?.find(
				(rule) =>
					rule.op === 'between_date' &&
					rule.field?.value === timeRangeField.value,
			)?.val?.options?.[0]?.value
			if (dateRange) {
				const [from, to] = dateRange.split('_')
				setDateRange([new Date(from), new Date(to)])
			}

			toggleIsAnd(newState.isAnd)
			setRules(deserializedRules)
		}
	}, [searchQuery, timeRangeField.value, toggleIsAnd])

	// When the query builder is unmounted, reset the state.
	// Not sure if this is desired behavior in the long term, but
	// this matches the current prod behavior.
	useEffect(() => {
		return () => {
			removeSelectedSegment()
		}
	}, [removeSelectedSegment])

	const [currentStep, setCurrentStep] = useState<number | undefined>(
		undefined,
	)

	const mode = useMemo(() => {
		if (filterRules.length === 0 && !selectedSegment) {
			return QueryBuilderMode.EMPTY
		} else if (selectedSegment !== undefined) {
			if (searchQuery !== existingQuery) {
				return QueryBuilderMode.SEGMENT_UPDATE
			} else {
				return QueryBuilderMode.SEGMENT
			}
		}
		return QueryBuilderMode.CUSTOM
	}, [existingQuery, filterRules.length, searchQuery, selectedSegment])

	const addFilterButton = useMemo(() => {
		if (readonly) {
			return null
		}

		return (
			<Popover
				showArrow={false}
				trigger="click"
				content={
					currentRule?.field === undefined ? (
						<PopoutContent
							key="popover-step-1"
							value={undefined}
							setVisible={() => {
								setCurrentStep(undefined)
							}}
							onChange={(val) => {
								const field = val as SelectOption | undefined
								const operators =
									field &&
									getCustomFieldOptions(field)?.operators
								addRule({
									field: field,
									op:
										operators && operators.length === 1
											? operators[0]
											: undefined,
									val: undefined,
								})
							}}
							loadOptions={getKeyOptions}
							type="select"
							placeholder="Filter..."
						/>
					) : currentRule?.op === undefined ? (
						<PopoutContent
							key="popover-step-2"
							value={undefined}
							setVisible={() => {
								setCurrentStep(3)
							}}
							onChange={(val) => {
								const op = (val as SelectOption)
									.value as Operator
								if (!hasArguments(op)) {
									setCurrentStep(undefined)
									addRule({
										...currentRule,
										op,
									})
								} else {
									setCurrentRule({
										...currentRule,
										op,
									})
								}
							}}
							loadOptions={getOperatorOptionsCallback(
								getCustomFieldOptions(currentRule.field),
								currentRule.val,
							)}
							type="select"
							placeholder="Select..."
						/>
					) : (
						<PopoutContent
							key="popover-step-3"
							value={undefined}
							setVisible={() => {
								setCurrentStep(undefined)
							}}
							onChange={(val) => {
								addRule({
									...currentRule,
									val: val as MultiselectOption | undefined,
								})
							}}
							loadOptions={getValueOptionsCallback(
								currentRule.field,
							)}
							type={getPopoutType(currentRule.op)}
							placeholder="Select..."
						/>
					)
				}
				placement="bottomLeft"
				contentContainerClassName={styles.contentContainer}
				popoverClassName={styles.popoverContainer}
				destroyTooltipOnHide
				onVisibleChange={(isVisible) => {
					if (!isVisible) {
						setCurrentStep(undefined)
					}
				}}
				visible={
					currentStep === 1 ||
					(currentStep === 2 && !!currentRule?.field) ||
					(currentStep === 3 && !!currentRule?.op)
				}
			>
				{mode === QueryBuilderMode.EMPTY ? (
					<Button
						kind="secondary"
						size="xSmall"
						emphasis="low"
						iconLeft={<IconSolidPlusSm size={12} />}
						onClick={addNewRule}
						trackingId="queryBuilderAddFilter"
					>
						Add filter
					</Button>
				) : (
					<ButtonIcon
						kind="secondary"
						size="xSmall"
						emphasis="low"
						icon={<IconSolidPlusSm size={12} />}
						onClick={addNewRule}
						cssClass={newStyle.addButton}
					/>
				)}
			</Popover>
		)
	}, [
		addRule,
		currentRule,
		currentStep,
		getCustomFieldOptions,
		getKeyOptions,
		getValueOptionsCallback,
		mode,
		readonly,
	])

	const canUpdateSegment =
		!!selectedSegment && filterRules.length > 0 && areRulesValid

	const updateSegment = useCallback(() => {
		if (canUpdateSegment) {
			editSegment({
				variables: {
					project_id: projectId!,
					id: selectedSegment.id,
					params: {
						query: searchQuery,
					},
					name: selectedSegment.name,
				},
			})
				.then(() => {
					message.success(`Updated '${selectedSegment.name}'`, 5)
					setSelectedSegment(
						{
							id: selectedSegment.id,
							name: selectedSegment.name,
						},
						searchQuery,
					)
				})
				.catch(() => {
					message.error('Error updating segment!', 5)
				})
		}
	}, [
		canUpdateSegment,
		editSegment,
		projectId,
		searchQuery,
		selectedSegment?.id,
		selectedSegment?.name,
		setSelectedSegment,
	])

	const actionButton = useMemo(() => {
		switch (mode) {
			case QueryBuilderMode.EMPTY:
				return addFilterButton
			case QueryBuilderMode.CUSTOM:
				return (
					<Menu.Button
						kind="secondary"
						size="xSmall"
						emphasis="medium"
						iconLeft={<IconSolidSave size={12} />}
						onClick={(e: React.MouseEvent) => {
							e.preventDefault()
							setSegmentModalState(SegmentModalState.CREATE)
						}}
						disabled={!areRulesValid}
					>
						Save
					</Menu.Button>
				)
			case QueryBuilderMode.SEGMENT:
				return (
					<Menu.Button
						kind="secondary"
						size="xSmall"
						emphasis="medium"
						iconLeft={<IconSolidSegment size={12} />}
						iconRight={<IconSolidCheveronDown size={12} />}
						onClick={() => {}}
					>
						<Text lines="1">{selectedSegment?.name}</Text>
					</Menu.Button>
				)
			case QueryBuilderMode.SEGMENT_UPDATE:
				return (
					<Menu.Button
						kind="primary"
						size="xSmall"
						emphasis="high"
						iconLeft={<IconSolidSegment size={12} />}
						iconRight={<IconSolidCheveronDown size={12} />}
					>
						<Text lines="1">{selectedSegment?.name}</Text>
					</Menu.Button>
				)
		}
	}, [addFilterButton, areRulesValid, mode, selectedSegment?.name])

	const controlBar = useMemo(() => {
		return (
			<Box
				display="flex"
				alignItems="center"
				px="12"
				borderBottom="secondary"
				cssClass={styles.controlBar}
			>
				<PreviousDateRangePicker
					presets={defaultPresets}
					selectedDates={dateRange}
					minDate={defaultMinDate}
					onDatesChange={(dates: Date[]) => {
						setDateRange(dates)
						if (!dates[0] || !dates[1]) {
							return
						}
						updateRule(timeRangeRule, {
							val: {
								kind: 'multi',
								options: [
									{
										label: 'Date Range',
										value: `${dates[0].toISOString()}_${dates[1].toISOString()}`,
									},
								],
							} as MultiselectOption,
						})
					}}
				/>
				<Box marginLeft="auto" display="flex" gap="4">
					{!isOnErrorsPage && (
						<DropdownMenu
							sessionCount={searchResultsCount || 0}
							sessionQuery={backendSearchQuery?.searchQuery || ''}
						/>
					)}

					<ButtonIcon
						kind="secondary"
						size="small"
						shape="square"
						emphasis="low"
						icon={<IconSolidLogout size={14} />}
						onClick={() => setShowLeftPanel(false)}
					/>
				</Box>
			</Box>
		)
	}, [
		dateRange,
		searchResultsCount,
		backendSearchQuery?.searchQuery,
		updateRule,
		timeRangeRule,
		setShowLeftPanel,
		isOnErrorsPage,
	])

	const alteredSegmentSettings = useMemo(() => {
		return (
			<>
				<Menu.Item
					onClick={(e) => {
						e.stopPropagation()
						updateSegment()
					}}
					disabled={!canUpdateSegment}
				>
					<Box
						display="flex"
						alignItems="center"
						gap="4"
						userSelect="none"
					>
						<IconSolidCloudUpload size={16} color={colors.n9} />
						Update segment
					</Box>
				</Menu.Item>
				<Menu.Item
					onClick={(e) => {
						e.stopPropagation()
						setSegmentModalState(SegmentModalState.CREATE)
					}}
					disabled={!canUpdateSegment}
				>
					<Box
						display="flex"
						alignItems="center"
						gap="4"
						userSelect="none"
					>
						<IconSolidPlusCircle size={16} color={colors.n9} />
						Save as a new segment
					</Box>
				</Menu.Item>
				<Menu.Item
					onClick={(e) => {
						e.stopPropagation()
						if (currentSegment) {
							selectSegment(currentSegment)
						}
					}}
				>
					<Box
						display="flex"
						alignItems="center"
						gap="4"
						userSelect="none"
					>
						<IconSolidRefresh size={16} color={colors.n9} />
						Reset to segment filters
					</Box>
				</Menu.Item>

				<Menu.Divider />
			</>
		)
	}, [canUpdateSegment, currentSegment, selectSegment, updateSegment])

	// Don't render anything if this is a readonly query builder and there are no rules
	if (readonly && rules.length === 0) {
		return null
	}

	return (
		<>
			<CreateAnySegmentModal
				showModal={segmentModalState !== SegmentModalState.HIDDEN}
				onHideModal={() => {
					setSegmentModalState(SegmentModalState.HIDDEN)
				}}
				afterCreateHandler={(segmentId, segmentName) => {
					if (segmentData?.segments) {
						setSelectedSegment(
							{
								id: segmentId,
								name: segmentName,
							},
							searchQuery,
						)
					}
				}}
				currentSegment={
					segmentModalState === SegmentModalState.EDIT_NAME
						? currentSegment
						: undefined
				}
			/>
			<DeleteAnySegmentModal
				showModal={!!segmentToDelete}
				hideModalHandler={() => {
					setSegmentToDelete(null)
				}}
				segmentToDelete={segmentToDelete}
				afterDeleteHandler={() => {
					if (
						segmentToDelete &&
						selectedSegment?.name === segmentToDelete.name
					) {
						removeSelectedSegment()
					}
				}}
			/>
			{!readonly && controlBar}
			<Box
				border="secondary"
				borderRadius="8"
				display="flex"
				flexDirection="column"
				overflow="hidden"
				flexShrink={0}
				m={readonly ? undefined : '8'}
				shadow="medium"
			>
				{mode !== QueryBuilderMode.EMPTY && (
					<Box
						p="4"
						paddingBottom="8"
						background="white"
						borderBottom={readonly ? undefined : 'secondary'}
						display="flex"
						alignItems="center"
						flexWrap="wrap"
						gap="4"
					>
						{filterRules.flatMap((rule, index) => [
							...(index != 0
								? [
										<Tag
											shape="basic"
											kind="secondary"
											emphasis="low"
											onClick={toggleIsAnd}
											key={`separator-${index}`}
											disabled={readonly}
										>
											{isAnd ? 'and' : 'or'}
										</Tag>,
								  ]
								: []),
							<QueryRule
								key={`rule-${index}`}
								rule={rule}
								onChangeKey={(val) => {
									// Default to 'is' when rule is not defined yet
									if (rule.op === undefined) {
										updateRule(rule, {
											field: val,
											op: getDefaultOperator(rule.field),
										})
									} else {
										updateRule(rule, { field: val })
									}
								}}
								getKeyOptions={getKeyOptions}
								onChangeOperator={(val) => {
									if (val?.kind === 'single') {
										updateRule(rule, { op: val.value })
									}
								}}
								getOperatorOptions={getOperatorOptionsCallback(
									getCustomFieldOptions(rule.field),
									rule.val,
								)}
								onChangeValue={(val) => {
									updateRule(rule, { val: val })
								}}
								getValueOptions={getValueOptionsCallback(
									rule.field,
								)}
								onRemove={() => removeRule(rule)}
								readonly={readonly ?? false}
							/>,
						])}
						{addFilterButton}
					</Box>
				)}
				{!readonly && (
					<Box
						display="flex"
						p="8"
						paddingRight="4"
						justifyContent="space-between"
						alignItems="center"
					>
						{searchResultsCount === undefined ? (
							<Skeleton width="100px" />
						) : (
							<Text
								size="xSmall"
								weight="medium"
								color="n9"
								userSelect="none"
							>
								{formatNumber(searchResultsCount)} results
							</Text>
						)}
						<Box
							display="flex"
							gap="4"
							alignItems="center"
							cssClass={newStyle.maxHalfWidth}
						>
							<Menu placement="bottom-end">
								{actionButton}
								<Menu.List cssClass={styles.menuList}>
									<Box
										background="n2"
										borderBottom="secondary"
										p="8"
										mb="4"
									>
										<Text
											weight="medium"
											size="xxSmall"
											color="n11"
											userSelect="none"
										>
											Segment settings
										</Text>
									</Box>
									{mode === QueryBuilderMode.SEGMENT_UPDATE
										? alteredSegmentSettings
										: null}

									<Menu.Item
										onClick={(e) => {
											e.stopPropagation()
											setSegmentModalState(
												SegmentModalState.EDIT_NAME,
											)
										}}
									>
										<Box
											display="flex"
											alignItems="center"
											gap="4"
											userSelect="none"
										>
											<IconSolidPencil
												size={16}
												color={colors.n9}
											/>
											Edit segment name
										</Box>
									</Menu.Item>

									<Menu.Item
										onClick={(e) => {
											e.stopPropagation()
											if (currentSegment) {
												selectSegment(currentSegment)
												setSegmentModalState(
													SegmentModalState.CREATE,
												)
											}
										}}
									>
										<Box
											display="flex"
											alignItems="center"
											gap="4"
											userSelect="none"
										>
											<IconSolidDocumentDuplicate
												size={16}
												color={colors.n9}
											/>
											Duplicate segment
										</Box>
									</Menu.Item>

									<Menu.Divider />
									<Menu.Item
										onClick={(e) => {
											e.stopPropagation()
											setSegmentToDelete({
												id: currentSegment?.id,
												name: currentSegment?.name,
											})
										}}
									>
										<Box
											display="flex"
											alignItems="center"
											gap="4"
											userSelect="none"
										>
											<IconSolidTrash
												size={16}
												color={colors.n9}
											/>
											Delete segment
										</Box>
									</Menu.Item>
								</Menu.List>
							</Menu>

							<Menu>
								<Menu.Button
									kind="secondary"
									disabled={segmentsLoading}
									emphasis="high"
									icon={<IconSolidSegment size={12} />}
									size="xSmall"
									cssClass={newStyle.noShrink}
								/>
								<Menu.List cssClass={styles.menuList}>
									<Box
										background="n2"
										borderBottom="secondary"
										p="8"
										mb="4"
									>
										<Text
											weight="medium"
											size="xxSmall"
											color="n11"
											userSelect="none"
										>
											Segments
										</Text>
									</Box>
									{segmentOptions.map((segment, idx) => (
										<Menu.Item
											key={idx}
											onClick={(e) => {
												e.stopPropagation()
												selectSegment(segment)
											}}
										>
											<Text lines="1">
												{segment.name}
											</Text>
										</Menu.Item>
									))}
									{segmentOptions.length > 0 && (
										<Menu.Divider />
									)}
									<Menu.Item
										onClick={(e) => {
											e.stopPropagation()
											selectSegment()
										}}
									>
										Reset to defaults
									</Menu.Item>
								</Menu.List>
							</Menu>
						</Box>
					</Box>
				)}
			</Box>
		</>
	)
}

export default QueryBuilder<|MERGE_RESOLUTION|>--- conflicted
+++ resolved
@@ -1263,13 +1263,11 @@
 		project_id: string
 	}>()
 
-<<<<<<< HEAD
 	const location = useLocation()
 	const isOnErrorsPage = location.pathname.includes('errors')
 
-=======
 	const { isHighlightAdmin } = useAuthContext()
->>>>>>> 16e265a6
+
 	const [useClickhouse] = useLocalStorage(
 		'highlight-session-search-use-clickhouse-v2',
 		isHighlightAdmin || Number(projectId) % 2 == 0,
