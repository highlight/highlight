import InfoTooltip from '@components/InfoTooltip/InfoTooltip'
import { Skeleton } from '@components/Skeleton/Skeleton'
import TextHighlighter from '@components/TextHighlighter/TextHighlighter'
import { BaseSearchContext } from '@context/BaseSearchContext'
import {
	useEditErrorSegmentMutation,
	useEditSegmentMutation,
	useGetAppVersionsQuery,
	useGetErrorSegmentsQuery,
	useGetSegmentsQuery,
} from '@graph/hooks'
import { GetFieldTypesQuery, namedOperations } from '@graph/operations'
import { ErrorSegment, Exact, Field, Segment } from '@graph/schemas'
import {
	Box,
	ButtonIcon,
	defaultPresets,
	getNow,
	IconSolidCheveronDown,
	IconSolidCloudUpload,
	IconSolidDocumentDuplicate,
	IconSolidLogout,
	IconSolidPencil,
	IconSolidPlusCircle,
	IconSolidPlusSm,
	IconSolidRefresh,
	IconSolidSave,
	IconSolidSegment,
	IconSolidTrash,
	IconSolidX,
	Menu,
	MultiSelectButton,
	PreviousDateRangePicker,
	SelectButton,
	Tag,
	Text,
} from '@highlight-run/ui'
import { colors } from '@highlight-run/ui/src/css/colors'
import { DateInput } from '@pages/Sessions/SessionsFeedV3/SessionQueryBuilder/components/DateInput/DateInput'
import { LengthInput } from '@pages/Sessions/SessionsFeedV3/SessionQueryBuilder/components/LengthInput/LengthInput'
import { formatNumber } from '@util/numbers'
import { useParams } from '@util/react-router/useParams'
import { roundFeedDate, serializeAbsoluteTimeRange } from '@util/time'
import { message } from 'antd'
import clsx, { ClassValue } from 'clsx'
import { isEqual } from 'lodash'
import moment, { unitOfTime } from 'moment'
import React, { useCallback, useEffect, useMemo, useRef, useState } from 'react'
<<<<<<< HEAD
import { useToggle } from 'react-use'
=======
import { components } from 'react-select'
import AsyncSelect from 'react-select/async'
import Creatable from 'react-select/creatable'
import { Styles } from 'react-select/src/styles'
import { OptionTypeBase } from 'react-select/src/types'
import { useLocalStorage, useToggle } from 'react-use'
>>>>>>> 8cf4dc10

import { useAuthContext } from '@/authentication/AuthContext'
import CreateErrorSegmentModal from '@/pages/Errors/ErrorSegmentSidebar/SegmentButtons/CreateErrorSegmentModal'
import DeleteErrorSegmentModal from '@/pages/Errors/ErrorSegmentSidebar/SegmentPicker/DeleteErrorSegmentModal/DeleteErrorSegmentModal'
import usePlayerConfiguration from '@/pages/Player/PlayerHook/utils/usePlayerConfiguration'
import CreateSegmentModal from '@/pages/Sessions/SearchSidebar/SegmentButtons/CreateSegmentModal'
import DeleteSessionSegmentModal from '@/pages/Sessions/SearchSidebar/SegmentPicker/DeleteSessionSegmentModal/DeleteSessionSegmentModal'

import { DropdownMenu } from '../../pages/Sessions/SessionsFeedV3/SessionQueryBuilder/components/SessionFeedConfigurationV2/SessionFeedConfigurationV2'
import * as newStyle from './QueryBuilder.css'
import styles from './QueryBuilder.module.css'
export interface RuleProps {
	field: SelectOption | undefined
	op: Operator | undefined
	val: MultiselectOption | undefined
}

export interface SelectOption {
	kind: 'single'
	label: string
	value: string
}
export interface MultiselectOption {
	kind: 'multi'
	options: readonly Option[]
}

// type OnChangeInput = SelectOption | MultiselectOption | undefined
type Option = { label: string; value: string }
type OnSelectChange = (val: SelectOption) => void
type OnMultiselectChange = (val: MultiselectOption) => void
type LoadOptions = (input: string) => Promise<Option[] | undefined>

interface RuleSettings {
	onChangeKey: OnSelectChange
	getKeyOptions: LoadOptions
	onChangeOperator: OnSelectChange
	getOperatorOptions: LoadOptions
	onChangeValue: OnMultiselectChange
	getValueOptions: LoadOptions
	onRemove: () => void
	readonly: boolean
}

type PopoutType =
	| 'select'
	| 'multiselect'
	| 'creatable'
	| 'date_range'
	| 'time_range'
	| 'range'

interface MultiselectPopoutContentProps {
	type: PopoutType
	value: MultiselectOption | undefined
	onChange: OnMultiselectChange
	loadOptions: LoadOptions
}

interface SelectPopoutContentProps {
	type: PopoutType
	value: SelectOption | undefined
	valueRender?: React.ReactNode
	onChange: OnSelectChange
	loadOptions: LoadOptions
}

interface PopoutProps {
	disabled: boolean
}

// eslint-disable-next-line @typescript-eslint/no-unused-vars
interface SetVisible {
	setVisible: (val: boolean) => void
}

export const TIME_MAX_LENGTH = 60
export const RANGE_MAX_LENGTH = 200

const TOOLTIP_MESSAGE = 'This property was automatically collected by Highlight'

function useScroll<T extends HTMLElement>(): [() => void, React.RefObject<T>] {
	const ref = useRef<T>(null)
	const doScroll = useCallback(() => {
		ref?.current?.scrollIntoView({ inline: 'center' })
	}, [])

	return [doScroll, ref]
}

// eslint-disable-next-line @typescript-eslint/no-unused-vars
const OptionLabelName: React.FC<React.PropsWithChildren> = (props) => {
	const ref = useRef<HTMLDivElement>(null)

	const [className, setClassName] = useState<string>(styles.shadowContainer)

	const setScrollShadow = (target: any) => {
		const { scrollLeft, offsetWidth, scrollWidth } = target
		const showRightShadow = scrollLeft + offsetWidth < scrollWidth
		const showLeftShadow = scrollLeft > 0
		setClassName(
			clsx(styles.shadowContainer, {
				[styles.shadowRight]: showRightShadow && !showLeftShadow,
				[styles.shadowLeft]: showLeftShadow && !showRightShadow,
				[styles.shadowBoth]: showLeftShadow && showRightShadow,
			}),
		)
	}

	useEffect(() => {
		if (!!ref?.current) {
			setScrollShadow(ref.current)
			const onScroll = (ev: any) => {
				setScrollShadow(ev.target)
			}
			ref.current.removeEventListener('scroll', onScroll)
			ref.current.addEventListener('scroll', onScroll, { passive: true })
			return () => window.removeEventListener('scroll', onScroll)
		}
	}, [ref])

	return (
		<div className={styles.shadowParent}>
			<div className={className} />
			<div className={styles.optionLabelName} ref={ref}>
				{props.children}
			</div>
		</div>
	)
}

// eslint-disable-next-line @typescript-eslint/no-unused-vars
const ScrolledTextHighlighter = ({
	searchWords,
	textToHighlight,
}: {
	searchWords: string[]
	textToHighlight: string
}) => {
	const [memoText, setMemoText] = useState<string>(textToHighlight)
	if (!isEqual(memoText, textToHighlight)) {
		setMemoText(textToHighlight)
	}
	const [doScroll, ref] = useScroll()

	useEffect(() => {
		doScroll()
	}, [doScroll, textToHighlight])

	const ScrolledMark = (props: any) => {
		if (props.highlightIndex === 0) {
			// Attach the ref to the first matching instance
			return (
				<mark className={styles.highlighterStyles} ref={ref}>
					{props.children}
				</mark>
			)
		} else {
			return (
				<mark className={styles.highlighterStyles}>
					{props.children}
				</mark>
			)
		}
	}

	return (
		<TextHighlighter
			highlightTag={ScrolledMark}
			searchWords={searchWords}
			textToHighlight={textToHighlight}
		/>
	)
}

const getDateLabel = (value: string): string => {
	if (!value.includes('_')) {
		// Value is a duration such as '7 days'
		return 'Last ' + value
	}
	const split = value.split('_')
	const start = split[0]
	const end = split[1]
	const startStr = moment(start).format('MMM D h:mm a')
	const endStr = moment(end).format('MMM D h:mm a')
	return `${startStr} to ${endStr}`
}

export const updateQueriedTimeRange = (
	query: string,
	timeRangeField: SelectOption,
	serializedValue: string,
): string => {
	const parsedQuery = JSON.parse(query) as QueryBuilderState
	parsedQuery.rules = parsedQuery.rules.map((rule) => {
		if (rule[0] === timeRangeField.value) {
			rule[2] = serializedValue
		}
		return rule
	})
	return JSON.stringify(parsedQuery)
}

export const isAbsoluteTimeRange = (value?: string): boolean => {
	return !!value && value.includes('_')
}

export const getAbsoluteStartTime = (value?: string): string | null => {
	if (!value) return null
	if (!isAbsoluteTimeRange(value)) {
		// value is a relative duration such as '7 days', subtract it from current time
		const amount = parseInt(value.split(' ')[0])
		const unit = value.split(' ')[1].toLowerCase()
		return roundFeedDate(
			moment()
				.subtract(amount, unit as unitOfTime.DurationConstructor)
				.toISOString(),
		).toISOString()
	}
	return value!.split('_')[0]
}
export const getAbsoluteEndTime = (value?: string): string | null => {
	if (!value) return null
	if (!isAbsoluteTimeRange(value)) {
		// value is a relative duration such as '7 days', use current time as end of range
		return roundFeedDate(moment().toISOString()).toISOString()
	}
	return value!.split('_')[1]
}

const getTimeLabel = (value: string): string => {
	const split = value.split('_')
	const start = Number(split[0])
	const end = Number(split[1])
	const ints = Number.isInteger(start) && Number.isInteger(end)
	return ints
		? `${start} and ${end} minutes`
		: `${start * 60} and ${end * 60} seconds`
}

const getLengthLabel = (value: string): string => {
	const split = value.split('_')
	const start = Number(split[0])
	const end = Number(split[1])
	return `${start} and ${end}`
}

const getProcessedLabel = (value: string): string => {
	if (value === 'false') {
		return 'Live'
	} else {
		return 'Completed'
	}
}

const getStateLabel = (value: string): string => {
	if (value === 'RESOLVED') {
		return 'Resolved'
	} else if (value === 'IGNORED') {
		return 'Ignored'
	} else {
		return 'Open'
	}
}

const getOption = (props: any) => {
	const {
		label,
		value,
		// selectProps: { inputValue },
	} = props
	const type = getType(value)
	const nameLabel = getNameLabel(label)
	const typeLabel = getTypeLabel(value)
	const tooltipMessage = TOOLTIP_MESSAGES[value]
	// const searchWords = [inputValue]

	return (
		<div className={styles.optionLabelContainer}>
			{!!typeLabel && (
				<div className={styles.labelTypeContainer}>
					<div className={styles.optionLabelType}>
						{typeLabel}
						{/* <TextHighlighter
									searchWords={searchWords}
									textToHighlight={typeLabel}
								/> */}
					</div>
				</div>
			)}
			<div className={styles.optionLabelName}>
				{/* <TextHighlighter
							searchWords={searchWords}
							textToHighlight={nameLabel}
						/> */}
				{nameLabel}
			</div>
			{(!!tooltipMessage ||
				type === SESSION_TYPE ||
				type === CUSTOM_TYPE ||
				type === ERROR_TYPE ||
				type === ERROR_FIELD_TYPE ||
				value === 'user_identifier') && (
				<InfoTooltip
					title={tooltipMessage ?? TOOLTIP_MESSAGE}
					size="medium"
					hideArrow
					placement="right"
					className={styles.optionTooltip}
				/>
			)}
		</div>
	)
}

// eslint-disable-next-line @typescript-eslint/no-unused-vars
const PopoutContent = ({
	value,
	onChange,
	type,
}: MultiselectPopoutContentProps) => {
	switch (type) {
		case 'date_range':
			return (
				<DateInput
					startDate={
						value?.kind === 'multi'
							? new Date(
									getAbsoluteStartTime(
										value.options[0]?.value,
									)!,
							  )
							: undefined
					}
					endDate={
						value?.kind === 'multi'
							? new Date(
									getAbsoluteEndTime(
										value.options[0]?.value,
									)!,
							  )
							: undefined
					}
					onChange={(start, end) => {
						const value = serializeAbsoluteTimeRange(start, end)

						onChange({
							kind: 'multi',
							options: [
								{
									label: getDateLabel(value),
									value: value,
								},
							],
						})
					}}
				/>
			)
		case 'time_range':
			return (
				<LengthInput
					type={type}
					start={
						value?.kind === 'multi'
							? Number(value.options[0]?.value.split('_')[0])
							: 0
					}
					end={
						value?.kind === 'multi'
							? Number(value.options[0]?.value.split('_')[1])
							: TIME_MAX_LENGTH
					}
					max={TIME_MAX_LENGTH}
					onChange={(start, end) => {
						const value = `${start}_${end}`

						onChange({
							kind: 'multi',
							options: [
								{
									label: getTimeLabel(value),
									value,
								},
							],
						})
					}}
				/>
			)
		case 'range':
			return (
				<LengthInput
					type={type}
					start={
						value?.kind === 'multi'
							? Number(value.options[0]?.value.split('_')[0])
							: 0
					}
					end={
						value?.kind === 'multi'
							? Number(value.options[0]?.value.split('_')[1])
							: RANGE_MAX_LENGTH
					}
					max={RANGE_MAX_LENGTH}
					onChange={(start, end) => {
						const value = `${start}_${end}`

						onChange({
							kind: 'multi',
							options: [
								{
									label: getLengthLabel(value),
									value,
								},
							],
						})
					}}
				/>
			)
	}
	return null
}

const MultiselectPopoutV2 = ({
	value,
	// disabled, ZANETODO
	cssClass,
	// limitWidth,
	loadOptions,
	type,
	onChange,
}: PopoutProps &
	MultiselectPopoutContentProps & {
		cssClass?: ClassValue | ClassValue[]
		limitWidth?: boolean
	}) => {
	// eslint-disable-next-line @typescript-eslint/no-unused-vars
	const [query, setQuery] = useState('') // ZANETODO: initialize!
	const [options, setOptions] = useState<Option[]>([])
	useMemo(() => {
		loadOptions(query).then((v) => setOptions(v ?? []))
	}, [loadOptions, query])
	console.log('options', options)

	const invalid = value === undefined || value.options.length === 0

	let label = '--'
	if (invalid) {
		label = '--'
	} else if (value.options.length > 1) {
		label = `${value.options.length} selections`
	} else if (value.options.length === 1) {
		label = value.options[0].label
	}

	console.log('value', value)

	// eslint-disable-next-line @typescript-eslint/no-unused-vars
	// const getValue = () => {
	// 	if (invalid) {
	// 		return '--'
	// 	}
	// 	if (value?.kind === 'single') {
	// 		return getNameLabel(value.label)
	// 	}
	// 	if (value?.kind === 'multi' && value.options.length > 1) {
	// 		return `${value.options.length} selections`
	// 	}
	// 	return value.options[0].label
	// }

	// const tooltipMessage =
	// 	(value?.kind === 'multi' &&
	// 		value.options.map((o) => o.label).join(', ')) ||
	// 	undefined

	// ZANETODO: add tooltip!
	// ZANETODO: add invalid color!

	// const options = await loadOptions()
	// console.log('zane options', options)
	let multiValue: string[] = []
	switch (type) {
		case 'multiselect':
			multiValue = value?.options.map((o) => o.label) ?? []
			return (
				<MultiSelectButton
					label=""
					value={multiValue}
					valueRender={() => label}
					options={options.map((o) => ({
						key: o.value,
						render: getOption(o),
					}))}
					onChange={(val: string[]) => {
						console.log('options', options)
						console.log('onChange', val)
						onChange({
							kind: 'multi',
							options: val.map((i) => ({
								label: i,
								value: i,
							})),
						})
					}}
					onChangeQuery={(val: string) => {
						setQuery(val)
					}}
					cssClass={cssClass}
				/>
			)
		case 'creatable':
			multiValue = value?.options.map((o) => o.label) ?? []
			return (
				<MultiSelectButton
					label=""
					value={multiValue}
					valueRender={() => label}
					options={options.map((o) => ({
						key: o.value,
						render: getOption(o),
					}))}
					onChange={(val: string[]) => {
						console.log('options', options)
						console.log('onChange', val)
						onChange({
							kind: 'multi',
							options: val.map((i) => ({
								label: i,
								value: i,
							})),
						})
					}}
					onChangeQuery={(val: string) => {
						setQuery(val)
					}}
					cssClass={cssClass}
				/>
			)
	}
	return null
}

const SelectPopoutV2 = ({
	value,
	valueRender,
	// disabled,
	cssClass,
	// limitWidth,
	loadOptions,
	onChange,
}: PopoutProps &
	SelectPopoutContentProps & {
		cssClass?: ClassValue | ClassValue[]
		limitWidth?: boolean
	}) => {
	// eslint-disable-next-line @typescript-eslint/no-unused-vars
	const [query, setQuery] = useState('') // ZANETODO: initialize!
	const [options, setOptions] = useState<Option[]>([])
	useMemo(() => {
		loadOptions(query).then((v) => setOptions(v ?? []))
	}, [loadOptions, query])
	console.log('options', options)

	const invalid = value === undefined

	let label = '--'
	if (invalid) {
		label = '--'
	} else {
		label = getNameLabel(value.label)
	}

	// eslint-disable-next-line @typescript-eslint/no-unused-vars
	// const getValue = () => {
	// 	if (invalid) {
	// 		return '--'
	// 	}
	// 	if (value?.kind === 'single') {
	// 		return getNameLabel(value.label)
	// 	}
	// 	if (value?.kind === 'multi' && value.options.length > 1) {
	// 		return `${value.options.length} selections`
	// 	}
	// 	return value.options[0].label
	// }

	// const tooltipMessage =
	// 	(value?.kind === 'multi' &&
	// 		value.options.map((o) => o.label).join(', ')) ||
	// 	undefined

	// ZANETODO: add tooltip!
	// ZANETODO: add invalid color!

	// const options = await loadOptions()
	// console.log('zane options', options)

	return (
		<SelectButton
			label=""
			value={value?.label ?? ''}
			valueRender={() => valueRender ?? label}
			options={options.map((o) => ({
				key: o.value,
				render: getOption(o),
			}))}
			onChange={(val) => {
				const selected = options.find((o) => o.value === val)!
				onChange({
					kind: 'single',
					...selected,
				})
				console.log('onchange', val, selected, options)
			}}
			onChangeQuery={(val: string) => {
				setQuery(val)
			}}
			cssClass={cssClass}
		/>
	)
}

const getPopoutType = (op: Operator | undefined): PopoutType => {
	switch (op) {
		case 'contains':
		case 'not_contains':
		case 'matches':
		case 'not_matches':
			return 'creatable'
		case 'between_date':
			return 'date_range'
		case 'between_time':
			return 'time_range'
		case 'between':
			return 'range'
		default:
			return 'multiselect'
	}
}

const QueryRule = ({
	rule,
	onChangeKey,
	getKeyOptions,
	onChangeOperator,
	getOperatorOptions,
	onChangeValue,
	getValueOptions,
	onRemove,
	readonly,
}: { rule: RuleProps } & RuleSettings) => {
	console.log('rule', rule)
	return (
		<Box display="inline-flex" gap="1">
			<SelectPopoutV2
				value={rule.field}
				onChange={onChangeKey}
				loadOptions={getKeyOptions}
				type="select"
				disabled={readonly}
				cssClass={[newStyle.tag, newStyle.flatRight, newStyle.tagKey]}
			/>
			<SelectPopoutV2
				value={getOperator(rule.op, rule.val)}
				onChange={onChangeOperator}
				loadOptions={getOperatorOptions}
				type="select"
				disabled={readonly}
				cssClass={[
					newStyle.tag,
					newStyle.tagKey,
					newStyle.flatLeft,
					{
						[newStyle.flatRight]:
							(!!rule.op && hasArguments(rule.op)) || !readonly,
					},
				]}
			/>
			{!!rule.op && hasArguments(rule.op) && (
				<MultiselectPopoutV2
					value={rule.val}
					onChange={onChangeValue}
					loadOptions={getValueOptions}
					type={getPopoutType(rule.op)}
					disabled={readonly}
					limitWidth
					cssClass={[
						newStyle.tag,
						newStyle.flatLeft,
						{ [newStyle.flatRight]: !readonly },
					]}
				/>
			)}
			{!readonly && (
				<Tag
					size="medium"
					kind="secondary"
					shape="basic"
					className={newStyle.flatLeft}
					onClick={() => {
						onRemove()
					}}
					iconRight={<IconSolidX size={12} />}
				/>
			)}
		</Box>
	)
}

export const hasArguments = (op: Operator): boolean =>
	!['exists', 'not_exists'].includes(op)

const LABEL_MAP_SINGLE: { [K in Operator]: string } = {
	is: 'is',
	is_not: 'is not',
	contains: 'contains',
	not_contains: 'does not contain',
	exists: 'exists',
	not_exists: 'does not exist',
	between: 'is between',
	not_between: 'is not between',
	between_time: 'is between',
	not_between_time: 'is not between',
	between_date: 'is between',
	not_between_date: 'is not between',
	matches: 'matches',
	not_matches: 'does not match',
}

const LABEL_MAP_MULTI: { [K in Operator]: string } = {
	is: 'is any of',
	is_not: 'is not any of',
	contains: 'contains any of',
	not_contains: 'does not contain any of',
	exists: 'exists',
	not_exists: 'does not exist',
	between: 'is between',
	not_between: 'is not between',
	between_time: 'is between',
	not_between_time: 'is not between',
	between_date: 'is between',
	not_between_date: 'is not between',
	matches: 'matches any of',
	not_matches: 'does not match any of',
}

const TOOLTIP_MESSAGES: { [K in string]: string } = {
	contains: 'Filters for results that contain the input term(s).',
	not_contains: 'Filters for results that do not contain the input term(s).',
	matches:
		'Filters for results which match the input regex(es). Uses Lucene regex syntax.',
	not_matches:
		'Filters for results which do not match the input regex(es). Uses Lucene regex syntax.',
	exists: 'Filters for results which have this field.',
	not_exists: 'Filters for results which do not have this field.',
}

export type Operator =
	| 'is'
	| 'is_not'
	| 'contains'
	| 'not_contains'
	| 'exists'
	| 'not_exists'
	| 'between'
	| 'not_between'
	| 'between_time'
	| 'not_between_time'
	| 'between_date'
	| 'not_between_date'
	| 'matches'
	| 'not_matches'

export const OPERATORS: Operator[] = [
	'is',
	'is_not',
	'contains',
	'not_contains',
	'exists',
	'not_exists',
	'matches',
	'not_matches',
]

export const CUSTOM_TYPE = 'custom'
export const SESSION_TYPE = 'session'
export const ERROR_TYPE = 'error'
export const ERROR_FIELD_TYPE = 'error-field'

export const RANGE_OPERATORS: Operator[] = ['between', 'not_between']

export const TIME_OPERATORS: Operator[] = ['between_time', 'not_between_time']

export const BOOLEAN_OPERATORS: Operator[] = ['is']

const LABEL_MAP: { [key: string]: string } = {
	referrer: 'Referrer',
	os_name: 'Operating System',
	active_length: 'Length',
	app_version: 'App Version',
	browser_name: 'Browser',
	browser: 'Browser',
	'visited-url': 'Visited URL',
	visited_url: 'Visited URL',
	city: 'City',
	country: 'Country',
	created_at: 'Date',
	device_id: 'Device ID',
	os_version: 'OS Version',
	browser_version: 'Browser Version',
	environment: 'Environment',
	processed: 'Status',
	viewed: 'Viewed By Anyone',
	viewed_by_me: 'Viewed By Me',
	first_time: 'First Time',
	starred: 'Starred',
	identifier: 'Identifier',
	reload: 'Reloaded',
	state: 'Status',
	event: 'Event',
	timestamp: 'Date',
	has_rage_clicks: 'Has Rage Clicks',
	has_errors: 'Has Errors',
	pages_visited: 'Pages Visited',
	landing_page: 'Landing Page',
	exit_page: 'Exit Page',
	has_comments: 'Has Comments',
}

const getOperator = (
	op: Operator | undefined,
	val: MultiselectOption | undefined,
): SelectOption | undefined => {
	if (!op) {
		return undefined
	}

	const label = (isSingle(val) ? LABEL_MAP_SINGLE : LABEL_MAP_MULTI)[op]
	return {
		kind: 'single',
		value: op,
		label,
	}
}

const isSingle = (val: MultiselectOption | undefined) =>
	!(val !== undefined && val.options.length > 1)

interface FieldOptions {
	operators?: Operator[]
	type?: string
}

interface HasOptions {
	options?: FieldOptions
}
export type CustomField = HasOptions & Pick<Field, 'type' | 'name'>

export type QueryBuilderRule = string[]

export interface QueryBuilderState {
	isAnd: boolean
	rules: QueryBuilderRule[]
}

export const serializeRules = (rules: RuleProps[]): QueryBuilderRule[] => {
	return rules
		.map((rule) => {
			const ret: QueryBuilderRule = []

			if (!isComplete(rule)) {
				return ret
			}

			if (rule.field?.value) {
				ret.push(rule.field.value)
			}

			if (rule.op) {
				ret.push(rule.op)
			}

			if (rule?.val?.options) {
				ret.push(
					...rule.val.options.map((op) => {
						return op.value
					}),
				)
			}

			return ret
		})
		.filter((ruleGroup) => !!ruleGroup && ruleGroup.length > 0)
}

const LABEL_FUNC_MAP: { [K in string]: (x: string) => string } = {
	custom_processed: getProcessedLabel,
	custom_created_at: getDateLabel,
	custom_active_length: getLengthLabel,
	custom_pages_visited: getLengthLabel,
	error_state: getStateLabel,
	'error-field_timestamp': getDateLabel,
}

export const deserializeGroup = (
	fieldVal: string,
	opVal: string,
	vals: string[],
): RuleProps => {
	const labelFunc = LABEL_FUNC_MAP[fieldVal]
	return {
		field: {
			kind: 'single',
			label: getName(fieldVal),
			value: fieldVal,
		},
		op: opVal as Operator,
		val: {
			kind: 'multi',
			options: vals.map((val) => {
				return {
					label: labelFunc ? labelFunc(val) : val,
					value: val,
				}
			}),
		},
	}
}

export const deserializeRules = (ruleGroups: Array<string[]>): RuleProps[] => {
	ruleGroups = ruleGroups.filter((g) => g.length)
	if (!ruleGroups) {
		return []
	}
	return ruleGroups.map((group: any[]) => {
		const [field, op, ...vals] = group
		return deserializeGroup(field, op, vals)
	})
}

const isComplete = (rule: RuleProps) =>
	rule.field !== undefined &&
	rule.op !== undefined &&
	(!hasArguments(rule.op) ||
		(rule.val !== undefined && rule.val?.options?.length !== 0))

const getNameLabel = (label: string) => LABEL_MAP[label] ?? label

const getTypeLabel = (value: string) => {
	const type = getType(value)
	const mapped = type === CUSTOM_TYPE ? 'session' : type
	if (!!mapped && ['track', 'user', 'session'].includes(mapped)) {
		return mapped
	}
	return undefined
}

export const getType = (value: string) => {
	return value.split('_')[0]
}

const getName = (value: string) => {
	const [, ...rest] = value.split('_')
	return rest.join('_')
}

export const propertiesToRules = (
	properties: any[],
	type: string,
	op: string,
): RuleProps[] => {
	const propsMap = new Map<string, any[]>()
	for (const prop of properties) {
		if (!propsMap.has(prop.name)) {
			propsMap.set(prop.name, [])
		}
		propsMap.get(prop.name)?.push(prop.value.split(':')[0])
	}
	const rules: RuleProps[] = []
	for (const [name, vals] of propsMap) {
		const key = `${type}_${name}`
		if (key === 'user_contains') {
			if (op === 'is_not') {
				rules.push(
					deserializeGroup(`user_identifier`, 'not_contains', vals),
				)
			} else {
				rules.push(
					deserializeGroup(`user_identifier`, 'contains', vals),
				)
			}
		} else {
			rules.push(deserializeGroup(`${type}_${name}`, op, vals))
		}
	}
	return rules
}

export type FetchFieldVariables =
	| Partial<
			Exact<{
				project_id: string
				count: number
				field_type: string
				field_name: string
				query: string
				start_date: string
				end_date: string
				use_clickhouse: boolean
			}>
	  >
	| undefined

interface QueryBuilderProps {
	searchContext: BaseSearchContext
	timeRangeField: SelectOption
	customFields: CustomField[]
	fetchFields: (variables?: FetchFieldVariables) => Promise<string[]>
	fieldData?: GetFieldTypesQuery
	readonly?: boolean
	useEditAnySegmentMutation:
		| typeof useEditSegmentMutation
		| typeof useEditErrorSegmentMutation
	useGetAnySegmentsQuery:
		| typeof useGetSegmentsQuery
		| typeof useGetErrorSegmentsQuery
	CreateAnySegmentModal:
		| typeof CreateSegmentModal
		| typeof CreateErrorSegmentModal
	DeleteAnySegmentModal:
		| typeof DeleteSessionSegmentModal
		| typeof DeleteErrorSegmentModal
}

enum QueryBuilderMode {
	CUSTOM = 'CUSTOM',
	SEGMENT = 'SEGMENT',
	SEGMENT_UPDATE = 'SEGMENT_UPDATE',
}

enum SegmentModalState {
	HIDDEN = 'HIDDEN',
	CREATE = 'CREATE',
	EDIT_NAME = 'EDIT_NAME',
}

const defaultMinDate = getNow().subtract(90, 'days').toDate()
const defaultPreset = defaultPresets[5]

function QueryBuilder(props: QueryBuilderProps) {
	const {
		searchContext,
		timeRangeField,
		customFields,
		fetchFields,
		fieldData,
		readonly,
		useEditAnySegmentMutation,
		useGetAnySegmentsQuery,
		CreateAnySegmentModal,
		DeleteAnySegmentModal,
	} = props

	const {
		backendSearchQuery,
		searchQuery,
		setSearchQuery,
		existingQuery,
		searchResultsCount,
		selectedSegment,
		setSelectedSegment,
		removeSelectedSegment,
	} = searchContext

	const { project_id: projectId } = useParams<{
		project_id: string
	}>()

	const { isHighlightAdmin } = useAuthContext()
	const [useClickhouse] = useLocalStorage(
		'highlight-session-search-use-clickhouse-v2',
		isHighlightAdmin || Number(projectId) % 2 == 0,
	)

	const { loading: segmentsLoading, data: segmentData } =
		useGetAnySegmentsQuery({
			variables: { project_id: projectId! },
			skip: !projectId,
			onCompleted: (data) => {
				if (selectedSegment && selectedSegment.id) {
					const match = data?.segments
						?.map((s) => s)
						.find((s) => s?.id === selectedSegment.id)

					if (match && match.params?.query) {
						setSelectedSegment(
							{ id: match.id, name: match.name },
							match.params?.query,
						)
						return
					} else {
						setSelectedSegment(undefined, searchQuery)
					}
				}
			},
		})

	const [segmentModalState, setSegmentModalState] = useState(
		SegmentModalState.HIDDEN,
	)

	const [segmentToDelete, setSegmentToDelete] = useState<{
		name?: string
		id?: string
	} | null>(null)

	const [editSegment] = useEditAnySegmentMutation({
		refetchQueries: [namedOperations.Query.GetSegments],
	})

	const segmentOptions = (segmentData?.segments || [])
		.map((segment) => ({
			name: segment?.name || '',
			id: segment?.id || '',
		}))
		.sort((a, b) => (a.name.toLowerCase() > b.name.toLowerCase() ? 1 : -1))

	const currentSegment = segmentData?.segments
		?.map((s) => s)
		.find((s) => s?.id === selectedSegment?.id)

	const selectSegment = useCallback(
		(segment?: Pick<Segment | ErrorSegment, 'id' | 'name'>) => {
			if (segment && segment.id && segment.name) {
				const match = segmentData?.segments
					?.map((s) => s)
					.find((s) => s?.id === segment?.id)

				if (match && match.params?.query) {
					setSelectedSegment(
						{ id: segment.id, name: segment.name },
						match.params?.query,
					)
					return
				}
			}

			removeSelectedSegment()
		},
		[removeSelectedSegment, segmentData?.segments, setSelectedSegment],
	)

	const getCustomFieldOptions = useCallback(
		(field: SelectOption | undefined) => {
			if (!field) {
				return undefined
			}

			const type = getType(field.value)
			if (
				![
					CUSTOM_TYPE,
					SESSION_TYPE,
					ERROR_TYPE,
					ERROR_FIELD_TYPE,
				].includes(type)
			) {
				return undefined
			}

			return customFields.find((f) => f.name === field.label)?.options
		},
		[customFields],
	)

	const getDefaultOperator = (field: SelectOption | undefined) =>
		((field && getCustomFieldOptions(field)?.operators) ?? OPERATORS)[0]

	const { data: appVersionData } = useGetAppVersionsQuery({
		variables: { project_id: projectId! },
		skip: !projectId,
	})

	const [currentRule, setCurrentRule] = useState<RuleProps | undefined>()

	const {
		isAnd: serializedIsAnd,
		rules: serializedRules,
	}: { isAnd: boolean; rules: any } = JSON.parse(searchQuery)
	const startingRules = deserializeRules(serializedRules)
	const [isAnd, toggleIsAnd] = useToggle(serializedIsAnd)
	const [rules, setRules] = useState<RuleProps[]>(startingRules)

	const startingDateRange = startingRules.find(
		(rule) =>
			rule.op === 'between_date' &&
			rule.field?.value === timeRangeField.value,
	)?.val?.options?.[0]?.value
	let from, to: Date | undefined
	if (startingDateRange) {
		const [fromStr, toStr] = startingDateRange.split('_')
		from = new Date(fromStr)
		to = new Date(toStr)
	}
	const [dateRange, setDateRange] = useState<Date[]>([
		from ?? defaultPreset.startDate, // Start at 30days
		to ?? new Date(getNow().toISOString()),
	])

	const filterRules = useMemo(
		() =>
			rules.filter((rule) => rule.field?.value !== timeRangeField.value),
		[rules, timeRangeField.value],
	)

	const setRulesImpl = useCallback(
		(newRules: RuleProps[]) => {
			setRules(newRules)

			if (readonly || !newRules.every(isComplete)) {
				return
			}

			const newState = JSON.stringify({
				isAnd,
				rules: serializeRules(newRules),
			})
			setSearchQuery(newState)
		},
		[isAnd, readonly, setSearchQuery],
	)

	const addRule = useCallback(
		(rule: RuleProps) => {
			setRulesImpl([...rules, rule])
			setCurrentRule(undefined)
		},
		[rules, setRulesImpl],
	)
	const removeRule = useCallback(
		(targetRule: RuleProps) =>
			setRulesImpl(rules.filter((rule) => rule !== targetRule)),
		[rules, setRulesImpl],
	)
	const updateRule = useCallback(
		(targetRule: RuleProps, newProps: any) => {
			setRulesImpl(
				rules.map((rule) =>
					rule !== targetRule ? rule : { ...rule, ...newProps },
				),
			)
		},
		[rules, setRulesImpl],
	)

	const timeRangeRule = useMemo<RuleProps>(() => {
		const timeRange = rules.find(
			(rule) => rule.field?.value === timeRangeField.value,
		)! // ZANETODO: can we enforce this?

		return timeRange
	}, [rules, timeRangeField.value])

	const getKeyOptions = useCallback(
		async (input: string) => {
			return customFields
				.concat(fieldData?.field_types ?? [])
				.map((ft) => ({
					label: ft.name,
					value: ft.type + '_' + ft.name,
				}))
				.filter((ft) =>
					(
						getTypeLabel(ft.value)?.toLowerCase() +
						':' +
						getNameLabel(ft.label).toLowerCase()
					).includes(input.toLowerCase()),
				)
				.sort((a, b) => {
					const aLower = getNameLabel(a.label).toLowerCase()
					const bLower = getNameLabel(b.label).toLowerCase()
					if (aLower < bLower) {
						return -1
					} else if (aLower === bLower) {
						return 0
					} else {
						return 1
					}
				})
		},
		[customFields, fieldData?.field_types],
	)

	const getOperatorOptionsCallback = (
		options: FieldOptions | undefined,
		val: MultiselectOption | undefined,
	) => {
		return async (input: string) => {
			return (options?.operators ?? OPERATORS)
				.map((op) => getOperator(op, val))
				.filter((op) => op !== undefined)
				.filter((op) =>
					op?.label.toLowerCase().includes(input.toLowerCase()),
				) as Option[]
		}
	}

	const getValueOptionsCallback = useCallback(
		(field: SelectOption | undefined) => {
			return async (input: string): Promise<Option[] | undefined> => {
				if (field === undefined) {
					return
				}

				let options: { label: string; value: string }[] = []
				if (field.value === 'custom_app_version') {
					options =
						appVersionData?.app_version_suggestion
							.filter((val) => !!val)
							.map((val) => ({
								label: val as string,
								value: val as string,
							})) ?? []
				} else if (field.value === 'custom_processed') {
					options = ['true', 'false'].map((v) => ({
						label: getProcessedLabel(v),
						value: v,
					}))
				} else if (field.value === 'error_state') {
					options = ['OPEN', 'RESOLVED', 'IGNORED'].map((v) => ({
						label: getStateLabel(v),
						value: v,
					}))
				} else if (field.value === 'error_Type') {
					options = [
						'Backend',
						'console.error',
						'window.onerror',
						'custom',
					].map((v) => ({
						label: v,
						value: v,
					}))
				} else if (getCustomFieldOptions(field)?.type === 'boolean') {
					options = ['true', 'false'].map((v) => ({
						label: v,
						value: v,
					}))
				}

				if (options.length > 0) {
					return options.filter((opt) =>
						opt.label?.toLowerCase().includes(input.toLowerCase()),
					)
				}

				let label = field.label
				if (field.value === 'error_Event') {
					label = 'event'
				}

				return await fetchFields({
					project_id: projectId,
					count: 10,
					field_type: getType(field.value),
					field_name: label,
					query: input,
					start_date: moment(dateRange[0]).toISOString(),
					end_date: moment(dateRange[1]).toISOString(),
					use_clickhouse: useClickhouse,
				}).then((res) => {
					return res.map((val) => ({
						label: val,
						value: val,
					}))
				})
			}
		},
		[
			appVersionData?.app_version_suggestion,
			fetchFields,
			getCustomFieldOptions,
			projectId,
			dateRange,
			useClickhouse,
		],
	)

	const areRulesValid = rules.every(isComplete)

	// If the search query is updated externally,
	// set the rules and `isAnd` toggle based on it
	useEffect(() => {
		if (searchQuery) {
			const newState = JSON.parse(searchQuery)
			const deserializedRules = deserializeRules(newState.rules)

			const dateRange = deserializedRules?.find(
				(rule) =>
					rule.op === 'between_date' &&
					rule.field?.value === timeRangeField.value,
			)?.val?.options?.[0]?.value
			if (dateRange) {
				const [from, to] = dateRange.split('_')
				setDateRange([new Date(from), new Date(to)])
			}

			toggleIsAnd(newState.isAnd)
			setRules(deserializedRules)
		}
	}, [searchQuery, timeRangeField.value, toggleIsAnd])

	// When the query builder is unmounted, reset the state.
	// Not sure if this is desired behavior in the long term, but
	// this matches the current prod behavior.
	useEffect(() => {
		return () => {
			removeSelectedSegment()
		}
	}, [removeSelectedSegment])

	const { setShowLeftPanel } = usePlayerConfiguration()

	const mode = (() => {
		if (selectedSegment !== undefined) {
			if (searchQuery !== existingQuery) {
				return QueryBuilderMode.SEGMENT_UPDATE
			} else {
				return QueryBuilderMode.SEGMENT
			}
		}
		return QueryBuilderMode.CUSTOM
	})()

	const addFilterButton = useMemo(() => {
		if (readonly) {
			return null
		}

		return (
<<<<<<< HEAD
			<SelectPopoutV2
				value={undefined}
				valueRender={<IconSolidPlusSm size={12} />}
				onChange={(val) => {
					const field = val as SelectOption | undefined
					addRule({
						field: field,
						op: undefined,
						val: undefined,
					})
=======
			<Popover
				showArrow={false}
				trigger="click"
				content={
					currentRule?.field === undefined ? (
						<PopoutContent
							key="popover-step-1"
							value={undefined}
							setVisible={() => {
								setCurrentStep(undefined)
							}}
							onChange={(val) => {
								const field = val as SelectOption | undefined
								const operators =
									field &&
									getCustomFieldOptions(field)?.operators
								addRule({
									field: field,
									op:
										operators && operators.length === 1
											? operators[0]
											: undefined,
									val: undefined,
								})
							}}
							loadOptions={getKeyOptions}
							type="select"
							placeholder="Filter..."
						/>
					) : currentRule?.op === undefined ? (
						<PopoutContent
							key="popover-step-2"
							value={undefined}
							setVisible={() => {
								setCurrentStep(3)
							}}
							onChange={(val) => {
								const op = (val as SelectOption)
									.value as Operator
								if (!hasArguments(op)) {
									setCurrentStep(undefined)
									addRule({
										...currentRule,
										op,
									})
								} else {
									setCurrentRule({
										...currentRule,
										op,
									})
								}
							}}
							loadOptions={getOperatorOptionsCallback(
								getCustomFieldOptions(currentRule.field),
								currentRule.val,
							)}
							type="select"
							placeholder="Select..."
						/>
					) : (
						<PopoutContent
							key="popover-step-3"
							value={undefined}
							setVisible={() => {
								setCurrentStep(undefined)
							}}
							onChange={(val) => {
								addRule({
									...currentRule,
									val: val as MultiselectOption | undefined,
								})
							}}
							loadOptions={getValueOptionsCallback(
								currentRule.field,
							)}
							type={getPopoutType(currentRule.op)}
							placeholder="Select..."
						/>
					)
				}
				placement="bottomLeft"
				contentContainerClassName={styles.contentContainer}
				popoverClassName={styles.popoverContainer}
				destroyTooltipOnHide
				onVisibleChange={(isVisible) => {
					if (!isVisible) {
						setCurrentStep(undefined)
					}
>>>>>>> 8cf4dc10
				}}
				loadOptions={getKeyOptions}
				type="select"
				cssClass={[newStyle.tag, newStyle.flatRight, newStyle.tagKey]}
				disabled={false}
			/>
		)
		// eslint-disable-next-line react-hooks/exhaustive-deps
	}, [addRule, currentRule, getKeyOptions, readonly])

	const canUpdateSegment =
		!!selectedSegment && filterRules.length > 0 && areRulesValid

	const updateSegment = useCallback(() => {
		if (canUpdateSegment) {
			editSegment({
				variables: {
					project_id: projectId!,
					id: selectedSegment.id,
					params: {
						query: searchQuery,
					},
					name: selectedSegment.name,
				},
			})
				.then(() => {
					message.success(`Updated '${selectedSegment.name}'`, 5)
					setSelectedSegment(
						{
							id: selectedSegment.id,
							name: selectedSegment.name,
						},
						searchQuery,
					)
				})
				.catch(() => {
					message.error('Error updating segment!', 5)
				})
		}
	}, [
		canUpdateSegment,
		editSegment,
		projectId,
		searchQuery,
		selectedSegment?.id,
		selectedSegment?.name,
		setSelectedSegment,
	])

	const actionButton = useMemo(() => {
		switch (mode) {
			case QueryBuilderMode.CUSTOM:
				return (
					<Menu.Button
						kind="secondary"
						size="xSmall"
						emphasis="medium"
						iconLeft={<IconSolidSave size={12} />}
						onClick={(e: React.MouseEvent) => {
							e.preventDefault()
							setSegmentModalState(SegmentModalState.CREATE)
						}}
						disabled={!areRulesValid}
					>
						Save
					</Menu.Button>
				)
			case QueryBuilderMode.SEGMENT:
				return (
					<Menu.Button
						kind="secondary"
						size="xSmall"
						emphasis="medium"
						iconLeft={<IconSolidSegment size={12} />}
						iconRight={<IconSolidCheveronDown size={12} />}
						onClick={() => {}}
					>
						<Text lines="1">{selectedSegment?.name}</Text>
					</Menu.Button>
				)
			case QueryBuilderMode.SEGMENT_UPDATE:
				return (
					<Menu.Button
						kind="primary"
						size="xSmall"
						emphasis="high"
						iconLeft={<IconSolidSegment size={12} />}
						iconRight={<IconSolidCheveronDown size={12} />}
					>
						<Text lines="1">{selectedSegment?.name}</Text>
					</Menu.Button>
				)
		}
	}, [areRulesValid, mode, selectedSegment?.name])

	const controlBar = useMemo(() => {
		return (
			<Box
				display="flex"
				alignItems="center"
				px="12"
				borderBottom="secondary"
				cssClass={styles.controlBar}
			>
				<PreviousDateRangePicker
					presets={defaultPresets}
					selectedDates={dateRange}
					minDate={defaultMinDate}
					onDatesChange={(dates: Date[]) => {
						setDateRange(dates)
						if (!dates[0] || !dates[1]) {
							return
						}
						updateRule(timeRangeRule, {
							val: {
								kind: 'multi',
								options: [
									{
										label: 'Date Range',
										value: `${dates[0].toISOString()}_${dates[1].toISOString()}`,
									},
								],
							} as MultiselectOption,
						})
					}}
				/>
				<Box marginLeft="auto" display="flex" gap="4">
					<DropdownMenu
						sessionCount={searchResultsCount || 0}
						sessionQuery={backendSearchQuery?.searchQuery || ''}
					/>

					<ButtonIcon
						kind="secondary"
						size="small"
						shape="square"
						emphasis="low"
						icon={<IconSolidLogout size={14} />}
						onClick={() => setShowLeftPanel(false)}
					/>
				</Box>
			</Box>
		)
	}, [
		dateRange,
		searchResultsCount,
		backendSearchQuery?.searchQuery,
		updateRule,
		timeRangeRule,
		setShowLeftPanel,
	])

	const alteredSegmentSettings = useMemo(() => {
		return (
			<>
				<Menu.Item
					onClick={(e) => {
						e.stopPropagation()
						updateSegment()
					}}
					disabled={!canUpdateSegment}
				>
					<Box
						display="flex"
						alignItems="center"
						gap="4"
						userSelect="none"
					>
						<IconSolidCloudUpload size={16} color={colors.n9} />
						Update segment
					</Box>
				</Menu.Item>
				<Menu.Item
					onClick={(e) => {
						e.stopPropagation()
						setSegmentModalState(SegmentModalState.CREATE)
					}}
					disabled={!canUpdateSegment}
				>
					<Box
						display="flex"
						alignItems="center"
						gap="4"
						userSelect="none"
					>
						<IconSolidPlusCircle size={16} color={colors.n9} />
						Save as a new segment
					</Box>
				</Menu.Item>
				<Menu.Item
					onClick={(e) => {
						e.stopPropagation()
						if (currentSegment) {
							selectSegment(currentSegment)
						}
					}}
				>
					<Box
						display="flex"
						alignItems="center"
						gap="4"
						userSelect="none"
					>
						<IconSolidRefresh size={16} color={colors.n9} />
						Reset to segment filters
					</Box>
				</Menu.Item>

				<Menu.Divider />
			</>
		)
	}, [canUpdateSegment, currentSegment, selectSegment, updateSegment])

	// Don't render anything if this is a readonly query builder and there are no rules
	if (readonly && rules.length === 0) {
		return null
	}

	return (
		<>
			<CreateAnySegmentModal
				showModal={segmentModalState !== SegmentModalState.HIDDEN}
				onHideModal={() => {
					setSegmentModalState(SegmentModalState.HIDDEN)
				}}
				afterCreateHandler={(segmentId, segmentName) => {
					if (segmentData?.segments) {
						setSelectedSegment(
							{
								id: segmentId,
								name: segmentName,
							},
							searchQuery,
						)
					}
				}}
				currentSegment={
					segmentModalState === SegmentModalState.EDIT_NAME
						? currentSegment
						: undefined
				}
			/>
			<DeleteAnySegmentModal
				showModal={!!segmentToDelete}
				hideModalHandler={() => {
					setSegmentToDelete(null)
				}}
				segmentToDelete={segmentToDelete}
				afterDeleteHandler={() => {
					if (
						segmentToDelete &&
						selectedSegment?.name === segmentToDelete.name
					) {
						removeSelectedSegment()
					}
				}}
			/>
			{!readonly && controlBar}
			<Box
				border="secondary"
				borderRadius="8"
				display="flex"
				flexDirection="column"
				overflow="hidden"
				flexShrink={0}
				m={readonly ? undefined : '8'}
				shadow="medium"
			>
				<Box
					p="4"
					paddingBottom="8"
					background="white"
					borderBottom={readonly ? undefined : 'secondary'}
					display="flex"
					alignItems="center"
					flexWrap="wrap"
					gap="4"
				>
					{filterRules.flatMap((rule, index) => [
						...(index != 0
							? [
									<Tag
										shape="basic"
										kind="secondary"
										emphasis="low"
										onClick={toggleIsAnd}
										key={`separator-${index}`}
										disabled={readonly}
									>
										{isAnd ? 'and' : 'or'}
									</Tag>,
							  ]
							: []),
						<QueryRule
							key={`rule-${index}`}
							rule={rule}
							onChangeKey={(val) => {
								console.log('onChangeKey', val)
								// Default to 'is' when rule is not defined yet
								if (rule.op === undefined) {
									updateRule(rule, {
										field: val,
										op: getDefaultOperator(rule.field),
										val: undefined,
									})
								} else {
									updateRule(rule, {
										field: val,
										val: undefined,
									})
								}
							}}
							getKeyOptions={getKeyOptions}
							onChangeOperator={(val) => {
								console.log('onChangeOperator', val)
								if (val?.kind === 'single') {
									updateRule(rule, { op: val.value })
								}
							}}
							getOperatorOptions={getOperatorOptionsCallback(
								getCustomFieldOptions(rule.field),
								rule.val,
							)}
							onChangeValue={(val) => {
								console.log('onChangeValue', val)
								updateRule(rule, { val: val })
							}}
							getValueOptions={getValueOptionsCallback(
								rule.field,
							)}
							onRemove={() => removeRule(rule)}
							readonly={readonly ?? false}
						/>,
					])}
					{addFilterButton}
				</Box>
				{!readonly && (
					<Box
						display="flex"
						p="8"
						paddingRight="4"
						justifyContent="space-between"
						alignItems="center"
					>
						{searchResultsCount === undefined ? (
							<Skeleton width="100px" />
						) : (
							<Text
								size="xSmall"
								weight="medium"
								color="n9"
								userSelect="none"
							>
								{formatNumber(searchResultsCount)} results
							</Text>
						)}
						<Box
							display="flex"
							gap="4"
							alignItems="center"
							cssClass={newStyle.maxHalfWidth}
						>
							<Menu placement="bottom-end">
								{actionButton}
								<Menu.List cssClass={styles.menuList}>
									<Box
										background="n2"
										borderBottom="secondary"
										p="8"
										mb="4"
									>
										<Text
											weight="medium"
											size="xxSmall"
											color="n11"
											userSelect="none"
										>
											Segment settings
										</Text>
									</Box>
									{mode === QueryBuilderMode.SEGMENT_UPDATE
										? alteredSegmentSettings
										: null}

									<Menu.Item
										onClick={(e) => {
											e.stopPropagation()
											setSegmentModalState(
												SegmentModalState.EDIT_NAME,
											)
										}}
									>
										<Box
											display="flex"
											alignItems="center"
											gap="4"
											userSelect="none"
										>
											<IconSolidPencil
												size={16}
												color={colors.n9}
											/>
											Edit segment name
										</Box>
									</Menu.Item>

									<Menu.Item
										onClick={(e) => {
											e.stopPropagation()
											if (currentSegment) {
												selectSegment(currentSegment)
												setSegmentModalState(
													SegmentModalState.CREATE,
												)
											}
										}}
									>
										<Box
											display="flex"
											alignItems="center"
											gap="4"
											userSelect="none"
										>
											<IconSolidDocumentDuplicate
												size={16}
												color={colors.n9}
											/>
											Duplicate segment
										</Box>
									</Menu.Item>

									<Menu.Divider />
									<Menu.Item
										onClick={(e) => {
											e.stopPropagation()
											setSegmentToDelete({
												id: currentSegment?.id,
												name: currentSegment?.name,
											})
										}}
									>
										<Box
											display="flex"
											alignItems="center"
											gap="4"
											userSelect="none"
										>
											<IconSolidTrash
												size={16}
												color={colors.n9}
											/>
											Delete segment
										</Box>
									</Menu.Item>
								</Menu.List>
							</Menu>

							<Menu>
								<Menu.Button
									kind="secondary"
									disabled={segmentsLoading}
									emphasis="high"
									icon={<IconSolidSegment size={12} />}
									size="xSmall"
									cssClass={newStyle.noShrink}
								/>
								<Menu.List cssClass={styles.menuList}>
									<Box
										background="n2"
										borderBottom="secondary"
										p="8"
										mb="4"
									>
										<Text
											weight="medium"
											size="xxSmall"
											color="n11"
											userSelect="none"
										>
											Segments
										</Text>
									</Box>
									{segmentOptions.map((segment, idx) => (
										<Menu.Item
											key={idx}
											onClick={(e) => {
												e.stopPropagation()
												selectSegment(segment)
											}}
										>
											<Text lines="1">
												{segment.name}
											</Text>
										</Menu.Item>
									))}
									{segmentOptions.length > 0 && (
										<Menu.Divider />
									)}
									<Menu.Item
										onClick={(e) => {
											e.stopPropagation()
											selectSegment()
										}}
									>
										Reset to defaults
									</Menu.Item>
								</Menu.List>
							</Menu>
						</Box>
					</Box>
				)}
			</Box>
		</>
	)
}

export default QueryBuilder<|MERGE_RESOLUTION|>--- conflicted
+++ resolved
@@ -46,16 +46,7 @@
 import { isEqual } from 'lodash'
 import moment, { unitOfTime } from 'moment'
 import React, { useCallback, useEffect, useMemo, useRef, useState } from 'react'
-<<<<<<< HEAD
-import { useToggle } from 'react-use'
-=======
-import { components } from 'react-select'
-import AsyncSelect from 'react-select/async'
-import Creatable from 'react-select/creatable'
-import { Styles } from 'react-select/src/styles'
-import { OptionTypeBase } from 'react-select/src/types'
 import { useLocalStorage, useToggle } from 'react-use'
->>>>>>> 8cf4dc10
 
 import { useAuthContext } from '@/authentication/AuthContext'
 import CreateErrorSegmentModal from '@/pages/Errors/ErrorSegmentSidebar/SegmentButtons/CreateErrorSegmentModal'
@@ -1496,107 +1487,21 @@
 		}
 
 		return (
-<<<<<<< HEAD
 			<SelectPopoutV2
 				value={undefined}
 				valueRender={<IconSolidPlusSm size={12} />}
 				onChange={(val) => {
 					const field = val as SelectOption | undefined
+					const operators =
+						field && getCustomFieldOptions(field)?.operators
 					addRule({
 						field: field,
-						op: undefined,
+						op:
+							operators && operators.length === 1
+								? operators[0]
+								: undefined,
 						val: undefined,
 					})
-=======
-			<Popover
-				showArrow={false}
-				trigger="click"
-				content={
-					currentRule?.field === undefined ? (
-						<PopoutContent
-							key="popover-step-1"
-							value={undefined}
-							setVisible={() => {
-								setCurrentStep(undefined)
-							}}
-							onChange={(val) => {
-								const field = val as SelectOption | undefined
-								const operators =
-									field &&
-									getCustomFieldOptions(field)?.operators
-								addRule({
-									field: field,
-									op:
-										operators && operators.length === 1
-											? operators[0]
-											: undefined,
-									val: undefined,
-								})
-							}}
-							loadOptions={getKeyOptions}
-							type="select"
-							placeholder="Filter..."
-						/>
-					) : currentRule?.op === undefined ? (
-						<PopoutContent
-							key="popover-step-2"
-							value={undefined}
-							setVisible={() => {
-								setCurrentStep(3)
-							}}
-							onChange={(val) => {
-								const op = (val as SelectOption)
-									.value as Operator
-								if (!hasArguments(op)) {
-									setCurrentStep(undefined)
-									addRule({
-										...currentRule,
-										op,
-									})
-								} else {
-									setCurrentRule({
-										...currentRule,
-										op,
-									})
-								}
-							}}
-							loadOptions={getOperatorOptionsCallback(
-								getCustomFieldOptions(currentRule.field),
-								currentRule.val,
-							)}
-							type="select"
-							placeholder="Select..."
-						/>
-					) : (
-						<PopoutContent
-							key="popover-step-3"
-							value={undefined}
-							setVisible={() => {
-								setCurrentStep(undefined)
-							}}
-							onChange={(val) => {
-								addRule({
-									...currentRule,
-									val: val as MultiselectOption | undefined,
-								})
-							}}
-							loadOptions={getValueOptionsCallback(
-								currentRule.field,
-							)}
-							type={getPopoutType(currentRule.op)}
-							placeholder="Select..."
-						/>
-					)
-				}
-				placement="bottomLeft"
-				contentContainerClassName={styles.contentContainer}
-				popoverClassName={styles.popoverContainer}
-				destroyTooltipOnHide
-				onVisibleChange={(isVisible) => {
-					if (!isVisible) {
-						setCurrentStep(undefined)
-					}
->>>>>>> 8cf4dc10
 				}}
 				loadOptions={getKeyOptions}
 				type="select"
