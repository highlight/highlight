--- conflicted
+++ resolved
@@ -13,39 +13,22 @@
 import { generateRandomColor } from '@util/color'
 import { DEMO_PROJECT_NAME } from '@util/constants/constants'
 import { useParams } from '@util/react-router/useParams'
-<<<<<<< HEAD
-import React from 'react'
 import { Link, useLocation, useNavigate } from 'react-router-dom'
-
-import { isSettingsPath } from '@/pages/SettingsRouter/SettingsRouter'
-=======
-import { Link, useNavigate } from 'react-router-dom'
->>>>>>> eed80c57
 
 import { DEMO_WORKSPACE_PROXY_APPLICATION_ID } from '@/components/DemoWorkspaceButton/DemoWorkspaceButton'
 import { useProjectId } from '@/hooks/useProjectId'
+import { isSettingsPath } from '@/pages/SettingsRouter/SettingsRouter'
 
 import { useApplicationContext } from '../../../../routers/ProjectRouter/context/ApplicationContext'
 
 const ProjectPicker = () => {
 	const { allProjects, currentProject, currentWorkspace } =
 		useApplicationContext()
-<<<<<<< HEAD
-	const { workspace_id, project_id } = useParams<{
-		workspace_id: string
-		project_id: string
-	}>()
+	const { workspace_id } = useParams<{ workspace_id: string }>()
+	const { projectId } = useProjectId()
 	const { pathname } = useLocation()
 	const parts = pathname.split('/')
 	const isSettings = isSettingsPath(parts)
-	const projectIdRemapped =
-		project_id === DEMO_WORKSPACE_APPLICATION_ID
-			? DEMO_WORKSPACE_PROXY_APPLICATION_ID
-			: project_id
-=======
-	const { workspace_id } = useParams<{ workspace_id: string }>()
-	const { projectId } = useProjectId()
->>>>>>> eed80c57
 	const isWorkspaceLevel = workspace_id !== undefined
 	const navigate = useNavigate()
 	const isInDemoProject = projectId === DEMO_WORKSPACE_PROXY_APPLICATION_ID
@@ -122,11 +105,7 @@
 					</Menu.Button>
 					<Menu.List>
 						{projectOptions}
-<<<<<<< HEAD
-						{project_id && project_id !== '0' && !isSettings && (
-=======
-						{projectId && !isInDemoProject && (
->>>>>>> eed80c57
+						{projectId && !isInDemoProject && !isSettings && (
 							<>
 								<Menu.Divider />
 								<Link
@@ -148,11 +127,7 @@
 									</Menu.Item>
 								</Link>
 								<Link
-<<<<<<< HEAD
-									to={`/${project_id}/settings/recording`}
-=======
-									to={`/${projectId}/settings`}
->>>>>>> eed80c57
+									to={`/${projectId}/settings/recording`}
 									className={linkStyle}
 								>
 									<Menu.Item>
