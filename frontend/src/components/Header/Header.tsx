import { useAuthContext } from '@authentication/AuthContext'
import { Button } from '@components/Button'
import CommandBar from '@components/CommandBar/CommandBar'
import { DEMO_WORKSPACE_PROXY_APPLICATION_ID } from '@components/DemoWorkspaceButton/DemoWorkspaceButton'
import ProjectPicker from '@components/Header/components/ProjectPicker/ProjectPicker'
import { linkStyle } from '@components/Header/styles.css'
import { OpenCommandBarShortcut } from '@components/KeyboardShortcutsEducation/KeyboardShortcutsEducation'
import { LinkButton } from '@components/LinkButton'
import { useGetBillingDetailsForProjectQuery } from '@graph/hooks'
import { Maybe, ProductType, Project } from '@graph/schemas'
import {
	Badge,
	Box,
	ButtonIcon,
	IconSolidArrowSmLeft,
	IconSolidArrowSmRight,
	IconSolidAtSymbol,
	IconSolidChartBar,
	IconSolidChartPie,
	IconSolidChat,
	IconSolidCog,
	IconSolidDesktopComputer,
	IconSolidDocumentText,
	IconSolidDotsHorizontal,
	IconSolidLightningBolt,
	IconSolidLogs,
	IconSolidOfficeBuilding,
	IconSolidPlayCircle,
	IconSolidSearch,
	IconSolidSpeakerphone,
	IconSolidSwitchHorizontal,
	IconSolidUserCircle,
	IconSolidViewGridAdd,
	Menu,
	Stack,
	Text,
} from '@highlight-run/ui'
import { vars } from '@highlight-run/ui/src/css/vars'
import { useProjectId } from '@hooks/useProjectId'
import SvgHighlightLogoOnLight from '@icons/HighlightLogoOnLight'
import SvgXIcon from '@icons/XIcon'
import { useBillingHook } from '@pages/Billing/Billing'
import {
	getQuotaPercents,
	getTrialEndDateMessage,
} from '@pages/Billing/utils/utils'
import useLocalStorage from '@rehooks/local-storage'
import { useApplicationContext } from '@routers/ProjectRouter/context/ApplicationContext'
import { useGlobalContext } from '@routers/ProjectRouter/context/GlobalContext'
import analytics from '@util/analytics'
import { auth } from '@util/auth'
import { isProjectWithinTrial } from '@util/billing/billing'
import { client } from '@util/graph'
import { useParams } from '@util/react-router/useParams'
import { titleCaseString } from '@util/string'
import { showIntercom } from '@util/window'
import clsx from 'clsx'
import moment from 'moment'
import React, { useEffect } from 'react'
import { FaDiscord, FaGithub } from 'react-icons/fa'
import { Link, useLocation } from 'react-router-dom'
import { useSessionStorage } from 'react-use'

import { CommandBar as CommandBarV1 } from './CommandBar/CommandBar'
import styles from './Header.module.scss'

type Props = {
	fullyIntegrated?: boolean
}

export const Header: React.FC<Props> = ({ fullyIntegrated }) => {
	const { projectId } = useProjectId()
	const { isLoggedIn } = useAuthContext()
	const { currentProject, currentWorkspace } = useApplicationContext()
	const workspaceId = currentWorkspace?.id

	const { pathname, state } = useLocation()
	const goBackPath = state?.previousPath ?? `/${projectId}/sessions`
	const parts = pathname.split('/')
	const currentPage = parts.length >= 3 ? parts[2] : undefined
	const isSetup = parts.indexOf('setup') !== -1

	const { toggleShowKeyboardShortcutsGuide, commandBarDialog } =
		useGlobalContext()
	const { admin } = useAuthContext()

	const pages = [
		{
			key: 'sessions',
			icon: IconSolidPlayCircle,
		},
		{
			key: 'errors',
			icon: IconSolidLightningBolt,
		},
		{
			key: 'logs',
			icon: IconSolidLogs,
		},
		{
			key: 'alerts',
			icon: IconSolidSpeakerphone,
		},
	]

	const inProjectOrWorkspace = isLoggedIn && (projectId || workspaceId)

	return (
		<>
			<CommandBar />
			<CommandBarV1 />
			<Box background="n2" borderBottom="secondary">
				{!!projectId && getBanner(projectId, isSetup)}
				<Box
					display="flex"
					alignItems="center"
					px="12"
					py="8"
					justifyContent="space-between"
				>
					{isSetup ? (
						<LinkButton
							to={goBackPath}
							kind="secondary"
							emphasis="low"
							trackingId="setup_back-button"
						>
							<Box
								display="flex"
								whiteSpace="nowrap"
								alignItems="center"
								gap="8"
							>
								<IconSolidArrowSmLeft />{' '}
								<Text>
									Back to{' '}
									{currentProject?.name ?? 'Highlight'}
								</Text>
							</Box>
						</LinkButton>
					) : inProjectOrWorkspace ||
					  projectId === DEMO_WORKSPACE_PROXY_APPLICATION_ID ? (
						<Box
							display="flex"
							alignItems="center"
							gap="12"
							style={{ zIndex: 20000 }}
							width="full"
						>
							<ProjectPicker />
							{projectId && (
								<Box display="flex" alignItems="center" gap="4">
									{pages.map((p) => {
										return (
											<LinkButton
												iconLeft={
													<p.icon
														size={14}
														color={
															currentPage ===
															p.key
																? undefined
																: vars.theme
																		.interactive
																		.fill
																		.secondary
																		.content
																		.text
														}
													/>
												}
												emphasis={
													currentPage === p.key
														? 'high'
														: 'low'
												}
												kind={
													currentPage === p.key
														? 'primary'
														: 'secondary'
												}
												to={`/${projectId}/${p.key}`}
												key={p.key}
												trackingId={`header-link-click-${p.key}`}
											>
												{titleCaseString(p.key)}
											</LinkButton>
										)
									})}
									<Menu>
										<Menu.Button
											icon={
												<IconSolidDotsHorizontal
													size={14}
													color={vars.color.n11}
												/>
											}
											emphasis="low"
											kind="secondary"
										/>
										<Menu.List>
											<Link
												to={`/${projectId}/dashboards`}
												className={linkStyle}
											>
												<Menu.Item>
													<Box
														display="flex"
														alignItems="center"
														gap="4"
													>
														<IconSolidChartBar
															size={14}
															color={
																vars.theme
																	.interactive
																	.fill
																	.secondary
																	.content
																	.text
															}
														/>
														Dashboards
													</Box>
												</Menu.Item>
											</Link>
											<Link
												to={`/${projectId}/integrations`}
												className={linkStyle}
											>
												<Menu.Item>
													<Box
														display="flex"
														alignItems="center"
														gap="4"
													>
														<IconSolidViewGridAdd
															size={14}
															color={
																vars.theme
																	.interactive
																	.fill
																	.secondary
																	.content
																	.text
															}
														/>
														Integrations
													</Box>
												</Menu.Item>
											</Link>
											<Link
												to={`/${projectId}/analytics`}
												className={linkStyle}
											>
												<Menu.Item>
													<Box
														display="flex"
														alignItems="center"
														gap="4"
													>
														<IconSolidChartPie
															size={14}
															color={
																vars.theme
																	.interactive
																	.fill
																	.secondary
																	.content
																	.text
															}
														/>
														Analytics
													</Box>
												</Menu.Item>
											</Link>
											<Link
												to={`/${projectId}/setup`}
												className={linkStyle}
											>
												<Menu.Item>
													<Box
														display="flex"
														alignItems="center"
														gap="4"
													>
														<IconSolidDesktopComputer
															size={14}
															color={
																vars.theme
																	.interactive
																	.fill
																	.secondary
																	.content
																	.text
															}
														/>
														Setup
													</Box>
												</Menu.Item>
											</Link>
										</Menu.List>
									</Menu>
								</Box>
							)}
						</Box>
					) : (
						<Box
							display="flex"
							justifyContent="space-between"
							width="full"
						>
							<LinkButton
								to="/"
								kind="secondary"
								emphasis="low"
								size="small"
								iconLeft={<IconSolidArrowSmLeft size={14} />}
								trackingId="navHomeLink"
							>
								Back to Highlight
							</LinkButton>
							<a
								className={styles.homeLink}
								href="https://www.highlight.io"
							>
								<SvgHighlightLogoOnLight
									width={28}
									height={28}
								/>
							</a>
						</Box>
					)}
					{inProjectOrWorkspace && (
						<Box
							display="flex"
							justifyContent="flex-end"
							alignItems="center"
							gap="12"
							style={{ zIndex: 20000 }}
							width="full"
						>
							{!!projectId && !fullyIntegrated && !isSetup && (
								<LinkButton
									to={`/${projectId}/setup`}
									state={{
										previousPath: location.pathname,
									}}
									trackingId="header_setup-cta"
									emphasis="low"
								>
									<Stack
										direction="row"
										align="center"
										gap="4"
									>
<<<<<<< HEAD
										<Stack
											direction="row"
											align="center"
											gap="4"
										>
											<Text>Finish setup </Text>
											<IconSolidArrowSmRight />
										</Stack>
									</LinkButton>
								)}
=======
										<Text>Finish setup </Text>
										<IconSolidArrowSmRight />
									</Stack>
								</LinkButton>
							)}
							{!!projectId && !isSetup && (
								<Button
									trackingId="quickSearchClicked"
									kind="secondary"
									size="small"
									emphasis="high"
									iconLeft={<IconSolidSearch />}
									onClick={commandBarDialog.toggle}
								>
									<Badge
										variant="outlineGray"
										shape="basic"
										size="small"
										label={OpenCommandBarShortcut.shortcut.join(
											'+',
										)}
									/>
								</Button>
							)}
>>>>>>> 15e4178f
							{!isSetup && (
								<Box display="flex" alignItems="center" gap="4">
									{!!project_id && (
										<Button
											trackingId="quickSearchClicked"
											kind="secondary"
											size="small"
											emphasis="high"
											iconLeft={<IconSolidSearch />}
											onClick={commandBarDialog.toggle}
										>
											<Badge
												variant="outlineGray"
												shape="basic"
												size="small"
												label={OpenCommandBarShortcut.shortcut.join(
													'+',
												)}
											/>
										</Button>
									)}
									<Box>
										<ButtonIcon
											cssClass={styles.button}
											kind="secondary"
											size="small"
											emphasis="high"
											onClick={() => {
												window.open(
													'https://discord.gg/yxaXEAqgwN',
													'_blank',
												)
											}}
											icon={
												<FaDiscord
													style={{
														height: 14,
														width: 14,
													}}
													color={
														vars.theme.interactive
															.fill.secondary
															.content.text
													}
												/>
											}
										/>
										<ButtonIcon
											cssClass={styles.button}
											kind="secondary"
											size="small"
											emphasis="high"
											onClick={() => {
												window.open(
													'https://github.com/highlight/highlight',
													'_blank',
												)
											}}
											icon={
												<FaGithub
													style={{
														height: 14,
														width: 14,
													}}
													color={
														vars.theme.interactive
															.fill.secondary
															.content.text
													}
												/>
											}
										/>
									</Box>
									<Menu>
										<Menu.Button
											emphasis="low"
											kind="secondary"
											icon={
												<IconSolidCog
													size={14}
													color={vars.color.n11}
												/>
											}
										/>
										<Menu.List>
											<Link
												to={`/w/${workspaceId}/team`}
												className={linkStyle}
											>
												<Menu.Item>
													<Box
														display="flex"
														alignItems="center"
														gap="4"
													>
														<IconSolidOfficeBuilding
															size={14}
															color={
																vars.theme
																	.interactive
																	.fill
																	.secondary
																	.content
																	.text
															}
														/>
														Workspace settings
													</Box>
												</Menu.Item>
											</Link>
											<Link
												to={`/w/${workspaceId}/account/${
													auth.googleProvider
														? 'auth'
														: 'email-settings'
												}`}
												className={linkStyle}
											>
												<Menu.Item>
													<Box
														display="flex"
														alignItems="center"
														gap="4"
													>
														<IconSolidUserCircle
															size={14}
															color={
																vars.theme
																	.interactive
																	.fill
																	.secondary
																	.content
																	.text
															}
														/>
														Account settings
													</Box>
												</Menu.Item>
											</Link>
											<Menu.Divider />
											<Link
												to="/switch"
												className={linkStyle}
											>
												<Menu.Item>
													<Box
														display="flex"
														alignItems="center"
														gap="4"
													>
														<IconSolidSwitchHorizontal
															size={14}
															color={
																vars.theme
																	.interactive
																	.fill
																	.secondary
																	.content
																	.text
															}
														/>
														Switch workspace
													</Box>
												</Menu.Item>
											</Link>
											<Menu.Item
												onClick={() =>
													showIntercom({ admin })
												}
											>
												<Box
													display="flex"
													alignItems="center"
													gap="4"
												>
													<IconSolidChat
														size={14}
														color={
															vars.theme
																.interactive
																.fill.secondary
																.content.text
														}
													/>
													Chat / Support
												</Box>
											</Menu.Item>
											<a
												href="https://www.highlight.io/docs"
												className={linkStyle}
												target="_blank"
												rel="noreferrer"
											>
												<Menu.Item>
													<Box
														display="flex"
														alignItems="center"
														gap="4"
													>
														<IconSolidDocumentText
															size={14}
															color={
																vars.theme
																	.interactive
																	.fill
																	.secondary
																	.content
																	.text
															}
														/>
														Documentation
													</Box>
												</Menu.Item>
											</a>
											<Menu.Item
												onClick={() => {
													toggleShowKeyboardShortcutsGuide(
														true,
													)
												}}
											>
												<Box
													display="flex"
													alignItems="center"
													gap="4"
												>
													<IconSolidAtSymbol
														size={14}
														color={
															vars.theme
																.interactive
																.fill.secondary
																.content.text
														}
													/>
													Shortcuts
												</Box>
											</Menu.Item>
											<Menu.Divider />
											<Menu.Item
												onClick={async () => {
													try {
														auth.signOut()
													} catch (e) {
														console.log(e)
													}
													await client.clearStore()
												}}
											>
												<Box
													display="flex"
													alignItems="center"
													gap="4"
												>
													Log out
												</Box>
											</Menu.Item>
										</Menu.List>
									</Menu>
								</Box>
							)}
						</Box>
					)}
				</Box>
			</Box>
		</>
	)
}

const getBanner = (projectId: string, isSetup: boolean) => {
	if (projectId === DEMO_WORKSPACE_PROXY_APPLICATION_ID) {
		return <DemoWorkspaceBanner />
	} else if (!isSetup) {
		return <BillingBanner />
	}
}

const APPROACHING_QUOTA_THRESHOLD = 0.8

const BillingBanner: React.FC = () => {
	const { toggleShowBanner } = useGlobalContext()
	const [temporarilyHideBanner, setTemporarilyHideBanner] = useSessionStorage(
		'highlightHideFreePlanBanner',
		false,
	)
	const { currentWorkspace } = useApplicationContext()
	const { projectId } = useParams<{ projectId: string }>()
	const { data, loading } = useGetBillingDetailsForProjectQuery({
		variables: { project_id: projectId! },
		skip: !projectId,
	})
	const [hasReportedTrialExtension, setHasReportedTrialExtension] =
		useLocalStorage('highlightReportedTrialExtension', false)
	const { issues: billingIssues } = useBillingHook({ project_id: projectId })

	useEffect(() => {
		if (
			!hasReportedTrialExtension &&
			data?.workspace_for_project?.trial_extension_enabled
		) {
			analytics.track('TrialExtensionEnabled', {
				projectId,
				workspace_id: data?.workspace_for_project.id,
			})
			setHasReportedTrialExtension(true)
		}
	}, [
		data?.workspace_for_project?.id,
		data?.workspace_for_project?.trial_extension_enabled,
		hasReportedTrialExtension,
		projectId,
		setHasReportedTrialExtension,
	])

	const isMaintenance = moment().isBetween(
		'2023-03-05T23:30:00Z',
		'2023-03-06T01:45:00Z',
	)
	if (isMaintenance) {
		return <MaintenanceBanner />
	}

	if (billingIssues) {
		toggleShowBanner(true)
		return <BillingIssuesBanner />
	}

	if (loading) {
		toggleShowBanner(false)
		return null
	}

	if (temporarilyHideBanner) {
		toggleShowBanner(false)
		return null
	}

	if (!data) {
		toggleShowBanner(false)
		return null
	}

	let bannerMessage: string | React.ReactNode = ''
	const hasTrial = isProjectWithinTrial(data?.workspace_for_project)

	const records = getQuotaPercents(data)

	const productsApproachingQuota = records
		.filter((r) => r[1] > APPROACHING_QUOTA_THRESHOLD && r[1] <= 1)
		.map((r) => r[0])
	const productsOverQuota = records.filter((r) => r[1] > 1).map((r) => r[0])

	if (productsOverQuota.length > 0) {
		bannerMessage += `You've reached your monthly limit for ${productsToString(
			productsOverQuota,
		)}.`
	}
	if (productsApproachingQuota.length > 0) {
		bannerMessage += ` You're approaching your monthly limit for ${productsToString(
			productsApproachingQuota,
		)}.`
	}

	if (!bannerMessage && !hasTrial) {
		toggleShowBanner(false)
		return null
	}

	if (hasTrial) {
		bannerMessage = getTrialEndDateMessage(
			data?.workspace_for_project?.trial_end_date,
		)
	}

	toggleShowBanner(true)

	return (
		<div className={styles.trialWrapper}>
			<div className={styles.trialTimeText}>
				{bannerMessage} Upgrade{' '}
				<Link to={`/w/${currentWorkspace?.id}/current-plan`}>here</Link>
				.
			</div>
			<button
				onClick={() => {
					analytics.track('TemporarilyHideFreePlanBanner', {
						hasTrial,
					})
					setTemporarilyHideBanner(true)
				}}
			>
				<SvgXIcon />
			</button>
		</div>
	)
}

const productsToString = (p: ProductType[]): string => {
	const lowers = p.map((p) => p.toLowerCase())
	if (lowers.length === 0) {
		return ''
	} else if (lowers.length === 1) {
		return lowers[0]
	} else if (lowers.length === 2) {
		return `${lowers[0]} and ${lowers[1]}`
	} else {
		lowers.reverse()
		const [last, ...rest] = lowers
		rest.reverse()
		return rest.join(', ') + `, and ${last}`
	}
}

const DemoWorkspaceBanner = () => {
	const { currentProject, allProjects } = useApplicationContext()
	const { pathname } = useLocation()
	const { toggleShowBanner } = useGlobalContext()

	const redirectLink = getRedirectLink(allProjects, currentProject, pathname)

	toggleShowBanner(true)

	return (
		<div
			className={styles.trialWrapper}
			style={{
				background: 'var(--color-green-600)',
			}}
		>
			<div className={clsx(styles.trialTimeText)}>
				Viewing Demo Project.{' '}
				<Link className={styles.demoLink} to={redirectLink}>
					Go back to your project.
				</Link>
			</div>
		</div>
	)
}

const MaintenanceBanner = () => {
	const { toggleShowBanner } = useGlobalContext()

	toggleShowBanner(true)

	const bannerMessage = (
		<span>
			We are performance maintenance which may result in delayed data.
			Apologies for the inconvenience.{' '}
			<a
				target="_blank"
				href="https://highlight.io/community"
				className={styles.trialLink}
				rel="noreferrer"
			>
				Follow on Discord #incidents for updates.
			</a>
		</span>
	)

	return (
		<div className={clsx(styles.trialWrapper, styles.maintenance)}>
			<div className={clsx(styles.trialTimeText)}>{bannerMessage}</div>
		</div>
	)
}

const BillingIssuesBanner = () => {
	const { toggleShowBanner } = useGlobalContext()
	const { currentWorkspace } = useApplicationContext()

	toggleShowBanner(true)

	const bannerMessage = (
		<span>
			Looks like there are some issues with your billing details. 😔{' '}
			<a
				target="_blank"
				href={`/w/${currentWorkspace?.id}/current-plan`}
				className={styles.trialLink}
				rel="noreferrer"
			>
				Please update your payment method here.
			</a>
		</span>
	)

	return (
		<div className={clsx(styles.trialWrapper, styles.error)}>
			<div className={clsx(styles.trialTimeText)}>{bannerMessage}</div>
		</div>
	)
}

const getRedirectLink = (
	allProjects: Maybe<
		Maybe<
			{
				__typename?: 'Project' | undefined
			} & Pick<Project, 'id' | 'name'>
		>[]
	>,
	currentProject: Project | undefined,
	pathname: string,
): string => {
	const [, path] = pathname.split('/').filter((token) => token.length)
	let toVisit = `/new`

	if (allProjects) {
		if (allProjects[0]?.id !== currentProject?.id) {
			toVisit = `/${allProjects[0]?.id}/${path}`
		} else {
			toVisit = `/${allProjects[allProjects.length - 1]?.id}/${path}`
		}
	}

	return toVisit
}<|MERGE_RESOLUTION|>--- conflicted
+++ resolved
@@ -354,46 +354,14 @@
 										align="center"
 										gap="4"
 									>
-<<<<<<< HEAD
-										<Stack
-											direction="row"
-											align="center"
-											gap="4"
-										>
-											<Text>Finish setup </Text>
-											<IconSolidArrowSmRight />
-										</Stack>
-									</LinkButton>
-								)}
-=======
 										<Text>Finish setup </Text>
 										<IconSolidArrowSmRight />
 									</Stack>
 								</LinkButton>
 							)}
-							{!!projectId && !isSetup && (
-								<Button
-									trackingId="quickSearchClicked"
-									kind="secondary"
-									size="small"
-									emphasis="high"
-									iconLeft={<IconSolidSearch />}
-									onClick={commandBarDialog.toggle}
-								>
-									<Badge
-										variant="outlineGray"
-										shape="basic"
-										size="small"
-										label={OpenCommandBarShortcut.shortcut.join(
-											'+',
-										)}
-									/>
-								</Button>
-							)}
->>>>>>> 15e4178f
 							{!isSetup && (
 								<Box display="flex" alignItems="center" gap="4">
-									{!!project_id && (
+									{!!projectId && (
 										<Button
 											trackingId="quickSearchClicked"
 											kind="secondary"
