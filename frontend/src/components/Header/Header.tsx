--- conflicted
+++ resolved
@@ -660,13 +660,9 @@
 	}
 }
 
-<<<<<<< HEAD
 const APPROACHING_QUOTA_THRESHOLD = 0.8
 
-const BillingBanner: React.FC<{ integrated: boolean }> = ({ integrated }) => {
-=======
 const BillingBanner: React.FC = () => {
->>>>>>> 5bf2364b
 	const { toggleShowBanner } = useGlobalContext()
 	const [temporarilyHideBanner, setTemporarilyHideBanner] = useSessionStorage(
 		'highlightHideFreePlanBanner',
@@ -724,34 +720,6 @@
 		return null
 	}
 
-<<<<<<< HEAD
-	const isYoutubeLive = moment().isBetween(
-		'2023-02-09T22:45:00Z',
-		'2023-02-10T00:00:00Z',
-	)
-	if (isYoutubeLive) {
-		toggleShowBanner(true)
-		return <HighlightRoadshowBanner />
-	}
-
-	// show Product Hunt banner at the time of a launch
-	const isPHLaunch = moment().isBetween(
-		'2023-01-10T08:00:00Z',
-		'2023-01-11T08:00:00Z',
-	)
-	if (isPHLaunch) {
-		toggleShowBanner(true)
-		return <ProductHuntBanner />
-	}
-
-	if (project_id === DEMO_WORKSPACE_APPLICATION_ID) {
-=======
-	if (data?.billingDetailsForProject?.plan.type !== PlanType.Free) {
->>>>>>> 5bf2364b
-		toggleShowBanner(false)
-		return null
-	}
-
 	if (!data) {
 		toggleShowBanner(false)
 		return null
@@ -759,8 +727,6 @@
 
 	let bannerMessage: string | React.ReactNode = ''
 	const hasTrial = isProjectWithinTrial(data?.workspace_for_project)
-<<<<<<< HEAD
-	const canExtend = data?.workspace_for_project?.eligible_for_trial_extension
 
 	const records = getQuotaPercents(data)
 
@@ -799,11 +765,6 @@
 		toggleShowBanner(false)
 		return null
 	}
-=======
-	const hasExceededSessionsForMonth =
-		data?.billingDetailsForProject?.meter >
-		data?.billingDetailsForProject?.plan.quota
->>>>>>> 5bf2364b
 
 	if (hasTrial) {
 		bannerMessage = getTrialEndDateMessage(
@@ -814,32 +775,11 @@
 	toggleShowBanner(true)
 
 	return (
-<<<<<<< HEAD
-		<div className={clsx(styles.trialWrapper)}>
-			<div className={clsx(styles.trialTimeText)}>
-				{bannerMessage}
-				{!canExtend && (
-					<>
-						{' '}
-						Upgrade{' '}
-						<Link
-							className={styles.trialLink}
-							to={`/w/${data?.workspace_for_project?.id}/current-plan`}
-						>
-							here!
-						</Link>
-					</>
-				)}
-=======
-		<div
-			className={clsx(styles.trialWrapper, {
-				[styles.error]: hasExceededSessionsForMonth,
-			})}
-		>
+		<div className={styles.trialWrapper}>
 			<div className={styles.trialTimeText}>
 				{bannerMessage} Upgrade{' '}
-				<Link to={`/w/${currentWorkspace?.id}/billing`}>here</Link>.
->>>>>>> 5bf2364b
+				<Link to={`/w/${currentWorkspace?.id}/current-plan`}>here</Link>
+				.
 			</div>
 			<button
 				onClick={() => {
