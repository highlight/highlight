--- conflicted
+++ resolved
@@ -36,11 +36,8 @@
 import useLocalStorage from '@rehooks/local-storage'
 import { useApplicationContext } from '@routers/OrgRouter/ApplicationContext'
 import { useGlobalContext } from '@routers/OrgRouter/context/GlobalContext'
-<<<<<<< HEAD
 import analytics from '@util/analytics'
-=======
 import { auth } from '@util/auth'
->>>>>>> 0128ab24
 import { isProjectWithinTrial } from '@util/billing/billing'
 import { client } from '@util/graph'
 import { useIntegrated } from '@util/integrated'
@@ -48,6 +45,7 @@
 import { useParams } from '@util/react-router/useParams'
 import { titleCaseString } from '@util/string'
 import classNames from 'classnames/bind'
+import { H } from 'highlight.run'
 import moment from 'moment'
 import React, { useEffect } from 'react'
 import { Link, useLocation } from 'react-router-dom'
