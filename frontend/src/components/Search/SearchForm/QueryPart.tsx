--- conflicted
+++ resolved
@@ -140,8 +140,12 @@
 		)
 	} else {
 		return (
-<<<<<<< HEAD
-			<Box style={{ zIndex: 1 }} cssClass={cssClass}>
+			<Box
+				style={{ zIndex: 1 }}
+				cssClass={clsx(styles.token, {
+					[styles.whitspaceToken]: text.trim() === '',
+				})}
+			>
 				{text.split('').map((char, index) =>
 					char === '*' ? (
 						<span key={index} style={{ color: '#E93D82' }}>
@@ -151,15 +155,6 @@
 						char
 					),
 				)}
-=======
-			<Box
-				style={{ zIndex: 1 }}
-				cssClass={clsx(styles.token, {
-					[styles.whitspaceToken]: text.trim() === '',
-				})}
-			>
-				{text}
->>>>>>> 9f76605e
 			</Box>
 		)
 	}
