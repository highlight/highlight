import { useSavedSegments } from '@components/Search/useSavedSegments'
import { GetKeysQuery } from '@graph/operations'
import {
	Badge,
	Box,
	Combobox,
	DateRangePicker,
	DateRangePreset,
	DEFAULT_TIME_PRESETS,
	IconSolidClock,
	IconSolidExternalLink,
	IconSolidPlus,
	IconSolidSearch,
	IconSolidSwitchVertical,
	IconSolidXCircle,
	Stack,
	Text,
	useComboboxStore,
} from '@highlight-run/ui/components'
import { useProjectId } from '@hooks/useProjectId'
import { useParams } from '@util/react-router/useParams'
import clsx from 'clsx'
import moment from 'moment'
import { stringify } from 'query-string'
import React, { useEffect, useRef, useState } from 'react'
import TextareaAutosize from 'react-autosize-textarea'
import { useNavigate } from 'react-router-dom'
import {
	DateTimeParam,
	encodeQueryParams,
	StringParam,
	withDefault,
} from 'use-query-params'

import { Button } from '@/components/Button'
import { LinkButton } from '@/components/LinkButton'
import SearchGrammarParser from '@/components/Search/Parser/antlr/SearchGrammarParser'
import { SearchExpression } from '@/components/Search/Parser/listener'
import {
	TIME_FORMAT,
	TIME_MODE,
} from '@/components/Search/SearchForm/constants'
import { QueryPart } from '@/components/Search/SearchForm/QueryPart'
import {
	BODY_KEY,
	buildTokenGroups,
	DEFAULT_OPERATOR,
	quoteQueryValue,
	stringifySearchQuery,
} from '@/components/Search/SearchForm/utils'
import { parseSearch } from '@/components/Search/utils'
import {
	useGetKeysLazyQuery,
	useGetKeyValuesLazyQuery,
} from '@/graph/generated/hooks'
import { ProductType } from '@/graph/generated/schemas'
import { useDebounce } from '@/hooks/useDebounce'

import * as styles from './SearchForm.css'

export const QueryParam = withDefault(StringParam, '')
export const FixedRangePreset = DEFAULT_TIME_PRESETS[0]
export const PermalinkPreset = DEFAULT_TIME_PRESETS[5]

type Keys = GetKeysQuery['keys']
type SearchResult = Keys[0] | OperatorResult | ValueResult
type OperatorResult = { name: SearchOperator; type: 'Operator' }
type ValueResult = { name: string; type: 'Value' }

const MAX_ITEMS = 25

const EXISTS_OPERATORS = ['EXISTS', 'NOT EXISTS'] as const
const NUMERIC_OPERATORS = ['>', '>=', '<', '<='] as const
const BOOLEAN_OPERATORS = ['=', '!='] as const
const CONTAINS_OPERATOR = ['=**', '!=**'] as const
const MATCHES_OPERATOR = ['=//', '!=//'] as const
export const SEARCH_OPERATORS = [
	...BOOLEAN_OPERATORS,
	...NUMERIC_OPERATORS,
	...EXISTS_OPERATORS,
	...CONTAINS_OPERATOR,
	...MATCHES_OPERATOR,
] as const
export type SearchOperator = typeof SEARCH_OPERATORS[number]

export type SearchFormProps = {
	onFormSubmit: (query: string) => void
	initialQuery: string
	startDate: Date
	endDate: Date
	selectedPreset?: DateRangePreset
	onDatesChange: (
		startDate: Date,
		endDate: Date,
		preset?: DateRangePreset,
	) => void
	presets: DateRangePreset[]
	minDate: Date
	timeMode: TIME_MODE
	productType: ProductType
	disableSearch?: boolean
	actions?: React.FC<{
		query: string
		startDate: Date
		endDate: Date
	}>
	hideDatePicker?: boolean
	hideCreateAlert?: boolean
	savedSegmentType?: 'Trace' | 'Log'
	textAreaRef?: React.RefObject<HTMLTextAreaElement>
}

const SearchForm: React.FC<SearchFormProps> = ({
	initialQuery,
	startDate,
	endDate,
	selectedPreset,
	productType,
	onDatesChange,
	onFormSubmit,
	presets,
	minDate,
	timeMode,
	disableSearch,
	actions,
	hideDatePicker,
	hideCreateAlert,
	savedSegmentType,
	textAreaRef,
}) => {
	const navigate = useNavigate()
	const { projectId } = useProjectId()
	const [query, setQuery] = React.useState(initialQuery)

	const handleQueryChange = (query?: string) => {
		const updatedQuery = query ?? ''
		setQuery(updatedQuery)
		onFormSubmit(updatedQuery)
	}

	const { SegmentMenu, SegmentModals } = useSavedSegments({
		query,
		setQuery: handleQueryChange,
		entityType: savedSegmentType,
		projectId,
	})

	const displaySeparator =
		!!SegmentMenu && (!!actions || !hideCreateAlert || !hideDatePicker)

	return (
		<>
			{SegmentModals}
			<Box
				alignItems="stretch"
				display="flex"
				gap="8"
				width="full"
				borderBottom="dividerWeak"
			>
				<Search
					initialQuery={initialQuery}
					startDate={startDate}
					endDate={endDate}
					disableSearch={disableSearch}
					query={query}
<<<<<<< HEAD
					textAreaRef={textAreaRef}
					fetchValuesLazyQuery={fetchValuesLazyQuery}
					fetchKeysLazyQuery={fetchKeysLazyQuery}
=======
					productType={productType}
>>>>>>> 9796ef08
					setQuery={setQuery}
					onFormSubmit={onFormSubmit}
				/>
				<Box display="flex" pr="8" py="6" gap="6">
					{SegmentMenu}
					{displaySeparator && (
						<Box
							as="span"
							borderRight="dividerWeak"
							mt="4"
							style={{ height: 18 }}
						/>
					)}
					{!hideCreateAlert && (
						<Button
							kind="secondary"
							trackingId={`${
								savedSegmentType?.toLowerCase() ?? 'logs'
							}_create-alert_click`}
							onClick={() => {
								const encodedQuery = encodeQueryParams(
									{
										query: StringParam,
										start_date: DateTimeParam,
										end_date: DateTimeParam,
									},
									{
										query: query,
										start_date: startDate,
										end_date: endDate,
									},
								)

								navigate({
									// TODO: Handle traces
									pathname: `/${projectId}/alerts/logs/new`,
									search: stringify(encodedQuery),
								})
							}}
							emphasis="medium"
							iconLeft={<IconSolidPlus />}
						>
							Create alert
						</Button>
					)}
					{actions && actions({ query, startDate, endDate })}
					{!hideDatePicker && (
						<DateRangePicker
							emphasis="medium"
							iconLeft={<IconSolidClock />}
							selectedValue={{
								startDate,
								endDate,
								selectedPreset,
							}}
							onDatesChange={onDatesChange}
							presets={presets}
							minDate={minDate}
							disabled={timeMode === 'permalink'}
						/>
					)}
				</Box>
			</Box>
		</>
	)
}

export { SearchForm }

export const DEFAULT_INPUT_HEIGHT = 31

export const Search: React.FC<{
	initialQuery: string
	startDate: Date
	endDate: Date
	hideIcon?: boolean
	disableSearch?: boolean
	placeholder?: string
	query: string
	productType: ProductType
	setQuery: (value: string) => void
	onFormSubmit: (query: string) => void
	textAreaRef?: React.RefObject<HTMLTextAreaElement>
}> = ({
	initialQuery,
	startDate,
	endDate,
	hideIcon,
	disableSearch,
	placeholder,
	query,
<<<<<<< HEAD
	textAreaRef,
	fetchKeysLazyQuery,
	fetchValuesLazyQuery,
=======
	productType,
>>>>>>> 9796ef08
	setQuery,
	onFormSubmit,
}) => {
	const { project_id } = useParams()
	const containerRef = useRef<HTMLDivElement | null>(null)
	const inputRef = textAreaRef || useRef<HTMLTextAreaElement | null>(null)
	const [keys, setKeys] = useState<Keys | undefined>()
	const [values, setValues] = useState<string[] | undefined>()
	const comboboxStore = useComboboxStore({
		defaultValue: query ?? '',
	})
	const [getKeys, { loading: keysLoading }] = useGetKeysLazyQuery()
	const [getKeyValues, { loading: valuesLoading }] =
		useGetKeyValuesLazyQuery()
	const [cursorIndex, setCursorIndex] = useState(0)
	const [isPending, startTransition] = React.useTransition()

	const { queryParts, tokens } = parseSearch(query)
	const tokenGroups = buildTokenGroups(tokens)
	const activePart = getActivePart(cursorIndex, queryParts)
	const { debouncedValue, setDebouncedValue } = useDebounce<string>(
		activePart.value,
	)

	// TODO: code smell, user is not able to use "message" as a search key
	// because we are reserving it for the body implicitly
	const showValues =
		activePart.key !== BODY_KEY &&
		activePart.text.includes(`${activePart.key}${activePart.operator}`)
	const loading = showValues ? valuesLoading : keysLoading
	const showValueSelect =
		activePart.text === `${activePart.key}${activePart.operator}` ||
		!!activePart.value?.length

	let visibleItems: SearchResult[] = showValues
		? getVisibleValues(activePart, values)
		: getVisibleKeys(query, activePart, keys)
	const comboboxItems = comboboxStore.useState('items')

	// Show operators when we have an exact match for a key
	const keyMatch = visibleItems.find((item) => item.name === activePart.text)
	const showOperators = !!keyMatch

	if (showOperators) {
		const operators =
			keyMatch.type === 'Numeric'
				? [
						...BOOLEAN_OPERATORS,
						...NUMERIC_OPERATORS,
						...EXISTS_OPERATORS,
				  ]
				: [
						...BOOLEAN_OPERATORS,
						...EXISTS_OPERATORS,
						...CONTAINS_OPERATOR,
						...MATCHES_OPERATOR,
				  ]

		visibleItems = operators.map((operator) => ({
			name: operator,
			type: 'Operator',
		}))
	}

	// Limit number of items shown.
	visibleItems.length = Math.min(MAX_ITEMS, visibleItems.length)

	const showResults = loading || visibleItems.length > 0 || showValueSelect
	const isDirty = query !== ''

	const submitQuery = (query: string) => {
		onFormSubmit(query)
	}

	const handleSetCursorIndex = () => {
		if (!isPending) {
			setCursorIndex(inputRef.current?.selectionStart ?? query.length)
		}
	}

	useEffect(() => {
		if (showValues) {
			return
		}

		getKeys({
			variables: {
				product_type: productType,
				project_id: project_id!,
				date_range: {
					start_date: moment(startDate).format(TIME_FORMAT),
					end_date: moment(endDate).format(TIME_FORMAT),
				},
				query: debouncedValue,
			},
			fetchPolicy: 'cache-first',
			onCompleted: (data) => {
				setKeys(data.keys)
			},
		})
	}, [
		debouncedValue,
		showValues,
		startDate,
		endDate,
		project_id,
		getKeys,
		productType,
	])

	useEffect(() => {
		// When we transition to a new key we don't want to wait for the debounce
		// delay to update the value for key fetching.
		if (activePart.value === '' && activePart.key === BODY_KEY) {
			setDebouncedValue('')
		}
	}, [activePart.key, activePart.value, setDebouncedValue])

	useEffect(() => {
		if (!showValues) {
			return
		}

		getKeyValues({
			variables: {
				product_type: productType,
				project_id: project_id!,
				key_name: activePart.key,
				date_range: {
					start_date: moment(startDate).format(TIME_FORMAT),
					end_date: moment(endDate).format(TIME_FORMAT),
				},
			},
			fetchPolicy: 'cache-first',
			onCompleted: (data) => {
				setValues(data.key_values)
			},
		})
	}, [
		activePart.key,
		endDate,
		getKeyValues,
		productType,
		project_id,
		showValues,
		startDate,
	])

	useEffect(() => {
		// necessary to update the combobox with the URL state
		setQuery(initialQuery.trim() === '' ? '' : initialQuery)
		// eslint-disable-next-line react-hooks/exhaustive-deps
	}, [initialQuery])

	useEffect(() => {
		// Ensure the cursor is placed in the correct position after update the
		// query from selecting a dropdown item.
		inputRef.current?.setSelectionRange(cursorIndex, cursorIndex)
		// eslint-disable-next-line react-hooks/exhaustive-deps
	}, [query])

	useEffect(() => {
		// Logic for selecting a default item from the results. We don't want to
		// select a value by default, but if there is a query, an item isn't
		// currently selected, and there are items, select the first item.
		const { activeId, items } = comboboxStore.getState()
		// Give preference to the "Show all results for..." item if it exists.
		const firstItem = items.find((i) => i.value === undefined) ?? items[0]
		const noActiveId = !activeId || !items.find((i) => i.id === activeId)

		if (activePart.text.trim() !== '' && noActiveId && firstItem) {
			comboboxStore.setActiveId(firstItem.id)
			comboboxStore.setState('moves', 0)
		}
		// eslint-disable-next-line react-hooks/exhaustive-deps
	}, [comboboxItems, query])

	useEffect(() => {
		if (!showValues) {
			setValues(undefined)
		}
	}, [showValues])

	const handleItemSelect = (item: SearchResult) => {
		const isValueSelect = item.type === 'Value'
		let cursorShift = 0

		if (item.type === 'Operator') {
			const isExists = !!EXISTS_OPERATORS.find((eo) => eo === item.name)
			const space = isExists ? ' ' : ''

			const isContainsOrMatches = !![
				...CONTAINS_OPERATOR,
				...MATCHES_OPERATOR,
			].find((o) => o === item.name)
			if (isContainsOrMatches) {
				cursorShift = -1
			}

			const key =
				activePart.key === BODY_KEY ? activePart.text : activePart.key

			activePart.operator = item.name
			activePart.text = `${key}${space}${activePart.operator}`
			activePart.stop = activePart.start + activePart.text.length
		} else if (isValueSelect) {
			activePart.value = quoteQueryValue(item.name)
			activePart.text = `${activePart.key}${activePart.operator}${activePart.value}`
			activePart.stop = activePart.start + activePart.text.length
		} else {
			activePart.key = item.name
			activePart.text = item.name
			activePart.value = ''
			activePart.stop = activePart.start + activePart.key.length
		}

		const newQuery = stringifySearchQuery(queryParts)
		const newCursorPosition = activePart.stop + cursorShift

		startTransition(() => {
			setQuery(newQuery)
			setCursorIndex(newCursorPosition)

			if (isValueSelect) {
				submitQuery(newQuery)
				comboboxStore.setOpen(false)
			}
		})

		comboboxStore.setActiveId(null)
		comboboxStore.setState('moves', 0)
	}

	const handleRemoveItem = (index: number) => {
		let newTokenGroups = [...tokenGroups]
		newTokenGroups.splice(index, 1)
		newTokenGroups = newTokenGroups.filter((group) => {
			// filter out groups where the only tokens are whitespace
			return group.tokens.some((token) => token.text.trim() !== '')
		})
		const newQuery = newTokenGroups
			.map((tokenGroup) =>
				tokenGroup.tokens
					.map((token) =>
						token.type === SearchGrammarParser.EOF
							? ''
							: token.text,
					)
					.join(''),
			)
			.join(' ')
			.trim()

		setQuery(newQuery)
		submitQuery(newQuery)
	}

	const submitAndBlur = () => {
		submitQuery(query)
		comboboxStore.setOpen(false)
		inputRef.current?.blur()
		handleSetCursorIndex()
	}

	return (
		<Box
			alignItems="stretch"
			display="flex"
			flexGrow={1}
			ref={containerRef}
			position="relative"
		>
			{!hideIcon ? (
				<IconSolidSearch className={styles.searchIcon} />
			) : null}

			<Box
				display="flex"
				alignItems="flex-start"
				gap="6"
				pt="6"
				width="full"
				color="weak"
				position="relative"
			>
				<Box
					cssClass={styles.comboboxTagsContainer}
					style={{
						left: hideIcon ? 6 : 2,
						paddingLeft: hideIcon ? undefined : 38,
					}}
				>
					{tokenGroups.map((tokenGroup, index) => {
						if (tokenGroup.tokens.length === 0) {
							return null
						}

						return (
							<QueryPart
								key={index}
								comboboxStore={comboboxStore}
								cursorIndex={cursorIndex}
								index={index}
								tokenGroup={tokenGroup}
								showValues={showValues}
								onRemoveItem={handleRemoveItem}
							/>
						)
					})}
				</Box>
				<Combobox
					disabled={disableSearch}
					store={comboboxStore}
					name="search"
					placeholder={placeholder ?? 'Search...'}
					className={clsx(styles.combobox, {
						[styles.comboboxNotEmpty]: query.length > 0,
					})}
					render={
						<TextareaAutosize
							ref={inputRef}
							style={{ resize: 'none', overflowY: 'hidden' }}
						/>
					}
					value={query}
					onChange={(e) => {
						// Need to update cursor position before updating the query for all
						// cursor-based logic to work.
						handleSetCursorIndex()

						// Need to set this bit of React state to force a re-render of the
						// component. For some reason the combobox value isn't updated until
						// after a delay or blurring the input. We also trim any leading
						// space characters since this produces some UI jank.
						setQuery(e.target.value.replace(/^\s+/, ''))
					}}
					onBlur={() => {
						submitQuery(query)
						handleSetCursorIndex()
						inputRef.current?.blur()
					}}
					onKeyDown={(e) => {
						if (e.key === 'Escape') {
							submitAndBlur()
						}

						if (
							!isPending &&
							e.key === 'Enter' &&
							// Using isPending to prevent blurring when the user is selecting
							// an item vs submitting the form.
							(query === '' || !showResults || !isPending)
						) {
							e.preventDefault()
							submitAndBlur()
						}
					}}
					onKeyUp={handleSetCursorIndex}
					onMouseUp={handleSetCursorIndex}
					style={{
						paddingLeft: hideIcon ? undefined : 40,
						top: 6,
					}}
					data-hl-record
				/>

				{isDirty && !disableSearch && (
					<Box pt="6">
						<IconSolidXCircle
							size={16}
							onClick={(e) => {
								e.preventDefault()
								e.stopPropagation()

								setQuery('')
								submitQuery('')
							}}
							style={{ cursor: 'pointer' }}
						/>
					</Box>
				)}
			</Box>

			{showResults && (
				<Combobox.Popover
					className={styles.comboboxPopover}
					style={{
						left: hideIcon ? undefined : 6,
					}}
					store={comboboxStore}
					gutter={10}
					sameWidth
				>
					<Box cssClass={styles.comboboxResults}>
						{activePart.value?.length > 0 && (
							<Combobox.Group
								className={styles.comboboxGroup}
								store={comboboxStore}
							>
								<Combobox.Item
									className={styles.comboboxItem}
									onClick={submitAndBlur}
									store={comboboxStore}
								>
									<Stack direction="row" gap="4">
										<Text
											lines="1"
											color="weak"
											size="small"
										>
											Show all results for
										</Text>{' '}
										<Text
											color="secondaryContentText"
											size="small"
										>
											<>
												&lsquo;
												{activePart.key === BODY_KEY
													? activePart.value
													: activePart.text}
												&rsquo;
											</>
										</Text>
									</Stack>
								</Combobox.Item>
							</Combobox.Group>
						)}
						{loading && visibleItems.length === 0 && (
							<Combobox.Group
								className={styles.comboboxGroup}
								store={comboboxStore}
							>
								<Combobox.Item
									className={styles.comboboxItem}
									disabled
								>
									<Text color="secondaryContentText">
										Loading...
									</Text>
								</Combobox.Item>
							</Combobox.Group>
						)}
						{visibleItems.length > 0 && (
							<Combobox.Group
								className={styles.comboboxGroup}
								store={comboboxStore}
							>
								{!showValues && !showOperators && (
									<Combobox.GroupLabel store={comboboxStore}>
										<Box px="10" py="6">
											<Text
												color="moderate"
												size="xxSmall"
											>
												Filters
											</Text>
										</Box>
									</Combobox.GroupLabel>
								)}
								{visibleItems.map((key, index) => {
									const badgeText =
										getSearchResultBadgeText(key)

									return (
										<Combobox.Item
											className={styles.comboboxItem}
											key={index}
											onClick={() =>
												handleItemSelect(key)
											}
											store={comboboxStore}
											value={key.name}
											hideOnClick={false}
											setValueOnClick={false}
											title={key.name}
										>
											<Text
												color="secondaryContentText"
												lines="1"
											>
												{key.name}
											</Text>
											{badgeText && (
												<Badge label={badgeText} />
											)}
										</Combobox.Item>
									)
								})}
							</Combobox.Group>
						)}
					</Box>
					<Box
						bbr="8"
						py="4"
						px="6"
						backgroundColor="raised"
						borderTop="dividerWeak"
						justifyContent="space-between"
						display="flex"
						flexDirection="row"
						position="absolute"
						style={{
							bottom: 0,
							left: 0,
							right: 0,
						}}
					>
						<Box display="flex" flexDirection="row" gap="20">
							<Box
								display="inline-flex"
								flexDirection="row"
								alignItems="center"
								gap="6"
							>
								<Badge
									variant="gray"
									size="small"
									iconStart={<IconSolidSwitchVertical />}
								/>{' '}
								<Text color="weak" size="xSmall">
									Select
								</Text>
							</Box>
							<Box
								display="inline-flex"
								flexDirection="row"
								alignItems="center"
								gap="6"
							>
								<Badge
									variant="gray"
									size="small"
									label="Enter"
								/>
								<Text color="weak" size="xSmall">
									Select
								</Text>
							</Box>
						</Box>
						<Box
							display="inline-flex"
							flexDirection="row"
							alignItems="center"
							gap="6"
						>
							<LinkButton
								trackingId="search-form_search-specification-docs-link"
								to="https://www.highlight.io/docs/general/product-features/general-features/search"
								target="_blank"
								size="xSmall"
								kind="secondary"
								emphasis="high"
								iconRight={<IconSolidExternalLink />}
							>
								View docs
							</LinkButton>
						</Box>
					</Box>
				</Combobox.Popover>
			)}
		</Box>
	)
}

const getActivePart = (
	cursorIndex: number,
	queryParts: SearchExpression[],
): SearchExpression => {
	let activePartIndex

	queryParts.find((param, index) => {
		if (param.stop < cursorIndex - 1) {
			return false
		}

		activePartIndex = index
		return true
	})

	if (activePartIndex === undefined) {
		const lastPartStop = Math.max(
			queryParts[queryParts.length - 1]?.stop + 1,
			cursorIndex,
		)

		const activePart = {
			key: BODY_KEY,
			operator: DEFAULT_OPERATOR,
			value: '',
			text: '',
			start: lastPartStop,
			stop: lastPartStop,
		}
		queryParts.push(activePart)
		return activePart
	} else {
		return queryParts[activePartIndex]
	}
}

const getVisibleKeys = (
	queryText: string,
	activeQueryPart?: SearchExpression,
	keys?: Keys,
) => {
	const startingNewPart = queryText.endsWith(' ')

	return (
		keys?.filter(
			(key) =>
				// If it's a new part, don't filter results.
				startingNewPart ||
				// Only filter for body queries
				(activeQueryPart?.key === BODY_KEY &&
					// Don't filter if no query part
					(!activeQueryPart.value?.length ||
						startingNewPart ||
						// Filter empty results
						(key.name.length > 0 &&
							// Only show results that contain the part
							key.name.indexOf(activeQueryPart.value) > -1))),
		) || []
	)
}

const getVisibleValues = (
	activeQueryPart?: SearchExpression,
	values?: string[],
): SearchResult[] => {
	const activePart = activeQueryPart?.value ?? ''
	const filteredValues =
		values?.filter(
			(v) =>
				// Don't filter if no value has been typed
				!activePart.length ||
				// Return values that match the query part
				v.indexOf(activePart) > -1,
		) || []

	return filteredValues.map((value) => ({
		name: value,
		type: 'Value',
	}))
}

const getSearchResultBadgeText = (key: SearchResult) => {
	if (key.type === 'Operator') {
		switch (key.name) {
			case '=':
				return 'is'
			case '!=':
				return 'is not'
			case '>':
				return 'greater'
			case '>=':
				return 'greater or equal'
			case '<':
				return 'smaller'
			case '<=':
				return 'smaller or equal'
			case 'EXISTS':
				return 'exists'
			case 'NOT EXISTS':
				return 'does not exist'
			case '=**':
				return 'contains'
			case '!=**':
				return 'does not contain'
			case '=//':
				return 'matches'
			case '!=//':
				return 'does not match'
		}
	} else if (key.type === 'Value') {
		return undefined
	} else {
		return key.type?.toLowerCase()
	}
}<|MERGE_RESOLUTION|>--- conflicted
+++ resolved
@@ -164,13 +164,8 @@
 					endDate={endDate}
 					disableSearch={disableSearch}
 					query={query}
-<<<<<<< HEAD
 					textAreaRef={textAreaRef}
-					fetchValuesLazyQuery={fetchValuesLazyQuery}
-					fetchKeysLazyQuery={fetchKeysLazyQuery}
-=======
 					productType={productType}
->>>>>>> 9796ef08
 					setQuery={setQuery}
 					onFormSubmit={onFormSubmit}
 				/>
@@ -262,13 +257,8 @@
 	disableSearch,
 	placeholder,
 	query,
-<<<<<<< HEAD
 	textAreaRef,
-	fetchKeysLazyQuery,
-	fetchValuesLazyQuery,
-=======
 	productType,
->>>>>>> 9796ef08
 	setQuery,
 	onFormSubmit,
 }) => {
