--- conflicted
+++ resolved
@@ -658,10 +658,6 @@
 		comboboxStore.setState('moves', 0)
 	}
 
-<<<<<<< HEAD
-	const handleHistorySelction = (queryParts: SearchExpression[]) => {
-		const newQuery = stringifySearchQuery(queryParts)
-=======
 	const handleHistorySelection = (
 		queryParts: SearchExpression[],
 		selectNewItem: boolean = false,
@@ -674,7 +670,6 @@
 			newCursorPosition += 1
 		}
 
->>>>>>> 367d4083
 		startTransition(() => {
 			submitQuery(newQuery)
 			comboboxStore.setOpen(false)
@@ -962,13 +957,8 @@
 														styles.comboboxItem
 													}
 													key={index}
-<<<<<<< HEAD
-													onClick={() => {
-														handleHistorySelction(
-=======
 													onClick={(e) => {
 														handleHistorySelection(
->>>>>>> 367d4083
 															data.queryParts,
 															e.metaKey ||
 																e.ctrlKey,
