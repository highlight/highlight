import { useSavedSegments } from '@components/Search/useSavedSegments'
import { GetKeysQuery } from '@graph/operations'
import {
	Badge,
	Box,
	Combobox,
	DateRangePicker,
	DateRangePreset,
	DEFAULT_TIME_PRESETS,
	IconSolidClock,
	IconSolidExternalLink,
	IconSolidPlus,
	IconSolidSearch,
	IconSolidSwitchVertical,
	IconSolidXCircle,
	Stack,
	Text,
	useComboboxStore,
} from '@highlight-run/ui/components'
import { useProjectId } from '@hooks/useProjectId'
import { useParams } from '@util/react-router/useParams'
import clsx from 'clsx'
import moment from 'moment'
import { stringify } from 'query-string'
import React, { useEffect, useRef, useState } from 'react'
import TextareaAutosize from 'react-autosize-textarea'
import { useNavigate } from 'react-router-dom'
import {
	DateTimeParam,
	encodeQueryParams,
	StringParam,
	withDefault,
} from 'use-query-params'

import { Button } from '@/components/Button'
import { LinkButton } from '@/components/LinkButton'
import LoadingBox from '@/components/LoadingBox'
import SearchGrammarParser from '@/components/Search/Parser/antlr/SearchGrammarParser'
import { SearchExpression } from '@/components/Search/Parser/listener'
import { useSearchContext } from '@/components/Search/SearchContext'
import {
	TIME_FORMAT,
	TIME_MODE,
} from '@/components/Search/SearchForm/constants'
import { QueryPart } from '@/components/Search/SearchForm/QueryPart'
import {
	BODY_KEY,
	DEFAULT_OPERATOR,
	quoteQueryValue,
	stringifySearchQuery,
} from '@/components/Search/SearchForm/utils'
import {
	useGetKeysLazyQuery,
	useGetKeyValuesLazyQuery,
} from '@/graph/generated/hooks'
import { ProductType } from '@/graph/generated/schemas'
import { useDebounce } from '@/hooks/useDebounce'
import { formatNumber } from '@/util/numbers'

import * as styles from './SearchForm.css'

export const QueryParam = withDefault(StringParam, '')
export const FixedRangePreset = DEFAULT_TIME_PRESETS[0]
export const PermalinkPreset = DEFAULT_TIME_PRESETS[5]

type Keys = GetKeysQuery['keys']
type SearchResult = Keys[0] | OperatorResult | ValueResult
type OperatorResult = { name: SearchOperator; type: 'Operator' }
type ValueResult = { name: string; type: 'Value' }

const MAX_ITEMS = 25

const EXISTS_OPERATORS = ['EXISTS', 'NOT EXISTS'] as const
const NUMERIC_OPERATORS = ['>', '>=', '<', '<='] as const
const BOOLEAN_OPERATORS = ['=', '!='] as const
const CONTAINS_OPERATOR = ['=**', '!=**'] as const
const MATCHES_OPERATOR = ['=//', '!=//'] as const
export const SEARCH_OPERATORS = [
	...BOOLEAN_OPERATORS,
	...NUMERIC_OPERATORS,
	...EXISTS_OPERATORS,
	...CONTAINS_OPERATOR,
	...MATCHES_OPERATOR,
] as const
export type SearchOperator = typeof SEARCH_OPERATORS[number]

export type SearchFormProps = {
	startDate: Date
	endDate: Date
	selectedPreset?: DateRangePreset
	onDatesChange: (
		startDate: Date,
		endDate: Date,
		preset?: DateRangePreset,
	) => void
	presets: DateRangePreset[]
	minDate: Date
	timeMode: TIME_MODE
	productType: ProductType
	actions?: React.FC<{
		query: string
		startDate: Date
		endDate: Date
	}>
	hideDatePicker?: boolean
	hideCreateAlert?: boolean
	savedSegmentType?: 'Trace' | 'Log' | 'Error'
	textAreaRef?: React.RefObject<HTMLTextAreaElement>
	isPanelView?: boolean
	resultCount?: number
	loading?: boolean
}

const SearchForm: React.FC<SearchFormProps> = ({
	startDate,
	endDate,
	selectedPreset,
	productType,
	onDatesChange,
	presets,
	minDate,
	timeMode,
	actions,
	hideDatePicker,
	hideCreateAlert,
	savedSegmentType,
	textAreaRef,
	isPanelView,
	resultCount,
	loading,
}) => {
	const navigate = useNavigate()
	const { projectId } = useProjectId()
	const { disabled, query, setQuery, onSubmit } = useSearchContext()

	const handleQueryChange = (query?: string) => {
		const updatedQuery = query ?? ''
		setQuery(updatedQuery)
		onSubmit(updatedQuery)
	}

	const { SegmentMenu, SegmentModals } = useSavedSegments({
		query,
		setQuery: handleQueryChange,
		entityType: savedSegmentType,
		projectId,
	})

	const DatePickerComponent = hideDatePicker ? null : (
		<DateRangePicker
			emphasis="medium"
			iconLeft={<IconSolidClock />}
			selectedValue={{
				startDate,
				endDate,
				selectedPreset,
			}}
			onDatesChange={onDatesChange}
			presets={presets}
			minDate={minDate}
			disabled={timeMode === 'permalink'}
		/>
	)

	const ActionsComponent = !actions ? null : (
		<Box>{actions({ query, startDate, endDate })}</Box>
	)

	const SearchComponent = (
		<Search
			initialQuery={initialQuery}
			startDate={startDate}
			endDate={endDate}
			disableSearch={disableSearch}
			query={query}
			textAreaRef={textAreaRef}
			productType={productType}
			setQuery={setQuery}
			onFormSubmit={onFormSubmit}
			hideIcon={isPanelView}
		/>
	)

	const AlertComponent = hideCreateAlert ? null : (
		<Button
			kind="secondary"
			trackingId="logs_create-alert_click"
			onClick={() => {
				const encodedQuery = encodeQueryParams(
					{
						query: StringParam,
						start_date: DateTimeParam,
						end_date: DateTimeParam,
					},
					{
						query: query,
						start_date: startDate,
						end_date: endDate,
					},
				)

				navigate({
					pathname: `/${projectId}/alerts/logs/new`,
					search: stringify(encodedQuery),
				})
			}}
			emphasis="medium"
			iconLeft={<IconSolidPlus />}
		>
			Create alert
		</Button>
	)

	if (isPanelView) {
		return (
			<>
				{SegmentModals}
				<Stack alignItems="flex-start" gap="8" width="full" p="8">
					<Stack
						flexDirection="row"
						justifyContent="space-between"
						width="full"
					>
						{DatePickerComponent}
						{ActionsComponent}
					</Stack>
					<Stack
						gap="0"
						border="dividerWeak"
						borderRadius="6"
						width="full"
					>
						<Box
							background="white"
							borderTopLeftRadius="4"
							borderTopRightRadius="4"
						>
							{SearchComponent}
						</Box>
						<Box borderBottom="dividerWeak" />
						<Stack
							flexDirection="row"
							borderBottomLeftRadius="4"
							borderBottomRightRadius="4"
							justifyContent="space-between"
							py="6"
							pl="8"
							pr="4"
						>
							<Box display="flex" alignItems="center">
								{loading ? (
									<LoadingBox />
								) : (
									resultCount != null && (
										<Text color="weak">
											{formatNumber(resultCount)} results
										</Text>
									)
								)}
							</Box>
							{SegmentMenu}
						</Stack>
					</Stack>
				</Stack>
			</>
		)
	}

	const displaySeparator =
		!!SegmentMenu && (!!actions || !hideCreateAlert || !hideDatePicker)

	return (
		<>
			{SegmentModals}
			<Box
				alignItems="stretch"
				display="flex"
				width="full"
				borderBottom="dividerWeak"
			>
<<<<<<< HEAD
				<Search
					startDate={startDate}
					endDate={endDate}
					disableSearch={disabled}
					textAreaRef={textAreaRef}
					productType={productType}
				/>
=======
				{SearchComponent}
>>>>>>> 2af73013
				<Box display="flex" pr="8" py="6" gap="6">
					{SegmentMenu}
					{displaySeparator && (
						<Box
							as="span"
							borderRight="dividerWeak"
							mt="4"
							style={{ height: 18 }}
						/>
					)}
					{AlertComponent}
					{ActionsComponent}
					{DatePickerComponent}
				</Box>
			</Box>
		</>
	)
}

export { SearchForm }

export const DEFAULT_INPUT_HEIGHT = 31

export const Search: React.FC<{
	startDate: Date
	endDate: Date
	hideIcon?: boolean
	disableSearch?: boolean
	placeholder?: string
	productType: ProductType
	textAreaRef?: React.RefObject<HTMLTextAreaElement>
}> = ({
	startDate,
	endDate,
	hideIcon,
	disableSearch,
	placeholder,
	textAreaRef,
	productType,
}) => {
	const { initialQuery, query, queryParts, tokenGroups, onSubmit, setQuery } =
		useSearchContext()
	const { project_id } = useParams()
	const containerRef = useRef<HTMLDivElement | null>(null)
	const defaultInputRef = useRef<HTMLTextAreaElement | null>(null)
	const inputRef = textAreaRef || defaultInputRef
	const [keys, setKeys] = useState<Keys | undefined>()
	const [values, setValues] = useState<string[] | undefined>()
	const comboboxStore = useComboboxStore({
		defaultValue: query ?? '',
	})
	const [getKeys, { loading: keysLoading }] = useGetKeysLazyQuery()
	const [getKeyValues, { loading: valuesLoading }] =
		useGetKeyValuesLazyQuery()
	const [cursorIndex, setCursorIndex] = useState(0)
	const [isPending, startTransition] = React.useTransition()

	const activePart = getActivePart(cursorIndex, queryParts)
	const { debouncedValue, setDebouncedValue } = useDebounce<string>(
		activePart.value,
	)

	// TODO: code smell, user is not able to use "message" as a search key
	// because we are reserving it for the body implicitly
	const showValues =
		activePart.key !== BODY_KEY &&
		activePart.text.includes(`${activePart.key}${activePart.operator}`)
	const loading = showValues ? valuesLoading : keysLoading
	const showValueSelect =
		activePart.text === `${activePart.key}${activePart.operator}` ||
		!!activePart.value?.length

	let visibleItems: SearchResult[] = showValues
		? getVisibleValues(activePart, values)
		: getVisibleKeys(query, activePart, keys)
	const comboboxItems = comboboxStore.useState('items')

	// Show operators when we have an exact match for a key
	const keyMatch = visibleItems.find((item) => item.name === activePart.text)
	const showOperators = !!keyMatch

	if (showOperators) {
		const operators =
			keyMatch.type === 'Numeric'
				? [
						...BOOLEAN_OPERATORS,
						...NUMERIC_OPERATORS,
						...EXISTS_OPERATORS,
				  ]
				: [
						...BOOLEAN_OPERATORS,
						...EXISTS_OPERATORS,
						...CONTAINS_OPERATOR,
						...MATCHES_OPERATOR,
				  ]

		visibleItems = operators.map((operator) => ({
			name: operator,
			type: 'Operator',
		}))
	}

	// Limit number of items shown.
	visibleItems.length = Math.min(MAX_ITEMS, visibleItems.length)

	const showResults = loading || visibleItems.length > 0 || showValueSelect
	const isDirty = query !== ''

	const submitQuery = (query: string) => {
		onSubmit(query)
	}

	const handleSetCursorIndex = () => {
		if (!isPending) {
			setCursorIndex(inputRef.current?.selectionStart ?? query.length)
		}
	}

	useEffect(() => {
		if (showValues) {
			return
		}

		getKeys({
			variables: {
				product_type: productType,
				project_id: project_id!,
				date_range: {
					start_date: moment(startDate).format(TIME_FORMAT),
					end_date: moment(endDate).format(TIME_FORMAT),
				},
				query: debouncedValue,
			},
			fetchPolicy: 'cache-first',
			onCompleted: (data) => {
				setKeys(data.keys)
			},
		})
	}, [
		debouncedValue,
		showValues,
		startDate,
		endDate,
		project_id,
		getKeys,
		productType,
	])

	useEffect(() => {
		// When we transition to a new key we don't want to wait for the debounce
		// delay to update the value for key fetching.
		if (activePart.value === '' && activePart.key === BODY_KEY) {
			setDebouncedValue('')
		}
	}, [activePart.key, activePart.value, setDebouncedValue])

	useEffect(() => {
		if (!showValues) {
			return
		}

		getKeyValues({
			variables: {
				product_type: productType,
				project_id: project_id!,
				key_name: activePart.key,
				date_range: {
					start_date: moment(startDate).format(TIME_FORMAT),
					end_date: moment(endDate).format(TIME_FORMAT),
				},
			},
			fetchPolicy: 'cache-first',
			onCompleted: (data) => {
				setValues(data.key_values)
			},
		})
	}, [
		activePart.key,
		endDate,
		getKeyValues,
		productType,
		project_id,
		showValues,
		startDate,
	])

	useEffect(() => {
		// necessary to update the combobox with the URL state
		setQuery(initialQuery.trim() === '' ? '' : initialQuery)
		// eslint-disable-next-line react-hooks/exhaustive-deps
	}, [initialQuery])

	useEffect(() => {
		// Ensure the cursor is placed in the correct position after update the
		// query from selecting a dropdown item.
		inputRef.current?.setSelectionRange(cursorIndex, cursorIndex)
		// eslint-disable-next-line react-hooks/exhaustive-deps
	}, [query])

	useEffect(() => {
		// Logic for selecting a default item from the results. We don't want to
		// select a value by default, but if there is a query, an item isn't
		// currently selected, and there are items, select the first item.
		const { activeId, items } = comboboxStore.getState()
		// Give preference to the "Show all results for..." item if it exists.
		const firstItem = items.find((i) => i.value === undefined) ?? items[0]
		const noActiveId = !activeId || !items.find((i) => i.id === activeId)

		if (activePart.text.trim() !== '' && noActiveId && firstItem) {
			comboboxStore.setActiveId(firstItem.id)
			comboboxStore.setState('moves', 0)
		}
		// eslint-disable-next-line react-hooks/exhaustive-deps
	}, [comboboxItems, query])

	useEffect(() => {
		if (!showValues) {
			setValues(undefined)
		}
	}, [showValues])

	const handleItemSelect = (item: SearchResult) => {
		const isValueSelect = item.type === 'Value'
		let cursorShift = 0

		if (item.type === 'Operator') {
			const isExists = !!EXISTS_OPERATORS.find((eo) => eo === item.name)
			const space = isExists ? ' ' : ''

			const isContainsOrMatches = !![
				...CONTAINS_OPERATOR,
				...MATCHES_OPERATOR,
			].find((o) => o === item.name)
			if (isContainsOrMatches) {
				cursorShift = -1
			}

			const key =
				activePart.key === BODY_KEY ? activePart.text : activePart.key

			activePart.operator = item.name
			activePart.text = `${key}${space}${activePart.operator}`
			activePart.stop = activePart.start + activePart.text.length
		} else if (isValueSelect) {
			activePart.value = quoteQueryValue(item.name)
			activePart.text = `${activePart.key}${activePart.operator}${activePart.value}`
			activePart.stop = activePart.start + activePart.text.length
		} else {
			activePart.key = item.name
			activePart.text = item.name
			activePart.value = ''
			activePart.stop = activePart.start + activePart.key.length
		}

		const newQuery = stringifySearchQuery(queryParts)
		const newCursorPosition = activePart.stop + cursorShift

		startTransition(() => {
			setQuery(newQuery)
			setCursorIndex(newCursorPosition)

			if (isValueSelect) {
				submitQuery(newQuery)
				comboboxStore.setOpen(false)
			}
		})

		comboboxStore.setActiveId(null)
		comboboxStore.setState('moves', 0)
	}

	const handleRemoveItem = (index: number) => {
		let newTokenGroups = [...tokenGroups]
		newTokenGroups.splice(index, 1)
		newTokenGroups = newTokenGroups.filter((group) => {
			// filter out groups where the only tokens are whitespace
			return group.tokens.some((token) => token.text.trim() !== '')
		})
		const newQuery = newTokenGroups
			.map((tokenGroup) =>
				tokenGroup.tokens
					.map((token) =>
						token.type === SearchGrammarParser.EOF
							? ''
							: token.text,
					)
					.join(''),
			)
			.join(' ')
			.trim()

		setQuery(newQuery)
		submitQuery(newQuery)
	}

	const submitAndBlur = () => {
		submitQuery(query)
		comboboxStore.setOpen(false)
		inputRef.current?.blur()
		handleSetCursorIndex()
	}

	return (
		<Box
			alignItems="stretch"
			display="flex"
			flexGrow={1}
			ref={containerRef}
			position="relative"
		>
			{!hideIcon ? (
				<IconSolidSearch className={styles.searchIcon} />
			) : null}

			<Box
				display="flex"
				alignItems="flex-start"
				gap="6"
				width="full"
				color="weak"
				position="relative"
				margin="auto"
			>
				<Box
					cssClass={styles.comboboxTagsContainer}
					style={{
						left: hideIcon ? 4 : 2,
						paddingLeft: hideIcon ? 2 : 38,
					}}
				>
					{tokenGroups.map((tokenGroup, index) => {
						if (tokenGroup.tokens.length === 0) {
							return null
						}

						return (
							<QueryPart
								key={index}
								comboboxStore={comboboxStore}
								cursorIndex={cursorIndex}
								index={index}
								tokenGroup={tokenGroup}
								showValues={showValues}
								onRemoveItem={handleRemoveItem}
							/>
						)
					})}
				</Box>
				<Combobox
					disabled={disableSearch}
					store={comboboxStore}
					name="search"
					placeholder={placeholder ?? 'Search...'}
					className={clsx(styles.combobox, {
						[styles.comboboxNotEmpty]: query.length > 0,
					})}
					render={
						<TextareaAutosize
							ref={inputRef}
							style={{ resize: 'none', overflowY: 'hidden' }}
							spellCheck={false}
						/>
					}
					value={query}
					onChange={(e) => {
						// Need to update cursor position before updating the query for all
						// cursor-based logic to work.
						handleSetCursorIndex()

						// Need to set this bit of React state to force a re-render of the
						// component. For some reason the combobox value isn't updated until
						// after a delay or blurring the input. We also trim any leading
						// space characters since this produces some UI jank.
						setQuery(e.target.value.replace(/^\s+/, ''))
					}}
					onBlur={() => {
						submitQuery(query)
						handleSetCursorIndex()
						inputRef.current?.blur()
					}}
					onKeyDown={(e) => {
						if (e.key === 'Escape') {
							submitAndBlur()
						}

						if (
							!isPending &&
							e.key === 'Enter' &&
							// Using isPending to prevent blurring when the user is selecting
							// an item vs submitting the form.
							(query === '' || !showResults || !isPending)
						) {
							e.preventDefault()
							submitAndBlur()
						}
					}}
					onKeyUp={handleSetCursorIndex}
					onMouseUp={handleSetCursorIndex}
					style={{
						paddingLeft: hideIcon ? undefined : 40,
						top: 6,
					}}
					data-hl-record
				/>

				{isDirty && !disableSearch && (
<<<<<<< HEAD
					<Box style={{ paddingTop: 9 }}>
=======
					<Box pt="8" pr="8">
>>>>>>> 2af73013
						<IconSolidXCircle
							size={16}
							onClick={(e) => {
								e.preventDefault()
								e.stopPropagation()

								setQuery('')
								submitQuery('')
							}}
							style={{ cursor: 'pointer' }}
						/>
					</Box>
				)}
			</Box>

			{showResults && (
				<Combobox.Popover
					className={styles.comboboxPopover}
					style={{
						left: hideIcon ? undefined : 6,
					}}
					store={comboboxStore}
					gutter={10}
					sameWidth
				>
					<Box cssClass={styles.comboboxResults}>
						{activePart.value?.length > 0 && (
							<Combobox.Group
								className={styles.comboboxGroup}
								store={comboboxStore}
							>
								<Combobox.Item
									className={styles.comboboxItem}
									onClick={submitAndBlur}
									store={comboboxStore}
								>
									<Stack direction="row" gap="4">
										<Text
											lines="1"
											color="weak"
											size="small"
										>
											Show all results for
										</Text>{' '}
										<Text
											color="secondaryContentText"
											size="small"
										>
											<>
												&lsquo;
												{activePart.key === BODY_KEY
													? activePart.value
													: activePart.text}
												&rsquo;
											</>
										</Text>
									</Stack>
								</Combobox.Item>
							</Combobox.Group>
						)}
						{loading && visibleItems.length === 0 && (
							<Combobox.Group
								className={styles.comboboxGroup}
								store={comboboxStore}
							>
								<Combobox.Item
									className={styles.comboboxItem}
									disabled
								>
									<Text color="secondaryContentText">
										Loading...
									</Text>
								</Combobox.Item>
							</Combobox.Group>
						)}
						{visibleItems.length > 0 && (
							<Combobox.Group
								className={styles.comboboxGroup}
								store={comboboxStore}
							>
								{!showValues && !showOperators && (
									<Combobox.GroupLabel store={comboboxStore}>
										<Box px="10" py="6">
											<Text
												color="moderate"
												size="xxSmall"
											>
												Filters
											</Text>
										</Box>
									</Combobox.GroupLabel>
								)}
								{visibleItems.map((key, index) => {
									const badgeText =
										getSearchResultBadgeText(key)

									return (
										<Combobox.Item
											className={styles.comboboxItem}
											key={index}
											onClick={() =>
												handleItemSelect(key)
											}
											store={comboboxStore}
											value={key.name}
											hideOnClick={false}
											setValueOnClick={false}
											title={key.name}
										>
											<Text
												color="secondaryContentText"
												lines="1"
											>
												{key.name}
											</Text>
											{badgeText && (
												<Badge label={badgeText} />
											)}
										</Combobox.Item>
									)
								})}
							</Combobox.Group>
						)}
					</Box>
					<Box
						bbr="8"
						py="4"
						px="6"
						backgroundColor="raised"
						borderTop="dividerWeak"
						justifyContent="space-between"
						display="flex"
						flexDirection="row"
						position="absolute"
						style={{
							bottom: 0,
							left: 0,
							right: 0,
						}}
					>
						<Box display="flex" flexDirection="row" gap="20">
							<Box
								display="inline-flex"
								flexDirection="row"
								alignItems="center"
								gap="6"
							>
								<Badge
									variant="gray"
									size="small"
									iconStart={<IconSolidSwitchVertical />}
								/>{' '}
								<Text color="weak" size="xSmall">
									Select
								</Text>
							</Box>
							<Box
								display="inline-flex"
								flexDirection="row"
								alignItems="center"
								gap="6"
							>
								<Badge
									variant="gray"
									size="small"
									label="Enter"
								/>
								<Text color="weak" size="xSmall">
									Select
								</Text>
							</Box>
						</Box>
						<Box
							display="inline-flex"
							flexDirection="row"
							alignItems="center"
							gap="6"
						>
							<LinkButton
								trackingId="search-form_search-specification-docs-link"
								to="https://www.highlight.io/docs/general/product-features/general-features/search"
								target="_blank"
								size="xSmall"
								kind="secondary"
								emphasis="high"
								iconRight={<IconSolidExternalLink />}
							>
								View docs
							</LinkButton>
						</Box>
					</Box>
				</Combobox.Popover>
			)}
		</Box>
	)
}

const getActivePart = (
	cursorIndex: number,
	queryParts: SearchExpression[],
): SearchExpression => {
	let activePartIndex

	queryParts.find((param, index) => {
		if (param.stop < cursorIndex - 1) {
			return false
		}

		activePartIndex = index
		return true
	})

	if (activePartIndex === undefined) {
		const lastPartStop = Math.max(
			queryParts[queryParts.length - 1]?.stop + 1,
			cursorIndex,
		)

		const activePart = {
			key: BODY_KEY,
			operator: DEFAULT_OPERATOR,
			value: '',
			text: '',
			start: lastPartStop,
			stop: lastPartStop,
		}
		queryParts.push(activePart)
		return activePart
	} else {
		return queryParts[activePartIndex]
	}
}

const getVisibleKeys = (
	queryText: string,
	activeQueryPart?: SearchExpression,
	keys?: Keys,
) => {
	const startingNewPart = queryText.endsWith(' ')

	return (
		keys?.filter(
			(key) =>
				// If it's a new part, don't filter results.
				startingNewPart ||
				// Only filter for body queries
				(activeQueryPart?.key === BODY_KEY &&
					// Don't filter if no query part
					(!activeQueryPart.value?.length ||
						startingNewPart ||
						// Filter empty results
						(key.name.length > 0 &&
							// Only show results that contain the part
							key.name.indexOf(activeQueryPart.value) > -1))),
		) || []
	)
}

const getVisibleValues = (
	activeQueryPart?: SearchExpression,
	values?: string[],
): SearchResult[] => {
	const activePart = activeQueryPart?.value ?? ''
	const filteredValues =
		values?.filter(
			(v) =>
				// Don't filter if no value has been typed
				!activePart.length ||
				// Return values that match the query part
				v.indexOf(activePart) > -1,
		) || []

	return filteredValues.map((value) => ({
		name: value,
		type: 'Value',
	}))
}

const getSearchResultBadgeText = (key: SearchResult) => {
	if (key.type === 'Operator') {
		switch (key.name) {
			case '=':
				return 'is'
			case '!=':
				return 'is not'
			case '>':
				return 'greater'
			case '>=':
				return 'greater or equal'
			case '<':
				return 'smaller'
			case '<=':
				return 'smaller or equal'
			case 'EXISTS':
				return 'exists'
			case 'NOT EXISTS':
				return 'does not exist'
			case '=**':
				return 'contains'
			case '!=**':
				return 'does not contain'
			case '=//':
				return 'matches'
			case '!=//':
				return 'does not match'
		}
	} else if (key.type === 'Value') {
		return undefined
	} else {
		return key.type?.toLowerCase()
	}
}<|MERGE_RESOLUTION|>--- conflicted
+++ resolved
@@ -131,7 +131,7 @@
 }) => {
 	const navigate = useNavigate()
 	const { projectId } = useProjectId()
-	const { disabled, query, setQuery, onSubmit } = useSearchContext()
+	const { query, setQuery, onSubmit } = useSearchContext()
 
 	const handleQueryChange = (query?: string) => {
 		const updatedQuery = query ?? ''
@@ -168,15 +168,10 @@
 
 	const SearchComponent = (
 		<Search
-			initialQuery={initialQuery}
 			startDate={startDate}
 			endDate={endDate}
-			disableSearch={disableSearch}
-			query={query}
 			textAreaRef={textAreaRef}
 			productType={productType}
-			setQuery={setQuery}
-			onFormSubmit={onFormSubmit}
 			hideIcon={isPanelView}
 		/>
 	)
@@ -278,17 +273,7 @@
 				width="full"
 				borderBottom="dividerWeak"
 			>
-<<<<<<< HEAD
-				<Search
-					startDate={startDate}
-					endDate={endDate}
-					disableSearch={disabled}
-					textAreaRef={textAreaRef}
-					productType={productType}
-				/>
-=======
 				{SearchComponent}
->>>>>>> 2af73013
 				<Box display="flex" pr="8" py="6" gap="6">
 					{SegmentMenu}
 					{displaySeparator && (
@@ -316,7 +301,6 @@
 	startDate: Date
 	endDate: Date
 	hideIcon?: boolean
-	disableSearch?: boolean
 	placeholder?: string
 	productType: ProductType
 	textAreaRef?: React.RefObject<HTMLTextAreaElement>
@@ -324,13 +308,19 @@
 	startDate,
 	endDate,
 	hideIcon,
-	disableSearch,
 	placeholder,
 	textAreaRef,
 	productType,
 }) => {
-	const { initialQuery, query, queryParts, tokenGroups, onSubmit, setQuery } =
-		useSearchContext()
+	const {
+		disabled,
+		initialQuery,
+		query,
+		queryParts,
+		tokenGroups,
+		onSubmit,
+		setQuery,
+	} = useSearchContext()
 	const { project_id } = useParams()
 	const containerRef = useRef<HTMLDivElement | null>(null)
 	const defaultInputRef = useRef<HTMLTextAreaElement | null>(null)
@@ -638,7 +628,7 @@
 					})}
 				</Box>
 				<Combobox
-					disabled={disableSearch}
+					disabled={disabled}
 					store={comboboxStore}
 					name="search"
 					placeholder={placeholder ?? 'Search...'}
@@ -694,12 +684,8 @@
 					data-hl-record
 				/>
 
-				{isDirty && !disableSearch && (
-<<<<<<< HEAD
-					<Box style={{ paddingTop: 9 }}>
-=======
+				{isDirty && !disabled && (
 					<Box pt="8" pr="8">
->>>>>>> 2af73013
 						<IconSolidXCircle
 							size={16}
 							onClick={(e) => {
