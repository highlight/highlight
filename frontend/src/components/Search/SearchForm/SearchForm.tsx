import { useSavedSegments } from '@components/Search/useSavedSegments'
import { GetLogsKeysQuery, GetTracesKeysQuery } from '@graph/operations'
import {
	Badge,
	Box,
	Combobox,
	DateRangePicker,
	DateRangePreset,
	DEFAULT_TIME_PRESETS,
	IconSolidClock,
	IconSolidExternalLink,
	IconSolidPlus,
	IconSolidSearch,
	IconSolidSwitchVertical,
	IconSolidXCircle,
	Stack,
	Text,
	useComboboxStore,
} from '@highlight-run/ui/components'
import { useProjectId } from '@hooks/useProjectId'
import { useParams } from '@util/react-router/useParams'
import clsx from 'clsx'
import moment from 'moment'
import { stringify } from 'query-string'
import React, { Fragment, useEffect, useRef, useState } from 'react'
import { useNavigate } from 'react-router-dom'
import {
	DateTimeParam,
	encodeQueryParams,
	StringParam,
	withDefault,
} from 'use-query-params'

import { Button } from '@/components/Button'
import { LinkButton } from '@/components/LinkButton'
import SearchGrammarParser from '@/components/Search/Parser/antlr/SearchGrammarParser'
import { SearchExpression } from '@/components/Search/Parser/listener'
import {
	TIME_FORMAT,
	TIME_MODE,
} from '@/components/Search/SearchForm/constants'
import { QueryPart } from '@/components/Search/SearchForm/QueryPart'
import {
	BODY_KEY,
	buildTokenGroups,
	DEFAULT_OPERATOR,
	quoteQueryValue,
	stringifySearchQuery,
} from '@/components/Search/SearchForm/utils'
import { parseSearch } from '@/components/Search/utils'
import {
	useGetLogsKeysLazyQuery,
	useGetLogsKeyValuesLazyQuery,
	useGetTracesKeysLazyQuery,
	useGetTracesKeyValuesLazyQuery,
} from '@/graph/generated/hooks'
import { useDebounce } from '@/hooks/useDebounce'

import * as styles from './SearchForm.css'

export const QueryParam = withDefault(StringParam, '')
export const FixedRangePreset = DEFAULT_TIME_PRESETS[0]
export const PermalinkPreset = DEFAULT_TIME_PRESETS[5]

type FetchKeys =
	| typeof useGetLogsKeysLazyQuery
	| typeof useGetTracesKeysLazyQuery
type FetchValues =
	| typeof useGetLogsKeyValuesLazyQuery
	| typeof useGetTracesKeyValuesLazyQuery

type Keys = GetLogsKeysQuery['keys'] | GetTracesKeysQuery['keys']
type SearchResult = Keys[0] | OperatorResult | ValueResult
type OperatorResult = { name: SearchOperator; type: 'Operator' }
type ValueResult = { name: string; type: 'Value' }

const MAX_ITEMS = 25

const EXISTS_OPERATORS = ['EXISTS', 'NOT EXISTS'] as const
const NUMERIC_OPERATORS = ['>', '>=', '<', '<='] as const
const BOOLEAN_OPERATORS = ['=', '!='] as const
const CONTAINS_OPERATOR = ['=**', '!=**'] as const
const MATCHES_OPERATOR = ['=//', '!=//'] as const
export const SEARCH_OPERATORS = [
	...BOOLEAN_OPERATORS,
	...NUMERIC_OPERATORS,
	...EXISTS_OPERATORS,
	...CONTAINS_OPERATOR,
	...MATCHES_OPERATOR,
] as const
export type SearchOperator = typeof SEARCH_OPERATORS[number]

export type SearchFormProps = {
	onFormSubmit: (query: string) => void
	initialQuery: string
	startDate: Date
	endDate: Date
	selectedPreset?: DateRangePreset
	onDatesChange: (
		startDate: Date,
		endDate: Date,
		preset?: DateRangePreset,
	) => void
	presets: DateRangePreset[]
	minDate: Date
	timeMode: TIME_MODE
	fetchKeysLazyQuery: FetchKeys
	fetchValuesLazyQuery: FetchValues
	disableSearch?: boolean
	actions?: React.FC<{
		query: string
		startDate: Date
		endDate: Date
	}>
	hideDatePicker?: boolean
	hideCreateAlert?: boolean
	savedSegmentType?: 'Trace' | 'Log'
}

const SearchForm: React.FC<SearchFormProps> = ({
	initialQuery,
	startDate,
	endDate,
	selectedPreset,
	fetchKeysLazyQuery,
	fetchValuesLazyQuery,
	onDatesChange,
	onFormSubmit,
	presets,
	minDate,
	timeMode,
	disableSearch,
	actions,
	hideDatePicker,
	hideCreateAlert,
	savedSegmentType,
}) => {
	const navigate = useNavigate()
	const { projectId } = useProjectId()
	const [query, setQuery] = React.useState(initialQuery)

	const handleQueryChange = (query?: string) => {
		const updatedQuery = query ?? ''
		setQuery(updatedQuery)
		onFormSubmit(updatedQuery)
	}

	const { SegmentMenu, SegmentModals } = useSavedSegments({
		query,
		setQuery: handleQueryChange,
		entityType: savedSegmentType,
		projectId,
	})

	const displaySeparator =
		!!SegmentMenu && (!!actions || !hideCreateAlert || !hideDatePicker)

	return (
		<>
			{SegmentModals}
			<Box
				alignItems="stretch"
				display="flex"
				gap="8"
				width="full"
				borderBottom="dividerWeak"
			>
				<Search
					initialQuery={initialQuery}
					startDate={startDate}
					endDate={endDate}
					disableSearch={disableSearch}
					query={query}
					fetchValuesLazyQuery={fetchValuesLazyQuery}
					fetchKeysLazyQuery={fetchKeysLazyQuery}
					setQuery={setQuery}
					onFormSubmit={onFormSubmit}
				/>
				<Box display="flex" pr="8" py="6" gap="6">
					{SegmentMenu}
					{displaySeparator && (
						<Box
							as="span"
							borderRight="dividerWeak"
							style={{ height: 18, margin: 'auto' }}
						/>
					)}
					{!hideCreateAlert && (
						<Button
							kind="secondary"
							trackingId={`${
								savedSegmentType?.toLowerCase() ?? 'logs'
							}_create-alert_click`}
							onClick={() => {
								const encodedQuery = encodeQueryParams(
									{
										query: StringParam,
										start_date: DateTimeParam,
										end_date: DateTimeParam,
									},
									{
										query: query,
										start_date: startDate,
										end_date: endDate,
									},
								)

								navigate({
									// TODO: Handle traces
									pathname: `/${projectId}/alerts/logs/new`,
									search: stringify(encodedQuery),
								})
							}}
							emphasis="medium"
							iconLeft={<IconSolidPlus />}
						>
							Create alert
						</Button>
					)}
					{actions && actions({ query, startDate, endDate })}
					{!hideDatePicker && (
						<DateRangePicker
							emphasis="medium"
							iconLeft={<IconSolidClock />}
							selectedValue={{
								startDate,
								endDate,
								selectedPreset,
							}}
							onDatesChange={onDatesChange}
							presets={presets}
							minDate={minDate}
							disabled={timeMode === 'permalink'}
						/>
					)}
				</Box>
			</Box>
		</>
	)
}

export { SearchForm }

export const Search: React.FC<{
	initialQuery: string
	startDate: Date
	endDate: Date
	hideIcon?: boolean
	disableSearch?: boolean
	placeholder?: string
	query: string
	fetchKeysLazyQuery: FetchKeys
	fetchValuesLazyQuery: FetchValues
	setQuery: (value: string) => void
	onFormSubmit: (query: string) => void
}> = ({
	initialQuery,
	startDate,
	endDate,
	hideIcon,
	disableSearch,
	placeholder,
	query,
	fetchKeysLazyQuery,
	fetchValuesLazyQuery,
	setQuery,
	onFormSubmit,
}) => {
	const { project_id } = useParams()
	const containerRef = useRef<HTMLDivElement | null>(null)
	const inputRef = useRef<HTMLInputElement | null>(null)
	const [keys, setKeys] = useState<Keys | undefined>()
	const [values, setValues] = useState<string[] | undefined>()
	const comboboxStore = useComboboxStore({
		defaultValue: query ?? '',
	})
	const [getKeys, { loading: keysLoading }] = fetchKeysLazyQuery()
	const [getKeyValues, { loading: valuesLoading }] = fetchValuesLazyQuery()
	const [cursorIndex, setCursorIndex] = useState(0)
	const [isPending, startTransition] = React.useTransition()

	const { queryParts, tokens } = parseSearch(query)
	const tokenGroups = buildTokenGroups(tokens)
	const activePart = getActivePart(cursorIndex, queryParts)
	const { debouncedValue, setDebouncedValue } = useDebounce<string>(
		activePart.value,
	)

	// TODO: code smell, user is not able to use "message" as a search key
	// because we are reserving it for the body implicitly
	const showValues =
		activePart.key !== BODY_KEY &&
		activePart.text.includes(`${activePart.key}${activePart.operator}`)
	const loading = showValues ? valuesLoading : keysLoading
	const showValueSelect =
		activePart.text === `${activePart.key}${activePart.operator}` ||
		!!activePart.value?.length

	let visibleItems: SearchResult[] = showValues
		? getVisibleValues(activePart, values)
		: getVisibleKeys(query, activePart, keys)
	const comboboxItems = comboboxStore.useState('items')

	// Show operators when we have an exact match for a key
	const keyMatch = visibleItems.find((item) => item.name === activePart.text)
	const showOperators = !!keyMatch

	if (showOperators) {
		const operators =
			keyMatch.type === 'Numeric'
				? [...NUMERIC_OPERATORS, ...EXISTS_OPERATORS]
				: [
						...BOOLEAN_OPERATORS,
						...EXISTS_OPERATORS,
						...CONTAINS_OPERATOR,
						...MATCHES_OPERATOR,
				  ]

		visibleItems = operators.map((operator) => ({
			name: operator,
			type: 'Operator',
		}))
	}

	// Limit number of items shown.
	visibleItems.length = Math.min(MAX_ITEMS, visibleItems.length)

	const showResults = loading || visibleItems.length > 0 || showValueSelect
	const isDirty = query !== ''

	const submitQuery = (query: string) => {
		onFormSubmit(query)
	}

	const handleSetCursorIndex = () => {
		if (!isPending) {
			setCursorIndex(inputRef.current?.selectionStart ?? query.length)
		}
	}

	useEffect(() => {
		if (showValues) {
			return
		}

		getKeys({
			variables: {
				project_id: project_id!,
				date_range: {
					start_date: moment(startDate).format(TIME_FORMAT),
					end_date: moment(endDate).format(TIME_FORMAT),
				},
				query: debouncedValue,
			},
			fetchPolicy: 'cache-first',
			onCompleted: (data) => {
				setKeys(data.keys)
			},
		})
	}, [debouncedValue, showValues, startDate, endDate, project_id, getKeys])

	useEffect(() => {
		// When we transition to a new key we don't want to wait for the debounce
		// delay to update the value for key fetching.
		if (activePart.value === '' && activePart.key === BODY_KEY) {
			setDebouncedValue('')
		}
	}, [activePart.key, activePart.value, setDebouncedValue])

	useEffect(() => {
		if (!showValues) {
			return
		}

		getKeyValues({
			variables: {
				project_id: project_id!,
				key_name: activePart.key,
				date_range: {
					start_date: moment(startDate).format(TIME_FORMAT),
					end_date: moment(endDate).format(TIME_FORMAT),
				},
			},
			fetchPolicy: 'cache-first',
			onCompleted: (data) => {
				setValues(data.key_values)
			},
		})
	}, [
		activePart.key,
		endDate,
		getKeyValues,
		project_id,
		showValues,
		startDate,
	])

	useEffect(() => {
		// necessary to update the combobox with the URL state
		setQuery(initialQuery.trim() === '' ? '' : initialQuery)
		// eslint-disable-next-line react-hooks/exhaustive-deps
	}, [initialQuery])

	useEffect(() => {
		// Ensure the cursor is placed in the correct position after update the
		// query from selecting a dropdown item.
		inputRef.current?.setSelectionRange(cursorIndex, cursorIndex)
		// eslint-disable-next-line react-hooks/exhaustive-deps
	}, [query])

	useEffect(() => {
		// Logic for selecting a default item from the results. We don't want to
		// select a value by default, but if there is a query, an item isn't
		// currently selected, and there are items, select the first item.
		const { activeId, items } = comboboxStore.getState()
		// Give preference to the "Show all results for..." item if it exists.
		const firstItem = items.find((i) => i.value === undefined) ?? items[0]
		const noActiveId = !activeId || !items.find((i) => i.id === activeId)

		if (activePart.text.trim() !== '' && noActiveId && firstItem) {
			comboboxStore.setActiveId(firstItem.id)
			comboboxStore.setState('moves', 0)
		}
		// eslint-disable-next-line react-hooks/exhaustive-deps
	}, [comboboxItems, query])

	useEffect(() => {
		if (!showValues) {
			setValues(undefined)
		}
	}, [showValues])

	const handleItemSelect = (item: SearchResult) => {
		const isValueSelect = item.type === 'Value'
		let cursorShift = 0

		if (item.type === 'Operator') {
			const isExists = !!EXISTS_OPERATORS.find((eo) => eo === item.name)
			const space = isExists ? ' ' : ''

			const isContainsOrMatches = !![
				...CONTAINS_OPERATOR,
				...MATCHES_OPERATOR,
			].find((o) => o === item.name)
			if (isContainsOrMatches) {
				cursorShift = -1
			}

			const key =
				activePart.key === BODY_KEY ? activePart.text : activePart.key

			activePart.operator = item.name
			activePart.text = `${key}${space}${activePart.operator}`
			activePart.stop = activePart.start + activePart.text.length
		} else if (isValueSelect) {
			activePart.value = quoteQueryValue(item.name)
			activePart.text = `${activePart.key}${activePart.operator}${activePart.value}`
			activePart.stop = activePart.start + activePart.text.length
		} else {
			activePart.key = item.name
			activePart.text = item.name
			activePart.value = ''
			activePart.stop = activePart.start + activePart.key.length
		}

		const newQuery = stringifySearchQuery(queryParts)
		const newCursorPosition = activePart.stop + cursorShift

		startTransition(() => {
			setQuery(newQuery)
			setCursorIndex(newCursorPosition)

			if (isValueSelect) {
				submitQuery(newQuery)
				comboboxStore.setOpen(false)
			}
		})

		comboboxStore.setActiveId(null)
		comboboxStore.setState('moves', 0)
	}

	const handleRemoveItem = (index: number) => {
		let newTokenGroups = [...tokenGroups]
		newTokenGroups.splice(index, 1)
		newTokenGroups = newTokenGroups.filter((group) => {
			// filter out groups where the only tokens are whitespace
			return group.tokens.some((token) => token.text.trim() !== '')
		})
		const newQuery = newTokenGroups
			.map((tokenGroup) =>
				tokenGroup.tokens
					.map((token) =>
						token.type === SearchGrammarParser.EOF
							? ''
							: token.text,
					)
					.join(''),
			)
			.join(' ')
			.trim()

		setQuery(newQuery)
		submitQuery(newQuery)
	}

	const submitAndBlur = () => {
		submitQuery(query)
		comboboxStore.setOpen(false)
		inputRef.current?.blur()
		handleSetCursorIndex()
	}

	return (
		<Box
			alignItems="stretch"
			display="flex"
			flexGrow={1}
			ref={containerRef}
			position="relative"
		>
			{!hideIcon ? (
				<IconSolidSearch className={styles.searchIcon} />
			) : null}

			<Box
				display="flex"
				alignItems="center"
				gap="6"
				width="full"
				color="weak"
				position="relative"
			>
				<Box
					cssClass={styles.comboboxTagsContainer}
					style={{
						left: hideIcon ? 6 : 2,
						paddingLeft: hideIcon ? undefined : 38,
					}}
				>
					{tokenGroups.map((tokenGroup, index) => {
						if (tokenGroup.tokens.length === 0) {
							return null
						}

						return (
							<Fragment key={index}>
								<QueryPart
									comboboxStore={comboboxStore}
									cursorIndex={cursorIndex}
									index={index}
									tokenGroup={tokenGroup}
									showValues={showValues}
									onRemoveItem={handleRemoveItem}
								/>
							</Fragment>
						)
					})}
				</Box>
				<Combobox
					ref={inputRef}
					disabled={disableSearch}
					store={comboboxStore}
					name="search"
					placeholder={placeholder ?? 'Search...'}
					className={clsx(styles.combobox, {
						[styles.comboboxNotEmpty]: query.length > 0,
					})}
					value={query}
					onChange={(e) => {
						// Need to update cursor position before updating the query for all
						// cursor-based logic to work.
						handleSetCursorIndex()

						// Need to set this bit of React state to force a re-render of the
						// component. For some reason the combobox value isn't updated until
						// after a delay or blurring the input. We also trim any leading
						// space characters since this produces some UI jank.
						setQuery(e.target.value.replace(/^\s+/, ''))
					}}
					onBlur={() => {
						submitQuery(query)
						handleSetCursorIndex()
						inputRef.current?.blur()
					}}
					onKeyDown={(e) => {
						if (e.key === 'Escape') {
							submitAndBlur()
						}

						if (
							!isPending &&
							e.key === 'Enter' &&
							// Using isPending to prevent blurring when the user is selecting
							// an item vs submitting the form.
							(query === '' || !showResults || !isPending)
						) {
							e.preventDefault()
							submitAndBlur()
						}
					}}
					onKeyUp={handleSetCursorIndex}
					onMouseUp={handleSetCursorIndex}
					style={{
						paddingLeft: hideIcon ? undefined : 40,
					}}
					data-hl-record
				/>

				{isDirty && !disableSearch && (
					<IconSolidXCircle
						size={16}
						onClick={(e) => {
							e.preventDefault()
							e.stopPropagation()

							setQuery('')
							submitQuery('')
						}}
						style={{ cursor: 'pointer' }}
					/>
				)}
			</Box>

			{showResults && (
				<Combobox.Popover
					className={styles.comboboxPopover}
					style={{
						left: hideIcon ? undefined : 6,
					}}
					store={comboboxStore}
					gutter={10}
					sameWidth
				>
					<Box cssClass={styles.comboboxResults}>
						{activePart.value?.length > 0 && (
							<Combobox.Group
								className={styles.comboboxGroup}
								store={comboboxStore}
							>
								<Combobox.Item
									className={styles.comboboxItem}
									onClick={submitAndBlur}
									store={comboboxStore}
								>
									<Stack direction="row" gap="4">
										<Text
											lines="1"
											color="weak"
											size="small"
										>
											Show all results for
										</Text>{' '}
										<Text
											color="secondaryContentText"
											size="small"
										>
											<>
												&lsquo;
												{activePart.key === BODY_KEY
													? activePart.value
													: activePart.text}
												&rsquo;
											</>
										</Text>
									</Stack>
								</Combobox.Item>
							</Combobox.Group>
						)}
						{loading && visibleItems.length === 0 && (
							<Combobox.Group
								className={styles.comboboxGroup}
								store={comboboxStore}
							>
								<Combobox.Item
									className={styles.comboboxItem}
									disabled
								>
									<Text color="secondaryContentText">
										Loading...
									</Text>
								</Combobox.Item>
							</Combobox.Group>
						)}
						{visibleItems.length > 0 && (
							<Combobox.Group
								className={styles.comboboxGroup}
								store={comboboxStore}
							>
								{!showValues && !showOperators && (
									<Combobox.GroupLabel store={comboboxStore}>
										<Box px="10" py="6">
											<Text
												color="moderate"
												size="xxSmall"
											>
												Filters
											</Text>
										</Box>
									</Combobox.GroupLabel>
								)}
								{visibleItems.map((key, index) => {
									const badgeText =
										getSearchResultBadgeText(key)

									return (
										<Combobox.Item
											className={styles.comboboxItem}
											key={index}
											onClick={() =>
												handleItemSelect(key)
											}
											store={comboboxStore}
											value={key.name}
											hideOnClick={false}
											setValueOnClick={false}
											title={key.name}
										>
											<Text
												color="secondaryContentText"
												lines="1"
											>
												{key.name}
											</Text>
											{badgeText && (
												<Badge label={badgeText} />
											)}
										</Combobox.Item>
									)
								})}
							</Combobox.Group>
						)}
					</Box>
					<Box
						bbr="8"
						py="4"
						px="6"
						backgroundColor="raised"
						borderTop="dividerWeak"
						justifyContent="space-between"
						display="flex"
						flexDirection="row"
						position="absolute"
						style={{
							bottom: 0,
							left: 0,
							right: 0,
						}}
					>
						<Box display="flex" flexDirection="row" gap="20">
							<Box
								display="inline-flex"
								flexDirection="row"
								alignItems="center"
								gap="6"
							>
								<Badge
									variant="gray"
									size="small"
									iconStart={<IconSolidSwitchVertical />}
								/>{' '}
								<Text color="weak" size="xSmall">
									Select
								</Text>
							</Box>
							<Box
								display="inline-flex"
								flexDirection="row"
								alignItems="center"
								gap="6"
							>
								<Badge
									variant="gray"
									size="small"
									label="Enter"
								/>
								<Text color="weak" size="xSmall">
									Select
								</Text>
							</Box>
						</Box>
						<Box
							display="inline-flex"
							flexDirection="row"
							alignItems="center"
							gap="6"
						>
							<LinkButton
								trackingId="search-form_search-specification-docs-link"
								to="https://www.highlight.io/docs/general/product-features/general-features/search"
								target="_blank"
								size="xSmall"
								kind="secondary"
								emphasis="high"
								iconRight={<IconSolidExternalLink />}
							>
								View docs
							</LinkButton>
						</Box>
					</Box>
				</Combobox.Popover>
			)}
		</Box>
	)
}

const getActivePart = (
	cursorIndex: number,
	queryParts: SearchExpression[],
): SearchExpression => {
	let activePartIndex

	queryParts.find((param, index) => {
		if (param.stop < cursorIndex - 1) {
			return false
		}

		activePartIndex = index
		return true
	})

	if (activePartIndex === undefined) {
		const lastPartStop = Math.max(
			queryParts[queryParts.length - 1]?.stop + 1,
			cursorIndex,
		)

		const activePart = {
			key: BODY_KEY,
			operator: DEFAULT_OPERATOR,
			value: '',
			text: '',
<<<<<<< HEAD
			start: lastPartStop,
			stop: lastPartStop,
=======
			start: cursorIndex,
			stop: cursorIndex,
>>>>>>> e344f7a8
		}
		queryParts.push(activePart)
		return activePart
	} else {
		return queryParts[activePartIndex]
	}
}

const getVisibleKeys = (
	queryText: string,
	activeQueryPart?: SearchExpression,
	keys?: Keys,
) => {
	const startingNewPart = queryText.endsWith(' ')

	return (
		keys?.filter(
			(key) =>
				// If it's a new part, don't filter results.
				startingNewPart ||
				// Only filter for body queries
				(activeQueryPart?.key === BODY_KEY &&
					// Don't filter if no query part
					(!activeQueryPart.value?.length ||
						startingNewPart ||
						// Filter empty results
						(key.name.length > 0 &&
							// Only show results that contain the part
							key.name.indexOf(activeQueryPart.value) > -1))),
		) || []
	)
}

const getVisibleValues = (
	activeQueryPart?: SearchExpression,
	values?: string[],
): SearchResult[] => {
	const activePart = activeQueryPart?.value ?? ''
	const filteredValues =
		values?.filter(
			(v) =>
				// Don't filter if no value has been typed
				!activePart.length ||
				// Return values that match the query part
				v.indexOf(activePart) > -1,
		) || []

	return filteredValues.map((value) => ({
		name: value,
		type: 'Value',
	}))
}

const getSearchResultBadgeText = (key: SearchResult) => {
	if (key.type === 'Operator') {
		switch (key.name) {
			case '=':
				return 'is'
			case '!=':
				return 'is not'
			case '>':
				return 'greater'
			case '>=':
				return 'greater or equal'
			case '<':
				return 'smaller'
			case '<=':
				return 'smaller or equal'
			case 'EXISTS':
				return 'exists'
			case 'NOT EXISTS':
				return 'does not exist'
			case '=**':
				return 'contains'
			case '!=**':
				return 'does not contain'
			case '=//':
				return 'matches'
			case '!=//':
				return 'does not match'
		}
	} else if (key.type === 'Value') {
		return undefined
	} else {
		return key.type?.toLowerCase()
	}
}<|MERGE_RESOLUTION|>--- conflicted
+++ resolved
@@ -830,13 +830,8 @@
 			operator: DEFAULT_OPERATOR,
 			value: '',
 			text: '',
-<<<<<<< HEAD
 			start: lastPartStop,
 			stop: lastPartStop,
-=======
-			start: cursorIndex,
-			stop: cursorIndex,
->>>>>>> e344f7a8
 		}
 		queryParts.push(activePart)
 		return activePart
