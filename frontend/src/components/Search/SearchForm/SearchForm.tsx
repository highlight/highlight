import { useSavedSegments } from '@components/Search/useSavedSegments'
import { GetKeysQuery } from '@graph/operations'
import {
	Badge,
	Box,
	Combobox,
	DateRangePicker,
	DateRangePreset,
	DEFAULT_TIME_PRESETS,
	IconSolidClock,
	IconSolidExternalLink,
	IconSolidPlus,
	IconSolidSearch,
	IconSolidSparkles,
	IconSolidSwitchVertical,
	IconSolidXCircle,
	Stack,
	Text,
	useComboboxStore,
} from '@highlight-run/ui/components'
import { useProjectId } from '@hooks/useProjectId'
import { useParams } from '@util/react-router/useParams'
import clsx from 'clsx'
import moment from 'moment'
import React, { useEffect, useRef, useState } from 'react'
import TextareaAutosize from 'react-autosize-textarea'
import { useNavigate } from 'react-router-dom'
import { StringParam, useQueryParam, withDefault } from 'use-query-params'

import { Button } from '@/components/Button'
import { LinkButton } from '@/components/LinkButton'
import LoadingBox from '@/components/LoadingBox'
import SearchGrammarParser from '@/components/Search/Parser/antlr/SearchGrammarParser'
import { SearchExpression } from '@/components/Search/Parser/listener'
import {
	SORT_COLUMN,
	SORT_DIRECTION,
	useSearchContext,
} from '@/components/Search/SearchContext'
import {
	AI_SEARCH_PLACEHOLDERS,
	TIME_FORMAT,
	TIME_MODE,
} from '@/components/Search/SearchForm/constants'
import { QueryPart } from '@/components/Search/SearchForm/QueryPart'
import {
	BODY_KEY,
	DEFAULT_OPERATOR,
	quoteQueryValue,
	stringifySearchQuery,
} from '@/components/Search/SearchForm/utils'
import {
	useGetKeysLazyQuery,
	useGetKeyValuesLazyQuery,
} from '@/graph/generated/hooks'
import { ProductType, SavedSegmentEntityType } from '@/graph/generated/schemas'
import { useDebounce } from '@/hooks/useDebounce'
import { useApplicationContext } from '@/routers/AppRouter/context/ApplicationContext'
<<<<<<< HEAD
import { formatNumber } from '@/util/numbers'
import { SearchEntry } from './hooks'
=======
>>>>>>> 8b0c38cc

import { AiSearch } from './AiSearch'
import * as styles from './SearchForm.css'

export const QueryParam = withDefault(StringParam, '')
export const FixedRangePreset = DEFAULT_TIME_PRESETS[0]
export const PermalinkPreset = DEFAULT_TIME_PRESETS[5]

type Keys = GetKeysQuery['keys']
type SearchResult = Keys[0] | OperatorResult | ValueResult
type OperatorResult = { name: SearchOperator; type: 'Operator' }
type ValueResult = { name: string; type: 'Value' }

const MAX_ITEMS = 25

const EXISTS_OPERATORS = ['EXISTS', 'NOT EXISTS'] as const
const NUMERIC_OPERATORS = ['>', '>=', '<', '<='] as const
const EQUAL_OPERATOR = ['='] as const
const BOOLEAN_OPERATORS = ['=', '!='] as const
const CONTAINS_OPERATOR = ['="**"', '!="**"'] as const
const MATCHES_OPERATOR = ['="//"', '!="//"'] as const
export const SEARCH_OPERATORS = [
	...BOOLEAN_OPERATORS,
	...NUMERIC_OPERATORS,
	...EXISTS_OPERATORS,
	...CONTAINS_OPERATOR,
	...MATCHES_OPERATOR,
] as const
export type SearchOperator = (typeof SEARCH_OPERATORS)[number]

type Creatable = {
	label: string
	value: string
}

export type SearchFormProps = {
	startDate: Date
	endDate: Date
	selectedPreset?: DateRangePreset
	onDatesChange: (
		startDate: Date,
		endDate: Date,
		preset?: DateRangePreset,
	) => void
	presets: DateRangePreset[]
	minDate: Date
	timeMode: TIME_MODE
	productType: ProductType
	actions?: React.FC<{
		query: string
		startDate: Date
		endDate: Date
	}>
	hideDatePicker?: boolean
	hideCreateAlert?: boolean
	savedSegmentType?: SavedSegmentEntityType
	textAreaRef?: React.RefObject<HTMLTextAreaElement>
	isPanelView?: boolean
	resultFormatted?: string
	loading?: boolean
	creatables?: { [key: string]: Creatable }
	enableAIMode?: boolean
	aiSupportedSearch?: boolean
}

const SearchForm: React.FC<SearchFormProps> = ({
	startDate,
	endDate,
	selectedPreset,
	productType,
	onDatesChange,
	presets,
	minDate,
	timeMode,
	actions,
	hideDatePicker,
	hideCreateAlert,
	savedSegmentType,
	textAreaRef,
	isPanelView,
	resultFormatted,
	loading,
	creatables,
	enableAIMode,
	aiSupportedSearch,
}) => {
	const navigate = useNavigate()
	const { projectId } = useProjectId()
	const { query, setQuery, onSubmit, aiMode } = useSearchContext()

	const handleQueryChange = (query?: string) => {
		const updatedQuery = query ?? ''
		setQuery(updatedQuery)
		onSubmit(updatedQuery)
	}

	const { SegmentMenu, SegmentModals } = useSavedSegments({
		query,
		setQuery: handleQueryChange,
		entityType: savedSegmentType,
		projectId,
	})

	const DatePickerComponent = hideDatePicker ? null : (
		<DateRangePicker
			emphasis="medium"
			iconLeft={<IconSolidClock />}
			selectedValue={{
				startDate,
				endDate,
				selectedPreset,
			}}
			onDatesChange={onDatesChange}
			presets={presets}
			minDate={minDate}
			disabled={timeMode === 'permalink'}
		/>
	)

	const ActionsComponent = !actions ? null : (
		<Box>{actions({ query, startDate, endDate })}</Box>
	)

	const SearchComponent = (
		<Search
			startDate={startDate}
			endDate={endDate}
			textAreaRef={textAreaRef}
			productType={productType}
			hideIcon={isPanelView}
			hasAdditonalActions={!hideCreateAlert || !hideDatePicker}
			creatables={creatables}
			enableAIMode={enableAIMode}
			aiSupportedSearch={aiSupportedSearch}
		/>
	)

	// TODO: only supported for logs
	const AlertComponent = hideCreateAlert ? null : (
		<Button
			kind="secondary"
			trackingId="logs_create-alert_click"
			onClick={() => {
				navigate({
					pathname: `/${projectId}/alerts/new`,
					search: `${location.search}&source=${productType}`,
				})
			}}
			emphasis="medium"
			iconLeft={<IconSolidPlus />}
		>
			Create alert
		</Button>
	)

	if (isPanelView) {
		return (
			<>
				{aiMode ? (
					<AiSearch
						placeholder={AI_SEARCH_PLACEHOLDERS[productType]}
						panelView
					/>
				) : (
					<>
						{SegmentModals}
						<Stack
							alignItems="flex-start"
							gap="8"
							width="full"
							p="8"
						>
							<Stack
								flexDirection="row"
								justifyContent="space-between"
								width="full"
							>
								{DatePickerComponent}
								{ActionsComponent}
							</Stack>
							<Stack
								gap="0"
								border="dividerWeak"
								borderRadius="6"
								width="full"
							>
								<Box
									background="white"
									borderTopLeftRadius="4"
									borderTopRightRadius="4"
								>
									{SearchComponent}
								</Box>
								<Box borderBottom="dividerWeak" />
								<Stack
									flexDirection="row"
									borderBottomLeftRadius="4"
									borderBottomRightRadius="4"
									justifyContent="space-between"
									py="6"
									pl="8"
									pr="4"
								>
									<Box display="flex" alignItems="center">
										{loading ? (
											<LoadingBox />
										) : resultFormatted ? (
											<Text color="weak">
												{resultFormatted}
											</Text>
										) : null}
									</Box>
									{SegmentMenu}
								</Stack>
							</Stack>
						</Stack>
					</>
				)}
			</>
		)
	}

	const displaySeparator =
		!!SegmentMenu && (!!actions || !hideCreateAlert || !hideDatePicker)

	return (
		<>
			{SegmentModals}
			<Box
				alignItems="stretch"
				display="flex"
				width="full"
				borderBottom="dividerWeak"
			>
				{aiMode ? (
					<AiSearch
						placeholder={AI_SEARCH_PLACEHOLDERS[productType]}
					/>
				) : (
					<>
						{SearchComponent}
						<Box display="flex" pr="8" py="6" gap="6">
							{SegmentMenu}
							{displaySeparator && (
								<Box
									as="span"
									borderRight="dividerWeak"
									mt="4"
									style={{ height: 18 }}
								/>
							)}
							{AlertComponent}
							{ActionsComponent}
							{DatePickerComponent}
						</Box>
					</>
				)}
			</Box>
		</>
	)
}

export { SearchForm }

export const DEFAULT_INPUT_HEIGHT = 31

export const Search: React.FC<{
	startDate: Date
	endDate: Date
	hideIcon?: boolean
	placeholder?: string
	productType: ProductType
	textAreaRef?: React.RefObject<HTMLTextAreaElement>
	hasAdditonalActions?: boolean
	creatables?: { [key: string]: Creatable }
	defaultValueOptions?: string[]
	enableAIMode?: boolean
	aiSupportedSearch?: boolean
	event?: string
}> = ({
	startDate,
	endDate,
	hideIcon,
	placeholder,
	textAreaRef,
	productType,
	hasAdditonalActions,
	creatables,
	defaultValueOptions,
	enableAIMode,
	aiSupportedSearch,
	event,
}) => {
	const {
		disabled,
		initialQuery,
		query,
		queryParts,
		tokenGroups,
		onSubmit,
		setQuery,
		setAiMode,
		recentSearches,
		activeTab,
		setActiveTab,
		historyLoading,
	} = useSearchContext()
	const navigate = useNavigate()
	const { currentWorkspace } = useApplicationContext()
	const workspaceId = currentWorkspace?.id
	const { project_id } = useParams()
	const [_, setSortColumn] = useQueryParam(SORT_COLUMN, StringParam)
	const [__, setSortDirection] = useQueryParam(SORT_DIRECTION, StringParam)
	const defaultInputRef = useRef<HTMLTextAreaElement | null>(null)
	const inputRef = textAreaRef || defaultInputRef
	const [keys, setKeys] = useState<Keys | undefined>()
	const [values, setValues] = useState<string[] | undefined>()
	const [showErrors, setShowErrors] = useState(false)
	const hasErrors = tokenGroups.some((group) =>
		group.tokens.some((token) => (token as any).errorMessage !== undefined),
	)
	const comboboxStore = useComboboxStore({
		defaultValue: query ?? '',
	})
	const [getKeys, { loading: keysLoading }] = useGetKeysLazyQuery()
	const [getKeyValues, { loading: valuesLoading }] =
		useGetKeyValuesLazyQuery()
	const [cursorIndex, setCursorIndex] = useState(query.length)
	const [isPending, startTransition] = React.useTransition()

	const activePart = getActivePart(cursorIndex, queryParts)
	const { debouncedValue, setDebouncedValue } = useDebounce<string>(
		activePart.value,
	)

	useEffect(() => {
		// necessary to update the combobox with the URL state
		setQuery(initialQuery.trim() === '' ? '' : initialQuery)
		// eslint-disable-next-line react-hooks/exhaustive-deps
	}, [initialQuery])

	useEffect(() => {
		if (showErrors && !hasErrors) {
			setShowErrors(false)
		}
	}, [hasErrors, setShowErrors, showErrors])

	// TODO: code smell, user is not able to use "message" as a search key
	// because we are reserving it for the body implicitly
	const showValues =
		activePart.key !== BODY_KEY &&
		activePart.text.includes(`${activePart.key}${activePart.operator}`)
	const loading = showValues ? valuesLoading : keysLoading
	const showValueSelect =
		activePart.text === `${activePart.key}${activePart.operator}` ||
		!!activePart.value?.length

	let visibleItems: SearchResult[] = showValues
		? getVisibleValues(
				activePart,
				(defaultValueOptions ?? []).concat(values ?? []),
			)
		: getVisibleKeys(query, activePart, keys)

	// Show operators when we have an exact match for a key
	const keyMatch = visibleItems.find((item) => item.name === activePart.text)
	const showOperators = !!keyMatch

	if (showOperators) {
		let operators = [] as string[]
		switch (keyMatch.type) {
			case 'Numeric':
				operators = [
					...BOOLEAN_OPERATORS,
					...NUMERIC_OPERATORS,
					...EXISTS_OPERATORS,
				]
				break
			case 'String':
				operators = [
					...BOOLEAN_OPERATORS,
					...EXISTS_OPERATORS,
					...CONTAINS_OPERATOR,
					...MATCHES_OPERATOR,
				]
				break
			case 'Boolean':
				operators = [...BOOLEAN_OPERATORS]
				break
			case 'Creatable':
				operators = [...EQUAL_OPERATOR]
		}

		visibleItems = operators.map(
			(operator) =>
				({
					name: operator,
					type: 'Operator',
				}) as SearchResult,
		)
	}

	// Limit number of items shown.
	visibleItems.length = Math.min(MAX_ITEMS, visibleItems.length)

	const showResults = loading || visibleItems.length > 0 || showValueSelect
	const isDirty = query !== ''

	const submitQuery = (query: string) => {
		onSubmit(query)
	}

	const handleSetCursorIndex = () => {
		if (!isPending) {
			setCursorIndex(inputRef.current?.selectionStart ?? query.length)
		}
	}

	useEffect(() => {
		if (showValues) {
			return
		}

		getKeys({
			variables: {
				product_type: productType,
				project_id: project_id!,
				date_range: {
					start_date: moment(startDate).format(TIME_FORMAT),
					end_date: moment(endDate).format(TIME_FORMAT),
				},
				query: debouncedValue,
				event: event,
			},
			fetchPolicy: 'cache-first',
			onCompleted: (data) => {
				setKeys(data.keys)
			},
		})
	}, [
		debouncedValue,
		showValues,
		startDate,
		endDate,
		project_id,
		getKeys,
		productType,
		event,
	])

	useEffect(() => {
		// When we transition to a new key we don't want to wait for the debounce
		// delay to update the value for key fetching.
		if (activePart.value === '' && activePart.key === BODY_KEY) {
			setDebouncedValue('')
		}
	}, [activePart.key, activePart.value, setDebouncedValue])

	useEffect(() => {
		if (!showValues) {
			return
		}

		const creatableType = creatables?.[activePart.key]
		if (!!creatableType) {
			setValues([creatableType.label])
			return
		}

		getKeyValues({
			variables: {
				product_type: productType,
				project_id: project_id!,
				key_name: activePart.key,
				date_range: {
					start_date: moment(startDate).format(TIME_FORMAT),
					end_date: moment(endDate).format(TIME_FORMAT),
				},
				query: debouncedValue,
				count: 25,
				event: event,
			},
			fetchPolicy: 'cache-first',
			onCompleted: (data) => {
				setValues(data.key_values)
			},
		})
	}, [
		debouncedValue,
		activePart.key,
		creatables,
		endDate,
		getKeyValues,
		productType,
		project_id,
		showValues,
		startDate,
		event,
	])

	useEffect(() => {
		// Ensure the cursor is placed in the correct position after update the
		// query from selecting a dropdown item.
		inputRef.current?.setSelectionRange(cursorIndex, cursorIndex)
		// eslint-disable-next-line react-hooks/exhaustive-deps
	}, [query])

	const comboboxItems = comboboxStore.useState('items')
	const comboboxOpen = comboboxStore.useState('open')

	useEffect(() => {
		if (!comboboxOpen) {
			return
		}

		const { activeId } = comboboxStore.getState()
		const activeElement =
			activeId && comboboxItems.find((i) => i.id === activeId)
		if (activeElement) {
			return
		}

		// Give preference to the first item with a value
		const firstItem =
			comboboxItems.find((i) => !!i.value) ?? comboboxItems[0]
		if (firstItem) {
			comboboxStore.setActiveId(firstItem.id)
			comboboxStore.setState('moves', 0)
		}
		// eslint-disable-next-line react-hooks/exhaustive-deps
	}, [comboboxItems, comboboxOpen, query])

	useEffect(() => {
		if (!showValues) {
			setValues(undefined)
		}
	}, [showValues])

	const handleItemSelect = (item: SearchResult) => {
		const isValueSelect = item.type === 'Value'
		const isExists = !!EXISTS_OPERATORS.find((eo) => eo === item.name)
		let cursorShift = 0

		if (item.type === 'Operator') {
			const space = isExists ? ' ' : ''

			const isContainsOrMatches = !![
				...CONTAINS_OPERATOR,
				...MATCHES_OPERATOR,
			].find((o) => o === item.name)
			if (isContainsOrMatches) {
				cursorShift = -2
			}

			const key =
				activePart.key === BODY_KEY ? activePart.text : activePart.key

			activePart.operator = item.name
			activePart.text = `${key}${space}${activePart.operator}`
			activePart.stop = activePart.start + activePart.text.length
		} else if (isValueSelect) {
			const creatableType = creatables?.[activePart.key]
			if (!!creatableType) {
				activePart.value = quoteQueryValue(creatableType.value)
			} else {
				activePart.value = quoteQueryValue(item.name)
			}
			activePart.text = `${activePart.key}${activePart.operator}${activePart.value}`
			activePart.stop = activePart.start + activePart.text.length
		} else {
			activePart.key = item.name
			activePart.text = item.name
			activePart.value = ''
			activePart.stop = activePart.start + activePart.key.length
		}

		const newQuery = stringifySearchQuery(queryParts)
		const newCursorPosition = activePart.stop + cursorShift

		startTransition(() => {
			setQuery(newQuery)
			setCursorIndex(newCursorPosition)

			if (isValueSelect || isExists) {
				submitQuery(newQuery)
				comboboxStore.setOpen(false)
			}
		})

		comboboxStore.setActiveId(null)
		comboboxStore.setState('moves', 0)
	}

	const handleHistorySelction = (
		query: string,
		queryParts: SearchExpression[],
	) => {
		const newQuery = stringifySearchQuery(queryParts)
		startTransition(() => {
			submitQuery(newQuery)
			handleSetCursorIndex()
			comboboxStore.setOpen(false)
		})
		comboboxStore.setActiveId(null)
		comboboxStore.setState('moves', 0)
	}

	const handleRemoveItem = (index: number) => {
		let newTokenGroups = [...tokenGroups]
		newTokenGroups.splice(index, 1)
		newTokenGroups = newTokenGroups.filter((group) => {
			// filter out groups where the only tokens are whitespace
			return group.tokens.some((token) => token.text.trim() !== '')
		})
		const newQuery = newTokenGroups
			.map((tokenGroup) =>
				tokenGroup.tokens
					.map((token) =>
						token.type === SearchGrammarParser.EOF
							? ''
							: token.text,
					)
					.join(''),
			)
			.join(' ')
			.trim()

		setQuery(newQuery)
		submitQuery(newQuery)
	}

	const submitAndBlur = () => {
		submitQuery(query)
		comboboxStore.setOpen(false)
		inputRef.current?.blur()
		handleSetCursorIndex()
	}

	return (
		<Box
			alignItems="stretch"
			display="flex"
			flexGrow={1}
			position="relative"
		>
			{!hideIcon ? (
				<IconSolidSearch
					className={clsx(styles.searchIcon, {
						[styles.searchIconWithActions]: hasAdditonalActions,
					})}
				/>
			) : null}

			<Box
				display="flex"
				alignItems="flex-start"
				gap="6"
				width="full"
				color="weak"
				position="relative"
				margin="auto"
			>
				<Box
					cssClass={styles.comboboxTagsContainer}
					style={{
						left: hideIcon ? 4 : 2,
						paddingLeft: hideIcon ? 2 : 38,
					}}
				>
					{tokenGroups.map((tokenGroup, index) => {
						if (tokenGroup.tokens.length === 0) {
							return null
						}

						return (
							<QueryPart
								key={index}
								typeaheadOpen={comboboxOpen}
								cursorIndex={cursorIndex}
								index={index}
								tokenGroup={tokenGroup}
								showValues={showValues}
								showErrors={showErrors}
								onRemoveItem={handleRemoveItem}
							/>
						)
					})}
				</Box>
				<Combobox
					disabled={disabled}
					store={comboboxStore}
					name="search"
					placeholder={placeholder ?? 'Search...'}
					className={clsx(styles.combobox, {
						[styles.comboboxNotEmpty]: query.length > 0,
					})}
					render={
						// @ts-ignore onPointerEnterCapture, onPointerLeaveCapture ignored by autoresize lib
						<TextareaAutosize
							ref={inputRef}
							style={{ resize: 'none', overflowY: 'hidden' }}
							spellCheck={false}
						/>
					}
					value={query}
					onChange={(e) => {
						// Need to update cursor position before updating the query for all
						// cursor-based logic to work.
						handleSetCursorIndex()

						// Need to set this bit of React state to force a re-render of the
						// component. For some reason the combobox value isn't updated until
						// after a delay or blurring the input.
						setQuery(e.target.value)
					}}
					onBlur={() => {
						submitQuery(query)
						handleSetCursorIndex()
						inputRef.current?.blur()

						if (hasErrors && !showErrors) {
							setShowErrors(true)
						}
					}}
					onKeyDown={(e) => {
						if (e.key === 'Escape') {
							submitAndBlur()
						}

						if (
							!isPending &&
							e.key === 'Enter' &&
							// Using isPending to prevent blurring when the user is selecting
							// an item vs submitting the form.
							(query === '' || !showResults || !isPending)
						) {
							e.preventDefault()
							submitAndBlur()
						}
					}}
					onKeyUp={handleSetCursorIndex}
					onMouseUp={handleSetCursorIndex}
					style={{
						paddingLeft: hideIcon ? undefined : 40,
						top: 6,
					}}
					data-hl-record
				/>

				{isDirty && !disabled && (
					<Box pt="8" pr="8">
						<IconSolidXCircle
							size={16}
							onClick={(e) => {
								e.preventDefault()
								e.stopPropagation()

								setQuery('')
								submitQuery('')
								setSortColumn(undefined)
								setSortDirection(undefined)
							}}
							style={{ cursor: 'pointer' }}
						/>
					</Box>
				)}
			</Box>

			{showResults && (
				<Combobox.Popover
					className={styles.comboboxPopover}
					style={{
						left: hideIcon ? undefined : 6,
					}}
					store={comboboxStore}
					gutter={10}
					sameWidth
				>
					<Box cssClass={styles.comboboxResults}>
						{aiSupportedSearch && activePart.text === '' && (
							<Combobox.Group
								className={styles.comboboxGroup}
								store={comboboxStore}
							>
								<Combobox.Item
									className={styles.comboboxItem}
									onClick={() =>
										enableAIMode
											? setAiMode(true)
											: navigate(
													`/w/${workspaceId}/harold-ai`,
												)
									}
									store={comboboxStore}
								>
									<Stack
										direction="row"
										gap="4"
										align="center"
									>
										<IconSolidSparkles />
										<Text color="weak" size="small">
											Generate query from plain English
											(Harold AI)
										</Text>
									</Stack>
								</Combobox.Item>
							</Combobox.Group>
						)}
						{activePart.value?.length > 0 && (
							<Combobox.Group
								className={styles.comboboxGroup}
								store={comboboxStore}
							>
								<Combobox.Item
									className={styles.comboboxItem}
									onClick={submitAndBlur}
									store={comboboxStore}
								>
									<Box
										py="8"
										cssClass={{
											display: 'inline-block',
										}}
									>
										<Text
											size="small"
											family="monospace"
											color="secondaryContentText"
											display="inline-block"
											break="all"
										>
											<Text
												color="weak"
												size="small"
												display="inline-block"
											>
												Show all results for &nbsp;
											</Text>
											&lsquo;
											{activePart.key === BODY_KEY
												? activePart.value
												: activePart.text}
											&rsquo;
										</Text>
									</Box>
								</Combobox.Item>
							</Combobox.Group>
						)}
						{/* If we want to move this to separate compoent. we can do for now placing it here */}
						<Combobox.Group
							className={styles.comboboxGroup}
							store={comboboxStore}
						>
							{!showValues && !showOperators && (
								<>
									<Combobox.GroupLabel store={comboboxStore}>
										<Box px="10" py="2">
											<div className="mb-1.5 flex space-x-2">
												<Button
													trackingId="filters_click"
													onClick={() =>
														setActiveTab('filters')
													}
													size="xSmall"
													kind="secondary"
													emphasis="high"
													className={
														activeTab === 'filters'
															? 'bg-gray-400'
															: ''
													}
												>
													Filters
												</Button>
												<Button
													trackingId="history_recent_click"
													onClick={() =>
														setActiveTab('recent')
													}
													size="xSmall"
													kind="secondary"
													emphasis="high"
													className={
														activeTab === 'recent'
															? 'bg-gray-400'
															: ''
													}
												>
													Recent History
												</Button>
											</div>
										</Box>
									</Combobox.GroupLabel>
									{activeTab !== 'filters' &&
									recentSearches?.length > 0 &&
									!historyLoading ? (
										recentSearches.map(
											(
												data: SearchEntry,
												index: number,
											) => {
												return (
													<Combobox.Item
														className={
															styles.comboboxItem
														}
														key={index}
														onClick={() => {
															handleHistorySelction(
																data.query,
																data.queryParts,
															)
														}}
														store={comboboxStore}
														value={data.query}
														hideOnClick={false}
														setValueOnClick={false}
														title={data.title}
													>
														<Text
															color="secondaryContentText"
															lines="1"
															family="monospace"
														>
															{data.query}
														</Text>
														<Badge label="History" />
													</Combobox.Item>
												)
											},
										)
									) : !historyLoading ? (
										<Text color="secondaryContentText">
											{activeTab === 'recent' &&
												'No recent searches'}
											{activeTab === 'most' &&
												'No most searched queries'}
										</Text>
									) : (
										<Text color="secondaryContentText">
											Loading...
										</Text>
									)}
								</>
							)}
							{(activeTab === 'filters' ||
								(['recent', 'most'].includes(activeTab) &&
									(showValues || showOperators))) &&
								visibleItems.map((key, index) => {
									const badgeText =
										getSearchResultBadgeText(key)

									return (
										<Combobox.Item
											className={styles.comboboxItem}
											key={index}
											onClick={() =>
												handleItemSelect(key)
											}
											store={comboboxStore}
											value={key.name}
											hideOnClick={false}
											setValueOnClick={false}
											title={key.name}
										>
											<Text
												color="secondaryContentText"
												lines="1"
												family="monospace"
											>
												{key.name}
											</Text>
											{badgeText && (
												<Badge label={badgeText} />
											)}
										</Combobox.Item>
									)
								})}
						</Combobox.Group>
						{loading && (
							<Combobox.Group
								className={styles.comboboxGroup}
								store={comboboxStore}
							>
								<Combobox.Item
									className={styles.comboboxItem}
									disabled
								>
									<Text color="secondaryContentText">
										Loading...
									</Text>
								</Combobox.Item>
							</Combobox.Group>
						)}
					</Box>
					<Box
						bbr="8"
						py="4"
						px="6"
						backgroundColor="raised"
						borderTop="dividerWeak"
						justifyContent="space-between"
						display="flex"
						flexDirection="row"
						position="absolute"
						style={{
							bottom: 0,
							left: 0,
							right: 0,
						}}
					>
						<Box display="flex" flexDirection="row" gap="20">
							<Box
								display="inline-flex"
								flexDirection="row"
								alignItems="center"
								gap="6"
							>
								<Badge
									variant="gray"
									size="small"
									iconStart={<IconSolidSwitchVertical />}
								/>{' '}
								<Text color="weak" size="xSmall">
									Select
								</Text>
							</Box>
							<Box
								display="inline-flex"
								flexDirection="row"
								alignItems="center"
								gap="6"
							>
								<Badge
									variant="gray"
									size="small"
									label="Enter"
								/>
								<Text color="weak" size="xSmall">
									Select
								</Text>
							</Box>
						</Box>
						<Box
							display="inline-flex"
							flexDirection="row"
							alignItems="center"
							gap="6"
						>
							<LinkButton
								trackingId="search-form_search-specification-docs-link"
								to="https://www.highlight.io/docs/general/product-features/general-features/search"
								target="_blank"
								size="xSmall"
								kind="secondary"
								emphasis="high"
								iconRight={<IconSolidExternalLink />}
							>
								View docs
							</LinkButton>
						</Box>
					</Box>
				</Combobox.Popover>
			)}
		</Box>
	)
}

const getActivePart = (
	cursorIndex: number,
	queryParts: SearchExpression[],
): SearchExpression => {
	let activePartIndex

	queryParts.find((param, index) => {
		if (param.stop < cursorIndex - 1) {
			return false
		}

		activePartIndex = index
		return true
	})

	if (activePartIndex === undefined) {
		const lastPartStop = Math.max(
			queryParts[queryParts.length - 1]?.stop + 1,
			cursorIndex,
		)

		const activePart = {
			key: BODY_KEY,
			operator: DEFAULT_OPERATOR,
			value: '',
			text: '',
			start: lastPartStop,
			stop: lastPartStop,
		}
		queryParts.push(activePart)
		return activePart
	} else {
		return queryParts[activePartIndex]
	}
}

const getVisibleKeys = (
	queryText: string,
	activeQueryPart?: SearchExpression,
	keys?: Keys,
) => {
	const startingNewPart = queryText.endsWith(' ')

	return (
		keys?.filter(
			(key) =>
				// If it's a new part, don't filter results.
				startingNewPart ||
				// Only filter for body queries
				(activeQueryPart?.key === BODY_KEY &&
					// Don't filter if no query part
					(!activeQueryPart.value?.length ||
						startingNewPart ||
						// Filter empty results
						(key.name.length > 0 &&
							// Only show results that contain the part
							key.name.indexOf(activeQueryPart.value) > -1))),
		) || []
	)
}

const getVisibleValues = (
	activeQueryPart?: SearchExpression,
	values?: string[],
): SearchResult[] => {
	const activePart = activeQueryPart?.value ?? ''
	const filteredValues =
		values?.filter(
			(v) =>
				// Don't filter if no value has been typed
				!activePart.length ||
				// Return values that match the query part
				v.indexOf(activePart) > -1,
		) || []

	return filteredValues.map((value) => ({
		name: value,
		type: 'Value',
	}))
}

const getSearchResultBadgeText = (key: SearchResult) => {
	if (key.type === 'Operator') {
		switch (key.name) {
			case '=':
				return 'is'
			case '!=':
				return 'is not'
			case '>':
				return 'greater'
			case '>=':
				return 'greater or equal'
			case '<':
				return 'smaller'
			case '<=':
				return 'smaller or equal'
			case 'EXISTS':
				return 'exists'
			case 'NOT EXISTS':
				return 'does not exist'
			case '="**"':
				return 'contains'
			case '!="**"':
				return 'does not contain'
			case '="//"':
				return 'matches'
			case '!="//"':
				return 'does not match'
		}
	} else if (key.type === 'Value') {
		return undefined
	} else {
		return key.type?.toLowerCase()
	}
}<|MERGE_RESOLUTION|>--- conflicted
+++ resolved
@@ -56,12 +56,7 @@
 import { ProductType, SavedSegmentEntityType } from '@/graph/generated/schemas'
 import { useDebounce } from '@/hooks/useDebounce'
 import { useApplicationContext } from '@/routers/AppRouter/context/ApplicationContext'
-<<<<<<< HEAD
-import { formatNumber } from '@/util/numbers'
 import { SearchEntry } from './hooks'
-=======
->>>>>>> 8b0c38cc
-
 import { AiSearch } from './AiSearch'
 import * as styles from './SearchForm.css'
 
