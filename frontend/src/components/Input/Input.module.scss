.input {
    background: var(--color-gray-200) !important;
    border: 1px solid transparent !important;
    border-radius: var(--border-radius) !important;
    font-size: 16px !important;
    line-height: initial !important;
    padding: 10px !important;

    &:global(.ant-input-lg) {
        padding: var(--size-xSmall) var(--size-medium) !important;
    }

<<<<<<< HEAD
    &:global(.ant-input-affix-wrapper),
    :global(.ant-input) {
        background: var(--color-primary-background) !important;
        color: var(--text-primary) !important;
    }

    :global(.ant-input-clear-icon) {
        color: var(--color-gray-500) !important;
=======
    &:global(.ant-input-affix-wrapper-sm) {
        padding: 0 var(--size-xSmall) !important;
    }

    &:global(:not(.ant-input-affix-wrapper-disabled)) {
        :global(.ant-input) {
            background: var(--color-gray-200) !important;

            &::placeholder {
                color: var(--color-gray-500) !important;
            }
        }

        &:focus,
        &:global(.ant-input-affix-wrapper-focused) {
            background: var(--color-primary-background) !important;
            border-color: var(--color-purple) !important;
            box-shadow: 0 0 0 4px rgba(var(--color-purple-rgb), 0.2) !important;

            :global(.ant-input) {
                background: var(--color-primary-background) !important;
            }
        }

        &:hover {
            border-color: var(--color-purple) !important;
        }
    }

    &:global(.ant-input-affix-wrapper-disabled) {
        background: var(--color-gray-100) !important;
>>>>>>> 99bf2980
    }
}<|MERGE_RESOLUTION|>--- conflicted
+++ resolved
@@ -10,7 +10,6 @@
         padding: var(--size-xSmall) var(--size-medium) !important;
     }
 
-<<<<<<< HEAD
     &:global(.ant-input-affix-wrapper),
     :global(.ant-input) {
         background: var(--color-primary-background) !important;
@@ -19,7 +18,8 @@
 
     :global(.ant-input-clear-icon) {
         color: var(--color-gray-500) !important;
-=======
+    }
+
     &:global(.ant-input-affix-wrapper-sm) {
         padding: 0 var(--size-xSmall) !important;
     }
@@ -51,6 +51,5 @@
 
     &:global(.ant-input-affix-wrapper-disabled) {
         background: var(--color-gray-100) !important;
->>>>>>> 99bf2980
     }
 }