import { makeVar, useReactiveVar } from '@apollo/client'
import moment from 'moment'

const FORMAT = 'YYYY-MM-DDTHH:mm:00.000000000Z'

<<<<<<< HEAD
const defaultEndDate = moment().format(FORMAT);
export const defaultLookback = 60;

export interface DataTimeRange {
    start_date: string;
    end_date: string;
    lookback: number; // in minutes
    absolute: boolean;
=======
const defaultEndDate = moment().format(FORMAT)
export const defaultLookback = 15

export interface DataTimeRange {
	start_date: string
	end_date: string
	lookback: number
	absolute: boolean
>>>>>>> 8bfca971
}

const setDataTimeRange = makeVar<DataTimeRange>({
	start_date: moment(defaultEndDate)
		.subtract(defaultLookback, 'minutes')
		.format(FORMAT),
	end_date: defaultEndDate,
	lookback: defaultLookback,
	absolute: false,
})

const useDataTimeRange = () => {
	const timeRange = useReactiveVar(setDataTimeRange)

	const setTimeRange = (start: string, end: string, absolute = false) => {
		const startDate = moment(start).startOf('minute')
		const endDate = moment(end).startOf('minute')
		const lookback = moment.duration(endDate.diff(startDate)).asMinutes()

		setDataTimeRange({
			start_date: startDate.format(FORMAT),
			end_date: endDate.format(FORMAT),
			lookback,
			absolute,
		})
	}

	return { timeRange, setTimeRange }
}

export default useDataTimeRange<|MERGE_RESOLUTION|>--- conflicted
+++ resolved
@@ -3,25 +3,14 @@
 
 const FORMAT = 'YYYY-MM-DDTHH:mm:00.000000000Z'
 
-<<<<<<< HEAD
-const defaultEndDate = moment().format(FORMAT);
-export const defaultLookback = 60;
-
-export interface DataTimeRange {
-    start_date: string;
-    end_date: string;
-    lookback: number; // in minutes
-    absolute: boolean;
-=======
 const defaultEndDate = moment().format(FORMAT)
-export const defaultLookback = 15
+export const defaultLookback = 60
 
 export interface DataTimeRange {
 	start_date: string
 	end_date: string
-	lookback: number
+	lookback: number // in minutes
 	absolute: boolean
->>>>>>> 8bfca971
 }
 
 const setDataTimeRange = makeVar<DataTimeRange>({
