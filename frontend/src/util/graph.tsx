--- conflicted
+++ resolved
@@ -80,37 +80,9 @@
 
 const cache = new InMemoryCache({
 	typePolicies: {
-<<<<<<< HEAD
-		Session: {
-			keyFields: ['secure_id'],
-		},
-		ErrorGroup: {
-			// avoid caching error groups because they can change as new error objects match
-			keyFields: false,
-			merge: false,
-		},
-		ErrorObject: {
-			keyFields: ['id'],
-		},
 		WorkspaceAdminRole: {
 			keyFields: ['workspaceId', 'admin', ['id']],
 		},
-		DashboardPayload: {
-			fields: {
-				metrics_histogram: {
-					keyArgs: ['project_id', 'metric_name', 'params'],
-				},
-			},
-		},
-		HistogramPayload: {
-			fields: {
-				metrics_histogram: {
-					keyArgs: ['project_id', 'metric_name', 'params'],
-				},
-			},
-		},
-=======
->>>>>>> 596613c6
 		Query: {
 			fields: {
 				logs: relayStylePagination([
