import { useAuthContext } from '@authentication/AuthContext';
import KeyboardShortcutsEducation from '@components/KeyboardShortcutsEducation/KeyboardShortcutsEducation';
import useLocalStorage from '@rehooks/local-storage';
import { useParams } from '@util/react-router/useParams';
import { FieldArrayParam } from '@util/url/params';
import _ from 'lodash';
import React, { Suspense, useEffect, useState } from 'react';
import { Redirect, Route, Switch } from 'react-router-dom';
import {
    BooleanParam,
    JsonParam,
    StringParam,
    useQueryParam,
    useQueryParams,
} from 'use-query-params';

import AlertsPage from '../../pages/Alerts/Alerts';
const BillingPage = React.lazy(() => import('../../pages/Billing/Billing'));

const Buttons = React.lazy(() => import('../../pages/Buttons/Buttons'));
import ErrorPage from '../../pages/Error/ErrorPage';
import HomePage from '../../pages/Home/HomePage';
import Player from '../../pages/Player/PlayerPage';
import { EmptySessionsSearchParams } from '../../pages/Sessions/EmptySessionsSearchParams';
import {
    SearchContextProvider,
    SearchParams,
} from '../../pages/Sessions/SearchContext/SearchContext';
import SetupPage from '../../pages/Setup/SetupPage';
import WorkspaceSettings from '../../pages/WorkspaceSettings/WorkspaceSettings';
import WorkspaceTeam from '../../pages/WorkspaceTeam/WorkspaceTeam';

interface Props {
    integrated: boolean;
}

const ApplicationRouter = ({ integrated }: Props) => {
    const { project_id } = useParams<{ project_id: string }>();
    const [segmentName, setSegmentName] = useState<string | null>(null);
    const [showStarredSessions, setShowStarredSessions] = useState<boolean>(
        false
    );
    const [searchParams, setSearchParams] = useState<SearchParams>(
        EmptySessionsSearchParams
    );
    const [selectedSegment, setSelectedSegment] = useLocalStorage<
        { value: string; id: string } | undefined
    >(
        `highlightSegmentPickerForPlayerSelectedSegmentId-${project_id}`,
        undefined
    );
    const [
        searchParamsToUrlParams,
        setSearchParamsToUrlParams,
    ] = useQueryParams({
        user_properties: FieldArrayParam,
        identified: BooleanParam,
        browser: StringParam,
        date_range: JsonParam,
        excluded_properties: FieldArrayParam,
        hide_viewed: BooleanParam,
        length_range: JsonParam,
        os: StringParam,
        referrer: StringParam,
        track_properties: FieldArrayParam,
        excluded_track_properties: FieldArrayParam,
        visited_url: StringParam,
        first_time: BooleanParam,
        device_id: StringParam,
        show_live_sessions: BooleanParam,
    });
    const [activeSegmentUrlParam, setActiveSegmentUrlParam] = useQueryParam(
        'segment',
        JsonParam
    );

    const [existingParams, setExistingParams] = useState<SearchParams>(
        EmptySessionsSearchParams
    );

    const { isLoggedIn } = useAuthContext();

    useEffect(() => {
        const areAnySearchParamsSet = !_.isEqual(
            EmptySessionsSearchParams,
            searchParams
        );

        // Handles the case where the user is loading the page from a link shared from another user that has search params in the URL.
        if (!segmentName && areAnySearchParamsSet) {
            // `undefined` values will not be persisted to the URL.
            // Because of that, we only want to change the values from `undefined`
            // to the actual value when the value is different to the empty state.
            const searchParamsToReflectInUrl = { ...InitialSearchParamsForUrl };
            Object.keys(searchParams).forEach((key) => {
                // @ts-expect-error
                const currentSearchParam = searchParams[key];
                // @ts-expect-error
                const emptySearchParam = EmptySessionsSearchParams[key];
                if (Array.isArray(currentSearchParam)) {
                    if (currentSearchParam.length !== emptySearchParam.length) {
                        // @ts-expect-error
                        searchParamsToReflectInUrl[key] = currentSearchParam;
                    }
                } else if (currentSearchParam !== emptySearchParam) {
                    // @ts-expect-error
                    searchParamsToReflectInUrl[key] = currentSearchParam;
                }
            });

            setSearchParamsToUrlParams({
                ...searchParamsToReflectInUrl,
            });
        }
    }, [setSearchParamsToUrlParams, searchParams, segmentName]);

    useEffect(() => {
        if (!_.isEqual(InitialSearchParamsForUrl, searchParamsToUrlParams)) {
            setSearchParams(searchParamsToUrlParams as SearchParams);
        }
        // We only want to run this on mount (i.e. when the page first loads).
        // eslint-disable-next-line react-hooks/exhaustive-deps
    }, []);

    // Session Segment Deep Linking
    useEffect(() => {
        if (selectedSegment && selectedSegment.id && selectedSegment.value) {
            setActiveSegmentUrlParam(selectedSegment);
        } else {
            setActiveSegmentUrlParam(undefined);
        }
    }, [selectedSegment, setActiveSegmentUrlParam]);

    useEffect(() => {
        if (activeSegmentUrlParam) {
            setSelectedSegment(activeSegmentUrlParam);
        }
        // We only want to run this on mount (i.e. when the page first loads).
        // eslint-disable-next-line react-hooks/exhaustive-deps
    }, []);

    return (
        <SearchContextProvider
            value={{
                searchParams,
                setSearchParams,
                existingParams,
                setExistingParams,
                segmentName,
                setSegmentName,
                showStarredSessions,
                setShowStarredSessions,
                selectedSegment,
                setSelectedSegment,
            }}
        >
            <KeyboardShortcutsEducation />
            <Switch>
<<<<<<< HEAD
                <Route path="/:project_id/sessions/:session_secure_id?" exact>
=======
                {/* These two routes do not require login */}
                <Route path="/:project_id/sessions/:session_id?" exact>
>>>>>>> 10018817
                    <Player integrated={integrated} />
                </Route>
                <Route path="/:project_id/errors/:error_id?" exact>
                    <ErrorPage integrated={integrated} />
                </Route>
                {/* If not logged in and project id is numeric and nonzero, redirect to login */}
                {!isLoggedIn && (
                    <Route path="/:project_id([1-9]+[0-9]*)/*" exact>
                        <Redirect to="/" />
                    </Route>
                )}
                <Route path="/:project_id/settings">
                    <WorkspaceSettings />
                </Route>
                <Route path="/:project_id/alerts">
                    <AlertsPage />
                </Route>
                <Route path="/:project_id/team">
                    <WorkspaceTeam />
                </Route>
                <Route path="/:project_id/billing">
                    <Suspense fallback={null}>
                        <BillingPage />
                    </Suspense>
                </Route>
                <Route path="/:project_id/setup">
                    <SetupPage integrated={integrated} />
                </Route>
<<<<<<< HEAD
                <Route path="/:project_id/errors/:error_secure_id?">
                    <ErrorPage integrated={integrated} />
                </Route>
=======
>>>>>>> 10018817
                <Route path="/:project_id/buttons">
                    <Suspense fallback={null}>
                        <Buttons />
                    </Suspense>
                </Route>
                <Route path="/:project_id/home">
                    <HomePage />
                </Route>
                <Route path="/:project_id">
                    {integrated ? (
                        <Redirect to={`/${project_id}/home`} />
                    ) : (
                        <Redirect to={`/${project_id}/setup`} />
                    )}
                </Route>
            </Switch>
        </SearchContextProvider>
    );
};

export default ApplicationRouter;

const InitialSearchParamsForUrl = {
    browser: undefined,
    date_range: undefined,
    device_id: undefined,
    excluded_properties: undefined,
    excluded_track_properties: undefined,
    first_time: undefined,
    hide_viewed: undefined,
    identified: undefined,
    length_range: undefined,
    os: undefined,
    referrer: undefined,
    track_properties: undefined,
    user_properties: undefined,
    visited_url: undefined,
    show_live_sessions: undefined,
};<|MERGE_RESOLUTION|>--- conflicted
+++ resolved
@@ -156,15 +156,11 @@
         >
             <KeyboardShortcutsEducation />
             <Switch>
-<<<<<<< HEAD
+                {/* These two routes do not require login */}
                 <Route path="/:project_id/sessions/:session_secure_id?" exact>
-=======
-                {/* These two routes do not require login */}
-                <Route path="/:project_id/sessions/:session_id?" exact>
->>>>>>> 10018817
                     <Player integrated={integrated} />
                 </Route>
-                <Route path="/:project_id/errors/:error_id?" exact>
+                <Route path="/:project_id/errors/:error_secure_id?" exact>
                     <ErrorPage integrated={integrated} />
                 </Route>
                 {/* If not logged in and project id is numeric and nonzero, redirect to login */}
@@ -190,12 +186,6 @@
                 <Route path="/:project_id/setup">
                     <SetupPage integrated={integrated} />
                 </Route>
-<<<<<<< HEAD
-                <Route path="/:project_id/errors/:error_secure_id?">
-                    <ErrorPage integrated={integrated} />
-                </Route>
-=======
->>>>>>> 10018817
                 <Route path="/:project_id/buttons">
                     <Suspense fallback={null}>
                         <Buttons />
