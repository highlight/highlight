--- conflicted
+++ resolved
@@ -43,11 +43,7 @@
 					<PlayerPage integrated={integrated} />
 				</Route>
 				<Route
-<<<<<<< HEAD
-					path="/:project_id/errors/:error_secure_id?/:error_object_id?"
-=======
-					path="/:project_id/errors/:error_secure_id?/:error_tab_key?"
->>>>>>> 2fcc1027
+					path="/:project_id/errors/:error_secure_id?/:error_tab_key?/:error_object_id?"
 					exact
 				>
 					{isHighlightAdmin && newErrorsPageEnabled ? (
