--- conflicted
+++ resolved
@@ -7,10 +7,6 @@
 	useAppLoadingContext,
 } from '@context/AppLoadingContext'
 import { useGetWorkspaceDropdownOptionsQuery } from '@graph/hooks'
-<<<<<<< HEAD
-import { AuthRouter } from '@pages/Auth/AuthRouter'
-=======
->>>>>>> d044fea3
 import UserSettings from '@pages/UserSettings/UserSettings'
 import { WorkspaceTabs } from '@pages/WorkspaceTabs/WorkspaceTabs'
 import { GlobalContextProvider } from '@routers/OrgRouter/context/GlobalContext'
@@ -105,36 +101,6 @@
 							shownWithHeader
 						/>
 					) : (
-<<<<<<< HEAD
-						<>
-							<Switch>
-								<Route path="/w/:page_id(team|settings|current-plan|upgrade-plan)">
-									{isLoggedIn ? (
-										<WorkspaceRedirectionRouter />
-									) : (
-										<AuthRouter />
-									)}
-								</Route>
-								<Route path="/w/:workspace_id(\d+)/:page_id(team|settings|current-plan|upgrade-plan)">
-									<WorkspaceTabs />
-								</Route>
-								{/*
-								Probably doesn't belong here, but we wanted to reuse the Header,
-								which requires context of a project or workspace.
-								*/}
-								<Route path="/w/:workspace_id/account">
-									<UserSettings />
-								</Route>
-								<Route path="/w/:workspace_id(\d+)">
-									{isLoggedIn ? (
-										<WorkspaceRedirectionRouter />
-									) : (
-										<AuthRouter />
-									)}
-								</Route>
-							</Switch>
-						</>
-=======
 						<Routes>
 							<Route path="*" element={<WorkspaceTabs />} />
 							<Route
@@ -142,7 +108,6 @@
 								element={<UserSettings />}
 							/>
 						</Routes>
->>>>>>> d044fea3
 					)}
 				</div>
 			</ApplicationContextProvider>
