--- conflicted
+++ resolved
@@ -3,12 +3,8 @@
 import { useAuthContext } from '@authentication/AuthContext'
 import { ErrorState } from '@components/ErrorState/ErrorState'
 import { Header } from '@components/Header/Header'
-<<<<<<< HEAD
+import KeyboardShortcutsEducation from '@components/KeyboardShortcutsEducation/KeyboardShortcutsEducation'
 import { RESET_PAGE_MS, STARTING_PAGE } from '@components/Pagination/Pagination'
-import { Sidebar } from '@components/Sidebar/Sidebar'
-=======
-import KeyboardShortcutsEducation from '@components/KeyboardShortcutsEducation/KeyboardShortcutsEducation'
->>>>>>> 43e11ebd
 import {
 	AppLoadingState,
 	useAppLoadingContext,
@@ -178,11 +174,7 @@
 							</Route>
 							<Route>
 								<Header />
-								{(isLoggedIn ||
-									projectIdRemapped ===
-										DEMO_WORKSPACE_PROXY_APPLICATION_ID) && (
-									<Sidebar />
-								)}
+								<KeyboardShortcutsEducation />
 								<div
 									className={classNames(
 										commonStyles.bodyWrapper,
@@ -575,101 +567,8 @@
 	}, [searchParams, setPage])
 
 	return (
-<<<<<<< HEAD
 		<ErrorSearchContextProvider value={errorSearchContext}>
 			{children}
 		</ErrorSearchContextProvider>
-=======
-		<GlobalContextProvider
-			value={{
-				showKeyboardShortcutsGuide,
-				toggleShowKeyboardShortcutsGuide,
-				showBanner,
-				toggleShowBanner,
-			}}
-		>
-			<ApplicationContextProvider
-				value={{
-					currentProject: data?.project || undefined,
-					allProjects: data?.workspace?.projects || [],
-					currentWorkspace: data?.workspace || undefined,
-					workspaces: data?.workspaces || [],
-				}}
-			>
-				<SearchContextProvider
-					value={{
-						searchParams,
-						setSearchParams,
-						existingParams,
-						setExistingParams,
-						segmentName,
-						setSegmentName,
-						showStarredSessions,
-						setShowStarredSessions,
-						selectedSegment,
-						setSelectedSegment,
-						backendSearchQuery,
-						setBackendSearchQuery,
-						queryBuilderInput,
-						setQueryBuilderInput,
-						isQuickSearchOpen,
-						setIsQuickSearchOpen,
-						page,
-						setPage,
-						searchResultsLoading,
-						setSearchResultsLoading,
-					}}
-				>
-					<Switch>
-						<Route path="/:project_id/front" exact>
-							<FrontPlugin />
-						</Route>
-						<Route>
-							<Header />
-							<KeyboardShortcutsEducation />
-							<div
-								className={classNames(
-									commonStyles.bodyWrapper,
-									{
-										[commonStyles.bannerShown]: showBanner,
-									},
-								)}
-							>
-								{/* Edge case: shareable links will still direct to this error page if you are logged in on a different project */}
-								{isLoggedIn && joinableWorkspace ? (
-									<ErrorState
-										shownWithHeader
-										joinableWorkspace={joinableWorkspace}
-									/>
-								) : isLoggedIn && (error || !data?.project) ? (
-									<ErrorState
-										title={'Enter this Workspace?'}
-										message={`
-                        Sadly, you don’t have access to the workspace 😢
-                        Request access and we'll shoot an email to your workspace admin. 
-                        Alternatively, feel free to make an account!
-                        `}
-										shownWithHeader
-										showRequestAccess
-									/>
-								) : (
-									<>
-										{isLoggedIn && !hasFinishedOnboarding && (
-											<>
-												<OnboardingBubble />
-											</>
-										)}
-										<ApplicationRouter
-											integrated={integrated}
-										/>
-									</>
-								)}
-							</div>
-						</Route>
-					</Switch>
-				</SearchContextProvider>
-			</ApplicationContextProvider>
-		</GlobalContextProvider>
->>>>>>> 43e11ebd
 	)
 }