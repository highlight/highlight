import { useAuthContext } from '@authentication/AuthContext'
import {
	AppLoadingState,
	useAppLoadingContext,
} from '@context/AppLoadingContext'
import { useGetProjectsAndWorkspacesQuery } from '@graph/hooks'
import React, { useEffect } from 'react'
<<<<<<< HEAD
import { Redirect, useHistory } from 'react-router-dom'
import { StringParam, useQueryParam } from 'use-query-params'
=======
import { Navigate, useLocation } from 'react-router-dom'
>>>>>>> d044fea3

export const ProjectRedirectionRouter = () => {
	const { loading, error, data } = useGetProjectsAndWorkspacesQuery()
	const { admin } = useAuthContext()
	const { setLoadingState } = useAppLoadingContext()
<<<<<<< HEAD
	const [nextParam] = useQueryParam('next', StringParam)
	const [configurationIdParam] = useQueryParam('configurationId', StringParam)
	const isVercelIntegrationFlow = !!nextParam || !!configurationIdParam
	const history = useHistory()
=======
	const location = useLocation()
>>>>>>> d044fea3

	useEffect(() => {
		if (loading) {
			setLoadingState(AppLoadingState.LOADING)
		}
		if (error) {
			setLoadingState(AppLoadingState.LOADED)
		}
	}, [loading, setLoadingState, error])

	if (error) {
		return <p>{'App error: ' + JSON.stringify(error)}</p>
	}

	if (loading || !admin) {
		return null
	}

	let redirectTo
	if (data?.projects?.length) {
		redirectTo = `/${data!.projects[0]!.id}${location.pathname}`
	} else if (data?.workspaces?.length) {
		redirectTo = `/w/${data!.workspaces[0]!.id}/new`
	} else if (admin.email_verified === false) {
		redirectTo = '/verify_email'
	} else if (!admin.about_you_details_filled && !isVercelIntegrationFlow) {
		redirectTo = '/about_you'
	} else {
		// TODO: Figure out fallback
		redirectTo = '/new'
	}

	// Redirects the user to their default project when the URL does not have an project ID.
	// For example, this allows linking to https://app.highlight.run/sessions for https://app.highlight.run/1/sessions
	return (
		<Navigate
			to={{ pathname: redirectTo, search: location.search }}
			replace
		/>
	)
}<|MERGE_RESOLUTION|>--- conflicted
+++ resolved
@@ -5,25 +5,17 @@
 } from '@context/AppLoadingContext'
 import { useGetProjectsAndWorkspacesQuery } from '@graph/hooks'
 import React, { useEffect } from 'react'
-<<<<<<< HEAD
-import { Redirect, useHistory } from 'react-router-dom'
+import { Navigate, useLocation } from 'react-router-dom'
 import { StringParam, useQueryParam } from 'use-query-params'
-=======
-import { Navigate, useLocation } from 'react-router-dom'
->>>>>>> d044fea3
 
 export const ProjectRedirectionRouter = () => {
 	const { loading, error, data } = useGetProjectsAndWorkspacesQuery()
 	const { admin } = useAuthContext()
 	const { setLoadingState } = useAppLoadingContext()
-<<<<<<< HEAD
+	const location = useLocation()
 	const [nextParam] = useQueryParam('next', StringParam)
 	const [configurationIdParam] = useQueryParam('configurationId', StringParam)
 	const isVercelIntegrationFlow = !!nextParam || !!configurationIdParam
-	const history = useHistory()
-=======
-	const location = useLocation()
->>>>>>> d044fea3
 
 	useEffect(() => {
 		if (loading) {
