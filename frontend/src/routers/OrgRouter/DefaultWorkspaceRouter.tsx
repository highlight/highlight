--- conflicted
+++ resolved
@@ -4,11 +4,6 @@
 	useAppLoadingContext,
 } from '@context/AppLoadingContext'
 import { useGetWorkspacesQuery } from '@graph/hooks'
-<<<<<<< HEAD
-import { useParams } from '@util/react-router/useParams'
-=======
-import LoginForm from '@pages/Login/Login'
->>>>>>> e9f209e5
 import React, { useEffect } from 'react'
 import { Navigate, useMatch } from 'react-router-dom'
 
@@ -41,10 +36,5 @@
 	if (firstWorkspace?.id.length) {
 		return <Navigate to={`/w/${firstWorkspace.id}/${pageId}`} replace />
 	}
-<<<<<<< HEAD
 	return <Navigate to="/" />
-=======
-
-	return <LoginForm />
->>>>>>> e9f209e5
 }