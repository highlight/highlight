--- conflicted
+++ resolved
@@ -52,16 +52,9 @@
 						element={<ProjectSettings />}
 					/>
 					<Route path="alerts/*" element={<AlertsRouter />} />
-<<<<<<< HEAD
 					<Route path="alerts/logs/*" element={<LogAlertsRouter />} />
 
-					<Route
-						path="setup/*"
-						element={<SetupRouter integrated={integrated} />}
-					/>
-=======
 					<Route path="setup/*" element={<SetupRouter />} />
->>>>>>> db555976
 
 					<Route
 						path="integrations/*"
