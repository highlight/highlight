import { useAuthContext } from '@authentication/AuthContext'
import AlertsRouter from '@pages/Alerts/AlertsRouter'
import LogAlertsRouter from '@pages/Alerts/LogAlert/LogAlertRouter'
import DashboardsRouter from '@pages/Dashboards/DashboardsRouter'
import { useErrorSearchContext } from '@pages/Errors/ErrorSearchContext/ErrorSearchContext'
import ErrorsV2 from '@pages/ErrorsV2/ErrorsV2'
import IntegrationsPage from '@pages/IntegrationsPage/IntegrationsPage'
import LogsPage from '@pages/LogsPage/LogsPage'
import PlayerPage from '@pages/Player/PlayerPage'
import ProjectSettings from '@pages/ProjectSettings/ProjectSettings'
import { useSearchContext } from '@pages/Sessions/SearchContext/SearchContext'
import { SetupRouter } from '@pages/Setup/SetupRouter/SetupRouter'
import {
	useClientIntegrated,
	useLogsIntegrated,
	useServerIntegrated,
} from '@util/integrated'
import { usePreloadErrors, usePreloadSessions } from '@util/preload'
import React, { Suspense } from 'react'
import { Navigate, Route, Routes } from 'react-router-dom'

const Buttons = React.lazy(() => import('../../pages/Buttons/Buttons'))
const HitTargets = React.lazy(() => import('../../pages/Buttons/HitTargets'))

export type IntegrationProps = {
	clientIntegration?: ReturnType<typeof useClientIntegrated>['data']
	serverIntegration?: ReturnType<typeof useServerIntegrated>['data']
	logsIntegration?: ReturnType<typeof useLogsIntegrated>['data']
}

const ApplicationRouter: React.FC<IntegrationProps> = ({
	clientIntegration,
	serverIntegration,
	logsIntegration,
}) => {
	const { page, backendSearchQuery } = useSearchContext()
	const { page: errorPage, backendSearchQuery: errorBackendSearchQuery } =
		useErrorSearchContext()
	usePreloadSessions({ page: page || 1, backendSearchQuery })
	usePreloadErrors({
		page: errorPage || 1,
		backendSearchQuery: errorBackendSearchQuery,
	})
	const { isLoggedIn } = useAuthContext()
	const integrated =
		!!clientIntegration?.integrated ||
		!!serverIntegration?.integrated ||
		!!logsIntegration?.integrated

	return (
		<Routes>
			<Route
				path="sessions/:session_secure_id?"
				element={<PlayerPage integrated={integrated} />}
			/>

			<Route
				path="errors/:error_secure_id?/:error_tab_key?/:error_object_id?"
				element={<ErrorsV2 integrated={integrated} />}
			/>

			{isLoggedIn ? (
				<>
					<Route path="logs/:log_cursor?" element={<LogsPage />} />
					<Route
						path="settings/:tab?"
						element={<ProjectSettings />}
					/>
					<Route path="alerts/*" element={<AlertsRouter />} />
<<<<<<< HEAD
					<Route
						path="setup/*"
						element={
							<SetupRouter
								clientIntegration={clientIntegration}
								serverIntegration={serverIntegration}
								logsIntegration={logsIntegration}
							/>
						}
					/>
=======
					<Route path="alerts/logs/*" element={<LogAlertsRouter />} />

					<Route path="setup/*" element={<SetupRouter />} />
>>>>>>> 6a87a4a2

					<Route
						path="integrations/*"
						element={<IntegrationsPage />}
					/>
					<Route
						path="buttons/*"
						element={
							<Suspense fallback={null}>
								<Buttons />
							</Suspense>
						}
					/>
					<Route
						path="hit-targets/*"
						element={
							<Suspense fallback={null}>
								<HitTargets />
							</Suspense>
						}
					/>

					<Route
						path="*"
						element={<DashboardsRouter integrated={integrated} />}
					/>
				</>
			) : (
				<Route path="*" element={<Navigate to="/" replace />} />
			)}
		</Routes>
	)
}

export default ApplicationRouter<|MERGE_RESOLUTION|>--- conflicted
+++ resolved
@@ -67,7 +67,8 @@
 						element={<ProjectSettings />}
 					/>
 					<Route path="alerts/*" element={<AlertsRouter />} />
-<<<<<<< HEAD
+					<Route path="alerts/logs/*" element={<LogAlertsRouter />} />
+
 					<Route
 						path="setup/*"
 						element={
@@ -78,11 +79,6 @@
 							/>
 						}
 					/>
-=======
-					<Route path="alerts/logs/*" element={<LogAlertsRouter />} />
-
-					<Route path="setup/*" element={<SetupRouter />} />
->>>>>>> 6a87a4a2
 
 					<Route
 						path="integrations/*"
