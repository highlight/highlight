import { Maybe, Project, Workspace } from '@graph/schemas'
import { createContext } from '@util/context/context'

/**
 * Provides data about the current application and all applications the admin has access to.
 */
interface ApplicationContext {
	loading: boolean
	currentProject?: Omit<Project, 'workspace'>
	allProjects: Maybe<
		Maybe<
			{
				__typename?: 'Project' | undefined
			} & Pick<Project, 'id' | 'name'>
		>[]
	>
	currentWorkspace?: Maybe<
		{ __typename?: 'Workspace' } & Pick<
			Workspace,
<<<<<<< HEAD
			'id' | 'name' | 'retention_period' | 'errors_retention_period'
=======
			'id' | 'name' | 'cloudflare_proxy'
>>>>>>> 072137b6
		>
	>
	workspaces: Maybe<
		{ __typename?: 'Workspace' } & Pick<Workspace, 'id' | 'name'>
	>[]
}

export const [useApplicationContext, ApplicationContextProvider] =
	createContext<ApplicationContext>('Application')<|MERGE_RESOLUTION|>--- conflicted
+++ resolved
@@ -17,11 +17,11 @@
 	currentWorkspace?: Maybe<
 		{ __typename?: 'Workspace' } & Pick<
 			Workspace,
-<<<<<<< HEAD
-			'id' | 'name' | 'retention_period' | 'errors_retention_period'
-=======
-			'id' | 'name' | 'cloudflare_proxy'
->>>>>>> 072137b6
+			| 'id'
+			| 'name'
+			| 'retention_period'
+			| 'errors_retention_period'
+			| 'cloudflare_proxy'
 		>
 	>
 	workspaces: Maybe<
