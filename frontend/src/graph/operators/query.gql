query GetSessionPayload($session_id: ID!) {
    events(session_id: $session_id)
    errors(session_id: $session_id) {
        ...errorFields
    }
}

query GetSession($id: ID!) {
    session(id: $id) {
        os_name
        os_version
        browser_name
        browser_version
        environment
        app_version
        city
        state
        postal
        user_id
        fingerprint
        created_at
        language
        user_object
        identifier
        starred
        enable_strict_privacy
        fields {
            name
            value
            type
        }
        object_storage_enabled
        payload_size
        within_billing_quota
    }
}

query GetAdmins($organization_id: ID!) {
    admins(organization_id: $organization_id) {
        id
        name
        email
        photo_url
    }
}

query GetSessionComments($session_id: ID!) {
    session_comments(session_id: $session_id) {
        id
        timestamp
        session_id
        created_at
        updated_at
        text
        author {
            id
            name
            email
            photo_url
        }
        x_coordinate
        y_coordinate
    }
}

query GetNotifications {
    session_comments_for_admin {
        id
        timestamp
        updated_at
        session_id
        text
        author {
            id
            name
            email
            photo_url
        }
    }
    error_comments_for_admin {
        id
        updated_at
        text
        error_id
        author {
            id
            name
            email
            photo_url
        }
    }
}

query GetSessionCommentsForAdmin {
    session_comments_for_admin {
        id
        timestamp
        created_at
        updated_at
        text
        author {
            id
            name
            email
            photo_url
        }
    }
}

query GetErrorComments($error_group_id: ID!) {
    error_comments(error_group_id: $error_group_id) {
        id
        created_at
        updated_at
        text
        author {
            id
            name
            email
            photo_url
        }
    }
}

query GetOnboardingSteps($organization_id: ID!, $admin_id: ID!) {
    organization(id: $organization_id) {
        slack_channels
    }
    admins(organization_id: $organization_id) {
        id
    }
    isIntegrated(organization_id: $organization_id)
    adminHasCreatedComment(admin_id: $admin_id)
    organizationHasViewedASession(organization_id: $organization_id) {
        id
    }
}

mutation SendAdminInvite(
    $organization_id: ID!
    $email: String!
    $base_url: String!
) {
    sendAdminInvite(
        organization_id: $organization_id
        email: $email
        base_url: $base_url
    )
}

query GetSessions(
    $organization_id: ID!
    $count: Int!
    $lifecycle: SessionLifecycle!
    $starred: Boolean!
    $params: SearchParamsInput
) {
    sessions(
        organization_id: $organization_id
        count: $count
        lifecycle: $lifecycle
        starred: $starred
        params: $params
    ) {
        sessions {
            id
            user_id
            fingerprint
            identifier
            os_name
            os_version
            browser_name
            browser_version
            city
            state
            postal
            created_at
            language
            length
            active_length
            viewed
            starred
            processed
            fields {
                name
                value
                type
                id
            }
            first_time
        }
        totalCount
    }
}

query GetOrganizations {
    organizations {
        id
        name
    }
}

query GetAdmin {
    admin {
        id
        name
        email
        photo_url
    }
}

query GetOrganization($id: ID!) {
    organization(id: $id) {
        id
        name
        verbose_id
        billing_email
        slack_webhook_channel
        secret
    }
}

query GetBillingDetails($organization_id: ID!) {
    billingDetails(organization_id: $organization_id) {
        plan {
            type
            quota
        }
        meter
        sessionsOutOfQuota
    }
    organization(id: $organization_id) {
        id
        trial_end_date
    }
}

query GetErrorGroup($id: ID!) {
    error_group(id: $id) {
        id
        type
        organization_id
        event
        resolved
        state
        trace {
            file_name
            line_number
            function_name
            column_number
        }
        metadata_log {
            error_id
            session_id
            environment
            timestamp
            os
            browser
            visited_url
        }
        field_group {
            name
            value
        }
    }
}

query GetErrorGroups(
    $organization_id: ID!
    $count: Int!
    $params: ErrorSearchParamsInput
) {
    error_groups(
        organization_id: $organization_id
        count: $count
        params: $params
    ) {
        error_groups {
            id
            type
            event
            resolved
<<<<<<< HEAD
            state
=======
            environments
>>>>>>> cc3927c2
            trace {
                file_name
                line_number
                function_name
                column_number
            }
            metadata_log {
                error_id
                session_id
                timestamp
            }
        }
        totalCount
    }
}

query GetMessages($session_id: ID!) {
    messages(session_id: $session_id)
}

query GetResources($session_id: ID!) {
    resources(session_id: $session_id)
}

fragment errorFields on ErrorObject {
    id
    error_group_id
    event
    type
    url
    source
    line_number
    column_number
    trace
    timestamp
    payload
}

query GetFieldSuggestion(
    $organization_id: ID!
    $name: String!
    $query: String!
) {
    field_suggestion(
        organization_id: $organization_id
        name: $name
        query: $query
    ) {
        name
        value
    }
}

query GetOrganizationSuggestion($query: String!) {
    organizationSuggestion(query: $query) {
        id
        name
    }
}

query GetErrorFieldSuggestion(
    $organization_id: ID!
    $name: String!
    $query: String!
) {
    error_field_suggestion(
        organization_id: $organization_id
        name: $name
        query: $query
    ) {
        name
        value
    }
}

query GetSessionSearchResults($organization_id: ID!, $query: String!) {
    trackProperties: property_suggestion(
        organization_id: $organization_id
        query: $query
        type: "track"
    ) {
        id
        name
        value
    }
    userProperties: property_suggestion(
        organization_id: $organization_id
        query: $query
        type: "user"
    ) {
        id
        name
        value
    }
    visitedUrls: field_suggestion(
        organization_id: $organization_id
        name: "visited-url"
        query: $query
    ) {
        id
        name
        value
    }
    referrers: field_suggestion(
        organization_id: $organization_id
        name: "referrer"
        query: $query
    ) {
        id
        name
        value
    }
}

query GetTrackSuggestion($organization_id: ID!, $query: String!) {
    property_suggestion(
        organization_id: $organization_id
        query: $query
        type: "track"
    ) {
        id
        name
        value
    }
}

query GetUserSuggestion($organization_id: ID!, $query: String!) {
    property_suggestion(
        organization_id: $organization_id
        query: $query
        type: "user"
    ) {
        id
        name
        value
    }
}

query GetSegments($organization_id: ID!) {
    segments(organization_id: $organization_id) {
        id
        name
        params {
            user_properties {
                name
                value
            }
            excluded_properties {
                name
                value
            }
            track_properties {
                name
                value
            }
            date_range {
                start_date
                end_date
            }
            length_range {
                min
                max
            }
            os
            browser
            visited_url
            referrer
            identified
            hide_viewed
            first_time
        }
    }
}

query GetErrorSegments($organization_id: ID!) {
    error_segments(organization_id: $organization_id) {
        id
        name
        params {
            date_range {
                start_date
                end_date
            }
            os
            browser
            visited_url
            hide_resolved
            event
        }
    }
}

query IsIntegrated($organization_id: ID!) {
    isIntegrated(organization_id: $organization_id)
}

query UnprocessedSessionsCount($organization_id: ID!) {
    unprocessedSessionsCount(organization_id: $organization_id)
}

query GetKeyPerformanceIndicators(
    $organization_id: ID!
    $lookBackPeriod: Int!
) {
    unprocessedSessionsCount(organization_id: $organization_id)
    newUsersCount(
        organization_id: $organization_id
        lookBackPeriod: $lookBackPeriod
    ) {
        count
    }
    averageSessionLength(
        organization_id: $organization_id
        lookBackPeriod: $lookBackPeriod
    ) {
        length
    }
    userFingerprintCount(
        organization_id: $organization_id
        lookBackPeriod: $lookBackPeriod
    ) {
        count
    }
}

query GetReferrersCount($organization_id: ID!, $lookBackPeriod: Int!) {
    referrers(
        organization_id: $organization_id
        lookBackPeriod: $lookBackPeriod
    ) {
        host
        count
        percent
    }
}

query GetNewUsersCount($organization_id: ID!, $lookBackPeriod: Int!) {
    newUsersCount(
        organization_id: $organization_id
        lookBackPeriod: $lookBackPeriod
    ) {
        count
    }
}

query GetAverageSessionLength($organization_id: ID!, $lookBackPeriod: Int!) {
    averageSessionLength(
        organization_id: $organization_id
        lookBackPeriod: $lookBackPeriod
    ) {
        length
    }
}

query GetTopUsers($organization_id: ID!, $lookBackPeriod: Int!) {
    topUsers(
        organization_id: $organization_id
        lookBackPeriod: $lookBackPeriod
    ) {
        identifier
        total_active_time
        active_time_percentage
        id
    }
}

query GetDailySessionsCount(
    $organization_id: ID!
    $date_range: DateRangeInput!
) {
    dailySessionsCount(
        organization_id: $organization_id
        date_range: $date_range
    ) {
        date
        count
    }
}

query GetDailyErrorsCount($organization_id: ID!, $date_range: DateRangeInput!) {
    dailyErrorsCount(
        organization_id: $organization_id
        date_range: $date_range
    ) {
        date
        count
    }
}

query GetErrorAlert($organization_id: ID!) {
    error_alert(organization_id: $organization_id) {
        ChannelsToNotify {
            webhook_channel
            webhook_channel_id
        }
        ExcludedEnvironments
        CountThreshold
    }
}

query GetNewUserAlert($organization_id: ID!) {
    new_user_alert(organization_id: $organization_id) {
        ChannelsToNotify {
            webhook_channel
            webhook_channel_id
        }
        ExcludedEnvironments
        CountThreshold
    }
}

query GetTrackPropertiesAlert($organization_id: ID!) {
    track_properties_alert(organization_id: $organization_id) {
        ChannelsToNotify {
            webhook_channel
            webhook_channel_id
        }
        ExcludedEnvironments
        CountThreshold
    }
}

query GetUserPropertiesAlert($organization_id: ID!) {
    user_properties_alert(organization_id: $organization_id) {
        ChannelsToNotify {
            webhook_channel
            webhook_channel_id
        }
        ExcludedEnvironments
        CountThreshold
    }
}

query GetEnvironmentSuggestion($query: String!, $organization_id: ID!) {
    environment_suggestion(query: $query, organization_id: $organization_id) {
        name
        value
    }
}

query GetSlackChannelSuggestion($organization_id: ID!) {
    slack_channel_suggestion(organization_id: $organization_id) {
        webhook_channel
        webhook_channel_id
    }
}

query GetAlertsPagePayload($organization_id: ID!) {
    slack_channel_suggestion(organization_id: $organization_id) {
        webhook_channel
        webhook_channel_id
    }
    environment_suggestion(query: "q", organization_id: $organization_id) {
        name
        value
    }
    error_alert(organization_id: $organization_id) {
        ChannelsToNotify {
            webhook_channel
            webhook_channel_id
        }
        ExcludedEnvironments
        CountThreshold
        ThresholdWindow
        id
    }
    new_user_alert(organization_id: $organization_id) {
        id
        ChannelsToNotify {
            webhook_channel
            webhook_channel_id
        }
        ExcludedEnvironments
        CountThreshold
    }
    track_properties_alert(organization_id: $organization_id) {
        id
        ChannelsToNotify {
            webhook_channel
            webhook_channel_id
        }
        TrackProperties {
            id
            name
            value
        }
        ExcludedEnvironments
        CountThreshold
    }
    user_properties_alert(organization_id: $organization_id) {
        id
        ChannelsToNotify {
            webhook_channel
            webhook_channel_id
        }
        UserProperties {
            id
            name
            value
        }
        ExcludedEnvironments
        CountThreshold
    }
}<|MERGE_RESOLUTION|>--- conflicted
+++ resolved
@@ -280,11 +280,8 @@
             type
             event
             resolved
-<<<<<<< HEAD
             state
-=======
             environments
->>>>>>> cc3927c2
             trace {
                 file_name
                 line_number
