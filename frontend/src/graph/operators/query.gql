--- conflicted
+++ resolved
@@ -551,7 +551,6 @@
 
 query GetTrackPropertiesAlert($organization_id: ID!) {
     track_properties_alert(organization_id: $organization_id) {
-<<<<<<< HEAD
         ChannelsToNotify {
             webhook_channel
             webhook_channel_id
@@ -563,8 +562,6 @@
 
 query GetUserPropertiesAlert($organization_id: ID!) {
     user_properties_alert(organization_id: $organization_id) {
-=======
->>>>>>> d4468c3d
         ChannelsToNotify {
             webhook_channel
             webhook_channel_id
