query GetSessionPayload($session_secure_id: String!) {
    events(session_secure_id: $session_secure_id)
    errors(session_secure_id: $session_secure_id) {
        id
        error_group_secure_id
        event
        type
        url
        source
        stack_trace
        timestamp
        payload
    }
    rage_clicks(session_secure_id: $session_secure_id) {
        start_timestamp
        end_timestamp
        total_clicks
    }
}

query GetSession($secure_id: String!) {
    session(secure_id: $secure_id) {
        secure_id
        os_name
        os_version
        browser_name
        browser_version
        environment
        app_version
        city
        state
        postal
        fingerprint
        created_at
        language
        user_object
        user_properties
        identifier
        starred
        enable_strict_privacy
        enable_recording_network_contents
        field_group
        fields {
            name
            value
            type
        }
        object_storage_enabled
        payload_size
        within_billing_quota
        client_version
        is_public
    }
}

query GetProjectAdmins($project_id: ID!) {
    admins: project_admins(project_id: $project_id) {
        id
        name
        email
        photo_url
        role
    }
}

query GetWorkspaceAdmins($workspace_id: ID!) {
    admins: workspace_admins(workspace_id: $workspace_id) {
        id
        name
        email
        photo_url
        role
    }
    workspace(id: $workspace_id) {
        id
        name
        secret
    }
}

query GetSessionComments($session_secure_id: String!) {
    session_comments(session_secure_id: $session_secure_id) {
        id
        timestamp
        session_id
        session_secure_id
        created_at
        updated_at
        project_id
        text
        author {
            id
            name
            email
            photo_url
        }
        x_coordinate
        y_coordinate
        type
        metadata
    }
}

query GetNotifications($project_id: ID!) {
    session_comments_for_project(project_id: $project_id) {
        id
        timestamp
        updated_at
        session_id
        session_secure_id
        text
        author {
            id
            name
            email
            photo_url
        }
        type
        metadata
    }
    error_comments_for_project(project_id: $project_id) {
        id
        updated_at
        project_id
        text
        error_id
        error_secure_id
        author {
            id
            name
            email
            photo_url
        }
    }
}

query GetSessionCommentsForAdmin {
    session_comments_for_admin {
        id
        timestamp
        created_at
        project_id
        updated_at
        text
        author {
            id
            name
            email
            photo_url
        }
    }
}

query GetErrorComments($error_group_secure_id: String!) {
    error_comments(error_group_secure_id: $error_group_secure_id) {
        id
        created_at
        updated_at
        text
        project_id
        author {
            id
            name
            email
            photo_url
        }
    }
}

query GetOnboardingSteps($project_id: ID!, $admin_id: ID!) {
    workspace: workspace_for_project(project_id: $project_id) {
        id
        slack_channels
    }
    admins: project_admins(project_id: $project_id) {
        id
    }
    isIntegrated(project_id: $project_id)
    adminHasCreatedComment(admin_id: $admin_id)
    projectHasViewedASession(project_id: $project_id) {
        secure_id
    }
    admin {
        slack_im_channel_id
    }
}

mutation SendAdminWorkspaceInvite(
    $workspace_id: ID!
    $email: String!
    $base_url: String!
) {
    sendAdminWorkspaceInvite(
        workspace_id: $workspace_id
        email: $email
        base_url: $base_url
    )
}

query GetSessions(
    $project_id: ID!
    $count: Int!
    $lifecycle: SessionLifecycle!
    $starred: Boolean!
    $params: SearchParamsInput
) {
    sessions(
        project_id: $project_id
        count: $count
        lifecycle: $lifecycle
        starred: $starred
        params: $params
    ) {
        sessions {
            id
            secure_id
            fingerprint
            identifier
            os_name
            os_version
            browser_name
            browser_version
            city
            state
            postal
            created_at
            language
            length
            active_length
            enable_recording_network_contents
            viewed
            starred
            processed
            field_group
            fields {
                name
                value
                type
                id
            }
            first_time
            user_properties
        }
        totalCount
    }
}

query GetProjects {
    projects {
        id
        name
        workspace_id
    }
}

query GetWorkspace($id: ID!) {
    workspace(id: $id) {
        id
        name
        secret
        projects {
            id
            name
        }
    }
}

query GetWorkspaces {
    workspaces {
        id
        name
    }
}

query GetProjectsAndWorkspaces {
    projects {
        id
        name
    }
    workspaces {
        id
        name
    }
}

query GetProjectOrWorkspace(
    $project_id: ID!
    $workspace_id: ID!
    $is_workspace: Boolean!
) {
    project(id: $project_id) @skip(if: $is_workspace) {
        id
        name
        billing_email
    }
    workspace(id: $workspace_id) @include(if: $is_workspace) {
        id
        name
    }
}

query GetProjectDropdownOptions($project_id: ID!) {
    project(id: $project_id) {
        id
        name
        verbose_id
        billing_email
        secret
        workspace_id
    }
    workspace: workspace_for_project(project_id: $project_id) {
        id
        name
        projects {
            id
            name
        }
    }
    workspaces {
        id
        name
    }
}

query GetWorkspaceDropdownOptions($workspace_id: ID!) {
    workspace(id: $workspace_id) {
        id
        name
        projects {
            id
            name
        }
    }
    workspaces {
        id
        name
    }
}

query GetAdmin {
    admin {
        id
        name
        email
        photo_url
        slack_im_channel_id
        role
    }
}

query GetProject($id: ID!) {
    project(id: $id) {
        id
        name
        verbose_id
        billing_email
    }
    workspace: workspace_for_project(project_id: $id) {
        id
        slack_webhook_channel
    }
}

query GetBillingDetails($project_id: ID!) {
    billingDetails(project_id: $project_id) {
        plan {
            type
            quota
        }
        meter
        sessionsOutOfQuota
    }
    project(id: $project_id) {
        id
        trial_end_date
    }
}

query GetErrorGroup($secure_id: String!) {
    error_group(secure_id: $secure_id) {
        created_at
        id
        secure_id
        type
        project_id
        event
        state
        stack_trace {
            fileName
            lineNumber
            functionName
            columnNumber
        }
        mapped_stack_trace
        metadata_log {
            error_id
            session_secure_id
            environment
            timestamp
            os
            browser
            visited_url
            fingerprint
            identifier
            user_properties
        }
        field_group {
            name
            value
        }
        error_frequency
        is_public
    }
}

query GetErrorGroups(
    $project_id: ID!
    $count: Int!
    $params: ErrorSearchParamsInput
) {
    error_groups(project_id: $project_id, count: $count, params: $params) {
        error_groups {
            created_at
            id
            secure_id
            type
            event
            state
            state
            environments
            stack_trace {
                fileName
                lineNumber
                functionName
                columnNumber
            }
            metadata_log {
                error_id
                session_secure_id
                timestamp
            }
            error_frequency
        }
        totalCount
    }
}

query GetMessages($session_secure_id: String!) {
    messages(session_secure_id: $session_secure_id)
}

query GetResources($session_secure_id: String!) {
    resources(session_secure_id: $session_secure_id)
}

query GetFieldSuggestion($project_id: ID!, $name: String!, $query: String!) {
    field_suggestion(project_id: $project_id, name: $name, query: $query) {
        name
        value
    }
}

query GetEnvironments($project_id: ID!) {
    environment_suggestion(project_id: $project_id) {
        name
        value
    }
}

query GetAppVersions($project_id: ID!) {
    app_version_suggestion(project_id: $project_id)
}

query GetProjectSuggestion($query: String!) {
    projectSuggestion(query: $query) {
        id
        name
    }
}

query GetErrorFieldSuggestion(
    $project_id: ID!
    $name: String!
    $query: String!
) {
    error_field_suggestion(
        project_id: $project_id
        name: $name
        query: $query
    ) {
        name
        value
    }
}

query GetErrorSearchSuggestions($project_id: ID!, $query: String!) {
    visitedUrls: error_field_suggestion(
        project_id: $project_id
        name: "visited_url"
        query: $query
    ) {
        name
        value
    }
    fields: error_field_suggestion(
        project_id: $project_id
        name: "event"
        query: $query
    ) {
        name
        value
    }
}

query GetSessionSearchResults($project_id: ID!, $query: String!) {
    trackProperties: property_suggestion(
        project_id: $project_id
        query: $query
        type: "track"
    ) {
        id
        name
        value
    }
    userProperties: property_suggestion(
        project_id: $project_id
        query: $query
        type: "user"
    ) {
        id
        name
        value
    }
    visitedUrls: field_suggestion(
        project_id: $project_id
        name: "visited-url"
        query: $query
    ) {
        id
        name
        value
    }
    referrers: field_suggestion(
        project_id: $project_id
        name: "referrer"
        query: $query
    ) {
        id
        name
        value
    }
}

query GetTrackSuggestion($project_id: ID!, $query: String!) {
    property_suggestion(project_id: $project_id, query: $query, type: "track") {
        id
        name
        value
    }
}

query GetUserSuggestion($project_id: ID!, $query: String!) {
    property_suggestion(project_id: $project_id, query: $query, type: "user") {
        id
        name
        value
    }
}

query GetSegments($project_id: ID!) {
    segments(project_id: $project_id) {
        id
        name
        params {
            user_properties {
                name
                value
            }
            excluded_properties {
                name
                value
            }
            track_properties {
                name
                value
            }
            date_range {
                start_date
                end_date
            }
            length_range {
                min
                max
            }
            os
            browser
            visited_url
            referrer
            identified
            hide_viewed
            first_time
            app_versions
            environments
            device_id
            show_live_sessions
        }
    }
}

query GetErrorSegments($project_id: ID!) {
    error_segments(project_id: $project_id) {
        id
        name
        params {
            date_range {
                start_date
                end_date
            }
            os
            browser
            visited_url
            state
            event
        }
    }
}

query IsIntegrated($project_id: ID!) {
    isIntegrated(project_id: $project_id)
}

query UnprocessedSessionsCount($project_id: ID!) {
    unprocessedSessionsCount(project_id: $project_id)
}

query GetKeyPerformanceIndicators($project_id: ID!, $lookBackPeriod: Int!) {
    unprocessedSessionsCount(project_id: $project_id)
    newUsersCount(project_id: $project_id, lookBackPeriod: $lookBackPeriod) {
        count
    }
    averageSessionLength(
        project_id: $project_id
        lookBackPeriod: $lookBackPeriod
    ) {
        length
    }
    userFingerprintCount(
        project_id: $project_id
        lookBackPeriod: $lookBackPeriod
    ) {
        count
    }
}

query GetReferrersCount($project_id: ID!, $lookBackPeriod: Int!) {
    referrers(project_id: $project_id, lookBackPeriod: $lookBackPeriod) {
        host
        count
        percent
    }
}

query GetNewUsersCount($project_id: ID!, $lookBackPeriod: Int!) {
    newUsersCount(project_id: $project_id, lookBackPeriod: $lookBackPeriod) {
        count
    }
}

query GetAverageSessionLength($project_id: ID!, $lookBackPeriod: Int!) {
    averageSessionLength(
        project_id: $project_id
        lookBackPeriod: $lookBackPeriod
    ) {
        length
    }
}

query GetTopUsers($project_id: ID!, $lookBackPeriod: Int!) {
    topUsers(project_id: $project_id, lookBackPeriod: $lookBackPeriod) {
        identifier
        total_active_time
        active_time_percentage
        id
    }
}

query GetDailySessionsCount($project_id: ID!, $date_range: DateRangeInput!) {
    dailySessionsCount(project_id: $project_id, date_range: $date_range) {
        date
        count
    }
}

query GetDailyErrorsCount($project_id: ID!, $date_range: DateRangeInput!) {
    dailyErrorsCount(project_id: $project_id, date_range: $date_range) {
        date
        count
    }
}

query GetDailyErrorFrequency(
    $project_id: ID!
    $error_group_secure_id: String!
    $date_offset: Int!
) {
    dailyErrorFrequency(
        project_id: $project_id
        error_group_secure_id: $error_group_secure_id
        date_offset: $date_offset
    )
}

query GetSlackChannelSuggestion($project_id: ID!) {
    slack_channel_suggestion(project_id: $project_id) {
        webhook_channel
        webhook_channel_id
    }
}

query GetAlertsPagePayload($project_id: ID!) {
    is_integrated_with_slack(project_id: $project_id)
    slack_channel_suggestion(project_id: $project_id) {
        webhook_channel
        webhook_channel_id
    }
    admins: project_admins(project_id: $project_id) {
        id
        name
        email
        photo_url
    }
    environment_suggestion(project_id: $project_id) {
        name
        value
    }
    error_alerts(project_id: $project_id) {
        ChannelsToNotify {
            webhook_channel
            webhook_channel_id
        }
        ExcludedEnvironments
        updated_at
        CountThreshold
        LastAdminToEditID
        ThresholdWindow
        id
        Type
        Name
    }
    session_feedback_alerts(project_id: $project_id) {
        ChannelsToNotify {
            webhook_channel
            webhook_channel_id
        }
        updated_at
        ExcludedEnvironments
        CountThreshold
        ThresholdWindow
        LastAdminToEditID
        id
        Name
        Type
    }
    new_session_alerts(project_id: $project_id) {
        ChannelsToNotify {
            webhook_channel
            webhook_channel_id
        }
        ExcludedEnvironments
        CountThreshold
        ThresholdWindow
        updated_at
        LastAdminToEditID
        Name
        id
        Type
    }
<<<<<<< HEAD
    rage_click_alert(project_id: $project_id) {
        ChannelsToNotify {
            webhook_channel
            webhook_channel_id
        }
        ExcludedEnvironments
        CountThreshold
        ThresholdWindow
        id
    }
    new_user_alert(project_id: $project_id) {
=======
    new_user_alerts(project_id: $project_id) {
>>>>>>> af0bc0dc
        id
        ChannelsToNotify {
            webhook_channel
            webhook_channel_id
        }
        ExcludedEnvironments
        CountThreshold
        updated_at
        LastAdminToEditID
        Name
        Type
    }
    track_properties_alerts(project_id: $project_id) {
        id
        ChannelsToNotify {
            webhook_channel
            webhook_channel_id
        }
        TrackProperties {
            id
            name
            value
        }
        ExcludedEnvironments
        updated_at
        LastAdminToEditID
        CountThreshold
        Name
        Type
    }
    user_properties_alerts(project_id: $project_id) {
        id
        ChannelsToNotify {
            webhook_channel
            webhook_channel_id
        }
        UserProperties {
            id
            name
            value
        }
        ExcludedEnvironments
        updated_at
        LastAdminToEditID
        CountThreshold
        Name
        Type
    }
}

query GetCommentMentionSuggestions($project_id: ID!) {
    admins: project_admins(project_id: $project_id) {
        id
        name
        email
        photo_url
    }
    slack_members(project_id: $project_id) {
        webhook_channel
        webhook_channel_id
    }
}<|MERGE_RESOLUTION|>--- conflicted
+++ resolved
@@ -775,8 +775,8 @@
         id
         Type
     }
-<<<<<<< HEAD
-    rage_click_alert(project_id: $project_id) {
+    rage_click_alerts(project_id: $project_id) {
+        id
         ChannelsToNotify {
             webhook_channel
             webhook_channel_id
@@ -784,12 +784,12 @@
         ExcludedEnvironments
         CountThreshold
         ThresholdWindow
-        id
-    }
-    new_user_alert(project_id: $project_id) {
-=======
+        updated_at
+        LastAdminToEditID
+        Name
+        Type
+    }
     new_user_alerts(project_id: $project_id) {
->>>>>>> af0bc0dc
         id
         ChannelsToNotify {
             webhook_channel
