query GetSessionPayload($session_id: ID!) {
    events(session_id: $session_id)
    errors(session_id: $session_id) {
        ...errorFields
    }
}

query GetSession($id: ID!) {
    session(id: $id) {
        os_name
        os_version
        browser_name
        browser_version
        city
        state
        postal
        user_id
        created_at
        user_object
        identifier
        starred
        enable_strict_privacy
        fields {
            name
            value
            type
        }
        object_storage_enabled
        payload_size
    }
}

query GetAdmins($organization_id: ID!) {
    admins(organization_id: $organization_id) {
        id
        name
        email
        photo_url
    }
}

query GetSessionComments($session_id: ID!) {
    session_comments(session_id: $session_id) {
        id
        timestamp
        created_at
        updated_at
        text
        author {
            id
            name
            email
        }
        x_coordinate
        y_coordinate
    }
}

query GetErrorComments($error_group_id: ID!) {
    error_comments(error_group_id: $error_group_id) {
        id
        created_at
        updated_at
        text
        author {
            id
            name
            email
        }
    }
}

<<<<<<< HEAD
=======
query GetOnboardingSteps($organization_id: ID!, $admin_id: ID!) {
    organization(id: $organization_id) {
        slack_webhook_channel
    }
    admins(organization_id: $organization_id) {
        id
    }
    isIntegrated(organization_id: $organization_id)
    adminHasCreatedComment(admin_id: $admin_id)
    organizationHasViewedASession(organization_id: $organization_id) {
        id
    }
}

>>>>>>> 86056408
mutation SendAdminInvite($organization_id: ID!, $email: String!) {
    sendAdminInvite(organization_id: $organization_id, email: $email)
}

query GetSessions(
    $organization_id: ID!
    $count: Int!
    $lifecycle: SessionLifecycle!
    $starred: Boolean!
    $params: SearchParamsInput
) {
    sessions(
        organization_id: $organization_id
        count: $count
        lifecycle: $lifecycle
        starred: $starred
        params: $params
    ) {
        sessions {
            id
            user_id
            identifier
            os_name
            os_version
            browser_name
            browser_version
            city
            state
            postal
            created_at
            length
            viewed
            starred
            processed
            fields {
                name
                value
                type
            }
            first_time
        }
        totalCount
    }
}

query GetOrganizations {
    organizations {
        id
        name
    }
}

query GetAdmin {
    admin {
        id
        name
        email
        photo_url
    }
}

query GetOrganization($id: ID!) {
    organization(id: $id) {
        id
        name
        trial_end_date
        verbose_id
        billing_email
        slack_webhook_channel
    }
}

query GetBillingDetails($organization_id: ID!) {
    billingDetails(organization_id: $organization_id) {
        plan {
            type
            quota
        }
        meter
    }
}

query GetErrorGroup($id: ID!) {
    error_group(id: $id) {
        id
        type
        organization_id
        event
        resolved
        trace {
            file_name
            line_number
            function_name
            column_number
        }
        metadata_log {
            error_id
            session_id
            timestamp
            os
            browser
            visited_url
        }
        field_group {
            name
            value
        }
    }
}

query GetErrorGroups(
    $organization_id: ID!
    $count: Int!
    $params: ErrorSearchParamsInput
) {
    error_groups(
        organization_id: $organization_id
        count: $count
        params: $params
    ) {
        error_groups {
            id
            type
            event
            resolved
            trace {
                file_name
                line_number
                function_name
                column_number
            }
            metadata_log {
                error_id
                session_id
                timestamp
            }
        }
        totalCount
    }
}

query GetMessages($session_id: ID!) {
    messages(session_id: $session_id)
}

query GetResources($session_id: ID!) {
    resources(session_id: $session_id)
}

fragment errorFields on ErrorObject {
    id
    error_group_id
    event
    type
    url
    source
    line_number
    column_number
    trace
    timestamp
    payload
}

query GetFieldSuggestion(
    $organization_id: ID!
    $name: String!
    $query: String!
) {
    field_suggestion(
        organization_id: $organization_id
        name: $name
        query: $query
    ) {
        name
        value
    }
}

query GetOrganizationSuggestion($query: String!) {
    organizationSuggestion(query: $query) {
        id
        name
    }
}

query GetErrorFieldSuggestion(
    $organization_id: ID!
    $name: String!
    $query: String!
) {
    error_field_suggestion(
        organization_id: $organization_id
        name: $name
        query: $query
    ) {
        name
        value
    }
}

query GetTrackSuggestion($organization_id: ID!, $query: String!) {
    property_suggestion(
        organization_id: $organization_id
        query: $query
        type: "track"
    ) {
        name
        value
    }
}

query GetUserSuggestion($organization_id: ID!, $query: String!) {
    property_suggestion(
        organization_id: $organization_id
        query: $query
        type: "user"
    ) {
        name
        value
    }
}

query GetSegments($organization_id: ID!) {
    segments(organization_id: $organization_id) {
        id
        name
        params {
            user_properties {
                name
                value
            }
            excluded_properties {
                name
                value
            }
            track_properties {
                name
                value
            }
            date_range {
                start_date
                end_date
            }
            length_range {
                min
                max
            }
            os
            browser
            visited_url
            referrer
            identified
            hide_viewed
            first_time
        }
    }
}

query GetErrorSegments($organization_id: ID!) {
    error_segments(organization_id: $organization_id) {
        id
        name
        params {
            date_range {
                start_date
                end_date
            }
            os
            browser
            visited_url
            hide_resolved
            event
        }
    }
}

query IsIntegrated($organization_id: ID!) {
    isIntegrated(organization_id: $organization_id)
}

query UnprocessedSessionsCount($organization_id: ID!) {
    unprocessedSessionsCount(organization_id: $organization_id)
}

query GetDailySessionsCount(
    $organization_id: ID!
    $date_range: DateRangeInput!
) {
    dailySessionsCount(
        organization_id: $organization_id
        date_range: $date_range
    ) {
        date
        count
    }
}

query GetDailyErrorsCount($organization_id: ID!, $date_range: DateRangeInput!) {
    dailyErrorsCount(
        organization_id: $organization_id
        date_range: $date_range
    ) {
        date
        count
    }
}<|MERGE_RESOLUTION|>--- conflicted
+++ resolved
@@ -70,8 +70,6 @@
     }
 }
 
-<<<<<<< HEAD
-=======
 query GetOnboardingSteps($organization_id: ID!, $admin_id: ID!) {
     organization(id: $organization_id) {
         slack_webhook_channel
@@ -86,7 +84,6 @@
     }
 }
 
->>>>>>> 86056408
 mutation SendAdminInvite($organization_id: ID!, $email: String!) {
     sendAdminInvite(organization_id: $organization_id, email: $email)
 }
