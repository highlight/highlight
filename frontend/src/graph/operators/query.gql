--- conflicted
+++ resolved
@@ -56,7 +56,6 @@
     }
 }
 
-<<<<<<< HEAD
 query GetErrorComments($error_group_id: ID!) {
     error_comments(error_group_id: $error_group_id) {
         id
@@ -68,7 +67,9 @@
             name
             email
         }
-=======
+    }
+}
+
 query GetOnboardingSteps($organization_id: ID!, $admin_id: ID!) {
     organization(id: $organization_id) {
         slack_webhook_channel
@@ -80,7 +81,6 @@
     adminHasCreatedComment(admin_id: $admin_id)
     organizationHasViewedASession(organization_id: $organization_id) {
         id
->>>>>>> c29818cd
     }
 }
 
