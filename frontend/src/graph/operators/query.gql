fragment SessionPayloadFragment on SessionPayload {
	events
	errors {
		id
		error_group_secure_id
		event
		type
		url
		source
		stack_trace
		structured_stack_trace {
			fileName
			lineNumber
			functionName
			columnNumber
		}
		timestamp
		payload
		request_id
	}
	rage_clicks {
		start_timestamp
		end_timestamp
		total_clicks
	}
	session_comments {
		id
		timestamp
		session_id
		session_secure_id
		created_at
		updated_at
		project_id
		text
		author {
			id
			name
			email
			photo_url
		}
		attachments {
			integration_type
			external_id
			title
		}
		x_coordinate
		y_coordinate
		type
		metadata
	}
	last_user_interaction_time
}

fragment SessionAlertFragment on SessionAlert {
	ChannelsToNotify {
		webhook_channel
		webhook_channel_id
	}
	DiscordChannelsToNotify {
		...DiscordChannelFragment
	}
	CountThreshold
	DailyFrequency
	disabled
	EmailsToNotify
	ExcludedEnvironments
	ExcludeRules
	id
	LastAdminToEditID
	Name
	updated_at
	ThresholdWindow
	TrackProperties {
		id
		name
		value
	}
	Type
}

fragment DiscordChannelFragment on DiscordChannel {
	name
	id
}

query GetMetricsTimeline(
	$project_id: ID!
	$metric_name: String!
	$params: DashboardParamsInput!
) {
	metrics_timeline(
		project_id: $project_id
		metric_name: $metric_name
		params: $params
	) {
		date
		value
		aggregator
		group
	}
}

query GetMetricsHistogram(
	$project_id: ID!
	$metric_name: String!
	$params: HistogramParamsInput!
) {
	metrics_histogram(
		project_id: $project_id
		metric_name: $metric_name
		params: $params
	) {
		buckets {
			bucket
			range_start
			range_end
			count
		}
		min
		max
	}
}

query GetNetworkHistogram(
	$project_id: ID!
	$params: NetworkHistogramParamsInput!
) {
	network_histogram(project_id: $project_id, params: $params) {
		buckets {
			category
			count
		}
	}
}

query GetSessionPayload($session_secure_id: String!, $skip_events: Boolean!) {
	events(session_secure_id: $session_secure_id) @skip(if: $skip_events)
	errors(session_secure_id: $session_secure_id) {
		id
		error_group_secure_id
		event
		type
		url
		source
		stack_trace
		structured_stack_trace {
			fileName
			lineNumber
			functionName
			columnNumber
		}
		timestamp
		payload
		request_id
	}
	rage_clicks(session_secure_id: $session_secure_id) {
		start_timestamp
		end_timestamp
		total_clicks
	}
	session_comments(session_secure_id: $session_secure_id) {
		id
		timestamp
		session_id
		session_secure_id
		created_at
		updated_at
		project_id
		text
		author {
			id
			name
			email
			photo_url
		}
		x_coordinate
		y_coordinate
		type
		metadata
		tags
		attachments {
			id
			integration_type
			external_id
			title
		}
	}
}

query GetCommentTagsForProject($project_id: ID!) {
	session_comment_tags_for_project(project_id: $project_id) {
		id
		name
	}
}

query GetEventChunkURL($secure_id: String!, $index: Int!) {
	event_chunk_url(secure_id: $secure_id, index: $index)
}

query GetEventChunks($secure_id: String!) {
	event_chunks(secure_id: $secure_id) {
		session_id
		chunk_index
		timestamp
	}
}

query GetSession($secure_id: String!) {
	session(secure_id: $secure_id) {
		secure_id
		os_name
		os_version
		browser_name
		browser_version
		environment
		app_version
		city
		state
		country
		postal
		fingerprint
		created_at
		payload_updated_at
		language
		user_object
		user_properties
		identifier
		identified
		client_id
		starred
		enable_strict_privacy
		enable_recording_network_contents
		field_group
		fields {
			name
			value
			type
		}
		object_storage_enabled
		payload_size
		processed
		excluded
		excluded_reason
		has_rage_clicks
		has_errors
		within_billing_quota
		client_version
		firstload_version
		client_config
		is_public
		event_counts
		direct_download_url
		resources_url
		web_socket_events_url
		timeline_indicators_url
		deviceMemory
		last_user_interaction_time
		length
		active_length
		chunked
	}
}

query GetWorkspaceAdminsByProjectId($project_id: ID!) {
	admins: workspace_admins_by_project_id(project_id: $project_id) {
		admin {
			id
			name
			email
			photo_url
		}
		role
	}
}

query GetWorkspaceAdmins($workspace_id: ID!) {
	admins: workspace_admins(workspace_id: $workspace_id) {
		admin {
			id
			name
			email
			photo_url
		}
		role
	}
	workspace(id: $workspace_id) {
		id
		name
		secret
		allowed_auto_join_email_origins
	}
	workspace_invite_links(workspace_id: $workspace_id) {
		id
		invitee_email
		invitee_role
		expiration_date
		secret
	}
}

query GetSessionInsight($secure_id: String!) {
	session_insight(secure_id: $secure_id) {
		id
		insight
	}
}

query GetSessionComments($session_secure_id: String!) {
	session_comments(session_secure_id: $session_secure_id) {
		id
		timestamp
		session_id
		session_secure_id
		created_at
		updated_at
		project_id
		text
		author {
			id
			name
			email
			photo_url
		}
		x_coordinate
		y_coordinate
		type
		metadata
		tags
		attachments {
			id
			integration_type
			external_id
			title
		}
		replies {
			id
			created_at
			updated_at
			author {
				id
				name
				email
				photo_url
			}
			text
		}
	}
}

query GetSessionCommentsForAdmin {
	session_comments_for_admin {
		id
		timestamp
		created_at
		project_id
		updated_at
		text
		author {
			id
			name
			email
			photo_url
		}
	}
}

query isSessionPending($session_secure_id: String!) {
	isSessionPending(session_secure_id: $session_secure_id)
}

query GetAccounts {
	accounts {
		id
		name
		session_count_cur
		view_count_cur
		session_count_prev
		view_count_prev
		session_count_prev_prev
		session_limit
		paid_prev
		paid_prev_prev
		email
		subscription_start
		plan_tier
		stripe_customer_id
		member_count
		member_limit
	}
}

query GetAccountDetails($workspace_id: ID!) {
	account_details(workspace_id: $workspace_id) {
		id
		name
		session_count_per_month {
			name
			count
		}
		session_count_per_day {
			name
			count
		}
		stripe_customer_id
		members {
			id
			name
			email
			last_active
		}
	}
}

query GetErrorComments($error_group_secure_id: String!) {
	error_comments(error_group_secure_id: $error_group_secure_id) {
		id
		created_at
		updated_at
		text
		project_id
		author {
			id
			name
			email
			photo_url
		}
		attachments {
			integration_type
			external_id
			title
		}
		replies {
			id
			created_at
			updated_at
			author {
				id
				name
				email
				photo_url
			}
			text
		}
	}
}

query GetErrorIssues($error_group_secure_id: String!) {
	error_issue(error_group_secure_id: $error_group_secure_id) {
		id
		integration_type
		external_id
		title
	}
}

query GetEnhancedUserDetails($session_secure_id: String!) {
	enhanced_user_details(session_secure_id: $session_secure_id) {
		id
		name
		bio
		avatar
		email
		socials {
			type
			link
		}
	}
}

query GetOnboardingSteps($project_id: ID!, $admin_id: ID!) {
	workspace: workspace_for_project(project_id: $project_id) {
		id
		slack_channels
	}
	admins: workspace_admins_by_project_id(project_id: $project_id) {
		admin {
			id
		}
	}
	isIntegrated(project_id: $project_id)
	adminHasCreatedComment(admin_id: $admin_id)
	projectHasViewedASession(project_id: $project_id) {
		secure_id
	}
	admin {
		slack_im_channel_id
	}
}

mutation SendAdminWorkspaceInvite(
	$workspace_id: ID!
	$email: String!
	$base_url: String!
	$role: String!
) {
	sendAdminWorkspaceInvite(
		workspace_id: $workspace_id
		email: $email
		base_url: $base_url
		role: $role
	)
}

query GetSessionIntervals($session_secure_id: String!) {
	session_intervals(session_secure_id: $session_secure_id) {
		start_time
		end_time
		active
		duration
	}
}

query GetTimelineIndicatorEvents($session_secure_id: String!) {
	timeline_indicator_events(session_secure_id: $session_secure_id) {
		timestamp
		data
		type
		sid
	}
}

<<<<<<< HEAD
=======
query GetWebSocketEvents($session_secure_id: String!) {
	websocket_events(session_secure_id: $session_secure_id)
}

>>>>>>> 0222f15b
query GetFieldTypes(
	$project_id: ID!
	$start_date: Timestamp
	$end_date: Timestamp
) {
	field_types(
		project_id: $project_id
		start_date: $start_date
		end_date: $end_date
	) {
		type
		name
	}
}

query GetFieldsOpensearch(
	$project_id: ID!
	$count: Int!
	$field_type: String!
	$field_name: String!
	$query: String!
) {
	fields_opensearch(
		project_id: $project_id
		count: $count
		field_type: $field_type
		field_name: $field_name
		query: $query
	)
}

query GetQuickFieldsOpensearch(
	$project_id: ID!
	$count: Int!
	$query: String!
) {
	quickFields_opensearch(
		project_id: $project_id
		count: $count
		query: $query
	) {
		type
		name
		value
	}
}

query GetErrorFieldsOpensearch(
	$project_id: ID!
	$count: Int!
	$field_type: String!
	$field_name: String!
	$query: String!
) {
	error_fields_opensearch(
		project_id: $project_id
		count: $count
		field_type: $field_type
		field_name: $field_name
		query: $query
	)
}

query GetSessionsOpenSearch(
	$project_id: ID!
	$count: Int!
	$query: String!
	$sort_desc: Boolean!
	$sort_field: String
	$page: Int
) {
	sessions_opensearch(
		project_id: $project_id
		count: $count
		query: $query
		sort_field: $sort_field
		sort_desc: $sort_desc
		page: $page
	) {
		sessions {
			id
			secure_id
			client_id
			fingerprint
			identifier
			identified
			os_name
			os_version
			browser_name
			browser_version
			city
			state
			country
			postal
			created_at
			language
			length
			active_length
			enable_recording_network_contents
			viewed
			starred
			processed
			has_rage_clicks
			has_errors
			fields {
				name
				value
				type
				id
			}
			first_time
			user_properties
			event_counts
			last_user_interaction_time
			is_public
			excluded
		}
		totalCount
	}
}

query GetSessionsHistogram(
	$project_id: ID!
	$query: String!
	$histogram_options: DateHistogramOptions!
) {
	sessions_histogram(
		project_id: $project_id
		query: $query
		histogram_options: $histogram_options
	) {
		bucket_times
		sessions_without_errors
		sessions_with_errors
		total_sessions
	}
}

query GetErrorGroupsOpenSearch(
	$project_id: ID!
	$count: Int!
	$query: String!
	$page: Int
) {
	error_groups_opensearch(
		project_id: $project_id
		count: $count
		query: $query
		page: $page
	) {
		error_groups {
			created_at
			updated_at
			id
			secure_id
			type
			event
			state
			state
			snoozed_until
			environments
			stack_trace
			structured_stack_trace {
				fileName
				lineNumber
				functionName
				columnNumber
			}
			error_frequency
			error_metrics {
				error_group_id
				date
				name
				value
			}
			is_public
			project_id
		}
		totalCount
	}
}

query GetErrorsHistogram(
	$project_id: ID!
	$query: String!
	$histogram_options: DateHistogramOptions!
) {
	errors_histogram(
		project_id: $project_id
		query: $query
		histogram_options: $histogram_options
	) {
		bucket_times
		error_objects
	}
}

query GetProjects {
	projects {
		id
		name
		workspace_id
	}
}

query GetWorkspace($id: ID!) {
	workspace(id: $id) {
		id
		name
		secret
		plan_tier
		unlimited_members
		clearbit_enabled
		projects {
			id
			name
		}
	}
}

query GetWorkspaceForInviteLink($secret: String!) {
	workspace_for_invite_link(secret: $secret) {
		expiration_date
		existing_account
		invitee_email
		secret
		workspace_id
		workspace_name
	}
}

query GetWorkspaces {
	workspaces {
		id
		name
	}
	joinable_workspaces {
		id
		name
		projects {
			id
		}
	}
}

query GetWorkspacesCount {
	workspaces_count
}

query GetProjectsAndWorkspaces {
	projects {
		id
		name
	}
	workspaces {
		id
		name
	}
}

query GetProjectOrWorkspace(
	$project_id: ID!
	$workspace_id: ID!
	$is_workspace: Boolean!
) {
	project(id: $project_id) @skip(if: $is_workspace) {
		id
		name
		billing_email
	}
	workspace(id: $workspace_id) @include(if: $is_workspace) {
		id
		name
	}
}

query GetProjectDropdownOptions($project_id: ID!) {
	project(id: $project_id) {
		id
		name
		verbose_id
		billing_email
		secret
		workspace_id
		error_filters
	}
	workspace: workspace_for_project(project_id: $project_id) {
		id
		name
		projects {
			id
			name
		}
	}
	workspaces {
		id
		name
	}
	joinable_workspaces {
		id
		name
		projects {
			id
		}
	}
}

query GetWorkspaceDropdownOptions($workspace_id: ID!) {
	workspace(id: $workspace_id) {
		id
		name
		projects {
			id
			name
		}
	}
	workspaces {
		id
		name
	}
	joinable_workspaces {
		id
		name
		projects {
			id
		}
	}
}

query GetAdmin {
	admin {
		id
		uid
		name
		email
		phone
		photo_url
		slack_im_channel_id
		email_verified
		user_defined_role
		about_you_details_filled
	}
}

query GetAdminRole($workspace_id: ID!) {
	admin_role(workspace_id: $workspace_id) {
		admin {
			id
			uid
			name
			email
			phone
			photo_url
			slack_im_channel_id
			email_verified
			user_defined_role
			about_you_details_filled
		}
		role
	}
}

query GetAdminRoleByProject($project_id: ID!) {
	admin_role_by_project(project_id: $project_id) {
		admin {
			id
			uid
			name
			email
			phone
			photo_url
			slack_im_channel_id
			email_verified
			user_defined_role
			about_you_details_filled
		}
		role
	}
}

query GetAdminAboutYou {
	admin {
		id
		name
		user_defined_role
		referral
	}
}

query GetProject($id: ID!) {
	project(id: $id) {
		id
		name
		verbose_id
		billing_email
		excluded_users
		error_filters
		error_json_paths
		filter_chrome_extension
		rage_click_window_seconds
		rage_click_radius_pixels
		rage_click_count
		backend_domains
		secret
	}
	workspace: workspace_for_project(project_id: $id) {
		id
		slack_webhook_channel
	}
}

query GetBillingDetailsForProject($project_id: ID!) {
	billingDetailsForProject(project_id: $project_id) {
		plan {
			type
			quota
			interval
			membersLimit
			errorsLimit
			logsLimit
		}
		meter
		membersMeter
		errorsMeter
		logsMeter
		sessionsBillingLimit
		errorsBillingLimit
		logsBillingLimit
	}
	workspace_for_project(project_id: $project_id) {
		id
		trial_end_date
		billing_period_end
		next_invoice_date
		allow_meter_overage
		eligible_for_trial_extension
		trial_extension_enabled
	}
}

query GetBillingDetails($workspace_id: ID!) {
	billingDetails(workspace_id: $workspace_id) {
		plan {
			type
			quota
			interval
			membersLimit
			errorsLimit
			logsLimit
		}
		meter
		membersMeter
		errorsMeter
		logsMeter
		sessionsBillingLimit
		errorsBillingLimit
		logsBillingLimit
		sessionsDailyAverage
		errorsDailyAverage
		logsDailyAverage
	}
	subscription_details(workspace_id: $workspace_id) {
		baseAmount
		discountAmount
		discountPercent
		lastInvoice {
			amountDue
			amountPaid
			attemptCount
			date
			url
			status
		}
	}
	workspace(id: $workspace_id) {
		id
		trial_end_date
		billing_period_end
		next_invoice_date
		allow_meter_overage
		eligible_for_trial_extension
		retention_period
		errors_retention_period
		sessions_max_cents
		errors_max_cents
		logs_max_cents
	}
}

query GetSubscriptionDetails($workspace_id: ID!) {
	subscription_details(workspace_id: $workspace_id) {
		baseAmount
		discountAmount
		discountPercent
		lastInvoice {
			amountDue
			amountPaid
			attemptCount
			date
			url
			status
		}
	}
}

query GetErrorGroup($secure_id: String!) {
	error_group(secure_id: $secure_id) {
		created_at
		updated_at
		id
		secure_id
		type
		project_id
		event
		state
		snoozed_until
		structured_stack_trace {
			fileName
			lineNumber
			functionName
			columnNumber
			lineContent
			linesBefore
			linesAfter
			error
		}
		mapped_stack_trace
		stack_trace
		fields {
			name
			value
		}
		error_frequency
		error_metrics {
			error_group_id
			date
			name
			value
		}
		is_public
		last_occurrence
		first_occurrence
	}
}

query GetErrorObjectForLog($log_cursor: String!) {
	error_object_for_log(log_cursor: $log_cursor) {
		id
		error_group_secure_id
		project_id
	}
}

fragment ErrorObject on ErrorObject {
	id
	created_at
	project_id
	session_id
	trace_id
	span_id
	log_cursor
	session {
		identifier
		fingerprint
		secure_id
		city
		state
		country
		user_properties
		processed
		excluded
		excluded_reason
	}
	error_group_id
	error_group_secure_id
	event
	type
	url
	source
	lineNumber
	columnNumber
	stack_trace
	structured_stack_trace {
		fileName
		lineNumber
		functionName
		columnNumber
		lineContent
		linesBefore
		linesAfter
		error
		sourceMappingErrorMetadata {
			errorCode
			stackTraceFileURL
			sourcemapFetchStrategy
			sourceMapURL
			minifiedFetchStrategy
			actualMinifiedFetchedPath
			minifiedLineNumber
			minifiedColumnNumber
			actualSourcemapFetchedPath
			sourcemapFileSize
			minifiedFileSize
			mappedLineNumber
			mappedColumnNumber
		}
	}
	timestamp
	payload
	request_id
	os
	browser
	environment
}

query GetErrorObject($id: ID!) {
	error_object(id: $id) {
		...ErrorObject
	}
}

query GetErrorInstance($error_group_secure_id: String!, $error_object_id: ID) {
	error_instance(
		error_group_secure_id: $error_group_secure_id
		error_object_id: $error_object_id
	) {
		error_object {
			...ErrorObject
		}
		next_id
		previous_id
	}
}

query GetResources($session_secure_id: String!) {
	resources(session_secure_id: $session_secure_id)
}

query GetFieldSuggestion($project_id: ID!, $name: String!, $query: String!) {
	field_suggestion(project_id: $project_id, name: $name, query: $query) {
		name
		value
	}
}

query GetEnvironments($project_id: ID!) {
	environment_suggestion(project_id: $project_id) {
		name
		value
	}
}

query GetAppVersions($project_id: ID!) {
	app_version_suggestion(project_id: $project_id)
}

query GetProjectSuggestion($query: String!) {
	projectSuggestion(query: $query) {
		id
		name
		workspace_id
	}
}

query GetErrorFieldSuggestion(
	$project_id: ID!
	$name: String!
	$query: String!
) {
	error_field_suggestion(
		project_id: $project_id
		name: $name
		query: $query
	) {
		name
		value
	}
}

query GetErrorSearchSuggestions($project_id: ID!, $query: String!) {
	visitedUrls: error_field_suggestion(
		project_id: $project_id
		name: "visited_url"
		query: $query
	) {
		name
		value
	}
	fields: error_field_suggestion(
		project_id: $project_id
		name: "event"
		query: $query
	) {
		name
		value
	}
}

query GetSessionSearchResults($project_id: ID!, $query: String!) {
	trackProperties: property_suggestion(
		project_id: $project_id
		query: $query
		type: "track"
	) {
		id
		name
		value
	}
	userProperties: property_suggestion(
		project_id: $project_id
		query: $query
		type: "user"
	) {
		id
		name
		value
	}
	visitedUrls: field_suggestion(
		project_id: $project_id
		name: "visited-url"
		query: $query
	) {
		id
		name
		value
	}
	referrers: field_suggestion(
		project_id: $project_id
		name: "referrer"
		query: $query
	) {
		id
		name
		value
	}
}

query GetTrackSuggestion($project_id: ID!, $query: String!) {
	property_suggestion(project_id: $project_id, query: $query, type: "track") {
		id
		name
		value
	}
}

query GetUserSuggestion($project_id: ID!, $query: String!) {
	property_suggestion(project_id: $project_id, query: $query, type: "user") {
		id
		name
		value
	}
}

query GetSegments($project_id: ID!) {
	segments(project_id: $project_id) {
		id
		name
		params {
			user_properties {
				name
				value
			}
			excluded_properties {
				name
				value
			}
			track_properties {
				name
				value
			}
			date_range {
				start_date
				end_date
			}
			length_range {
				min
				max
			}
			os
			browser
			visited_url
			referrer
			identified
			hide_viewed
			first_time
			app_versions
			environments
			device_id
			show_live_sessions
			query
		}
	}
}

query GetErrorSegments($project_id: ID!) {
	segments: error_segments(project_id: $project_id) {
		id
		name
		params {
			date_range {
				start_date
				end_date
			}
			os
			browser
			visited_url
			state
			event
			query
		}
	}
}

query IsIntegrated($project_id: ID!) {
	isIntegrated(project_id: $project_id)
}

query IsBackendIntegrated($project_id: ID!) {
	isBackendIntegrated(project_id: $project_id)
}

query GetClientIntegration($project_id: ID!) {
	clientIntegration(project_id: $project_id) {
		integrated
		resourceType
		createdAt
	}
}

query GetServerIntegration($project_id: ID!) {
	serverIntegration(project_id: $project_id) {
		integrated
		resourceType
		createdAt
	}
}

query GetLogsIntegration($project_id: ID!) {
	logsIntegration(project_id: $project_id) {
		integrated
		resourceType
		createdAt
	}
}

query GetKeyPerformanceIndicators($project_id: ID!, $lookBackPeriod: Int!) {
	unprocessedSessionsCount(project_id: $project_id)
	liveUsersCount(project_id: $project_id)
	newUsersCount(project_id: $project_id, lookBackPeriod: $lookBackPeriod) {
		count
	}
	averageSessionLength(
		project_id: $project_id
		lookBackPeriod: $lookBackPeriod
	) {
		length
	}
	userFingerprintCount(
		project_id: $project_id
		lookBackPeriod: $lookBackPeriod
	) {
		count
	}
}

query GetReferrersCount($project_id: ID!, $lookBackPeriod: Int!) {
	referrers(project_id: $project_id, lookBackPeriod: $lookBackPeriod) {
		host
		count
		percent
	}
}

query GetNewUsersCount($project_id: ID!, $lookBackPeriod: Int!) {
	newUsersCount(project_id: $project_id, lookBackPeriod: $lookBackPeriod) {
		count
	}
}

query GetAverageSessionLength($project_id: ID!, $lookBackPeriod: Int!) {
	averageSessionLength(
		project_id: $project_id
		lookBackPeriod: $lookBackPeriod
	) {
		length
	}
}

query GetTopUsers($project_id: ID!, $lookBackPeriod: Int!) {
	topUsers(project_id: $project_id, lookBackPeriod: $lookBackPeriod) {
		identifier
		total_active_time
		active_time_percentage
		id
		user_properties
	}
}

query GetDailySessionsCount($project_id: ID!, $date_range: DateRangeInput!) {
	dailySessionsCount(project_id: $project_id, date_range: $date_range) {
		date
		count
	}
}

query GetDailyErrorsCount($project_id: ID!, $date_range: DateRangeInput!) {
	dailyErrorsCount(project_id: $project_id, date_range: $date_range) {
		date
		count
	}
}

query GetRageClicksForProject($project_id: ID!, $lookBackPeriod: Int!) {
	rageClicksForProject(
		project_id: $project_id
		lookBackPeriod: $lookBackPeriod
	) {
		identifier
		session_secure_id
		total_clicks
		user_properties
	}
}

query GetDailyErrorFrequency(
	$project_id: ID!
	$error_group_secure_id: String!
	$date_offset: Int!
) {
	dailyErrorFrequency(
		project_id: $project_id
		error_group_secure_id: $error_group_secure_id
		date_offset: $date_offset
	)
}

query GetSlackChannelSuggestion($project_id: ID!) {
	slack_channel_suggestion(project_id: $project_id) {
		webhook_channel
		webhook_channel_id
	}
}

query GetWorkspaceIsIntegratedWithSlack($project_id: ID!) {
	is_integrated_with_slack: is_integrated_with(
		integration_type: Slack
		project_id: $project_id
	)
}

query GetWorkspaceIsIntegratedWithLinear($project_id: ID!) {
	is_integrated_with_linear: is_integrated_with(
		integration_type: Linear
		project_id: $project_id
	)
	linear_teams(project_id: $project_id) {
		team_id
		name
		key
	}
}

query GetWorkspaceIsIntegratedWithZapier($project_id: ID!) {
	is_integrated_with_linear: is_integrated_with(
		integration_type: Zapier
		project_id: $project_id
	)
}

query GetWorkspaceIsIntegratedWithFront($project_id: ID!) {
	is_integrated_with_front: is_integrated_with(
		integration_type: Front
		project_id: $project_id
	)
}

query GetWorkspaceIsIntegratedWithDiscord($project_id: ID!) {
	is_integrated_with_discord: is_integrated_with(
		integration_type: Discord
		project_id: $project_id
	)
}

query GetWorkspaceIsIntegratedWithVercel($project_id: ID!) {
	is_integrated_with_vercel: is_integrated_with(
		integration_type: Vercel
		project_id: $project_id
	)
	vercel_projects(project_id: $project_id) {
		id
		name
	}
	vercel_project_mappings(project_id: $project_id) {
		vercel_project_id
		project_id
	}
}

query GetClickUpIntegrationSettings($workspace_id: ID!) {
	is_integrated: is_workspace_integrated_with(
		integration_type: ClickUp
		workspace_id: $workspace_id
	)
	clickup_teams(workspace_id: $workspace_id) {
		id
		name
		spaces {
			id
			name
		}
	}
	project_mappings: clickup_project_mappings(workspace_id: $workspace_id) {
		project_id
		clickup_space_id
	}
}

query GetHeightIntegrationSettings($workspace_id: ID!) {
	is_integrated: is_workspace_integrated_with(
		integration_type: Height
		workspace_id: $workspace_id
	)
	height_workspaces(workspace_id: $workspace_id) {
		id
		model
		name
		url
	}
	integration_project_mappings(
		workspace_id: $workspace_id
		integration_type: Height
	) {
		project_id
		external_id
	}
}

query GetGitHubIntegrationSettings($workspace_id: ID!) {
	is_integrated: is_workspace_integrated_with(
		integration_type: GitHub
		workspace_id: $workspace_id
	)
	github_repos(workspace_id: $workspace_id) {
		repo_id
		name
		key
	}
}

query GetGitHubIssueLabels($workspace_id: ID!, $repository: String!) {
	github_issue_labels(workspace_id: $workspace_id, repository: $repository)
}

query GetProjectIntegratedWith(
	$project_id: ID!
	$integration_type: IntegrationType!
) {
	is_project_integrated_with(
		integration_type: $integration_type
		project_id: $project_id
	)
}

query GetClickUpFolders($project_id: ID!) {
	clickup_folders(project_id: $project_id) {
		id
		name
		lists {
			id
			name
		}
	}
	clickup_folderless_lists(project_id: $project_id) {
		id
		name
	}
}

query GetHeightLists($project_id: ID!) {
	height_lists(project_id: $project_id) {
		id
		name
	}
}

query GenerateNewZapierAccessTokenJwt($project_id: ID!) {
	generate_zapier_access_token(project_id: $project_id)
}

query GetIdentifierSuggestions($project_id: ID!, $query: String!) {
	identifier_suggestion(project_id: $project_id, query: $query)
}

query GetLogAlert($id: ID!) {
	log_alert(id: $id) {
		ChannelsToNotify {
			webhook_channel
			webhook_channel_id
		}
		DiscordChannelsToNotify {
			...DiscordChannelFragment
		}
		WebhookDestinations {
			url
			authorization
		}
		CountThreshold
		DailyFrequency
		disabled
		EmailsToNotify
		ExcludedEnvironments
		id
		LastAdminToEditID
		Name
		updated_at
		BelowThreshold
		ThresholdWindow
		Type
		query
	}
}

query GetLogAlertsPagePayload($project_id: ID!) {
	is_integrated_with_slack: is_integrated_with(
		integration_type: Slack
		project_id: $project_id
	)
	is_integrated_with_discord: is_integrated_with(
		integration_type: Discord
		project_id: $project_id
	)
	slack_channel_suggestion(project_id: $project_id) {
		webhook_channel
		webhook_channel_id
	}
	discord_channel_suggestions(project_id: $project_id) {
		...DiscordChannelFragment
	}
	admins: workspace_admins_by_project_id(project_id: $project_id) {
		admin {
			id
			name
			email
			photo_url
		}
	}
	environment_suggestion(project_id: $project_id) {
		name
		value
	}
}

query GetAlertsPagePayload($project_id: ID!) {
	is_integrated_with_slack: is_integrated_with(
		integration_type: Slack
		project_id: $project_id
	)
	is_integrated_with_discord: is_integrated_with(
		integration_type: Discord
		project_id: $project_id
	)
	slack_channel_suggestion(project_id: $project_id) {
		webhook_channel
		webhook_channel_id
	}
	discord_channel_suggestions(project_id: $project_id) {
		...DiscordChannelFragment
	}
	admins: workspace_admins_by_project_id(project_id: $project_id) {
		admin {
			id
			name
			email
			photo_url
		}
	}
	environment_suggestion(project_id: $project_id) {
		name
		value
	}
	error_alerts(project_id: $project_id) {
		ChannelsToNotify {
			webhook_channel
			webhook_channel_id
		}
		DiscordChannelsToNotify {
			...DiscordChannelFragment
		}
		WebhookDestinations {
			url
			authorization
		}
		EmailsToNotify
		ExcludedEnvironments
		updated_at
		CountThreshold
		LastAdminToEditID
		ThresholdWindow
		RegexGroups
		Frequency
		id
		Type
		Name
		DailyFrequency
		disabled
	}
	new_session_alerts(project_id: $project_id) {
		...SessionAlertFragment
	}
	rage_click_alerts(project_id: $project_id) {
		...SessionAlertFragment
	}
	new_user_alerts(project_id: $project_id) {
		...SessionAlertFragment
	}
	track_properties_alerts(project_id: $project_id) {
		...SessionAlertFragment
	}
	user_properties_alerts(project_id: $project_id) {
		...SessionAlertFragment
	}
	metric_monitors(project_id: $project_id) {
		id
		updated_at
		name
		channels_to_notify {
			webhook_channel
			webhook_channel_id
		}
		discord_channels_to_notify {
			id
			name
		}
		webhook_destinations {
			url
			authorization
		}
		emails_to_notify
		aggregator
		period_minutes
		metric_to_monitor
		last_admin_to_edit_id
		threshold
		filters {
			tag
			op
			value
		}
		units
		disabled
	}
	log_alerts(project_id: $project_id) {
		ChannelsToNotify {
			webhook_channel
			webhook_channel_id
		}
		DiscordChannelsToNotify {
			...DiscordChannelFragment
		}
		CountThreshold
		DailyFrequency
		disabled
		EmailsToNotify
		ExcludedEnvironments
		id
		LastAdminToEditID
		Name
		updated_at
		ThresholdWindow
		Type
		query
	}
}

query GetMetricMonitors($project_id: ID!, $metric_name: String!) {
	metric_monitors(project_id: $project_id, metric_name: $metric_name) {
		id
		updated_at
		name
		metric_to_monitor
	}
}

query GetCommentMentionSuggestions($project_id: ID!) {
	admins: workspace_admins_by_project_id(project_id: $project_id) {
		admin {
			id
			name
			email
			photo_url
		}
	}
	slack_channel_suggestion(project_id: $project_id) {
		webhook_channel
		webhook_channel_id
	}
}

query GetCustomerPortalURL($workspace_id: ID!) {
	customer_portal_url(workspace_id: $workspace_id)
}

subscription OnSessionPayloadAppended(
	$session_secure_id: String!
	$initial_events_count: Int!
) {
	session_payload_appended(
		session_secure_id: $session_secure_id
		initial_events_count: $initial_events_count
	) {
		...SessionPayloadFragment
	}
}

query GetWebVitals($session_secure_id: String!) {
	web_vitals(session_secure_id: $session_secure_id) {
		name
		value
	}
}

query GetDashboardDefinitions($project_id: ID!) {
	dashboard_definitions(project_id: $project_id) {
		id
		updated_at
		project_id
		name
		is_default
		metrics {
			component_type
			name
			description
			max_good_value
			max_needs_improvement_value
			poor_value
			units
			help_article
			chart_type
			aggregator
			min_value
			min_percentile
			max_value
			max_percentile
			filters {
				value
				op
				tag
			}
			groups
		}
		last_admin_to_edit_id
		layout
	}
}

query GetSuggestedMetrics($project_id: ID!, $prefix: String!) {
	suggested_metrics(project_id: $project_id, prefix: $prefix)
}

query GetMetricTags($project_id: ID!, $metric_name: String!) {
	metric_tags(project_id: $project_id, metric_name: $metric_name)
}

query GetMetricTagValues(
	$project_id: ID!
	$metric_name: String!
	$tag_name: String!
) {
	metric_tag_values(
		project_id: $project_id
		metric_name: $metric_name
		tag_name: $tag_name
	)
}

query GetSourcemapFiles($project_id: ID!, $version: String) {
	sourcemap_files(project_id: $project_id, version: $version) {
		key
	}
}

query GetSourcemapVersions($project_id: ID!) {
	sourcemap_versions(project_id: $project_id)
}

query GetOAuthClientMetadata($client_id: String!) {
	oauth_client_metadata(client_id: $client_id) {
		id
		created_at
		app_name
	}
}

query GetErrorGroupFrequencies(
	$project_id: ID!
	$error_group_secure_ids: [String!]!
	$params: ErrorGroupFrequenciesParamsInput!
	$metric: String!
) {
	errorGroupFrequencies(
		project_id: $project_id
		error_group_secure_ids: $error_group_secure_ids
		params: $params
		metric: $metric
	) {
		error_group_id
		date
		name
		value
	}
}

query GetErrorGroupTags($error_group_secure_id: String!) {
	errorGroupTags(error_group_secure_id: $error_group_secure_id) {
		key
		buckets {
			key
			doc_count
			percent
		}
	}
}

query GetEmailOptOuts($token: String, $admin_id: ID) {
	email_opt_outs(token: $token, admin_id: $admin_id)
}

query GetLogs(
	$project_id: ID!
	$params: LogsParamsInput!
	$after: String
	$before: String
	$at: String
	$direction: LogDirection!
) {
	logs(
		project_id: $project_id
		params: $params
		after: $after
		before: $before
		at: $at
		direction: $direction
	) {
		edges {
			cursor
			node {
				timestamp
				level
				message
				logAttributes
				traceID
				spanID
				secureSessionID
				source
				serviceName
			}
		}
		pageInfo {
			hasNextPage
			hasPreviousPage
			startCursor
			endCursor
		}
	}
}

query GetSessionLogs($project_id: ID!, $params: LogsParamsInput!) {
	sessionLogs(project_id: $project_id, params: $params) {
		cursor
		node {
			timestamp
			level
			message
		}
	}
}

query GetLogsTotalCount($project_id: ID!, $params: LogsParamsInput!) {
	logs_total_count(project_id: $project_id, params: $params)
}

query GetLogsHistogram($project_id: ID!, $params: LogsParamsInput!) {
	logs_histogram(project_id: $project_id, params: $params) {
		totalCount
		buckets {
			bucketId
			counts {
				count
				level
			}
		}
	}
}

query GetLogsKeys($project_id: ID!, $date_range: DateRangeRequiredInput!) {
	logs_keys(project_id: $project_id, date_range: $date_range) {
		name
		type
	}
}

query GetLogsKeyValues(
	$project_id: ID!
	$key_name: String!
	$date_range: DateRangeRequiredInput!
) {
	logs_key_values(
		project_id: $project_id
		key_name: $key_name
		date_range: $date_range
	)
}

query GetLogsErrorObjects($log_cursors: [String!]!) {
	logs_error_objects(log_cursors: $log_cursors) {
		log_cursor
		error_group_secure_id
		id
	}
}

query GetProjectSettings($projectId: ID!) {
	projectSettings(projectId: $projectId) {
		id
		name
		verbose_id
		billing_email
		excluded_users
		error_filters
		error_json_paths
		filter_chrome_extension
		rage_click_window_seconds
		rage_click_radius_pixels
		rage_click_count
		backend_domains
		filterSessionsWithoutError
		autoResolveStaleErrorsDayInterval
	}
}

query GetWorkspacePendingInvites($workspace_id: ID!) {
	workspacePendingInvites(workspace_id: $workspace_id) {
		id
		invitee_email
		invitee_role
		created_at
	}
}

query GetErrorResolutionSuggestion($error_object_id: ID!) {
	error_resolution_suggestion(error_object_id: $error_object_id)
}

query GetWorkspaceSettings($workspace_id: ID!) {
	workspaceSettings(workspace_id: $workspace_id) {
		workspace_id
		ai_application
		ai_insights
	}
}

query GetSystemConfiguration {
	system_configuration {
		maintenance_start
		maintenance_end
	}
}

query GetErrorObjects(
	$errorGroupSecureID: String!
	$after: String
	$before: String
	$query: String!
) {
	error_objects(
		error_group_secure_id: $errorGroupSecureID
		after: $after
		before: $before
		query: $query
	) {
		edges {
			cursor
			node {
				id
				createdAt
				event
				timestamp
				errorGroupSecureID
				session {
					secureID
					email
					appVersion
					fingerprint
				}
			}
		}
		pageInfo {
			hasNextPage
			hasPreviousPage
			startCursor
			endCursor
		}
	}
}<|MERGE_RESOLUTION|>--- conflicted
+++ resolved
@@ -520,13 +520,10 @@
 	}
 }
 
-<<<<<<< HEAD
-=======
 query GetWebSocketEvents($session_secure_id: String!) {
 	websocket_events(session_secure_id: $session_secure_id)
 }
 
->>>>>>> 0222f15b
 query GetFieldTypes(
 	$project_id: ID!
 	$start_date: Timestamp
