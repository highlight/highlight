--- conflicted
+++ resolved
@@ -1177,14 +1177,15 @@
 	}
 }
 
-<<<<<<< HEAD
 mutation CreateErrorTag($title: String!, $description: String!) {
 	createErrorTag(title: $title, description: $description) {
 		id
 		created_at
 		title
 		description
-=======
+	}
+}
+
 mutation UpsertSlackChannel($project_id: ID!, $name: String!) {
 	upsertSlackChannel(project_id: $project_id, name: $name) {
 		webhook_channel
@@ -1196,6 +1197,5 @@
 	upsertDiscordChannel(project_id: $project_id, name: $name) {
 		id
 		name
->>>>>>> 0ddb1f07
 	}
 }