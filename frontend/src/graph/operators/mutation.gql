--- conflicted
+++ resolved
@@ -5,20 +5,21 @@
     }
 }
 
-<<<<<<< HEAD
-mutation CreateOrUpdateSubscription($organization_id: ID!, $plan_type: PlanType!) {
-    createOrUpdateSubscription(organization_id: $organization_id, plan_type: $plan_type)
-=======
+mutation CreateOrUpdateSubscription(
+    $organization_id: ID!
+    $plan_type: PlanType!
+) {
+    createOrUpdateSubscription(
+        organization_id: $organization_id
+        plan_type: $plan_type
+    )
+}
+
 mutation markErrorGroupAsResolved($id: ID!, $resolved: Boolean!) {
     markErrorGroupAsResolved(id: $id, resolved: $resolved) {
         id
         resolved
     }
-}
-
-mutation CreateOrUpdateSubscription($organization_id: ID!, $plan: Plan!) {
-    createOrUpdateSubscription(organization_id: $organization_id, plan: $plan)
->>>>>>> 11705f85
 }
 
 mutation SendEmailSignup($email: String!) {
