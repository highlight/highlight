mutation MarkSessionAsViewed($secure_id: String!, $viewed: Boolean!) {
	markSessionAsViewed(secure_id: $secure_id, viewed: $viewed) {
		secure_id
		viewed
	}
}

mutation MarkSessionAsStarred($secure_id: String!, $starred: Boolean!) {
	markSessionAsStarred(secure_id: $secure_id, starred: $starred) {
		secure_id
		starred
	}
}

mutation MuteSessionCommentThread($id: ID!, $has_muted: Boolean) {
	muteSessionCommentThread(id: $id, has_muted: $has_muted)
}

mutation CreateOrUpdateStripeSubscription(
	$workspace_id: ID!
	$plan_type: PlanType!
	$interval: SubscriptionInterval!
) {
	createOrUpdateStripeSubscription(
		workspace_id: $workspace_id
		plan_type: $plan_type
		interval: $interval
	)
}

mutation UpdateBillingDetails($workspace_id: ID!) {
	updateBillingDetails(workspace_id: $workspace_id)
}

mutation updateErrorGroupState($secure_id: String!, $state: String!) {
	updateErrorGroupState(secure_id: $secure_id, state: $state) {
		secure_id
		state
	}
}

mutation SendEmailSignup($email: String!) {
	emailSignup(email: $email)
}

mutation AddAdminToWorkspace($workspace_id: ID!, $invite_id: String!) {
	addAdminToWorkspace(workspace_id: $workspace_id, invite_id: $invite_id)
}

mutation JoinWorkspace($workspace_id: ID!) {
	joinWorkspace(workspace_id: $workspace_id)
}

mutation ChangeAdminRole(
	$workspace_id: ID!
	$admin_id: ID!
	$new_role: String!
) {
	changeAdminRole(
		workspace_id: $workspace_id
		admin_id: $admin_id
		new_role: $new_role
	)
}

mutation DeleteAdminFromProject($project_id: ID!, $admin_id: ID!) {
	deleteAdminFromProject(project_id: $project_id, admin_id: $admin_id)
}

mutation DeleteAdminFromWorkspace($workspace_id: ID!, $admin_id: ID!) {
	deleteAdminFromWorkspace(workspace_id: $workspace_id, admin_id: $admin_id)
}

mutation AddIntegrationToProject(
	$integration_type: IntegrationType
	$project_id: ID!
	$code: String!
) {
	addIntegrationToProject(
		integration_type: $integration_type
		project_id: $project_id
		code: $code
	)
}

mutation RemoveIntegrationFromProject(
	$integration_type: IntegrationType
	$project_id: ID!
) {
	removeIntegrationFromProject(
		integration_type: $integration_type
		project_id: $project_id
	)
}

mutation AddIntegrationToWorkspace(
	$integration_type: IntegrationType
	$workspace_id: ID!
	$code: String!
) {
	addIntegrationToWorkspace(
		integration_type: $integration_type
		workspace_id: $workspace_id
		code: $code
	)
}

mutation RemoveIntegrationFromWorkspace(
	$integration_type: IntegrationType
	$workspace_id: ID!
) {
	removeIntegrationFromWorkspace(
		integration_type: $integration_type
		workspace_id: $workspace_id
	)
}

mutation UpdateAllowedEmailOrigins(
	$workspace_id: ID!
	$allowed_auto_join_email_origins: String!
) {
	updateAllowedEmailOrigins(
		workspace_id: $workspace_id
		allowed_auto_join_email_origins: $allowed_auto_join_email_origins
	)
}

mutation CreateProject($name: String!, $workspace_id: ID!) {
	createProject(name: $name, workspace_id: $workspace_id) {
		id
		name
	}
}

mutation SubmitRegistrationForm(
	$workspace_id: ID!
	$team_size: String!
	$role: String!
	$use_case: String!
	$heard_about: String!
	$pun: String
) {
	submitRegistrationForm(
		workspace_id: $workspace_id
		team_size: $team_size
		role: $role
		use_case: $use_case
		heard_about: $heard_about
		pun: $pun
	)
}

mutation CreateWorkspace($name: String!, $promo_code: String) {
	createWorkspace(name: $name, promo_code: $promo_code) {
		id
		name
	}
}

mutation EditProject(
	$id: ID!
	$name: String
	$billing_email: String
	$excluded_users: StringArray
	$error_json_paths: StringArray
	$rage_click_window_seconds: Int
	$rage_click_radius_pixels: Int
	$rage_click_count: Int
	$backend_domains: StringArray
) {
	editProject(
		id: $id
		name: $name
		billing_email: $billing_email
		excluded_users: $excluded_users
		error_json_paths: $error_json_paths
		rage_click_window_seconds: $rage_click_window_seconds
		rage_click_radius_pixels: $rage_click_radius_pixels
		rage_click_count: $rage_click_count
		backend_domains: $backend_domains
	) {
		id
		name
		billing_email
		excluded_users
		error_json_paths
		rage_click_window_seconds
		rage_click_radius_pixels
		rage_click_count
		backend_domains
	}
}

mutation DeleteProject($id: ID!) {
	deleteProject(id: $id)
}

mutation EditWorkspace($id: ID!, $name: String) {
	editWorkspace(id: $id, name: $name) {
		id
		name
	}
}

mutation DeleteSegment($segment_id: ID!) {
	deleteSegment(segment_id: $segment_id)
}

mutation EditSegment($project_id: ID!, $id: ID!, $params: SearchParamsInput!) {
	editSegment(project_id: $project_id, id: $id, params: $params)
}

mutation CreateSegment(
	$project_id: ID!
	$name: String!
	$params: SearchParamsInput!
) {
	createSegment(project_id: $project_id, name: $name, params: $params) {
		name
		id
		params {
			user_properties {
				name
				value
			}
			excluded_properties {
				name
				value
			}
			date_range {
				start_date
				end_date
			}
			os
			browser
			visited_url
			referrer
			identified
			hide_viewed
			app_versions
			environments
			device_id
			show_live_sessions
		}
	}
}

mutation CreateSessionComment(
	$project_id: ID!
	$session_secure_id: String!
	$session_timestamp: Int!
	$text: String!
	$text_for_email: String!
	$x_coordinate: Float!
	$y_coordinate: Float!
	$tagged_admins: [SanitizedAdminInput]!
	$tagged_slack_users: [SanitizedSlackChannelInput]!
	$session_url: String!
	$time: Float!
	$author_name: String!
	$session_image: String
	$tags: [SessionCommentTagInput]!
	$integrations: [IntegrationType]!
	$issue_title: String
	$issue_team_id: String
	$issue_description: String
	$additional_context: String
) {
	createSessionComment(
		project_id: $project_id
		session_secure_id: $session_secure_id
		session_timestamp: $session_timestamp
		text: $text
		text_for_email: $text_for_email
		x_coordinate: $x_coordinate
		y_coordinate: $y_coordinate
		tagged_admins: $tagged_admins
		tagged_slack_users: $tagged_slack_users
		session_url: $session_url
		time: $time
		author_name: $author_name
		session_image: $session_image
		tags: $tags
		integrations: $integrations
		issue_title: $issue_title
		issue_team_id: $issue_team_id
		issue_description: $issue_description
		additional_context: $additional_context
	) {
		id
		timestamp
		created_at
		updated_at
		author {
			id
			name
			email
		}
		text
		x_coordinate
		y_coordinate
		attachments {
			id
			integration_type
			external_id
			title
		}
	}
}

mutation CreateIssueForSessionComment(
	$project_id: ID!
	$session_comment_id: Int!
	$text_for_attachment: String!
	$session_url: String!
	$time: Float!
	$author_name: String!
	$integrations: [IntegrationType]!
	$issue_title: String
	$issue_team_id: String
	$issue_description: String
) {
	createIssueForSessionComment(
		project_id: $project_id
		session_url: $session_url
		session_comment_id: $session_comment_id
		author_name: $author_name
		text_for_attachment: $text_for_attachment
		time: $time
		issue_title: $issue_title
		issue_description: $issue_description
		issue_team_id: $issue_team_id
		integrations: $integrations
	) {
		id
		timestamp
		created_at
		updated_at
		author {
			id
			name
			email
		}
		text
		x_coordinate
		y_coordinate
		attachments {
			id
			integration_type
			external_id
			title
		}
	}
}

mutation DeleteSessionComment($id: ID!) {
	deleteSessionComment(id: $id)
}

mutation ReplyToSessionComment(
	$comment_id: ID!
	$text: String!
	$text_for_email: String!
	$sessionURL: String!
	$tagged_admins: [SanitizedAdminInput]!
	$tagged_slack_users: [SanitizedSlackChannelInput]!
) {
	replyToSessionComment(
		comment_id: $comment_id
		text: $text
		text_for_email: $text_for_email
		sessionURL: $sessionURL
		tagged_admins: $tagged_admins
		tagged_slack_users: $tagged_slack_users
	) {
		id
		created_at
		updated_at
		author {
			id
			name
			email
			photo_url
		}
		text
	}
}

mutation CreateErrorComment(
	$project_id: ID!
	$error_group_secure_id: String!
	$text: String!
	$text_for_email: String!
	$tagged_admins: [SanitizedAdminInput]!
	$tagged_slack_users: [SanitizedSlackChannelInput]!
	$error_url: String!
	$author_name: String!
	$integrations: [IntegrationType]!
	$issue_title: String
	$issue_team_id: String
	$issue_description: String
) {
	createErrorComment(
		project_id: $project_id
		error_group_secure_id: $error_group_secure_id
		text: $text
		text_for_email: $text_for_email
		tagged_admins: $tagged_admins
		tagged_slack_users: $tagged_slack_users
		error_url: $error_url
		author_name: $author_name
		integrations: $integrations
		issue_title: $issue_title
		issue_team_id: $issue_team_id
		issue_description: $issue_description
	) {
		id
		created_at
		updated_at
		author {
			id
			name
			email
		}
		text
	}
}
mutation CreateIssueForErrorComment(
	$project_id: ID!
	$error_comment_id: Int!
	$text_for_attachment: String!
	$error_url: String!
	$author_name: String!
	$integrations: [IntegrationType]!
	$issue_title: String
	$issue_team_id: String
	$issue_description: String
) {
	createIssueForErrorComment(
		project_id: $project_id
		error_url: $error_url
		error_comment_id: $error_comment_id
		author_name: $author_name
		text_for_attachment: $text_for_attachment
		issue_title: $issue_title
		issue_team_id: $issue_team_id
		issue_description: $issue_description
		integrations: $integrations
	) {
		id
		created_at
		updated_at
		author {
			id
			name
			email
		}
		text
		attachments {
			id
			integration_type
			external_id
			title
		}
	}
}

mutation DeleteErrorComment($id: ID!) {
	deleteErrorComment(id: $id)
}

mutation MuteErrorCommentThread($id: ID!, $has_muted: Boolean) {
	muteErrorCommentThread(id: $id, has_muted: $has_muted)
}

mutation ReplyToErrorComment(
	$comment_id: ID!
	$text: String!
	$text_for_email: String!
	$errorURL: String!
	$tagged_admins: [SanitizedAdminInput]!
	$tagged_slack_users: [SanitizedSlackChannelInput]!
) {
	replyToErrorComment(
		comment_id: $comment_id
		text: $text
		text_for_email: $text_for_email
		errorURL: $errorURL
		tagged_admins: $tagged_admins
		tagged_slack_users: $tagged_slack_users
	) {
		id
		created_at
		updated_at
		author {
			id
			name
			email
			photo_url
		}
		text
	}
}

mutation DeleteErrorSegment($segment_id: ID!) {
	deleteErrorSegment(segment_id: $segment_id)
}

mutation EditErrorSegment(
	$project_id: ID!
	$id: ID!
	$params: ErrorSearchParamsInput!
) {
	editErrorSegment(project_id: $project_id, id: $id, params: $params)
}

mutation CreateErrorSegment(
	$project_id: ID!
	$name: String!
	$params: ErrorSearchParamsInput!
) {
	createErrorSegment(project_id: $project_id, name: $name, params: $params) {
		name
		id
		params {
			date_range {
				start_date
				end_date
			}
			os
			browser
			visited_url
			state
		}
	}
}

mutation CreateErrorAlert(
	$project_id: ID!
	$name: String!
	$count_threshold: Int!
	$threshold_window: Int!
	$slack_channels: [SanitizedSlackChannelInput]!
	$discord_channels: [DiscordChannelInput!]!
	$emails: [String]!
	$environments: [String]!
	$regex_groups: [String]!
	$frequency: Int!
) {
	createErrorAlert(
		project_id: $project_id
		count_threshold: $count_threshold
		name: $name
		slack_channels: $slack_channels
		discord_channels: $discord_channels
		emails: $emails
		environments: $environments
		threshold_window: $threshold_window
		regex_groups: $regex_groups
		frequency: $frequency
	) {
		id
		ChannelsToNotify {
			webhook_channel
			webhook_channel_id
		}
		EmailsToNotify
		Name
		ExcludedEnvironments
		CountThreshold
		ThresholdWindow
		LastAdminToEditID
		RegexGroups
		Frequency
		disabled
	}
}

mutation CreateMetricMonitor(
	$project_id: ID!
	$name: String!
	$aggregator: MetricAggregator!
	$threshold: Float!
	$filters: [MetricTagFilterInput!]
	$units: String
	$periodMinutes: Int
	$metric_to_monitor: String!
	$slack_channels: [SanitizedSlackChannelInput]!
	$discord_channels: [DiscordChannelInput!]!
	$emails: [String]!
) {
	createMetricMonitor(
		project_id: $project_id
		threshold: $threshold
		filters: $filters
		units: $units
		name: $name
		aggregator: $aggregator
		periodMinutes: $periodMinutes
		metric_to_monitor: $metric_to_monitor
		slack_channels: $slack_channels
		discord_channels: $discord_channels
		emails: $emails
	) {
		id
		updated_at
		name
		channels_to_notify {
			webhook_channel
			webhook_channel_id
		}
		emails_to_notify
		aggregator
		period_minutes
		metric_to_monitor
		last_admin_to_edit_id
		threshold
		units
	}
}

mutation UpdateMetricMonitor(
	$metric_monitor_id: ID!
	$project_id: ID!
	$name: String
	$aggregator: MetricAggregator
	$threshold: Float
	$filters: [MetricTagFilterInput!]
	$units: String
	$periodMinutes: Int
	$metric_to_monitor: String
	$slack_channels: [SanitizedSlackChannelInput]
	$discord_channels: [DiscordChannelInput!]!
	$emails: [String]
	$disabled: Boolean
) {
	updateMetricMonitor(
		metric_monitor_id: $metric_monitor_id
		project_id: $project_id
		threshold: $threshold
		filters: $filters
		units: $units
		name: $name
		aggregator: $aggregator
		periodMinutes: $periodMinutes
		metric_to_monitor: $metric_to_monitor
		slack_channels: $slack_channels
		discord_channels: $discord_channels
		emails: $emails
		disabled: $disabled
	) {
		id
		updated_at
		name
		channels_to_notify {
			webhook_channel
			webhook_channel_id
		}
		emails_to_notify
		aggregator
		period_minutes
		metric_to_monitor
		last_admin_to_edit_id
		threshold
		units
	}
}

mutation DeleteMetricMonitor($metric_monitor_id: ID!, $project_id: ID!) {
	deleteMetricMonitor(
		metric_monitor_id: $metric_monitor_id
		project_id: $project_id
	) {
		id
		updated_at
		name
		channels_to_notify {
			webhook_channel
			webhook_channel_id
		}
		emails_to_notify
		aggregator
		metric_to_monitor
		last_admin_to_edit_id
		threshold
	}
}

mutation UpdateAdminAboutYouDetails($adminDetails: AdminAboutYouDetails!) {
	updateAdminAboutYouDetails(adminDetails: $adminDetails)
}

mutation UpdateErrorAlert(
	$project_id: ID!
	$name: String
	$error_alert_id: ID!
	$count_threshold: Int
	$threshold_window: Int
	$slack_channels: [SanitizedSlackChannelInput]
	$discord_channels: [DiscordChannelInput!]!
	$emails: [String]
	$environments: [String]
	$regex_groups: [String]
	$frequency: Int
	$disabled: Boolean
) {
	updateErrorAlert(
		project_id: $project_id
		error_alert_id: $error_alert_id
		name: $name
		count_threshold: $count_threshold
		slack_channels: $slack_channels
		discord_channels: $discord_channels
		emails: $emails
		environments: $environments
		threshold_window: $threshold_window
		regex_groups: $regex_groups
		frequency: $frequency
		disabled: $disabled
	) {
		Name
		ChannelsToNotify {
			webhook_channel
			webhook_channel_id
		}
		DiscordChannelsToNotify {
			id
			name
		}
		EmailsToNotify
		ExcludedEnvironments
		CountThreshold
		ThresholdWindow
		LastAdminToEditID
		RegexGroups
		Frequency
		disabled
	}
}

mutation DeleteErrorAlert($project_id: ID!, $error_alert_id: ID!) {
	deleteErrorAlert(project_id: $project_id, error_alert_id: $error_alert_id) {
		id
	}
}

mutation DeleteSessionAlert($project_id: ID!, $session_alert_id: ID!) {
	deleteSessionAlert(
		project_id: $project_id
		session_alert_id: $session_alert_id
	) {
		id
	}
}

mutation UpdateSessionAlertIsDisabled(
	$id: ID!
	$project_id: ID!
	$disabled: Boolean!
) {
	updateSessionAlertIsDisabled(
		id: $id
		project_id: $project_id
		disabled: $disabled
	) {
		id
	}
}
mutation UpdateMetricMonitorIsDisabled(
	$id: ID!
	$project_id: ID!
	$disabled: Boolean!
) {
	updateMetricMonitorIsDisabled(
		id: $id
		project_id: $project_id
		disabled: $disabled
	) {
		id
	}
}

mutation UpdateErrorAlertIsDisabled(
	$id: ID!
	$project_id: ID!
	$disabled: Boolean!
) {
	updateErrorAlertIsDisabled(
		id: $id
		project_id: $project_id
		disabled: $disabled
	) {
		id
	}
}

mutation CreateDefaultAlerts(
	$project_id: ID!
	$alert_types: [String!]!
	$slack_channels: [SanitizedSlackChannelInput!]!
	$emails: [String!]!
) {
	createDefaultAlerts(
		project_id: $project_id
		alert_types: $alert_types
		slack_channels: $slack_channels
		emails: $emails
	)
}
mutation CreateSessionAlert($input: SessionAlertInput!) {
	createSessionAlert(input: $input) {
		id
		ChannelsToNotify {
			webhook_channel
			webhook_channel_id
		}
		EmailsToNotify
		Name
		ExcludedEnvironments
		CountThreshold
		ThresholdWindow
		LastAdminToEditID
		disabled
	}
}

mutation UpdateSessionAlert($id: ID!, $input: SessionAlertInput!) {
	updateSessionAlert(id: $id, input: $input) {
		id
		ChannelsToNotify {
			webhook_channel
			webhook_channel_id
		}
		DiscordChannelsToNotify {
			id
			name
		}
		EmailsToNotify
		ExcludedEnvironments
		CountThreshold
		ThresholdWindow
		Name
		LastAdminToEditID
		disabled
	}
}

mutation UpdateSessionIsPublic(
	$session_secure_id: String!
	$is_public: Boolean!
) {
	updateSessionIsPublic(
		session_secure_id: $session_secure_id
		is_public: $is_public
	) {
		secure_id
		is_public
	}
}

mutation UpdateErrorGroupIsPublic(
	$error_group_secure_id: String!
	$is_public: Boolean!
) {
	updateErrorGroupIsPublic(
		error_group_secure_id: $error_group_secure_id
		is_public: $is_public
	) {
		secure_id
		is_public
	}
}

mutation UpdateAllowMeterOverage(
	$workspace_id: ID!
	$allow_meter_overage: Boolean!
) {
	updateAllowMeterOverage(
		workspace_id: $workspace_id
		allow_meter_overage: $allow_meter_overage
	) {
		id
		allow_meter_overage
	}
}

mutation SyncSlackIntegration($project_id: ID!) {
	syncSlackIntegration(project_id: $project_id) {
		success
		newChannelsAddedCount
	}
}

mutation RequestAccess($project_id: ID!) {
	requestAccess(project_id: $project_id)
}

mutation ModifyClearbitIntegration($workspace_id: ID!, $enabled: Boolean!) {
	modifyClearbitIntegration(workspace_id: $workspace_id, enabled: $enabled)
}

mutation UpsertDashboard(
	$id: ID
	$project_id: ID!
	$name: String!
	$metrics: [DashboardMetricConfigInput!]!
	$layout: String
	$is_default: Boolean
) {
	upsertDashboard(
		id: $id
		project_id: $project_id
		name: $name
		metrics: $metrics
		layout: $layout
		is_default: $is_default
	)
}

mutation DeleteDashboard($id: ID!) {
	deleteDashboard(id: $id)
}

mutation DeleteSessions(
	$project_id: ID!
	$query: String!
	$sessionCount: Int!
) {
	deleteSessions(
		project_id: $project_id
		query: $query
		sessionCount: $sessionCount
	)
}

mutation UpdateVercelSettings(
	$project_id: ID!
	$project_mappings: [VercelProjectMappingInput!]!
) {
	updateVercelProjectMappings(
		project_id: $project_id
		project_mappings: $project_mappings
	)
}

<<<<<<< HEAD
mutation UpdateClickUpSettings(
	$workspace_id: ID!
	$project_mappings: [ClickUpProjectMappingInput!]!
) {
	updateClickUpProjectMappings(
		workspace_id: $workspace_id
		project_mappings: $project_mappings
=======
mutation UpdateEmailOptOut(
	$token: String
	$admin_id: ID
	$category: EmailOptOutCategory!
	$is_opt_out: Boolean!
) {
	updateEmailOptOut(
		token: $token
		admin_id: $admin_id
		category: $category
		is_opt_out: $is_opt_out
>>>>>>> e296ba06
	)
}<|MERGE_RESOLUTION|>--- conflicted
+++ resolved
@@ -943,7 +943,6 @@
 	)
 }
 
-<<<<<<< HEAD
 mutation UpdateClickUpSettings(
 	$workspace_id: ID!
 	$project_mappings: [ClickUpProjectMappingInput!]!
@@ -951,7 +950,9 @@
 	updateClickUpProjectMappings(
 		workspace_id: $workspace_id
 		project_mappings: $project_mappings
-=======
+	)
+}
+
 mutation UpdateEmailOptOut(
 	$token: String
 	$admin_id: ID
@@ -963,6 +964,5 @@
 		admin_id: $admin_id
 		category: $category
 		is_opt_out: $is_opt_out
->>>>>>> e296ba06
 	)
 }