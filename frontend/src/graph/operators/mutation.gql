--- conflicted
+++ resolved
@@ -175,10 +175,6 @@
     $tagged_admin_emails: [String]!
     $error_url: String!
     $author_name: String!
-<<<<<<< HEAD
-    $error_image: String
-=======
->>>>>>> 86056408
 ) {
     createErrorComment(
         organization_id: $organization_id
@@ -189,10 +185,6 @@
         tagged_admin_emails: $tagged_admin_emails
         error_url: $error_url
         author_name: $author_name
-<<<<<<< HEAD
-        error_image: $error_image
-=======
->>>>>>> 86056408
     ) {
         id
         created_at
