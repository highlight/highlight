mutation MarkSessionAsViewed($secure_id: String!, $viewed: Boolean!) {
    markSessionAsViewed(secure_id: $secure_id, viewed: $viewed) {
        secure_id
        viewed
    }
}

mutation MarkSessionAsStarred($secure_id: String!, $starred: Boolean!) {
    markSessionAsStarred(secure_id: $secure_id, starred: $starred) {
        secure_id
        starred
    }
}

mutation CreateOrUpdateStripeSubscription(
    $project_id: ID!
    $plan_type: PlanType!
) {
    createOrUpdateStripeSubscription(
        project_id: $project_id
        plan_type: $plan_type
    )
}

mutation UpdateBillingDetails($project_id: ID!) {
    updateBillingDetails(project_id: $project_id)
}

mutation updateErrorGroupState($secure_id: String!, $state: String!) {
    updateErrorGroupState(secure_id: $secure_id, state: $state) {
        secure_id
        state
    }
}

mutation SendEmailSignup($email: String!) {
    emailSignup(email: $email)
}

mutation AddAdminToProject($project_id: ID!, $invite_id: String!) {
    addAdminToProject(project_id: $project_id, invite_id: $invite_id)
}

mutation AddAdminToWorkspace($workspace_id: ID!, $invite_id: String!) {
    addAdminToWorkspace(workspace_id: $workspace_id, invite_id: $invite_id)
}

mutation DeleteAdminFromProject($project_id: ID!, $admin_id: ID!) {
    deleteAdminFromProject(project_id: $project_id, admin_id: $admin_id)
}

mutation DeleteAdminFromWorkspace($workspace_id: ID!, $admin_id: ID!) {
    deleteAdminFromWorkspace(workspace_id: $workspace_id, admin_id: $admin_id)
}

mutation OpenSlackConversation(
    $project_id: ID!
    $code: String!
    $redirect_path: String!
) {
    openSlackConversation(
        project_id: $project_id
        code: $code
        redirect_path: $redirect_path
    )
}

mutation AddSlackBotIntegrationToProject(
    $project_id: ID!
    $code: String!
    $redirect_path: String!
) {
    addSlackBotIntegrationToProject(
        project_id: $project_id
        code: $code
        redirect_path: $redirect_path
    )
}

mutation CreateProject($name: String!, $workspace_id: ID!) {
    createProject(name: $name, workspace_id: $workspace_id) {
        id
        name
    }
}

mutation CreateWorkspace($name: String!) {
    createWorkspace(name: $name) {
        id
        name
    }
}

mutation EditProject($id: ID!, $name: String, $billing_email: String) {
    editProject(id: $id, name: $name, billing_email: $billing_email) {
        id
        name
        billing_email
    }
}

mutation DeleteProject($id: ID!) {
    deleteProject(id: $id)
}

mutation EditWorkspace($id: ID!, $name: String) {
    editWorkspace(id: $id, name: $name) {
        id
        name
    }
}

mutation DeleteSegment($segment_id: ID!) {
    deleteSegment(segment_id: $segment_id)
}

mutation EditSegment($project_id: ID!, $id: ID!, $params: SearchParamsInput!) {
    editSegment(project_id: $project_id, id: $id, params: $params)
}

mutation CreateSegment(
    $project_id: ID!
    $name: String!
    $params: SearchParamsInput!
) {
    createSegment(project_id: $project_id, name: $name, params: $params) {
        name
        id
        params {
            user_properties {
                name
                value
            }
            excluded_properties {
                name
                value
            }
            date_range {
                start_date
                end_date
            }
            os
            browser
            visited_url
            referrer
            identified
            hide_viewed
            app_versions
            environments
            device_id
            show_live_sessions
        }
    }
}

mutation CreateSessionComment(
    $project_id: ID!
    $session_secure_id: String!
    $session_timestamp: Int!
    $text: String!
    $text_for_email: String!
    $x_coordinate: Float!
    $y_coordinate: Float!
    $tagged_admins: [SanitizedAdminInput]!
    $tagged_slack_users: [SanitizedSlackChannelInput]!
    $session_url: String!
    $time: Float!
    $author_name: String!
    $session_image: String
) {
    createSessionComment(
        project_id: $project_id
        session_secure_id: $session_secure_id
        session_timestamp: $session_timestamp
        text: $text
        text_for_email: $text_for_email
        x_coordinate: $x_coordinate
        y_coordinate: $y_coordinate
        tagged_admins: $tagged_admins
        tagged_slack_users: $tagged_slack_users
        session_url: $session_url
        time: $time
        author_name: $author_name
        session_image: $session_image
    ) {
        id
        timestamp
        created_at
        updated_at
        author {
            id
            name
            email
        }
        text
        x_coordinate
        y_coordinate
    }
}

mutation DeleteSessionComment($id: ID!) {
    deleteSessionComment(id: $id)
}

mutation CreateErrorComment(
    $project_id: ID!
    $error_group_secure_id: String!
    $text: String!
    $text_for_email: String!
    $tagged_admins: [SanitizedAdminInput]!
    $tagged_slack_users: [SanitizedSlackChannelInput]!
    $error_url: String!
    $author_name: String!
) {
    createErrorComment(
        project_id: $project_id
        error_group_secure_id: $error_group_secure_id
        text: $text
        text_for_email: $text_for_email
        tagged_admins: $tagged_admins
        tagged_slack_users: $tagged_slack_users
        error_url: $error_url
        author_name: $author_name
    ) {
        id
        created_at
        updated_at
        author {
            id
            name
            email
        }
        text
    }
}

mutation DeleteErrorComment($id: ID!) {
    deleteErrorComment(id: $id)
}

mutation DeleteErrorSegment($segment_id: ID!) {
    deleteErrorSegment(segment_id: $segment_id)
}

mutation EditErrorSegment(
    $project_id: ID!
    $id: ID!
    $params: ErrorSearchParamsInput!
) {
    editErrorSegment(project_id: $project_id, id: $id, params: $params)
}

mutation CreateErrorSegment(
    $project_id: ID!
    $name: String!
    $params: ErrorSearchParamsInput!
) {
    createErrorSegment(project_id: $project_id, name: $name, params: $params) {
        name
        id
        params {
            date_range {
                start_date
                end_date
            }
            os
            browser
            visited_url
            state
        }
    }
}

mutation CreateErrorAlert(
    $project_id: ID!
    $name: String!
    $count_threshold: Int!
    $threshold_window: Int!
    $slack_channels: [SanitizedSlackChannelInput]!
    $environments: [String]!
) {
    createErrorAlert(
        project_id: $project_id
        count_threshold: $count_threshold
        name: $name
        slack_channels: $slack_channels
        environments: $environments
        threshold_window: $threshold_window
    ) {
        id
        ChannelsToNotify {
            webhook_channel
            webhook_channel_id
        }
        Name
        ExcludedEnvironments
        CountThreshold
        ThresholdWindow
    }
}

mutation UpdateErrorAlert(
    $project_id: ID!
    $name: String!
    $error_alert_id: ID!
    $count_threshold: Int!
    $threshold_window: Int!
    $slack_channels: [SanitizedSlackChannelInput]!
    $environments: [String]!
) {
    updateErrorAlert(
        project_id: $project_id
        error_alert_id: $error_alert_id
        name: $name
        count_threshold: $count_threshold
        slack_channels: $slack_channels
        environments: $environments
        threshold_window: $threshold_window
    ) {
        Name
        ChannelsToNotify {
            webhook_channel
            webhook_channel_id
        }
        ExcludedEnvironments
        CountThreshold
        ThresholdWindow
    }
}

mutation DeleteErrorAlert($project_id: ID!, $error_alert_id: ID!) {
    deleteErrorAlert(project_id: $project_id, error_alert_id: $error_alert_id) {
        id
    }
}

mutation DeleteSessionAlert($project_id: ID!, $session_alert_id: ID!) {
    deleteSessionAlert(
        project_id: $project_id
        session_alert_id: $session_alert_id
    ) {
        id
    }
}

mutation CreateSessionFeedbackAlert(
    $project_id: ID!
    $name: String!
    $count_threshold: Int!
    $threshold_window: Int!
    $slack_channels: [SanitizedSlackChannelInput]!
    $environments: [String]!
) {
    createSessionFeedbackAlert(
        project_id: $project_id
        count_threshold: $count_threshold
        name: $name
        slack_channels: $slack_channels
        environments: $environments
        threshold_window: $threshold_window
    ) {
        id
        ChannelsToNotify {
            webhook_channel
            webhook_channel_id
        }
        Name
        ExcludedEnvironments
        CountThreshold
        ThresholdWindow
    }
}

mutation UpdateSessionFeedbackAlert(
    $project_id: ID!
    $session_feedback_alert_id: ID!
    $count_threshold: Int!
    $name: String!
    $threshold_window: Int!
    $slack_channels: [SanitizedSlackChannelInput]!
    $environments: [String]!
) {
    updateSessionFeedbackAlert(
        project_id: $project_id
        session_feedback_alert_id: $session_feedback_alert_id
        count_threshold: $count_threshold
        slack_channels: $slack_channels
        name: $name
        environments: $environments
        threshold_window: $threshold_window
    ) {
        id
        ChannelsToNotify {
            webhook_channel
            webhook_channel_id
        }
        ExcludedEnvironments
        CountThreshold
        ThresholdWindow
    }
}

<<<<<<< HEAD
mutation CreateNewUserAlert(
    $project_id: ID!
    $name: String!
    $count_threshold: Int!
    $slack_channels: [SanitizedSlackChannelInput]!
    $environments: [String]!
    $threshold_window: Int!
) {
    createNewUserAlert(
        project_id: $project_id
        count_threshold: $count_threshold
        name: $name
        slack_channels: $slack_channels
        environments: $environments
        threshold_window: $threshold_window
    ) {
        id
=======
mutation UpdateNewSessionAlert(
    $project_id: ID!
    $session_alert_id: ID!
    $slack_channels: [SanitizedSlackChannelInput]!
    $environments: [String]!
) {
    updateNewSessionAlert(
        project_id: $project_id
        session_alert_id: $session_alert_id
        slack_channels: $slack_channels
        environments: $environments
    ) {
>>>>>>> 975d537c
        ChannelsToNotify {
            webhook_channel
            webhook_channel_id
        }
<<<<<<< HEAD
        Name
        ExcludedEnvironments
        CountThreshold
        ThresholdWindow
    }
}
=======
        ExcludedEnvironments
        CountThreshold
    }
}

>>>>>>> 975d537c
mutation UpdateNewUserAlert(
    $project_id: ID!
    $session_alert_id: ID!
    $count_threshold: Int!
    $name: String!
    $slack_channels: [SanitizedSlackChannelInput]!
    $environments: [String]!
    $threshold_window: Int!
) {
    updateNewUserAlert(
        project_id: $project_id
        session_alert_id: $session_alert_id
        count_threshold: $count_threshold
        name: $name
        slack_channels: $slack_channels
        environments: $environments
        threshold_window: $threshold_window
    ) {
        id
        ChannelsToNotify {
            webhook_channel
            webhook_channel_id
        }
        ExcludedEnvironments
        CountThreshold
    }
}

mutation CreateTrackPropertiesAlert(
    $project_id: ID!
    $name: String!
    $slack_channels: [SanitizedSlackChannelInput]!
    $environments: [String]!
    $track_properties: [TrackPropertyInput]!
    $threshold_window: Int!
) {
    createTrackPropertiesAlert(
        project_id: $project_id
        name: $name
        slack_channels: $slack_channels
        environments: $environments
        track_properties: $track_properties
        threshold_window: $threshold_window
    ) {
        id
        ChannelsToNotify {
            webhook_channel
            webhook_channel_id
        }
        Name
        ExcludedEnvironments
        CountThreshold
        ThresholdWindow
    }
}
mutation UpdateTrackPropertiesAlert(
    $project_id: ID!
    $session_alert_id: ID!
    $name: String!
    $slack_channels: [SanitizedSlackChannelInput]!
    $environments: [String]!
    $track_properties: [TrackPropertyInput]!
    $threshold_window: Int!
) {
    updateTrackPropertiesAlert(
        project_id: $project_id
        session_alert_id: $session_alert_id
        slack_channels: $slack_channels
        environments: $environments
        name: $name
        track_properties: $track_properties
        threshold_window: $threshold_window
    ) {
        id
        ChannelsToNotify {
            webhook_channel
            webhook_channel_id
        }
        ExcludedEnvironments
        CountThreshold
    }
}

mutation CreateUserPropertiesAlert(
    $project_id: ID!
    $name: String!
    $slack_channels: [SanitizedSlackChannelInput]!
    $environments: [String]!
    $user_properties: [UserPropertyInput]!
    $threshold_window: Int!
) {
    createUserPropertiesAlert(
        project_id: $project_id
        name: $name
        slack_channels: $slack_channels
        environments: $environments
        user_properties: $user_properties
        threshold_window: $threshold_window
    ) {
        id
        ChannelsToNotify {
            webhook_channel
            webhook_channel_id
        }
        Name
        ExcludedEnvironments
        CountThreshold
        ThresholdWindow
    }
}

mutation UpdateUserPropertiesAlert(
    $project_id: ID!
    $session_alert_id: ID!
    $name: String!
    $slack_channels: [SanitizedSlackChannelInput]!
    $environments: [String]!
    $user_properties: [UserPropertyInput]!
    $threshold_window: Int!
) {
    updateUserPropertiesAlert(
        project_id: $project_id
        session_alert_id: $session_alert_id
        slack_channels: $slack_channels
        environments: $environments
        name: $name
        user_properties: $user_properties
        threshold_window: $threshold_window
    ) {
        id
        ChannelsToNotify {
            webhook_channel
            webhook_channel_id
        }
        ExcludedEnvironments
        CountThreshold
    }
}

mutation UpdateSessionIsPublic(
    $session_secure_id: String!
    $is_public: Boolean!
) {
    updateSessionIsPublic(
        session_secure_id: $session_secure_id
        is_public: $is_public
    ) {
        secure_id
        is_public
    }
}

mutation UpdateErrorGroupIsPublic(
    $error_group_secure_id: String!
    $is_public: Boolean!
) {
    updateErrorGroupIsPublic(
        error_group_secure_id: $error_group_secure_id
        is_public: $is_public
    ) {
        secure_id
        is_public
    }
}<|MERGE_RESOLUTION|>--- conflicted
+++ resolved
@@ -400,7 +400,6 @@
     }
 }
 
-<<<<<<< HEAD
 mutation CreateNewUserAlert(
     $project_id: ID!
     $name: String!
@@ -418,38 +417,75 @@
         threshold_window: $threshold_window
     ) {
         id
-=======
+        ChannelsToNotify {
+            webhook_channel
+            webhook_channel_id
+        }
+        Name
+        ExcludedEnvironments
+        CountThreshold
+        ThresholdWindow
+    }
+}
+
+mutation CreateNewSessionAlert(
+    $project_id: ID!
+    $name: String!
+    $count_threshold: Int!
+    $slack_channels: [SanitizedSlackChannelInput]!
+    $environments: [String]!
+    $threshold_window: Int!
+) {
+    createNewSessionAlert(
+        project_id: $project_id
+        count_threshold: $count_threshold
+        name: $name
+        slack_channels: $slack_channels
+        environments: $environments
+        threshold_window: $threshold_window
+    ) {
+        id
+        ChannelsToNotify {
+            webhook_channel
+            webhook_channel_id
+        }
+        Name
+        ExcludedEnvironments
+        CountThreshold
+        ThresholdWindow
+    }
+}
+
 mutation UpdateNewSessionAlert(
     $project_id: ID!
     $session_alert_id: ID!
-    $slack_channels: [SanitizedSlackChannelInput]!
-    $environments: [String]!
+    $name: String!
+    $count_threshold: Int!
+    $slack_channels: [SanitizedSlackChannelInput]!
+    $environments: [String]!
+    $threshold_window: Int!
 ) {
     updateNewSessionAlert(
         project_id: $project_id
         session_alert_id: $session_alert_id
-        slack_channels: $slack_channels
-        environments: $environments
-    ) {
->>>>>>> 975d537c
-        ChannelsToNotify {
-            webhook_channel
-            webhook_channel_id
-        }
-<<<<<<< HEAD
-        Name
-        ExcludedEnvironments
-        CountThreshold
-        ThresholdWindow
-    }
-}
-=======
-        ExcludedEnvironments
-        CountThreshold
-    }
-}
-
->>>>>>> 975d537c
+        name: $name
+        count_threshold: $count_threshold
+        slack_channels: $slack_channels
+        environments: $environments
+        threshold_window: $threshold_window
+    ) {
+        id
+        ChannelsToNotify {
+            webhook_channel
+            webhook_channel_id
+        }
+        Name
+        ExcludedEnvironments
+        CountThreshold
+        ThresholdWindow
+    }
+}
+
 mutation UpdateNewUserAlert(
     $project_id: ID!
     $session_alert_id: ID!
