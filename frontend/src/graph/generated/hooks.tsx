--- conflicted
+++ resolved
@@ -940,11 +940,8 @@
             created_at
             user_object
             identifier
-<<<<<<< HEAD
             starred
-=======
             enable_strict_privacy
->>>>>>> 0511bb7a
             fields {
                 name
                 value
