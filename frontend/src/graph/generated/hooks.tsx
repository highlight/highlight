--- conflicted
+++ resolved
@@ -9600,21 +9600,6 @@
     Types.GetWebVitalsQuery,
     Types.GetWebVitalsQueryVariables
 >;
-<<<<<<< HEAD
-export const GetSourcemapFilesDocument = gql`
-    query GetSourcemapFiles($project_id: ID!) {
-        sourcemap_files(project_id: $project_id) {
-            key
-        }
-    }
-`;
-
-/**
- * __useGetSourcemapFilesQuery__
- *
- * To run a query within a React component, call `useGetSourcemapFilesQuery` and pass it any options that fit your needs.
- * When your component renders, `useGetSourcemapFilesQuery` returns an object from Apollo Client that contains loading, error, and data properties
-=======
 export const GetDashboardDefinitionsDocument = gql`
     query GetDashboardDefinitions($project_id: ID!) {
         dashboard_definitions(project_id: $project_id) {
@@ -9643,23 +9628,128 @@
  *
  * To run a query within a React component, call `useGetDashboardDefinitionsQuery` and pass it any options that fit your needs.
  * When your component renders, `useGetDashboardDefinitionsQuery` returns an object from Apollo Client that contains loading, error, and data properties
->>>>>>> 2aa46e9e
  * you can use to render your UI.
  *
  * @param baseOptions options that will be passed into the query, supported options are listed on: https://www.apollographql.com/docs/react/api/react-hooks/#options;
  *
  * @example
-<<<<<<< HEAD
+ * const { data, loading, error } = useGetDashboardDefinitionsQuery({
+ *   variables: {
+ *      project_id: // value for 'project_id'
+ *   },
+ * });
+ */
+export function useGetDashboardDefinitionsQuery(
+    baseOptions: Apollo.QueryHookOptions<
+        Types.GetDashboardDefinitionsQuery,
+        Types.GetDashboardDefinitionsQueryVariables
+    >
+) {
+    return Apollo.useQuery<
+        Types.GetDashboardDefinitionsQuery,
+        Types.GetDashboardDefinitionsQueryVariables
+    >(GetDashboardDefinitionsDocument, baseOptions);
+}
+export function useGetDashboardDefinitionsLazyQuery(
+    baseOptions?: Apollo.LazyQueryHookOptions<
+        Types.GetDashboardDefinitionsQuery,
+        Types.GetDashboardDefinitionsQueryVariables
+    >
+) {
+    return Apollo.useLazyQuery<
+        Types.GetDashboardDefinitionsQuery,
+        Types.GetDashboardDefinitionsQueryVariables
+    >(GetDashboardDefinitionsDocument, baseOptions);
+}
+export type GetDashboardDefinitionsQueryHookResult = ReturnType<
+    typeof useGetDashboardDefinitionsQuery
+>;
+export type GetDashboardDefinitionsLazyQueryHookResult = ReturnType<
+    typeof useGetDashboardDefinitionsLazyQuery
+>;
+export type GetDashboardDefinitionsQueryResult = Apollo.QueryResult<
+    Types.GetDashboardDefinitionsQuery,
+    Types.GetDashboardDefinitionsQueryVariables
+>;
+export const GetSuggestedMetricsDocument = gql`
+    query GetSuggestedMetrics($project_id: ID!, $prefix: String!) {
+        suggested_metrics(project_id: $project_id, prefix: $prefix)
+    }
+`;
+
+/**
+ * __useGetSuggestedMetricsQuery__
+ *
+ * To run a query within a React component, call `useGetSuggestedMetricsQuery` and pass it any options that fit your needs.
+ * When your component renders, `useGetSuggestedMetricsQuery` returns an object from Apollo Client that contains loading, error, and data properties
+ * you can use to render your UI.
+ *
+ * @param baseOptions options that will be passed into the query, supported options are listed on: https://www.apollographql.com/docs/react/api/react-hooks/#options;
+ *
+ * @example
+ * const { data, loading, error } = useGetSuggestedMetricsQuery({
+ *   variables: {
+ *      project_id: // value for 'project_id'
+ *      prefix: // value for 'prefix'
+ *   },
+ * });
+ */
+export function useGetSuggestedMetricsQuery(
+    baseOptions: Apollo.QueryHookOptions<
+        Types.GetSuggestedMetricsQuery,
+        Types.GetSuggestedMetricsQueryVariables
+    >
+) {
+    return Apollo.useQuery<
+        Types.GetSuggestedMetricsQuery,
+        Types.GetSuggestedMetricsQueryVariables
+    >(GetSuggestedMetricsDocument, baseOptions);
+}
+export function useGetSuggestedMetricsLazyQuery(
+    baseOptions?: Apollo.LazyQueryHookOptions<
+        Types.GetSuggestedMetricsQuery,
+        Types.GetSuggestedMetricsQueryVariables
+    >
+) {
+    return Apollo.useLazyQuery<
+        Types.GetSuggestedMetricsQuery,
+        Types.GetSuggestedMetricsQueryVariables
+    >(GetSuggestedMetricsDocument, baseOptions);
+}
+export type GetSuggestedMetricsQueryHookResult = ReturnType<
+    typeof useGetSuggestedMetricsQuery
+>;
+export type GetSuggestedMetricsLazyQueryHookResult = ReturnType<
+    typeof useGetSuggestedMetricsLazyQuery
+>;
+export type GetSuggestedMetricsQueryResult = Apollo.QueryResult<
+    Types.GetSuggestedMetricsQuery,
+    Types.GetSuggestedMetricsQueryVariables
+>;
+export const GetSourcemapFilesDocument = gql`
+    query GetSourcemapFiles($project_id: ID!) {
+        sourcemap_files(project_id: $project_id) {
+            key
+        }
+    }
+`;
+
+/**
+ * __useGetSourcemapFilesQuery__
+ *
+ * To run a query within a React component, call `useGetSourcemapFilesQuery` and pass it any options that fit your needs.
+ * When your component renders, `useGetSourcemapFilesQuery` returns an object from Apollo Client that contains loading, error, and data properties
+ * you can use to render your UI.
+ *
+ * @param baseOptions options that will be passed into the query, supported options are listed on: https://www.apollographql.com/docs/react/api/react-hooks/#options;
+ *
+ * @example
  * const { data, loading, error } = useGetSourcemapFilesQuery({
-=======
- * const { data, loading, error } = useGetDashboardDefinitionsQuery({
->>>>>>> 2aa46e9e
  *   variables: {
  *      project_id: // value for 'project_id'
  *   },
  * });
  */
-<<<<<<< HEAD
 export function useGetSourcemapFilesQuery(
     baseOptions: Apollo.QueryHookOptions<
         Types.GetSourcemapFilesQuery,
@@ -9691,92 +9781,4 @@
 export type GetSourcemapFilesQueryResult = Apollo.QueryResult<
     Types.GetSourcemapFilesQuery,
     Types.GetSourcemapFilesQueryVariables
-=======
-export function useGetDashboardDefinitionsQuery(
-    baseOptions: Apollo.QueryHookOptions<
-        Types.GetDashboardDefinitionsQuery,
-        Types.GetDashboardDefinitionsQueryVariables
-    >
-) {
-    return Apollo.useQuery<
-        Types.GetDashboardDefinitionsQuery,
-        Types.GetDashboardDefinitionsQueryVariables
-    >(GetDashboardDefinitionsDocument, baseOptions);
-}
-export function useGetDashboardDefinitionsLazyQuery(
-    baseOptions?: Apollo.LazyQueryHookOptions<
-        Types.GetDashboardDefinitionsQuery,
-        Types.GetDashboardDefinitionsQueryVariables
-    >
-) {
-    return Apollo.useLazyQuery<
-        Types.GetDashboardDefinitionsQuery,
-        Types.GetDashboardDefinitionsQueryVariables
-    >(GetDashboardDefinitionsDocument, baseOptions);
-}
-export type GetDashboardDefinitionsQueryHookResult = ReturnType<
-    typeof useGetDashboardDefinitionsQuery
->;
-export type GetDashboardDefinitionsLazyQueryHookResult = ReturnType<
-    typeof useGetDashboardDefinitionsLazyQuery
->;
-export type GetDashboardDefinitionsQueryResult = Apollo.QueryResult<
-    Types.GetDashboardDefinitionsQuery,
-    Types.GetDashboardDefinitionsQueryVariables
->;
-export const GetSuggestedMetricsDocument = gql`
-    query GetSuggestedMetrics($project_id: ID!, $prefix: String!) {
-        suggested_metrics(project_id: $project_id, prefix: $prefix)
-    }
-`;
-
-/**
- * __useGetSuggestedMetricsQuery__
- *
- * To run a query within a React component, call `useGetSuggestedMetricsQuery` and pass it any options that fit your needs.
- * When your component renders, `useGetSuggestedMetricsQuery` returns an object from Apollo Client that contains loading, error, and data properties
- * you can use to render your UI.
- *
- * @param baseOptions options that will be passed into the query, supported options are listed on: https://www.apollographql.com/docs/react/api/react-hooks/#options;
- *
- * @example
- * const { data, loading, error } = useGetSuggestedMetricsQuery({
- *   variables: {
- *      project_id: // value for 'project_id'
- *      prefix: // value for 'prefix'
- *   },
- * });
- */
-export function useGetSuggestedMetricsQuery(
-    baseOptions: Apollo.QueryHookOptions<
-        Types.GetSuggestedMetricsQuery,
-        Types.GetSuggestedMetricsQueryVariables
-    >
-) {
-    return Apollo.useQuery<
-        Types.GetSuggestedMetricsQuery,
-        Types.GetSuggestedMetricsQueryVariables
-    >(GetSuggestedMetricsDocument, baseOptions);
-}
-export function useGetSuggestedMetricsLazyQuery(
-    baseOptions?: Apollo.LazyQueryHookOptions<
-        Types.GetSuggestedMetricsQuery,
-        Types.GetSuggestedMetricsQueryVariables
-    >
-) {
-    return Apollo.useLazyQuery<
-        Types.GetSuggestedMetricsQuery,
-        Types.GetSuggestedMetricsQueryVariables
-    >(GetSuggestedMetricsDocument, baseOptions);
-}
-export type GetSuggestedMetricsQueryHookResult = ReturnType<
-    typeof useGetSuggestedMetricsQuery
->;
-export type GetSuggestedMetricsLazyQueryHookResult = ReturnType<
-    typeof useGetSuggestedMetricsLazyQuery
->;
-export type GetSuggestedMetricsQueryResult = Apollo.QueryResult<
-    Types.GetSuggestedMetricsQuery,
-    Types.GetSuggestedMetricsQueryVariables
->>>>>>> 2aa46e9e
 >;