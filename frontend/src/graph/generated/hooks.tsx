--- conflicted
+++ resolved
@@ -4291,7 +4291,6 @@
     Types.GetFieldsOpensearchQuery,
     Types.GetFieldsOpensearchQueryVariables
 >;
-<<<<<<< HEAD
 export const GetQuickFieldsOpensearchDocument = gql`
     query GetQuickFieldsOpensearch(
         $project_id: ID!
@@ -4315,7 +4314,51 @@
  *
  * To run a query within a React component, call `useGetQuickFieldsOpensearchQuery` and pass it any options that fit your needs.
  * When your component renders, `useGetQuickFieldsOpensearchQuery` returns an object from Apollo Client that contains loading, error, and data properties
-=======
+ * you can use to render your UI.
+ *
+ * @param baseOptions options that will be passed into the query, supported options are listed on: https://www.apollographql.com/docs/react/api/react-hooks/#options;
+ *
+ * @example
+ * const { data, loading, error } = useGetQuickFieldsOpensearchQuery({
+ *   variables: {
+ *      project_id: // value for 'project_id'
+ *      count: // value for 'count'
+ *      query: // value for 'query'
+ *   },
+ * });
+ */
+export function useGetQuickFieldsOpensearchQuery(
+    baseOptions: Apollo.QueryHookOptions<
+        Types.GetQuickFieldsOpensearchQuery,
+        Types.GetQuickFieldsOpensearchQueryVariables
+    >
+) {
+    return Apollo.useQuery<
+        Types.GetQuickFieldsOpensearchQuery,
+        Types.GetQuickFieldsOpensearchQueryVariables
+    >(GetQuickFieldsOpensearchDocument, baseOptions);
+}
+export function useGetQuickFieldsOpensearchLazyQuery(
+    baseOptions?: Apollo.LazyQueryHookOptions<
+        Types.GetQuickFieldsOpensearchQuery,
+        Types.GetQuickFieldsOpensearchQueryVariables
+    >
+) {
+    return Apollo.useLazyQuery<
+        Types.GetQuickFieldsOpensearchQuery,
+        Types.GetQuickFieldsOpensearchQueryVariables
+    >(GetQuickFieldsOpensearchDocument, baseOptions);
+}
+export type GetQuickFieldsOpensearchQueryHookResult = ReturnType<
+    typeof useGetQuickFieldsOpensearchQuery
+>;
+export type GetQuickFieldsOpensearchLazyQueryHookResult = ReturnType<
+    typeof useGetQuickFieldsOpensearchLazyQuery
+>;
+export type GetQuickFieldsOpensearchQueryResult = Apollo.QueryResult<
+    Types.GetQuickFieldsOpensearchQuery,
+    Types.GetQuickFieldsOpensearchQueryVariables
+>;
 export const GetErrorFieldsOpensearchDocument = gql`
     query GetErrorFieldsOpensearch(
         $project_id: ID!
@@ -4339,62 +4382,21 @@
  *
  * To run a query within a React component, call `useGetErrorFieldsOpensearchQuery` and pass it any options that fit your needs.
  * When your component renders, `useGetErrorFieldsOpensearchQuery` returns an object from Apollo Client that contains loading, error, and data properties
->>>>>>> 17d69b00
  * you can use to render your UI.
  *
  * @param baseOptions options that will be passed into the query, supported options are listed on: https://www.apollographql.com/docs/react/api/react-hooks/#options;
  *
  * @example
-<<<<<<< HEAD
- * const { data, loading, error } = useGetQuickFieldsOpensearchQuery({
- *   variables: {
- *      project_id: // value for 'project_id'
- *      count: // value for 'count'
-=======
  * const { data, loading, error } = useGetErrorFieldsOpensearchQuery({
  *   variables: {
  *      project_id: // value for 'project_id'
  *      count: // value for 'count'
  *      field_type: // value for 'field_type'
  *      field_name: // value for 'field_name'
->>>>>>> 17d69b00
  *      query: // value for 'query'
  *   },
  * });
  */
-<<<<<<< HEAD
-export function useGetQuickFieldsOpensearchQuery(
-    baseOptions: Apollo.QueryHookOptions<
-        Types.GetQuickFieldsOpensearchQuery,
-        Types.GetQuickFieldsOpensearchQueryVariables
-    >
-) {
-    return Apollo.useQuery<
-        Types.GetQuickFieldsOpensearchQuery,
-        Types.GetQuickFieldsOpensearchQueryVariables
-    >(GetQuickFieldsOpensearchDocument, baseOptions);
-}
-export function useGetQuickFieldsOpensearchLazyQuery(
-    baseOptions?: Apollo.LazyQueryHookOptions<
-        Types.GetQuickFieldsOpensearchQuery,
-        Types.GetQuickFieldsOpensearchQueryVariables
-    >
-) {
-    return Apollo.useLazyQuery<
-        Types.GetQuickFieldsOpensearchQuery,
-        Types.GetQuickFieldsOpensearchQueryVariables
-    >(GetQuickFieldsOpensearchDocument, baseOptions);
-}
-export type GetQuickFieldsOpensearchQueryHookResult = ReturnType<
-    typeof useGetQuickFieldsOpensearchQuery
->;
-export type GetQuickFieldsOpensearchLazyQueryHookResult = ReturnType<
-    typeof useGetQuickFieldsOpensearchLazyQuery
->;
-export type GetQuickFieldsOpensearchQueryResult = Apollo.QueryResult<
-    Types.GetQuickFieldsOpensearchQuery,
-    Types.GetQuickFieldsOpensearchQueryVariables
-=======
 export function useGetErrorFieldsOpensearchQuery(
     baseOptions: Apollo.QueryHookOptions<
         Types.GetErrorFieldsOpensearchQuery,
@@ -4426,7 +4428,6 @@
 export type GetErrorFieldsOpensearchQueryResult = Apollo.QueryResult<
     Types.GetErrorFieldsOpensearchQuery,
     Types.GetErrorFieldsOpensearchQueryVariables
->>>>>>> 17d69b00
 >;
 export const GetSessionsOpenSearchDocument = gql`
     query GetSessionsOpenSearch(
