--- conflicted
+++ resolved
@@ -853,10 +853,6 @@
         $tagged_admin_emails: [String]!
         $error_url: String!
         $author_name: String!
-<<<<<<< HEAD
-        $error_image: String
-=======
->>>>>>> 86056408
     ) {
         createErrorComment(
             organization_id: $organization_id
@@ -867,10 +863,6 @@
             tagged_admin_emails: $tagged_admin_emails
             error_url: $error_url
             author_name: $author_name
-<<<<<<< HEAD
-            error_image: $error_image
-=======
->>>>>>> 86056408
         ) {
             id
             created_at
@@ -910,10 +902,6 @@
  *      tagged_admin_emails: // value for 'tagged_admin_emails'
  *      error_url: // value for 'error_url'
  *      author_name: // value for 'author_name'
-<<<<<<< HEAD
- *      error_image: // value for 'error_image'
-=======
->>>>>>> 86056408
  *   },
  * });
  */
@@ -1472,8 +1460,6 @@
     Types.GetErrorCommentsQuery,
     Types.GetErrorCommentsQueryVariables
 >;
-<<<<<<< HEAD
-=======
 export const GetOnboardingStepsDocument = gql`
     query GetOnboardingSteps($organization_id: ID!, $admin_id: ID!) {
         organization(id: $organization_id) {
@@ -1539,7 +1525,6 @@
     Types.GetOnboardingStepsQuery,
     Types.GetOnboardingStepsQueryVariables
 >;
->>>>>>> 86056408
 export const SendAdminInviteDocument = gql`
     mutation SendAdminInvite($organization_id: ID!, $email: String!) {
         sendAdminInvite(organization_id: $organization_id, email: $email)
