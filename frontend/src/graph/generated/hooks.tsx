--- conflicted
+++ resolved
@@ -4876,7 +4876,6 @@
 		Types.EditServiceGithubSettingsMutation,
 		Types.EditServiceGithubSettingsMutationVariables
 	>
-<<<<<<< HEAD
 export const CreateErrorTagDocument = gql`
 	mutation CreateErrorTag($title: String!, $description: String!) {
 		createErrorTag(title: $title, description: $description) {
@@ -4897,7 +4896,39 @@
  *
  * To run a mutation, you first call `useCreateErrorTagMutation` within a React component and pass it any options that fit your needs.
  * When your component renders, `useCreateErrorTagMutation` returns a tuple that includes:
-=======
+ * - A mutate function that you can call at any time to execute the mutation
+ * - An object with fields that represent the current status of the mutation's execution
+ *
+ * @param baseOptions options that will be passed into the mutation, supported options are listed on: https://www.apollographql.com/docs/react/api/react-hooks/#options-2;
+ *
+ * @example
+ * const [createErrorTagMutation, { data, loading, error }] = useCreateErrorTagMutation({
+ *   variables: {
+ *      title: // value for 'title'
+ *      description: // value for 'description'
+ *   },
+ * });
+ */
+export function useCreateErrorTagMutation(
+	baseOptions?: Apollo.MutationHookOptions<
+		Types.CreateErrorTagMutation,
+		Types.CreateErrorTagMutationVariables
+	>,
+) {
+	return Apollo.useMutation<
+		Types.CreateErrorTagMutation,
+		Types.CreateErrorTagMutationVariables
+	>(CreateErrorTagDocument, baseOptions)
+}
+export type CreateErrorTagMutationHookResult = ReturnType<
+	typeof useCreateErrorTagMutation
+>
+export type CreateErrorTagMutationResult =
+	Apollo.MutationResult<Types.CreateErrorTagMutation>
+export type CreateErrorTagMutationOptions = Apollo.BaseMutationOptions<
+	Types.CreateErrorTagMutation,
+	Types.CreateErrorTagMutationVariables
+>
 export const UpsertSlackChannelDocument = gql`
 	mutation UpsertSlackChannel($project_id: ID!, $name: String!) {
 		upsertSlackChannel(project_id: $project_id, name: $name) {
@@ -4967,41 +4998,12 @@
  *
  * To run a mutation, you first call `useUpsertDiscordChannelMutation` within a React component and pass it any options that fit your needs.
  * When your component renders, `useUpsertDiscordChannelMutation` returns a tuple that includes:
->>>>>>> 0ddb1f07
  * - A mutate function that you can call at any time to execute the mutation
  * - An object with fields that represent the current status of the mutation's execution
  *
  * @param baseOptions options that will be passed into the mutation, supported options are listed on: https://www.apollographql.com/docs/react/api/react-hooks/#options-2;
  *
  * @example
-<<<<<<< HEAD
- * const [createErrorTagMutation, { data, loading, error }] = useCreateErrorTagMutation({
- *   variables: {
- *      title: // value for 'title'
- *      description: // value for 'description'
- *   },
- * });
- */
-export function useCreateErrorTagMutation(
-	baseOptions?: Apollo.MutationHookOptions<
-		Types.CreateErrorTagMutation,
-		Types.CreateErrorTagMutationVariables
-	>,
-) {
-	return Apollo.useMutation<
-		Types.CreateErrorTagMutation,
-		Types.CreateErrorTagMutationVariables
-	>(CreateErrorTagDocument, baseOptions)
-}
-export type CreateErrorTagMutationHookResult = ReturnType<
-	typeof useCreateErrorTagMutation
->
-export type CreateErrorTagMutationResult =
-	Apollo.MutationResult<Types.CreateErrorTagMutation>
-export type CreateErrorTagMutationOptions = Apollo.BaseMutationOptions<
-	Types.CreateErrorTagMutation,
-	Types.CreateErrorTagMutationVariables
-=======
  * const [upsertDiscordChannelMutation, { data, loading, error }] = useUpsertDiscordChannelMutation({
  *   variables: {
  *      project_id: // value for 'project_id'
@@ -5028,7 +5030,6 @@
 export type UpsertDiscordChannelMutationOptions = Apollo.BaseMutationOptions<
 	Types.UpsertDiscordChannelMutation,
 	Types.UpsertDiscordChannelMutationVariables
->>>>>>> 0ddb1f07
 >
 export const GetMetricsTimelineDocument = gql`
 	query GetMetricsTimeline(
@@ -13493,7 +13494,6 @@
 	Types.GetServicesQuery,
 	Types.GetServicesQueryVariables
 >
-<<<<<<< HEAD
 export const GetErrorTagsDocument = gql`
 	query GetErrorTags {
 		error_tags {
@@ -13508,7 +13508,167 @@
  *
  * To run a query within a React component, call `useGetErrorTagsQuery` and pass it any options that fit your needs.
  * When your component renders, `useGetErrorTagsQuery` returns an object from Apollo Client that contains loading, error, and data properties
-=======
+ * you can use to render your UI.
+ *
+ * @param baseOptions options that will be passed into the query, supported options are listed on: https://www.apollographql.com/docs/react/api/react-hooks/#options;
+ *
+ * @example
+ * const { data, loading, error } = useGetErrorTagsQuery({
+ *   variables: {
+ *   },
+ * });
+ */
+export function useGetErrorTagsQuery(
+	baseOptions?: Apollo.QueryHookOptions<
+		Types.GetErrorTagsQuery,
+		Types.GetErrorTagsQueryVariables
+	>,
+) {
+	return Apollo.useQuery<
+		Types.GetErrorTagsQuery,
+		Types.GetErrorTagsQueryVariables
+	>(GetErrorTagsDocument, baseOptions)
+}
+export function useGetErrorTagsLazyQuery(
+	baseOptions?: Apollo.LazyQueryHookOptions<
+		Types.GetErrorTagsQuery,
+		Types.GetErrorTagsQueryVariables
+	>,
+) {
+	return Apollo.useLazyQuery<
+		Types.GetErrorTagsQuery,
+		Types.GetErrorTagsQueryVariables
+	>(GetErrorTagsDocument, baseOptions)
+}
+export type GetErrorTagsQueryHookResult = ReturnType<
+	typeof useGetErrorTagsQuery
+>
+export type GetErrorTagsLazyQueryHookResult = ReturnType<
+	typeof useGetErrorTagsLazyQuery
+>
+export type GetErrorTagsQueryResult = Apollo.QueryResult<
+	Types.GetErrorTagsQuery,
+	Types.GetErrorTagsQueryVariables
+>
+export const MatchErrorTagDocument = gql`
+	query MatchErrorTag($query: String!) {
+		match_error_tag(query: $query) {
+			id
+			title
+			description
+			score
+		}
+	}
+`
+
+/**
+ * __useMatchErrorTagQuery__
+ *
+ * To run a query within a React component, call `useMatchErrorTagQuery` and pass it any options that fit your needs.
+ * When your component renders, `useMatchErrorTagQuery` returns an object from Apollo Client that contains loading, error, and data properties
+ * you can use to render your UI.
+ *
+ * @param baseOptions options that will be passed into the query, supported options are listed on: https://www.apollographql.com/docs/react/api/react-hooks/#options;
+ *
+ * @example
+ * const { data, loading, error } = useMatchErrorTagQuery({
+ *   variables: {
+ *      query: // value for 'query'
+ *   },
+ * });
+ */
+export function useMatchErrorTagQuery(
+	baseOptions: Apollo.QueryHookOptions<
+		Types.MatchErrorTagQuery,
+		Types.MatchErrorTagQueryVariables
+	>,
+) {
+	return Apollo.useQuery<
+		Types.MatchErrorTagQuery,
+		Types.MatchErrorTagQueryVariables
+	>(MatchErrorTagDocument, baseOptions)
+}
+export function useMatchErrorTagLazyQuery(
+	baseOptions?: Apollo.LazyQueryHookOptions<
+		Types.MatchErrorTagQuery,
+		Types.MatchErrorTagQueryVariables
+	>,
+) {
+	return Apollo.useLazyQuery<
+		Types.MatchErrorTagQuery,
+		Types.MatchErrorTagQueryVariables
+	>(MatchErrorTagDocument, baseOptions)
+}
+export type MatchErrorTagQueryHookResult = ReturnType<
+	typeof useMatchErrorTagQuery
+>
+export type MatchErrorTagLazyQueryHookResult = ReturnType<
+	typeof useMatchErrorTagLazyQuery
+>
+export type MatchErrorTagQueryResult = Apollo.QueryResult<
+	Types.MatchErrorTagQuery,
+	Types.MatchErrorTagQueryVariables
+>
+export const FindSimilarErrorsDocument = gql`
+	query FindSimilarErrors($query: String!) {
+		find_similar_errors(query: $query) {
+			id
+			type
+			event
+			stack_trace
+			score
+		}
+	}
+`
+
+/**
+ * __useFindSimilarErrorsQuery__
+ *
+ * To run a query within a React component, call `useFindSimilarErrorsQuery` and pass it any options that fit your needs.
+ * When your component renders, `useFindSimilarErrorsQuery` returns an object from Apollo Client that contains loading, error, and data properties
+ * you can use to render your UI.
+ *
+ * @param baseOptions options that will be passed into the query, supported options are listed on: https://www.apollographql.com/docs/react/api/react-hooks/#options;
+ *
+ * @example
+ * const { data, loading, error } = useFindSimilarErrorsQuery({
+ *   variables: {
+ *      query: // value for 'query'
+ *   },
+ * });
+ */
+export function useFindSimilarErrorsQuery(
+	baseOptions: Apollo.QueryHookOptions<
+		Types.FindSimilarErrorsQuery,
+		Types.FindSimilarErrorsQueryVariables
+	>,
+) {
+	return Apollo.useQuery<
+		Types.FindSimilarErrorsQuery,
+		Types.FindSimilarErrorsQueryVariables
+	>(FindSimilarErrorsDocument, baseOptions)
+}
+export function useFindSimilarErrorsLazyQuery(
+	baseOptions?: Apollo.LazyQueryHookOptions<
+		Types.FindSimilarErrorsQuery,
+		Types.FindSimilarErrorsQueryVariables
+	>,
+) {
+	return Apollo.useLazyQuery<
+		Types.FindSimilarErrorsQuery,
+		Types.FindSimilarErrorsQueryVariables
+	>(FindSimilarErrorsDocument, baseOptions)
+}
+export type FindSimilarErrorsQueryHookResult = ReturnType<
+	typeof useFindSimilarErrorsQuery
+>
+export type FindSimilarErrorsLazyQueryHookResult = ReturnType<
+	typeof useFindSimilarErrorsLazyQuery
+>
+export type FindSimilarErrorsQueryResult = Apollo.QueryResult<
+	Types.FindSimilarErrorsQuery,
+	Types.FindSimilarErrorsQueryVariables
+>
 export const GetTracesDocument = gql`
 	query GetTraces($project_id: ID!, $params: TracesParamsInput!) {
 		traces(project_id: $project_id, params: $params) {
@@ -13536,169 +13696,11 @@
  *
  * To run a query within a React component, call `useGetTracesQuery` and pass it any options that fit your needs.
  * When your component renders, `useGetTracesQuery` returns an object from Apollo Client that contains loading, error, and data properties
->>>>>>> 0ddb1f07
  * you can use to render your UI.
  *
  * @param baseOptions options that will be passed into the query, supported options are listed on: https://www.apollographql.com/docs/react/api/react-hooks/#options;
  *
  * @example
-<<<<<<< HEAD
- * const { data, loading, error } = useGetErrorTagsQuery({
- *   variables: {
- *   },
- * });
- */
-export function useGetErrorTagsQuery(
-	baseOptions?: Apollo.QueryHookOptions<
-		Types.GetErrorTagsQuery,
-		Types.GetErrorTagsQueryVariables
-	>,
-) {
-	return Apollo.useQuery<
-		Types.GetErrorTagsQuery,
-		Types.GetErrorTagsQueryVariables
-	>(GetErrorTagsDocument, baseOptions)
-}
-export function useGetErrorTagsLazyQuery(
-	baseOptions?: Apollo.LazyQueryHookOptions<
-		Types.GetErrorTagsQuery,
-		Types.GetErrorTagsQueryVariables
-	>,
-) {
-	return Apollo.useLazyQuery<
-		Types.GetErrorTagsQuery,
-		Types.GetErrorTagsQueryVariables
-	>(GetErrorTagsDocument, baseOptions)
-}
-export type GetErrorTagsQueryHookResult = ReturnType<
-	typeof useGetErrorTagsQuery
->
-export type GetErrorTagsLazyQueryHookResult = ReturnType<
-	typeof useGetErrorTagsLazyQuery
->
-export type GetErrorTagsQueryResult = Apollo.QueryResult<
-	Types.GetErrorTagsQuery,
-	Types.GetErrorTagsQueryVariables
->
-export const MatchErrorTagDocument = gql`
-	query MatchErrorTag($query: String!) {
-		match_error_tag(query: $query) {
-			id
-			title
-			description
-			score
-		}
-	}
-`
-
-/**
- * __useMatchErrorTagQuery__
- *
- * To run a query within a React component, call `useMatchErrorTagQuery` and pass it any options that fit your needs.
- * When your component renders, `useMatchErrorTagQuery` returns an object from Apollo Client that contains loading, error, and data properties
- * you can use to render your UI.
- *
- * @param baseOptions options that will be passed into the query, supported options are listed on: https://www.apollographql.com/docs/react/api/react-hooks/#options;
- *
- * @example
- * const { data, loading, error } = useMatchErrorTagQuery({
- *   variables: {
- *      query: // value for 'query'
- *   },
- * });
- */
-export function useMatchErrorTagQuery(
-	baseOptions: Apollo.QueryHookOptions<
-		Types.MatchErrorTagQuery,
-		Types.MatchErrorTagQueryVariables
-	>,
-) {
-	return Apollo.useQuery<
-		Types.MatchErrorTagQuery,
-		Types.MatchErrorTagQueryVariables
-	>(MatchErrorTagDocument, baseOptions)
-}
-export function useMatchErrorTagLazyQuery(
-	baseOptions?: Apollo.LazyQueryHookOptions<
-		Types.MatchErrorTagQuery,
-		Types.MatchErrorTagQueryVariables
-	>,
-) {
-	return Apollo.useLazyQuery<
-		Types.MatchErrorTagQuery,
-		Types.MatchErrorTagQueryVariables
-	>(MatchErrorTagDocument, baseOptions)
-}
-export type MatchErrorTagQueryHookResult = ReturnType<
-	typeof useMatchErrorTagQuery
->
-export type MatchErrorTagLazyQueryHookResult = ReturnType<
-	typeof useMatchErrorTagLazyQuery
->
-export type MatchErrorTagQueryResult = Apollo.QueryResult<
-	Types.MatchErrorTagQuery,
-	Types.MatchErrorTagQueryVariables
->
-export const FindSimilarErrorsDocument = gql`
-	query FindSimilarErrors($query: String!) {
-		find_similar_errors(query: $query) {
-			id
-			type
-			event
-			stack_trace
-			score
-		}
-	}
-`
-
-/**
- * __useFindSimilarErrorsQuery__
- *
- * To run a query within a React component, call `useFindSimilarErrorsQuery` and pass it any options that fit your needs.
- * When your component renders, `useFindSimilarErrorsQuery` returns an object from Apollo Client that contains loading, error, and data properties
- * you can use to render your UI.
- *
- * @param baseOptions options that will be passed into the query, supported options are listed on: https://www.apollographql.com/docs/react/api/react-hooks/#options;
- *
- * @example
- * const { data, loading, error } = useFindSimilarErrorsQuery({
- *   variables: {
- *      query: // value for 'query'
- *   },
- * });
- */
-export function useFindSimilarErrorsQuery(
-	baseOptions: Apollo.QueryHookOptions<
-		Types.FindSimilarErrorsQuery,
-		Types.FindSimilarErrorsQueryVariables
-	>,
-) {
-	return Apollo.useQuery<
-		Types.FindSimilarErrorsQuery,
-		Types.FindSimilarErrorsQueryVariables
-	>(FindSimilarErrorsDocument, baseOptions)
-}
-export function useFindSimilarErrorsLazyQuery(
-	baseOptions?: Apollo.LazyQueryHookOptions<
-		Types.FindSimilarErrorsQuery,
-		Types.FindSimilarErrorsQueryVariables
-	>,
-) {
-	return Apollo.useLazyQuery<
-		Types.FindSimilarErrorsQuery,
-		Types.FindSimilarErrorsQueryVariables
-	>(FindSimilarErrorsDocument, baseOptions)
-}
-export type FindSimilarErrorsQueryHookResult = ReturnType<
-	typeof useFindSimilarErrorsQuery
->
-export type FindSimilarErrorsLazyQueryHookResult = ReturnType<
-	typeof useFindSimilarErrorsLazyQuery
->
-export type FindSimilarErrorsQueryResult = Apollo.QueryResult<
-	Types.FindSimilarErrorsQuery,
-	Types.FindSimilarErrorsQueryVariables
-=======
  * const { data, loading, error } = useGetTracesQuery({
  *   variables: {
  *      project_id: // value for 'project_id'
@@ -13735,5 +13737,4 @@
 export type GetTracesQueryResult = Apollo.QueryResult<
 	Types.GetTracesQuery,
 	Types.GetTracesQueryVariables
->>>>>>> 0ddb1f07
 >