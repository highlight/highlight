--- conflicted
+++ resolved
@@ -3703,7 +3703,6 @@
 export const GetNewUserAlertDocument = gql`
     query GetNewUserAlert($organization_id: ID!) {
         new_user_alert(organization_id: $organization_id) {
-<<<<<<< HEAD
             ChannelsToNotify {
                 webhook_channel
                 webhook_channel_id
@@ -3765,8 +3764,6 @@
 export const GetTrackPropertiesAlertDocument = gql`
     query GetTrackPropertiesAlert($organization_id: ID!) {
         track_properties_alert(organization_id: $organization_id) {
-=======
->>>>>>> 7dafbb4b
             ChannelsToNotify {
                 webhook_channel
                 webhook_channel_id
@@ -3778,172 +3775,21 @@
 `;
 
 /**
-<<<<<<< HEAD
  * __useGetTrackPropertiesAlertQuery__
  *
  * To run a query within a React component, call `useGetTrackPropertiesAlertQuery` and pass it any options that fit your needs.
  * When your component renders, `useGetTrackPropertiesAlertQuery` returns an object from Apollo Client that contains loading, error, and data properties
-=======
- * __useGetNewUserAlertQuery__
- *
- * To run a query within a React component, call `useGetNewUserAlertQuery` and pass it any options that fit your needs.
- * When your component renders, `useGetNewUserAlertQuery` returns an object from Apollo Client that contains loading, error, and data properties
->>>>>>> 7dafbb4b
  * you can use to render your UI.
  *
  * @param baseOptions options that will be passed into the query, supported options are listed on: https://www.apollographql.com/docs/react/api/react-hooks/#options;
  *
  * @example
-<<<<<<< HEAD
  * const { data, loading, error } = useGetTrackPropertiesAlertQuery({
-=======
- * const { data, loading, error } = useGetNewUserAlertQuery({
->>>>>>> 7dafbb4b
  *   variables: {
  *      organization_id: // value for 'organization_id'
  *   },
  * });
  */
-<<<<<<< HEAD
-export function useGetTrackPropertiesAlertQuery(
-    baseOptions: Apollo.QueryHookOptions<
-        Types.GetTrackPropertiesAlertQuery,
-        Types.GetTrackPropertiesAlertQueryVariables
-    >
-) {
-    return Apollo.useQuery<
-        Types.GetTrackPropertiesAlertQuery,
-        Types.GetTrackPropertiesAlertQueryVariables
-    >(GetTrackPropertiesAlertDocument, baseOptions);
-}
-export function useGetTrackPropertiesAlertLazyQuery(
-    baseOptions?: Apollo.LazyQueryHookOptions<
-        Types.GetTrackPropertiesAlertQuery,
-        Types.GetTrackPropertiesAlertQueryVariables
-    >
-) {
-    return Apollo.useLazyQuery<
-        Types.GetTrackPropertiesAlertQuery,
-        Types.GetTrackPropertiesAlertQueryVariables
-    >(GetTrackPropertiesAlertDocument, baseOptions);
-}
-export type GetTrackPropertiesAlertQueryHookResult = ReturnType<
-    typeof useGetTrackPropertiesAlertQuery
->;
-export type GetTrackPropertiesAlertLazyQueryHookResult = ReturnType<
-    typeof useGetTrackPropertiesAlertLazyQuery
->;
-export type GetTrackPropertiesAlertQueryResult = Apollo.QueryResult<
-    Types.GetTrackPropertiesAlertQuery,
-    Types.GetTrackPropertiesAlertQueryVariables
->;
-export const GetUserPropertiesAlertDocument = gql`
-    query GetUserPropertiesAlert($organization_id: ID!) {
-        user_properties_alert(organization_id: $organization_id) {
-=======
-export function useGetNewUserAlertQuery(
-    baseOptions: Apollo.QueryHookOptions<
-        Types.GetNewUserAlertQuery,
-        Types.GetNewUserAlertQueryVariables
-    >
-) {
-    return Apollo.useQuery<
-        Types.GetNewUserAlertQuery,
-        Types.GetNewUserAlertQueryVariables
-    >(GetNewUserAlertDocument, baseOptions);
-}
-export function useGetNewUserAlertLazyQuery(
-    baseOptions?: Apollo.LazyQueryHookOptions<
-        Types.GetNewUserAlertQuery,
-        Types.GetNewUserAlertQueryVariables
-    >
-) {
-    return Apollo.useLazyQuery<
-        Types.GetNewUserAlertQuery,
-        Types.GetNewUserAlertQueryVariables
-    >(GetNewUserAlertDocument, baseOptions);
-}
-export type GetNewUserAlertQueryHookResult = ReturnType<
-    typeof useGetNewUserAlertQuery
->;
-export type GetNewUserAlertLazyQueryHookResult = ReturnType<
-    typeof useGetNewUserAlertLazyQuery
->;
-export type GetNewUserAlertQueryResult = Apollo.QueryResult<
-    Types.GetNewUserAlertQuery,
-    Types.GetNewUserAlertQueryVariables
->;
-export const GetTrackPropertiesAlertDocument = gql`
-    query GetTrackPropertiesAlert($organization_id: ID!) {
-        track_properties_alert(organization_id: $organization_id) {
->>>>>>> 7dafbb4b
-            ChannelsToNotify {
-                webhook_channel
-                webhook_channel_id
-            }
-            ExcludedEnvironments
-            CountThreshold
-        }
-    }
-`;
-
-/**
-<<<<<<< HEAD
- * __useGetUserPropertiesAlertQuery__
- *
- * To run a query within a React component, call `useGetUserPropertiesAlertQuery` and pass it any options that fit your needs.
- * When your component renders, `useGetUserPropertiesAlertQuery` returns an object from Apollo Client that contains loading, error, and data properties
-=======
- * __useGetTrackPropertiesAlertQuery__
- *
- * To run a query within a React component, call `useGetTrackPropertiesAlertQuery` and pass it any options that fit your needs.
- * When your component renders, `useGetTrackPropertiesAlertQuery` returns an object from Apollo Client that contains loading, error, and data properties
->>>>>>> 7dafbb4b
- * you can use to render your UI.
- *
- * @param baseOptions options that will be passed into the query, supported options are listed on: https://www.apollographql.com/docs/react/api/react-hooks/#options;
- *
- * @example
-<<<<<<< HEAD
- * const { data, loading, error } = useGetUserPropertiesAlertQuery({
-=======
- * const { data, loading, error } = useGetTrackPropertiesAlertQuery({
->>>>>>> 7dafbb4b
- *   variables: {
- *      organization_id: // value for 'organization_id'
- *   },
- * });
- */
-<<<<<<< HEAD
-export function useGetUserPropertiesAlertQuery(
-    baseOptions: Apollo.QueryHookOptions<
-        Types.GetUserPropertiesAlertQuery,
-        Types.GetUserPropertiesAlertQueryVariables
-    >
-) {
-    return Apollo.useQuery<
-        Types.GetUserPropertiesAlertQuery,
-        Types.GetUserPropertiesAlertQueryVariables
-    >(GetUserPropertiesAlertDocument, baseOptions);
-}
-export function useGetUserPropertiesAlertLazyQuery(
-    baseOptions?: Apollo.LazyQueryHookOptions<
-        Types.GetUserPropertiesAlertQuery,
-        Types.GetUserPropertiesAlertQueryVariables
-    >
-) {
-    return Apollo.useLazyQuery<
-        Types.GetUserPropertiesAlertQuery,
-        Types.GetUserPropertiesAlertQueryVariables
-    >(GetUserPropertiesAlertDocument, baseOptions);
-}
-export type GetUserPropertiesAlertQueryHookResult = ReturnType<
-    typeof useGetUserPropertiesAlertQuery
->;
-export type GetUserPropertiesAlertLazyQueryHookResult = ReturnType<
-    typeof useGetUserPropertiesAlertLazyQuery
->;
-=======
 export function useGetTrackPropertiesAlertQuery(
     baseOptions: Apollo.QueryHookOptions<
         Types.GetTrackPropertiesAlertQuery,
@@ -4033,7 +3879,6 @@
 export type GetUserPropertiesAlertLazyQueryHookResult = ReturnType<
     typeof useGetUserPropertiesAlertLazyQuery
 >;
->>>>>>> 7dafbb4b
 export type GetUserPropertiesAlertQueryResult = Apollo.QueryResult<
     Types.GetUserPropertiesAlertQuery,
     Types.GetUserPropertiesAlertQueryVariables
