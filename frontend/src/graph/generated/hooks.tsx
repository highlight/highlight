import * as Types from './operations';

import { gql } from '@apollo/client';
import * as Apollo from '@apollo/client';
export const ErrorFieldsFragmentDoc = gql`
    fragment errorFields on ErrorObject {
        id
        error_group_id
        event
        type
        url
        source
        line_number
        column_number
        trace
        timestamp
        payload
    }
`;
export const MarkSessionAsViewedDocument = gql`
    mutation MarkSessionAsViewed($id: ID!, $viewed: Boolean!) {
        markSessionAsViewed(id: $id, viewed: $viewed) {
            id
            viewed
        }
    }
`;
export type MarkSessionAsViewedMutationFn = Apollo.MutationFunction<
    Types.MarkSessionAsViewedMutation,
    Types.MarkSessionAsViewedMutationVariables
>;

/**
 * __useMarkSessionAsViewedMutation__
 *
 * To run a mutation, you first call `useMarkSessionAsViewedMutation` within a React component and pass it any options that fit your needs.
 * When your component renders, `useMarkSessionAsViewedMutation` returns a tuple that includes:
 * - A mutate function that you can call at any time to execute the mutation
 * - An object with fields that represent the current status of the mutation's execution
 *
 * @param baseOptions options that will be passed into the mutation, supported options are listed on: https://www.apollographql.com/docs/react/api/react-hooks/#options-2;
 *
 * @example
 * const [markSessionAsViewedMutation, { data, loading, error }] = useMarkSessionAsViewedMutation({
 *   variables: {
 *      id: // value for 'id'
 *      viewed: // value for 'viewed'
 *   },
 * });
 */
export function useMarkSessionAsViewedMutation(
    baseOptions?: Apollo.MutationHookOptions<
        Types.MarkSessionAsViewedMutation,
        Types.MarkSessionAsViewedMutationVariables
    >
) {
    return Apollo.useMutation<
        Types.MarkSessionAsViewedMutation,
        Types.MarkSessionAsViewedMutationVariables
    >(MarkSessionAsViewedDocument, baseOptions);
}
export type MarkSessionAsViewedMutationHookResult = ReturnType<
    typeof useMarkSessionAsViewedMutation
>;
export type MarkSessionAsViewedMutationResult = Apollo.MutationResult<Types.MarkSessionAsViewedMutation>;
export type MarkSessionAsViewedMutationOptions = Apollo.BaseMutationOptions<
    Types.MarkSessionAsViewedMutation,
    Types.MarkSessionAsViewedMutationVariables
>;
export const MarkSessionAsStarredDocument = gql`
    mutation MarkSessionAsStarred($id: ID!, $starred: Boolean!) {
        markSessionAsStarred(id: $id, starred: $starred) {
            id
            starred
        }
    }
`;
export type MarkSessionAsStarredMutationFn = Apollo.MutationFunction<
    Types.MarkSessionAsStarredMutation,
    Types.MarkSessionAsStarredMutationVariables
>;

/**
 * __useMarkSessionAsStarredMutation__
 *
 * To run a mutation, you first call `useMarkSessionAsStarredMutation` within a React component and pass it any options that fit your needs.
 * When your component renders, `useMarkSessionAsStarredMutation` returns a tuple that includes:
 * - A mutate function that you can call at any time to execute the mutation
 * - An object with fields that represent the current status of the mutation's execution
 *
 * @param baseOptions options that will be passed into the mutation, supported options are listed on: https://www.apollographql.com/docs/react/api/react-hooks/#options-2;
 *
 * @example
 * const [markSessionAsStarredMutation, { data, loading, error }] = useMarkSessionAsStarredMutation({
 *   variables: {
 *      id: // value for 'id'
 *      starred: // value for 'starred'
 *   },
 * });
 */
export function useMarkSessionAsStarredMutation(
    baseOptions?: Apollo.MutationHookOptions<
        Types.MarkSessionAsStarredMutation,
        Types.MarkSessionAsStarredMutationVariables
    >
) {
    return Apollo.useMutation<
        Types.MarkSessionAsStarredMutation,
        Types.MarkSessionAsStarredMutationVariables
    >(MarkSessionAsStarredDocument, baseOptions);
}
export type MarkSessionAsStarredMutationHookResult = ReturnType<
    typeof useMarkSessionAsStarredMutation
>;
export type MarkSessionAsStarredMutationResult = Apollo.MutationResult<Types.MarkSessionAsStarredMutation>;
export type MarkSessionAsStarredMutationOptions = Apollo.BaseMutationOptions<
    Types.MarkSessionAsStarredMutation,
    Types.MarkSessionAsStarredMutationVariables
>;
export const CreateOrUpdateSubscriptionDocument = gql`
    mutation CreateOrUpdateSubscription(
        $organization_id: ID!
        $plan_type: PlanType!
    ) {
        createOrUpdateSubscription(
            organization_id: $organization_id
            plan_type: $plan_type
        )
    }
`;
export type CreateOrUpdateSubscriptionMutationFn = Apollo.MutationFunction<
    Types.CreateOrUpdateSubscriptionMutation,
    Types.CreateOrUpdateSubscriptionMutationVariables
>;

/**
 * __useCreateOrUpdateSubscriptionMutation__
 *
 * To run a mutation, you first call `useCreateOrUpdateSubscriptionMutation` within a React component and pass it any options that fit your needs.
 * When your component renders, `useCreateOrUpdateSubscriptionMutation` returns a tuple that includes:
 * - A mutate function that you can call at any time to execute the mutation
 * - An object with fields that represent the current status of the mutation's execution
 *
 * @param baseOptions options that will be passed into the mutation, supported options are listed on: https://www.apollographql.com/docs/react/api/react-hooks/#options-2;
 *
 * @example
 * const [createOrUpdateSubscriptionMutation, { data, loading, error }] = useCreateOrUpdateSubscriptionMutation({
 *   variables: {
 *      organization_id: // value for 'organization_id'
 *      plan_type: // value for 'plan_type'
 *   },
 * });
 */
export function useCreateOrUpdateSubscriptionMutation(
    baseOptions?: Apollo.MutationHookOptions<
        Types.CreateOrUpdateSubscriptionMutation,
        Types.CreateOrUpdateSubscriptionMutationVariables
    >
) {
    return Apollo.useMutation<
        Types.CreateOrUpdateSubscriptionMutation,
        Types.CreateOrUpdateSubscriptionMutationVariables
    >(CreateOrUpdateSubscriptionDocument, baseOptions);
}
export type CreateOrUpdateSubscriptionMutationHookResult = ReturnType<
    typeof useCreateOrUpdateSubscriptionMutation
>;
export type CreateOrUpdateSubscriptionMutationResult = Apollo.MutationResult<Types.CreateOrUpdateSubscriptionMutation>;
export type CreateOrUpdateSubscriptionMutationOptions = Apollo.BaseMutationOptions<
    Types.CreateOrUpdateSubscriptionMutation,
    Types.CreateOrUpdateSubscriptionMutationVariables
>;
export const UpdateErrorGroupStateDocument = gql`
    mutation updateErrorGroupState($id: ID!, $state: String!) {
        updateErrorGroupState(id: $id, state: $state) {
            id
            state
        }
    }
`;
export type UpdateErrorGroupStateMutationFn = Apollo.MutationFunction<
    Types.UpdateErrorGroupStateMutation,
    Types.UpdateErrorGroupStateMutationVariables
>;

/**
 * __useUpdateErrorGroupStateMutation__
 *
 * To run a mutation, you first call `useUpdateErrorGroupStateMutation` within a React component and pass it any options that fit your needs.
 * When your component renders, `useUpdateErrorGroupStateMutation` returns a tuple that includes:
 * - A mutate function that you can call at any time to execute the mutation
 * - An object with fields that represent the current status of the mutation's execution
 *
 * @param baseOptions options that will be passed into the mutation, supported options are listed on: https://www.apollographql.com/docs/react/api/react-hooks/#options-2;
 *
 * @example
 * const [updateErrorGroupStateMutation, { data, loading, error }] = useUpdateErrorGroupStateMutation({
 *   variables: {
 *      id: // value for 'id'
 *      state: // value for 'state'
 *   },
 * });
 */
export function useUpdateErrorGroupStateMutation(
    baseOptions?: Apollo.MutationHookOptions<
        Types.UpdateErrorGroupStateMutation,
        Types.UpdateErrorGroupStateMutationVariables
    >
) {
    return Apollo.useMutation<
        Types.UpdateErrorGroupStateMutation,
        Types.UpdateErrorGroupStateMutationVariables
    >(UpdateErrorGroupStateDocument, baseOptions);
}
export type UpdateErrorGroupStateMutationHookResult = ReturnType<
    typeof useUpdateErrorGroupStateMutation
>;
export type UpdateErrorGroupStateMutationResult = Apollo.MutationResult<Types.UpdateErrorGroupStateMutation>;
export type UpdateErrorGroupStateMutationOptions = Apollo.BaseMutationOptions<
    Types.UpdateErrorGroupStateMutation,
    Types.UpdateErrorGroupStateMutationVariables
>;
export const SendEmailSignupDocument = gql`
    mutation SendEmailSignup($email: String!) {
        emailSignup(email: $email)
    }
`;
export type SendEmailSignupMutationFn = Apollo.MutationFunction<
    Types.SendEmailSignupMutation,
    Types.SendEmailSignupMutationVariables
>;

/**
 * __useSendEmailSignupMutation__
 *
 * To run a mutation, you first call `useSendEmailSignupMutation` within a React component and pass it any options that fit your needs.
 * When your component renders, `useSendEmailSignupMutation` returns a tuple that includes:
 * - A mutate function that you can call at any time to execute the mutation
 * - An object with fields that represent the current status of the mutation's execution
 *
 * @param baseOptions options that will be passed into the mutation, supported options are listed on: https://www.apollographql.com/docs/react/api/react-hooks/#options-2;
 *
 * @example
 * const [sendEmailSignupMutation, { data, loading, error }] = useSendEmailSignupMutation({
 *   variables: {
 *      email: // value for 'email'
 *   },
 * });
 */
export function useSendEmailSignupMutation(
    baseOptions?: Apollo.MutationHookOptions<
        Types.SendEmailSignupMutation,
        Types.SendEmailSignupMutationVariables
    >
) {
    return Apollo.useMutation<
        Types.SendEmailSignupMutation,
        Types.SendEmailSignupMutationVariables
    >(SendEmailSignupDocument, baseOptions);
}
export type SendEmailSignupMutationHookResult = ReturnType<
    typeof useSendEmailSignupMutation
>;
export type SendEmailSignupMutationResult = Apollo.MutationResult<Types.SendEmailSignupMutation>;
export type SendEmailSignupMutationOptions = Apollo.BaseMutationOptions<
    Types.SendEmailSignupMutation,
    Types.SendEmailSignupMutationVariables
>;
export const AddAdminToOrganizationDocument = gql`
    mutation AddAdminToOrganization(
        $organization_id: ID!
        $invite_id: String!
    ) {
        addAdminToOrganization(
            organization_id: $organization_id
            invite_id: $invite_id
        )
    }
`;
export type AddAdminToOrganizationMutationFn = Apollo.MutationFunction<
    Types.AddAdminToOrganizationMutation,
    Types.AddAdminToOrganizationMutationVariables
>;

/**
 * __useAddAdminToOrganizationMutation__
 *
 * To run a mutation, you first call `useAddAdminToOrganizationMutation` within a React component and pass it any options that fit your needs.
 * When your component renders, `useAddAdminToOrganizationMutation` returns a tuple that includes:
 * - A mutate function that you can call at any time to execute the mutation
 * - An object with fields that represent the current status of the mutation's execution
 *
 * @param baseOptions options that will be passed into the mutation, supported options are listed on: https://www.apollographql.com/docs/react/api/react-hooks/#options-2;
 *
 * @example
 * const [addAdminToOrganizationMutation, { data, loading, error }] = useAddAdminToOrganizationMutation({
 *   variables: {
 *      organization_id: // value for 'organization_id'
 *      invite_id: // value for 'invite_id'
 *   },
 * });
 */
export function useAddAdminToOrganizationMutation(
    baseOptions?: Apollo.MutationHookOptions<
        Types.AddAdminToOrganizationMutation,
        Types.AddAdminToOrganizationMutationVariables
    >
) {
    return Apollo.useMutation<
        Types.AddAdminToOrganizationMutation,
        Types.AddAdminToOrganizationMutationVariables
    >(AddAdminToOrganizationDocument, baseOptions);
}
export type AddAdminToOrganizationMutationHookResult = ReturnType<
    typeof useAddAdminToOrganizationMutation
>;
export type AddAdminToOrganizationMutationResult = Apollo.MutationResult<Types.AddAdminToOrganizationMutation>;
export type AddAdminToOrganizationMutationOptions = Apollo.BaseMutationOptions<
    Types.AddAdminToOrganizationMutation,
    Types.AddAdminToOrganizationMutationVariables
>;
export const AddSlackIntegrationToWorkspaceDocument = gql`
    mutation AddSlackIntegrationToWorkspace(
        $organization_id: ID!
        $code: String!
        $redirect_path: String!
    ) {
        addSlackIntegrationToWorkspace(
            organization_id: $organization_id
            code: $code
            redirect_path: $redirect_path
        )
    }
`;
export type AddSlackIntegrationToWorkspaceMutationFn = Apollo.MutationFunction<
    Types.AddSlackIntegrationToWorkspaceMutation,
    Types.AddSlackIntegrationToWorkspaceMutationVariables
>;

/**
 * __useAddSlackIntegrationToWorkspaceMutation__
 *
 * To run a mutation, you first call `useAddSlackIntegrationToWorkspaceMutation` within a React component and pass it any options that fit your needs.
 * When your component renders, `useAddSlackIntegrationToWorkspaceMutation` returns a tuple that includes:
 * - A mutate function that you can call at any time to execute the mutation
 * - An object with fields that represent the current status of the mutation's execution
 *
 * @param baseOptions options that will be passed into the mutation, supported options are listed on: https://www.apollographql.com/docs/react/api/react-hooks/#options-2;
 *
 * @example
 * const [addSlackIntegrationToWorkspaceMutation, { data, loading, error }] = useAddSlackIntegrationToWorkspaceMutation({
 *   variables: {
 *      organization_id: // value for 'organization_id'
 *      code: // value for 'code'
 *      redirect_path: // value for 'redirect_path'
 *   },
 * });
 */
export function useAddSlackIntegrationToWorkspaceMutation(
    baseOptions?: Apollo.MutationHookOptions<
        Types.AddSlackIntegrationToWorkspaceMutation,
        Types.AddSlackIntegrationToWorkspaceMutationVariables
    >
) {
    return Apollo.useMutation<
        Types.AddSlackIntegrationToWorkspaceMutation,
        Types.AddSlackIntegrationToWorkspaceMutationVariables
    >(AddSlackIntegrationToWorkspaceDocument, baseOptions);
}
export type AddSlackIntegrationToWorkspaceMutationHookResult = ReturnType<
    typeof useAddSlackIntegrationToWorkspaceMutation
>;
export type AddSlackIntegrationToWorkspaceMutationResult = Apollo.MutationResult<Types.AddSlackIntegrationToWorkspaceMutation>;
export type AddSlackIntegrationToWorkspaceMutationOptions = Apollo.BaseMutationOptions<
    Types.AddSlackIntegrationToWorkspaceMutation,
    Types.AddSlackIntegrationToWorkspaceMutationVariables
>;
export const CreateOrganizationDocument = gql`
    mutation CreateOrganization($name: String!) {
        createOrganization(name: $name) {
            id
            name
        }
    }
`;
export type CreateOrganizationMutationFn = Apollo.MutationFunction<
    Types.CreateOrganizationMutation,
    Types.CreateOrganizationMutationVariables
>;

/**
 * __useCreateOrganizationMutation__
 *
 * To run a mutation, you first call `useCreateOrganizationMutation` within a React component and pass it any options that fit your needs.
 * When your component renders, `useCreateOrganizationMutation` returns a tuple that includes:
 * - A mutate function that you can call at any time to execute the mutation
 * - An object with fields that represent the current status of the mutation's execution
 *
 * @param baseOptions options that will be passed into the mutation, supported options are listed on: https://www.apollographql.com/docs/react/api/react-hooks/#options-2;
 *
 * @example
 * const [createOrganizationMutation, { data, loading, error }] = useCreateOrganizationMutation({
 *   variables: {
 *      name: // value for 'name'
 *   },
 * });
 */
export function useCreateOrganizationMutation(
    baseOptions?: Apollo.MutationHookOptions<
        Types.CreateOrganizationMutation,
        Types.CreateOrganizationMutationVariables
    >
) {
    return Apollo.useMutation<
        Types.CreateOrganizationMutation,
        Types.CreateOrganizationMutationVariables
    >(CreateOrganizationDocument, baseOptions);
}
export type CreateOrganizationMutationHookResult = ReturnType<
    typeof useCreateOrganizationMutation
>;
export type CreateOrganizationMutationResult = Apollo.MutationResult<Types.CreateOrganizationMutation>;
export type CreateOrganizationMutationOptions = Apollo.BaseMutationOptions<
    Types.CreateOrganizationMutation,
    Types.CreateOrganizationMutationVariables
>;
export const EditOrganizationDocument = gql`
    mutation EditOrganization($id: ID!, $name: String, $billing_email: String) {
        editOrganization(id: $id, name: $name, billing_email: $billing_email) {
            name
            billing_email
        }
    }
`;
export type EditOrganizationMutationFn = Apollo.MutationFunction<
    Types.EditOrganizationMutation,
    Types.EditOrganizationMutationVariables
>;

/**
 * __useEditOrganizationMutation__
 *
 * To run a mutation, you first call `useEditOrganizationMutation` within a React component and pass it any options that fit your needs.
 * When your component renders, `useEditOrganizationMutation` returns a tuple that includes:
 * - A mutate function that you can call at any time to execute the mutation
 * - An object with fields that represent the current status of the mutation's execution
 *
 * @param baseOptions options that will be passed into the mutation, supported options are listed on: https://www.apollographql.com/docs/react/api/react-hooks/#options-2;
 *
 * @example
 * const [editOrganizationMutation, { data, loading, error }] = useEditOrganizationMutation({
 *   variables: {
 *      id: // value for 'id'
 *      name: // value for 'name'
 *      billing_email: // value for 'billing_email'
 *   },
 * });
 */
export function useEditOrganizationMutation(
    baseOptions?: Apollo.MutationHookOptions<
        Types.EditOrganizationMutation,
        Types.EditOrganizationMutationVariables
    >
) {
    return Apollo.useMutation<
        Types.EditOrganizationMutation,
        Types.EditOrganizationMutationVariables
    >(EditOrganizationDocument, baseOptions);
}
export type EditOrganizationMutationHookResult = ReturnType<
    typeof useEditOrganizationMutation
>;
export type EditOrganizationMutationResult = Apollo.MutationResult<Types.EditOrganizationMutation>;
export type EditOrganizationMutationOptions = Apollo.BaseMutationOptions<
    Types.EditOrganizationMutation,
    Types.EditOrganizationMutationVariables
>;
export const DeleteOrganizationDocument = gql`
    mutation DeleteOrganization($id: ID!) {
        deleteOrganization(id: $id)
    }
`;
export type DeleteOrganizationMutationFn = Apollo.MutationFunction<
    Types.DeleteOrganizationMutation,
    Types.DeleteOrganizationMutationVariables
>;

/**
 * __useDeleteOrganizationMutation__
 *
 * To run a mutation, you first call `useDeleteOrganizationMutation` within a React component and pass it any options that fit your needs.
 * When your component renders, `useDeleteOrganizationMutation` returns a tuple that includes:
 * - A mutate function that you can call at any time to execute the mutation
 * - An object with fields that represent the current status of the mutation's execution
 *
 * @param baseOptions options that will be passed into the mutation, supported options are listed on: https://www.apollographql.com/docs/react/api/react-hooks/#options-2;
 *
 * @example
 * const [deleteOrganizationMutation, { data, loading, error }] = useDeleteOrganizationMutation({
 *   variables: {
 *      id: // value for 'id'
 *   },
 * });
 */
export function useDeleteOrganizationMutation(
    baseOptions?: Apollo.MutationHookOptions<
        Types.DeleteOrganizationMutation,
        Types.DeleteOrganizationMutationVariables
    >
) {
    return Apollo.useMutation<
        Types.DeleteOrganizationMutation,
        Types.DeleteOrganizationMutationVariables
    >(DeleteOrganizationDocument, baseOptions);
}
export type DeleteOrganizationMutationHookResult = ReturnType<
    typeof useDeleteOrganizationMutation
>;
export type DeleteOrganizationMutationResult = Apollo.MutationResult<Types.DeleteOrganizationMutation>;
export type DeleteOrganizationMutationOptions = Apollo.BaseMutationOptions<
    Types.DeleteOrganizationMutation,
    Types.DeleteOrganizationMutationVariables
>;
export const DeleteSegmentDocument = gql`
    mutation DeleteSegment($segment_id: ID!) {
        deleteSegment(segment_id: $segment_id)
    }
`;
export type DeleteSegmentMutationFn = Apollo.MutationFunction<
    Types.DeleteSegmentMutation,
    Types.DeleteSegmentMutationVariables
>;

/**
 * __useDeleteSegmentMutation__
 *
 * To run a mutation, you first call `useDeleteSegmentMutation` within a React component and pass it any options that fit your needs.
 * When your component renders, `useDeleteSegmentMutation` returns a tuple that includes:
 * - A mutate function that you can call at any time to execute the mutation
 * - An object with fields that represent the current status of the mutation's execution
 *
 * @param baseOptions options that will be passed into the mutation, supported options are listed on: https://www.apollographql.com/docs/react/api/react-hooks/#options-2;
 *
 * @example
 * const [deleteSegmentMutation, { data, loading, error }] = useDeleteSegmentMutation({
 *   variables: {
 *      segment_id: // value for 'segment_id'
 *   },
 * });
 */
export function useDeleteSegmentMutation(
    baseOptions?: Apollo.MutationHookOptions<
        Types.DeleteSegmentMutation,
        Types.DeleteSegmentMutationVariables
    >
) {
    return Apollo.useMutation<
        Types.DeleteSegmentMutation,
        Types.DeleteSegmentMutationVariables
    >(DeleteSegmentDocument, baseOptions);
}
export type DeleteSegmentMutationHookResult = ReturnType<
    typeof useDeleteSegmentMutation
>;
export type DeleteSegmentMutationResult = Apollo.MutationResult<Types.DeleteSegmentMutation>;
export type DeleteSegmentMutationOptions = Apollo.BaseMutationOptions<
    Types.DeleteSegmentMutation,
    Types.DeleteSegmentMutationVariables
>;
export const EditSegmentDocument = gql`
    mutation EditSegment(
        $organization_id: ID!
        $id: ID!
        $params: SearchParamsInput!
    ) {
        editSegment(organization_id: $organization_id, id: $id, params: $params)
    }
`;
export type EditSegmentMutationFn = Apollo.MutationFunction<
    Types.EditSegmentMutation,
    Types.EditSegmentMutationVariables
>;

/**
 * __useEditSegmentMutation__
 *
 * To run a mutation, you first call `useEditSegmentMutation` within a React component and pass it any options that fit your needs.
 * When your component renders, `useEditSegmentMutation` returns a tuple that includes:
 * - A mutate function that you can call at any time to execute the mutation
 * - An object with fields that represent the current status of the mutation's execution
 *
 * @param baseOptions options that will be passed into the mutation, supported options are listed on: https://www.apollographql.com/docs/react/api/react-hooks/#options-2;
 *
 * @example
 * const [editSegmentMutation, { data, loading, error }] = useEditSegmentMutation({
 *   variables: {
 *      organization_id: // value for 'organization_id'
 *      id: // value for 'id'
 *      params: // value for 'params'
 *   },
 * });
 */
export function useEditSegmentMutation(
    baseOptions?: Apollo.MutationHookOptions<
        Types.EditSegmentMutation,
        Types.EditSegmentMutationVariables
    >
) {
    return Apollo.useMutation<
        Types.EditSegmentMutation,
        Types.EditSegmentMutationVariables
    >(EditSegmentDocument, baseOptions);
}
export type EditSegmentMutationHookResult = ReturnType<
    typeof useEditSegmentMutation
>;
export type EditSegmentMutationResult = Apollo.MutationResult<Types.EditSegmentMutation>;
export type EditSegmentMutationOptions = Apollo.BaseMutationOptions<
    Types.EditSegmentMutation,
    Types.EditSegmentMutationVariables
>;
export const CreateSegmentDocument = gql`
    mutation CreateSegment(
        $organization_id: ID!
        $name: String!
        $params: SearchParamsInput!
    ) {
        createSegment(
            organization_id: $organization_id
            name: $name
            params: $params
        ) {
            name
            id
            params {
                user_properties {
                    name
                    value
                }
                excluded_properties {
                    name
                    value
                }
                date_range {
                    start_date
                    end_date
                }
                os
                browser
                visited_url
                referrer
                identified
                hide_viewed
            }
        }
    }
`;
export type CreateSegmentMutationFn = Apollo.MutationFunction<
    Types.CreateSegmentMutation,
    Types.CreateSegmentMutationVariables
>;

/**
 * __useCreateSegmentMutation__
 *
 * To run a mutation, you first call `useCreateSegmentMutation` within a React component and pass it any options that fit your needs.
 * When your component renders, `useCreateSegmentMutation` returns a tuple that includes:
 * - A mutate function that you can call at any time to execute the mutation
 * - An object with fields that represent the current status of the mutation's execution
 *
 * @param baseOptions options that will be passed into the mutation, supported options are listed on: https://www.apollographql.com/docs/react/api/react-hooks/#options-2;
 *
 * @example
 * const [createSegmentMutation, { data, loading, error }] = useCreateSegmentMutation({
 *   variables: {
 *      organization_id: // value for 'organization_id'
 *      name: // value for 'name'
 *      params: // value for 'params'
 *   },
 * });
 */
export function useCreateSegmentMutation(
    baseOptions?: Apollo.MutationHookOptions<
        Types.CreateSegmentMutation,
        Types.CreateSegmentMutationVariables
    >
) {
    return Apollo.useMutation<
        Types.CreateSegmentMutation,
        Types.CreateSegmentMutationVariables
    >(CreateSegmentDocument, baseOptions);
}
export type CreateSegmentMutationHookResult = ReturnType<
    typeof useCreateSegmentMutation
>;
export type CreateSegmentMutationResult = Apollo.MutationResult<Types.CreateSegmentMutation>;
export type CreateSegmentMutationOptions = Apollo.BaseMutationOptions<
    Types.CreateSegmentMutation,
    Types.CreateSegmentMutationVariables
>;
export const CreateSessionCommentDocument = gql`
    mutation CreateSessionComment(
        $organization_id: ID!
        $admin_id: ID!
        $session_id: ID!
        $session_timestamp: Int!
        $text: String!
        $text_for_email: String!
        $x_coordinate: Float!
        $y_coordinate: Float!
        $tagged_admins: [SanitizedAdminInput]!
        $session_url: String!
        $time: Float!
        $author_name: String!
        $session_image: String
    ) {
        createSessionComment(
            organization_id: $organization_id
            admin_id: $admin_id
            session_id: $session_id
            session_timestamp: $session_timestamp
            text: $text
            text_for_email: $text_for_email
            x_coordinate: $x_coordinate
            y_coordinate: $y_coordinate
            tagged_admins: $tagged_admins
            session_url: $session_url
            time: $time
            author_name: $author_name
            session_image: $session_image
        ) {
            id
            timestamp
            created_at
            updated_at
            author {
                id
                name
                email
            }
            text
            x_coordinate
            y_coordinate
        }
    }
`;
export type CreateSessionCommentMutationFn = Apollo.MutationFunction<
    Types.CreateSessionCommentMutation,
    Types.CreateSessionCommentMutationVariables
>;

/**
 * __useCreateSessionCommentMutation__
 *
 * To run a mutation, you first call `useCreateSessionCommentMutation` within a React component and pass it any options that fit your needs.
 * When your component renders, `useCreateSessionCommentMutation` returns a tuple that includes:
 * - A mutate function that you can call at any time to execute the mutation
 * - An object with fields that represent the current status of the mutation's execution
 *
 * @param baseOptions options that will be passed into the mutation, supported options are listed on: https://www.apollographql.com/docs/react/api/react-hooks/#options-2;
 *
 * @example
 * const [createSessionCommentMutation, { data, loading, error }] = useCreateSessionCommentMutation({
 *   variables: {
 *      organization_id: // value for 'organization_id'
 *      admin_id: // value for 'admin_id'
 *      session_id: // value for 'session_id'
 *      session_timestamp: // value for 'session_timestamp'
 *      text: // value for 'text'
 *      text_for_email: // value for 'text_for_email'
 *      x_coordinate: // value for 'x_coordinate'
 *      y_coordinate: // value for 'y_coordinate'
 *      tagged_admins: // value for 'tagged_admins'
 *      session_url: // value for 'session_url'
 *      time: // value for 'time'
 *      author_name: // value for 'author_name'
 *      session_image: // value for 'session_image'
 *   },
 * });
 */
export function useCreateSessionCommentMutation(
    baseOptions?: Apollo.MutationHookOptions<
        Types.CreateSessionCommentMutation,
        Types.CreateSessionCommentMutationVariables
    >
) {
    return Apollo.useMutation<
        Types.CreateSessionCommentMutation,
        Types.CreateSessionCommentMutationVariables
    >(CreateSessionCommentDocument, baseOptions);
}
export type CreateSessionCommentMutationHookResult = ReturnType<
    typeof useCreateSessionCommentMutation
>;
export type CreateSessionCommentMutationResult = Apollo.MutationResult<Types.CreateSessionCommentMutation>;
export type CreateSessionCommentMutationOptions = Apollo.BaseMutationOptions<
    Types.CreateSessionCommentMutation,
    Types.CreateSessionCommentMutationVariables
>;
export const DeleteSessionCommentDocument = gql`
    mutation DeleteSessionComment($id: ID!) {
        deleteSessionComment(id: $id)
    }
`;
export type DeleteSessionCommentMutationFn = Apollo.MutationFunction<
    Types.DeleteSessionCommentMutation,
    Types.DeleteSessionCommentMutationVariables
>;

/**
 * __useDeleteSessionCommentMutation__
 *
 * To run a mutation, you first call `useDeleteSessionCommentMutation` within a React component and pass it any options that fit your needs.
 * When your component renders, `useDeleteSessionCommentMutation` returns a tuple that includes:
 * - A mutate function that you can call at any time to execute the mutation
 * - An object with fields that represent the current status of the mutation's execution
 *
 * @param baseOptions options that will be passed into the mutation, supported options are listed on: https://www.apollographql.com/docs/react/api/react-hooks/#options-2;
 *
 * @example
 * const [deleteSessionCommentMutation, { data, loading, error }] = useDeleteSessionCommentMutation({
 *   variables: {
 *      id: // value for 'id'
 *   },
 * });
 */
export function useDeleteSessionCommentMutation(
    baseOptions?: Apollo.MutationHookOptions<
        Types.DeleteSessionCommentMutation,
        Types.DeleteSessionCommentMutationVariables
    >
) {
    return Apollo.useMutation<
        Types.DeleteSessionCommentMutation,
        Types.DeleteSessionCommentMutationVariables
    >(DeleteSessionCommentDocument, baseOptions);
}
export type DeleteSessionCommentMutationHookResult = ReturnType<
    typeof useDeleteSessionCommentMutation
>;
export type DeleteSessionCommentMutationResult = Apollo.MutationResult<Types.DeleteSessionCommentMutation>;
export type DeleteSessionCommentMutationOptions = Apollo.BaseMutationOptions<
    Types.DeleteSessionCommentMutation,
    Types.DeleteSessionCommentMutationVariables
>;
export const CreateErrorCommentDocument = gql`
    mutation CreateErrorComment(
        $organization_id: ID!
        $admin_id: ID!
        $error_group_id: ID!
        $text: String!
        $text_for_email: String!
        $tagged_admins: [SanitizedAdminInput]!
        $error_url: String!
        $author_name: String!
    ) {
        createErrorComment(
            organization_id: $organization_id
            admin_id: $admin_id
            error_group_id: $error_group_id
            text: $text
            text_for_email: $text_for_email
            tagged_admins: $tagged_admins
            error_url: $error_url
            author_name: $author_name
        ) {
            id
            created_at
            updated_at
            author {
                id
                name
                email
            }
            text
        }
    }
`;
export type CreateErrorCommentMutationFn = Apollo.MutationFunction<
    Types.CreateErrorCommentMutation,
    Types.CreateErrorCommentMutationVariables
>;

/**
 * __useCreateErrorCommentMutation__
 *
 * To run a mutation, you first call `useCreateErrorCommentMutation` within a React component and pass it any options that fit your needs.
 * When your component renders, `useCreateErrorCommentMutation` returns a tuple that includes:
 * - A mutate function that you can call at any time to execute the mutation
 * - An object with fields that represent the current status of the mutation's execution
 *
 * @param baseOptions options that will be passed into the mutation, supported options are listed on: https://www.apollographql.com/docs/react/api/react-hooks/#options-2;
 *
 * @example
 * const [createErrorCommentMutation, { data, loading, error }] = useCreateErrorCommentMutation({
 *   variables: {
 *      organization_id: // value for 'organization_id'
 *      admin_id: // value for 'admin_id'
 *      error_group_id: // value for 'error_group_id'
 *      text: // value for 'text'
 *      text_for_email: // value for 'text_for_email'
 *      tagged_admins: // value for 'tagged_admins'
 *      error_url: // value for 'error_url'
 *      author_name: // value for 'author_name'
 *   },
 * });
 */
export function useCreateErrorCommentMutation(
    baseOptions?: Apollo.MutationHookOptions<
        Types.CreateErrorCommentMutation,
        Types.CreateErrorCommentMutationVariables
    >
) {
    return Apollo.useMutation<
        Types.CreateErrorCommentMutation,
        Types.CreateErrorCommentMutationVariables
    >(CreateErrorCommentDocument, baseOptions);
}
export type CreateErrorCommentMutationHookResult = ReturnType<
    typeof useCreateErrorCommentMutation
>;
export type CreateErrorCommentMutationResult = Apollo.MutationResult<Types.CreateErrorCommentMutation>;
export type CreateErrorCommentMutationOptions = Apollo.BaseMutationOptions<
    Types.CreateErrorCommentMutation,
    Types.CreateErrorCommentMutationVariables
>;
export const DeleteErrorCommentDocument = gql`
    mutation DeleteErrorComment($id: ID!) {
        deleteErrorComment(id: $id)
    }
`;
export type DeleteErrorCommentMutationFn = Apollo.MutationFunction<
    Types.DeleteErrorCommentMutation,
    Types.DeleteErrorCommentMutationVariables
>;

/**
 * __useDeleteErrorCommentMutation__
 *
 * To run a mutation, you first call `useDeleteErrorCommentMutation` within a React component and pass it any options that fit your needs.
 * When your component renders, `useDeleteErrorCommentMutation` returns a tuple that includes:
 * - A mutate function that you can call at any time to execute the mutation
 * - An object with fields that represent the current status of the mutation's execution
 *
 * @param baseOptions options that will be passed into the mutation, supported options are listed on: https://www.apollographql.com/docs/react/api/react-hooks/#options-2;
 *
 * @example
 * const [deleteErrorCommentMutation, { data, loading, error }] = useDeleteErrorCommentMutation({
 *   variables: {
 *      id: // value for 'id'
 *   },
 * });
 */
export function useDeleteErrorCommentMutation(
    baseOptions?: Apollo.MutationHookOptions<
        Types.DeleteErrorCommentMutation,
        Types.DeleteErrorCommentMutationVariables
    >
) {
    return Apollo.useMutation<
        Types.DeleteErrorCommentMutation,
        Types.DeleteErrorCommentMutationVariables
    >(DeleteErrorCommentDocument, baseOptions);
}
export type DeleteErrorCommentMutationHookResult = ReturnType<
    typeof useDeleteErrorCommentMutation
>;
export type DeleteErrorCommentMutationResult = Apollo.MutationResult<Types.DeleteErrorCommentMutation>;
export type DeleteErrorCommentMutationOptions = Apollo.BaseMutationOptions<
    Types.DeleteErrorCommentMutation,
    Types.DeleteErrorCommentMutationVariables
>;
export const DeleteErrorSegmentDocument = gql`
    mutation DeleteErrorSegment($segment_id: ID!) {
        deleteErrorSegment(segment_id: $segment_id)
    }
`;
export type DeleteErrorSegmentMutationFn = Apollo.MutationFunction<
    Types.DeleteErrorSegmentMutation,
    Types.DeleteErrorSegmentMutationVariables
>;

/**
 * __useDeleteErrorSegmentMutation__
 *
 * To run a mutation, you first call `useDeleteErrorSegmentMutation` within a React component and pass it any options that fit your needs.
 * When your component renders, `useDeleteErrorSegmentMutation` returns a tuple that includes:
 * - A mutate function that you can call at any time to execute the mutation
 * - An object with fields that represent the current status of the mutation's execution
 *
 * @param baseOptions options that will be passed into the mutation, supported options are listed on: https://www.apollographql.com/docs/react/api/react-hooks/#options-2;
 *
 * @example
 * const [deleteErrorSegmentMutation, { data, loading, error }] = useDeleteErrorSegmentMutation({
 *   variables: {
 *      segment_id: // value for 'segment_id'
 *   },
 * });
 */
export function useDeleteErrorSegmentMutation(
    baseOptions?: Apollo.MutationHookOptions<
        Types.DeleteErrorSegmentMutation,
        Types.DeleteErrorSegmentMutationVariables
    >
) {
    return Apollo.useMutation<
        Types.DeleteErrorSegmentMutation,
        Types.DeleteErrorSegmentMutationVariables
    >(DeleteErrorSegmentDocument, baseOptions);
}
export type DeleteErrorSegmentMutationHookResult = ReturnType<
    typeof useDeleteErrorSegmentMutation
>;
export type DeleteErrorSegmentMutationResult = Apollo.MutationResult<Types.DeleteErrorSegmentMutation>;
export type DeleteErrorSegmentMutationOptions = Apollo.BaseMutationOptions<
    Types.DeleteErrorSegmentMutation,
    Types.DeleteErrorSegmentMutationVariables
>;
export const EditErrorSegmentDocument = gql`
    mutation EditErrorSegment(
        $organization_id: ID!
        $id: ID!
        $params: ErrorSearchParamsInput!
    ) {
        editErrorSegment(
            organization_id: $organization_id
            id: $id
            params: $params
        )
    }
`;
export type EditErrorSegmentMutationFn = Apollo.MutationFunction<
    Types.EditErrorSegmentMutation,
    Types.EditErrorSegmentMutationVariables
>;

/**
 * __useEditErrorSegmentMutation__
 *
 * To run a mutation, you first call `useEditErrorSegmentMutation` within a React component and pass it any options that fit your needs.
 * When your component renders, `useEditErrorSegmentMutation` returns a tuple that includes:
 * - A mutate function that you can call at any time to execute the mutation
 * - An object with fields that represent the current status of the mutation's execution
 *
 * @param baseOptions options that will be passed into the mutation, supported options are listed on: https://www.apollographql.com/docs/react/api/react-hooks/#options-2;
 *
 * @example
 * const [editErrorSegmentMutation, { data, loading, error }] = useEditErrorSegmentMutation({
 *   variables: {
 *      organization_id: // value for 'organization_id'
 *      id: // value for 'id'
 *      params: // value for 'params'
 *   },
 * });
 */
export function useEditErrorSegmentMutation(
    baseOptions?: Apollo.MutationHookOptions<
        Types.EditErrorSegmentMutation,
        Types.EditErrorSegmentMutationVariables
    >
) {
    return Apollo.useMutation<
        Types.EditErrorSegmentMutation,
        Types.EditErrorSegmentMutationVariables
    >(EditErrorSegmentDocument, baseOptions);
}
export type EditErrorSegmentMutationHookResult = ReturnType<
    typeof useEditErrorSegmentMutation
>;
export type EditErrorSegmentMutationResult = Apollo.MutationResult<Types.EditErrorSegmentMutation>;
export type EditErrorSegmentMutationOptions = Apollo.BaseMutationOptions<
    Types.EditErrorSegmentMutation,
    Types.EditErrorSegmentMutationVariables
>;
export const CreateErrorSegmentDocument = gql`
    mutation CreateErrorSegment(
        $organization_id: ID!
        $name: String!
        $params: ErrorSearchParamsInput!
    ) {
        createErrorSegment(
            organization_id: $organization_id
            name: $name
            params: $params
        ) {
            name
            id
            params {
                date_range {
                    start_date
                    end_date
                }
                os
                browser
                visited_url
                hide_resolved
            }
        }
    }
`;
export type CreateErrorSegmentMutationFn = Apollo.MutationFunction<
    Types.CreateErrorSegmentMutation,
    Types.CreateErrorSegmentMutationVariables
>;

/**
 * __useCreateErrorSegmentMutation__
 *
 * To run a mutation, you first call `useCreateErrorSegmentMutation` within a React component and pass it any options that fit your needs.
 * When your component renders, `useCreateErrorSegmentMutation` returns a tuple that includes:
 * - A mutate function that you can call at any time to execute the mutation
 * - An object with fields that represent the current status of the mutation's execution
 *
 * @param baseOptions options that will be passed into the mutation, supported options are listed on: https://www.apollographql.com/docs/react/api/react-hooks/#options-2;
 *
 * @example
 * const [createErrorSegmentMutation, { data, loading, error }] = useCreateErrorSegmentMutation({
 *   variables: {
 *      organization_id: // value for 'organization_id'
 *      name: // value for 'name'
 *      params: // value for 'params'
 *   },
 * });
 */
export function useCreateErrorSegmentMutation(
    baseOptions?: Apollo.MutationHookOptions<
        Types.CreateErrorSegmentMutation,
        Types.CreateErrorSegmentMutationVariables
    >
) {
    return Apollo.useMutation<
        Types.CreateErrorSegmentMutation,
        Types.CreateErrorSegmentMutationVariables
    >(CreateErrorSegmentDocument, baseOptions);
}
export type CreateErrorSegmentMutationHookResult = ReturnType<
    typeof useCreateErrorSegmentMutation
>;
export type CreateErrorSegmentMutationResult = Apollo.MutationResult<Types.CreateErrorSegmentMutation>;
export type CreateErrorSegmentMutationOptions = Apollo.BaseMutationOptions<
    Types.CreateErrorSegmentMutation,
    Types.CreateErrorSegmentMutationVariables
>;
export const UpdateErrorAlertDocument = gql`
    mutation UpdateErrorAlert(
        $organization_id: ID!
        $error_alert_id: ID!
        $count_threshold: Int!
        $threshold_window: Int!
        $slack_channels: [SanitizedSlackChannelInput]!
        $environments: [String]!
    ) {
        updateErrorAlert(
            organization_id: $organization_id
            error_alert_id: $error_alert_id
            count_threshold: $count_threshold
            slack_channels: $slack_channels
            environments: $environments
            threshold_window: $threshold_window
        ) {
            ChannelsToNotify {
                webhook_channel
                webhook_channel_id
            }
            ExcludedEnvironments
            CountThreshold
            ThresholdWindow
        }
    }
`;
export type UpdateErrorAlertMutationFn = Apollo.MutationFunction<
    Types.UpdateErrorAlertMutation,
    Types.UpdateErrorAlertMutationVariables
>;

/**
 * __useUpdateErrorAlertMutation__
 *
 * To run a mutation, you first call `useUpdateErrorAlertMutation` within a React component and pass it any options that fit your needs.
 * When your component renders, `useUpdateErrorAlertMutation` returns a tuple that includes:
 * - A mutate function that you can call at any time to execute the mutation
 * - An object with fields that represent the current status of the mutation's execution
 *
 * @param baseOptions options that will be passed into the mutation, supported options are listed on: https://www.apollographql.com/docs/react/api/react-hooks/#options-2;
 *
 * @example
 * const [updateErrorAlertMutation, { data, loading, error }] = useUpdateErrorAlertMutation({
 *   variables: {
 *      organization_id: // value for 'organization_id'
 *      error_alert_id: // value for 'error_alert_id'
 *      count_threshold: // value for 'count_threshold'
 *      threshold_window: // value for 'threshold_window'
 *      slack_channels: // value for 'slack_channels'
 *      environments: // value for 'environments'
 *   },
 * });
 */
export function useUpdateErrorAlertMutation(
    baseOptions?: Apollo.MutationHookOptions<
        Types.UpdateErrorAlertMutation,
        Types.UpdateErrorAlertMutationVariables
    >
) {
    return Apollo.useMutation<
        Types.UpdateErrorAlertMutation,
        Types.UpdateErrorAlertMutationVariables
    >(UpdateErrorAlertDocument, baseOptions);
}
export type UpdateErrorAlertMutationHookResult = ReturnType<
    typeof useUpdateErrorAlertMutation
>;
export type UpdateErrorAlertMutationResult = Apollo.MutationResult<Types.UpdateErrorAlertMutation>;
export type UpdateErrorAlertMutationOptions = Apollo.BaseMutationOptions<
    Types.UpdateErrorAlertMutation,
    Types.UpdateErrorAlertMutationVariables
>;
export const UpdateNewUserAlertDocument = gql`
    mutation UpdateNewUserAlert(
        $organization_id: ID!
        $session_alert_id: ID!
        $count_threshold: Int!
        $slack_channels: [SanitizedSlackChannelInput]!
        $environments: [String]!
    ) {
        updateNewUserAlert(
            organization_id: $organization_id
            session_alert_id: $session_alert_id
            count_threshold: $count_threshold
            slack_channels: $slack_channels
            environments: $environments
        ) {
            ChannelsToNotify {
                webhook_channel
                webhook_channel_id
            }
            ExcludedEnvironments
            CountThreshold
        }
    }
`;
export type UpdateNewUserAlertMutationFn = Apollo.MutationFunction<
    Types.UpdateNewUserAlertMutation,
    Types.UpdateNewUserAlertMutationVariables
>;

/**
 * __useUpdateNewUserAlertMutation__
 *
 * To run a mutation, you first call `useUpdateNewUserAlertMutation` within a React component and pass it any options that fit your needs.
 * When your component renders, `useUpdateNewUserAlertMutation` returns a tuple that includes:
 * - A mutate function that you can call at any time to execute the mutation
 * - An object with fields that represent the current status of the mutation's execution
 *
 * @param baseOptions options that will be passed into the mutation, supported options are listed on: https://www.apollographql.com/docs/react/api/react-hooks/#options-2;
 *
 * @example
 * const [updateNewUserAlertMutation, { data, loading, error }] = useUpdateNewUserAlertMutation({
 *   variables: {
 *      organization_id: // value for 'organization_id'
 *      session_alert_id: // value for 'session_alert_id'
 *      count_threshold: // value for 'count_threshold'
 *      slack_channels: // value for 'slack_channels'
 *      environments: // value for 'environments'
 *   },
 * });
 */
export function useUpdateNewUserAlertMutation(
    baseOptions?: Apollo.MutationHookOptions<
        Types.UpdateNewUserAlertMutation,
        Types.UpdateNewUserAlertMutationVariables
    >
) {
    return Apollo.useMutation<
        Types.UpdateNewUserAlertMutation,
        Types.UpdateNewUserAlertMutationVariables
    >(UpdateNewUserAlertDocument, baseOptions);
}
export type UpdateNewUserAlertMutationHookResult = ReturnType<
    typeof useUpdateNewUserAlertMutation
>;
export type UpdateNewUserAlertMutationResult = Apollo.MutationResult<Types.UpdateNewUserAlertMutation>;
export type UpdateNewUserAlertMutationOptions = Apollo.BaseMutationOptions<
    Types.UpdateNewUserAlertMutation,
    Types.UpdateNewUserAlertMutationVariables
>;
export const UpdateTrackPropertiesAlertDocument = gql`
    mutation UpdateTrackPropertiesAlert(
        $organization_id: ID!
        $session_alert_id: ID!
        $slack_channels: [SanitizedSlackChannelInput]!
        $environments: [String]!
        $track_properties: [TrackPropertyInput]!
    ) {
        updateTrackPropertiesAlert(
            organization_id: $organization_id
            session_alert_id: $session_alert_id
            slack_channels: $slack_channels
            environments: $environments
            track_properties: $track_properties
        ) {
            ChannelsToNotify {
                webhook_channel
                webhook_channel_id
            }
            ExcludedEnvironments
            CountThreshold
        }
    }
`;
export type UpdateTrackPropertiesAlertMutationFn = Apollo.MutationFunction<
    Types.UpdateTrackPropertiesAlertMutation,
    Types.UpdateTrackPropertiesAlertMutationVariables
>;

/**
 * __useUpdateTrackPropertiesAlertMutation__
 *
 * To run a mutation, you first call `useUpdateTrackPropertiesAlertMutation` within a React component and pass it any options that fit your needs.
 * When your component renders, `useUpdateTrackPropertiesAlertMutation` returns a tuple that includes:
 * - A mutate function that you can call at any time to execute the mutation
 * - An object with fields that represent the current status of the mutation's execution
 *
 * @param baseOptions options that will be passed into the mutation, supported options are listed on: https://www.apollographql.com/docs/react/api/react-hooks/#options-2;
 *
 * @example
 * const [updateTrackPropertiesAlertMutation, { data, loading, error }] = useUpdateTrackPropertiesAlertMutation({
 *   variables: {
 *      organization_id: // value for 'organization_id'
 *      session_alert_id: // value for 'session_alert_id'
 *      slack_channels: // value for 'slack_channels'
 *      environments: // value for 'environments'
 *      track_properties: // value for 'track_properties'
 *   },
 * });
 */
export function useUpdateTrackPropertiesAlertMutation(
    baseOptions?: Apollo.MutationHookOptions<
        Types.UpdateTrackPropertiesAlertMutation,
        Types.UpdateTrackPropertiesAlertMutationVariables
    >
) {
    return Apollo.useMutation<
        Types.UpdateTrackPropertiesAlertMutation,
        Types.UpdateTrackPropertiesAlertMutationVariables
    >(UpdateTrackPropertiesAlertDocument, baseOptions);
}
export type UpdateTrackPropertiesAlertMutationHookResult = ReturnType<
    typeof useUpdateTrackPropertiesAlertMutation
>;
export type UpdateTrackPropertiesAlertMutationResult = Apollo.MutationResult<Types.UpdateTrackPropertiesAlertMutation>;
export type UpdateTrackPropertiesAlertMutationOptions = Apollo.BaseMutationOptions<
    Types.UpdateTrackPropertiesAlertMutation,
    Types.UpdateTrackPropertiesAlertMutationVariables
>;
export const UpdateUserPropertiesAlertDocument = gql`
    mutation UpdateUserPropertiesAlert(
        $organization_id: ID!
        $session_alert_id: ID!
        $slack_channels: [SanitizedSlackChannelInput]!
        $environments: [String]!
        $user_properties: [UserPropertyInput]!
    ) {
        updateUserPropertiesAlert(
            organization_id: $organization_id
            session_alert_id: $session_alert_id
            slack_channels: $slack_channels
            environments: $environments
            user_properties: $user_properties
        ) {
            ChannelsToNotify {
                webhook_channel
                webhook_channel_id
            }
            ExcludedEnvironments
            CountThreshold
        }
    }
`;
export type UpdateUserPropertiesAlertMutationFn = Apollo.MutationFunction<
    Types.UpdateUserPropertiesAlertMutation,
    Types.UpdateUserPropertiesAlertMutationVariables
>;

/**
 * __useUpdateUserPropertiesAlertMutation__
 *
 * To run a mutation, you first call `useUpdateUserPropertiesAlertMutation` within a React component and pass it any options that fit your needs.
 * When your component renders, `useUpdateUserPropertiesAlertMutation` returns a tuple that includes:
 * - A mutate function that you can call at any time to execute the mutation
 * - An object with fields that represent the current status of the mutation's execution
 *
 * @param baseOptions options that will be passed into the mutation, supported options are listed on: https://www.apollographql.com/docs/react/api/react-hooks/#options-2;
 *
 * @example
 * const [updateUserPropertiesAlertMutation, { data, loading, error }] = useUpdateUserPropertiesAlertMutation({
 *   variables: {
 *      organization_id: // value for 'organization_id'
 *      session_alert_id: // value for 'session_alert_id'
 *      slack_channels: // value for 'slack_channels'
 *      environments: // value for 'environments'
 *      user_properties: // value for 'user_properties'
 *   },
 * });
 */
export function useUpdateUserPropertiesAlertMutation(
    baseOptions?: Apollo.MutationHookOptions<
        Types.UpdateUserPropertiesAlertMutation,
        Types.UpdateUserPropertiesAlertMutationVariables
    >
) {
    return Apollo.useMutation<
        Types.UpdateUserPropertiesAlertMutation,
        Types.UpdateUserPropertiesAlertMutationVariables
    >(UpdateUserPropertiesAlertDocument, baseOptions);
}
export type UpdateUserPropertiesAlertMutationHookResult = ReturnType<
    typeof useUpdateUserPropertiesAlertMutation
>;
export type UpdateUserPropertiesAlertMutationResult = Apollo.MutationResult<Types.UpdateUserPropertiesAlertMutation>;
export type UpdateUserPropertiesAlertMutationOptions = Apollo.BaseMutationOptions<
    Types.UpdateUserPropertiesAlertMutation,
    Types.UpdateUserPropertiesAlertMutationVariables
>;
export const GetSessionPayloadDocument = gql`
    query GetSessionPayload($session_id: ID!) {
        events(session_id: $session_id)
        errors(session_id: $session_id) {
            ...errorFields
        }
    }
    ${ErrorFieldsFragmentDoc}
`;

/**
 * __useGetSessionPayloadQuery__
 *
 * To run a query within a React component, call `useGetSessionPayloadQuery` and pass it any options that fit your needs.
 * When your component renders, `useGetSessionPayloadQuery` returns an object from Apollo Client that contains loading, error, and data properties
 * you can use to render your UI.
 *
 * @param baseOptions options that will be passed into the query, supported options are listed on: https://www.apollographql.com/docs/react/api/react-hooks/#options;
 *
 * @example
 * const { data, loading, error } = useGetSessionPayloadQuery({
 *   variables: {
 *      session_id: // value for 'session_id'
 *   },
 * });
 */
export function useGetSessionPayloadQuery(
    baseOptions: Apollo.QueryHookOptions<
        Types.GetSessionPayloadQuery,
        Types.GetSessionPayloadQueryVariables
    >
) {
    return Apollo.useQuery<
        Types.GetSessionPayloadQuery,
        Types.GetSessionPayloadQueryVariables
    >(GetSessionPayloadDocument, baseOptions);
}
export function useGetSessionPayloadLazyQuery(
    baseOptions?: Apollo.LazyQueryHookOptions<
        Types.GetSessionPayloadQuery,
        Types.GetSessionPayloadQueryVariables
    >
) {
    return Apollo.useLazyQuery<
        Types.GetSessionPayloadQuery,
        Types.GetSessionPayloadQueryVariables
    >(GetSessionPayloadDocument, baseOptions);
}
export type GetSessionPayloadQueryHookResult = ReturnType<
    typeof useGetSessionPayloadQuery
>;
export type GetSessionPayloadLazyQueryHookResult = ReturnType<
    typeof useGetSessionPayloadLazyQuery
>;
export type GetSessionPayloadQueryResult = Apollo.QueryResult<
    Types.GetSessionPayloadQuery,
    Types.GetSessionPayloadQueryVariables
>;
export const GetSessionDocument = gql`
    query GetSession($id: ID!) {
        session(id: $id) {
            os_name
            os_version
            browser_name
            browser_version
            environment
            app_version
            city
            state
            postal
            user_id
            fingerprint
            created_at
            language
            user_object
            identifier
            starred
            enable_strict_privacy
            fields {
                name
                value
                type
            }
            object_storage_enabled
            payload_size
            within_billing_quota
        }
    }
`;

/**
 * __useGetSessionQuery__
 *
 * To run a query within a React component, call `useGetSessionQuery` and pass it any options that fit your needs.
 * When your component renders, `useGetSessionQuery` returns an object from Apollo Client that contains loading, error, and data properties
 * you can use to render your UI.
 *
 * @param baseOptions options that will be passed into the query, supported options are listed on: https://www.apollographql.com/docs/react/api/react-hooks/#options;
 *
 * @example
 * const { data, loading, error } = useGetSessionQuery({
 *   variables: {
 *      id: // value for 'id'
 *   },
 * });
 */
export function useGetSessionQuery(
    baseOptions: Apollo.QueryHookOptions<
        Types.GetSessionQuery,
        Types.GetSessionQueryVariables
    >
) {
    return Apollo.useQuery<
        Types.GetSessionQuery,
        Types.GetSessionQueryVariables
    >(GetSessionDocument, baseOptions);
}
export function useGetSessionLazyQuery(
    baseOptions?: Apollo.LazyQueryHookOptions<
        Types.GetSessionQuery,
        Types.GetSessionQueryVariables
    >
) {
    return Apollo.useLazyQuery<
        Types.GetSessionQuery,
        Types.GetSessionQueryVariables
    >(GetSessionDocument, baseOptions);
}
export type GetSessionQueryHookResult = ReturnType<typeof useGetSessionQuery>;
export type GetSessionLazyQueryHookResult = ReturnType<
    typeof useGetSessionLazyQuery
>;
export type GetSessionQueryResult = Apollo.QueryResult<
    Types.GetSessionQuery,
    Types.GetSessionQueryVariables
>;
export const GetAdminsDocument = gql`
    query GetAdmins($organization_id: ID!) {
        admins(organization_id: $organization_id) {
            id
            name
            email
            photo_url
        }
    }
`;

/**
 * __useGetAdminsQuery__
 *
 * To run a query within a React component, call `useGetAdminsQuery` and pass it any options that fit your needs.
 * When your component renders, `useGetAdminsQuery` returns an object from Apollo Client that contains loading, error, and data properties
 * you can use to render your UI.
 *
 * @param baseOptions options that will be passed into the query, supported options are listed on: https://www.apollographql.com/docs/react/api/react-hooks/#options;
 *
 * @example
 * const { data, loading, error } = useGetAdminsQuery({
 *   variables: {
 *      organization_id: // value for 'organization_id'
 *   },
 * });
 */
export function useGetAdminsQuery(
    baseOptions: Apollo.QueryHookOptions<
        Types.GetAdminsQuery,
        Types.GetAdminsQueryVariables
    >
) {
    return Apollo.useQuery<Types.GetAdminsQuery, Types.GetAdminsQueryVariables>(
        GetAdminsDocument,
        baseOptions
    );
}
export function useGetAdminsLazyQuery(
    baseOptions?: Apollo.LazyQueryHookOptions<
        Types.GetAdminsQuery,
        Types.GetAdminsQueryVariables
    >
) {
    return Apollo.useLazyQuery<
        Types.GetAdminsQuery,
        Types.GetAdminsQueryVariables
    >(GetAdminsDocument, baseOptions);
}
export type GetAdminsQueryHookResult = ReturnType<typeof useGetAdminsQuery>;
export type GetAdminsLazyQueryHookResult = ReturnType<
    typeof useGetAdminsLazyQuery
>;
export type GetAdminsQueryResult = Apollo.QueryResult<
    Types.GetAdminsQuery,
    Types.GetAdminsQueryVariables
>;
export const GetSessionCommentsDocument = gql`
    query GetSessionComments($session_id: ID!) {
        session_comments(session_id: $session_id) {
            id
            timestamp
            session_id
            created_at
            updated_at
            text
            author {
                id
                name
                email
                photo_url
            }
            x_coordinate
            y_coordinate
        }
    }
`;

/**
 * __useGetSessionCommentsQuery__
 *
 * To run a query within a React component, call `useGetSessionCommentsQuery` and pass it any options that fit your needs.
 * When your component renders, `useGetSessionCommentsQuery` returns an object from Apollo Client that contains loading, error, and data properties
 * you can use to render your UI.
 *
 * @param baseOptions options that will be passed into the query, supported options are listed on: https://www.apollographql.com/docs/react/api/react-hooks/#options;
 *
 * @example
 * const { data, loading, error } = useGetSessionCommentsQuery({
 *   variables: {
 *      session_id: // value for 'session_id'
 *   },
 * });
 */
export function useGetSessionCommentsQuery(
    baseOptions: Apollo.QueryHookOptions<
        Types.GetSessionCommentsQuery,
        Types.GetSessionCommentsQueryVariables
    >
) {
    return Apollo.useQuery<
        Types.GetSessionCommentsQuery,
        Types.GetSessionCommentsQueryVariables
    >(GetSessionCommentsDocument, baseOptions);
}
export function useGetSessionCommentsLazyQuery(
    baseOptions?: Apollo.LazyQueryHookOptions<
        Types.GetSessionCommentsQuery,
        Types.GetSessionCommentsQueryVariables
    >
) {
    return Apollo.useLazyQuery<
        Types.GetSessionCommentsQuery,
        Types.GetSessionCommentsQueryVariables
    >(GetSessionCommentsDocument, baseOptions);
}
export type GetSessionCommentsQueryHookResult = ReturnType<
    typeof useGetSessionCommentsQuery
>;
export type GetSessionCommentsLazyQueryHookResult = ReturnType<
    typeof useGetSessionCommentsLazyQuery
>;
export type GetSessionCommentsQueryResult = Apollo.QueryResult<
    Types.GetSessionCommentsQuery,
    Types.GetSessionCommentsQueryVariables
>;
export const GetNotificationsDocument = gql`
    query GetNotifications {
        session_comments_for_admin {
            id
            timestamp
            updated_at
            session_id
            text
            author {
                id
                name
                email
                photo_url
            }
        }
        error_comments_for_admin {
            id
            updated_at
            text
            error_id
            author {
                id
                name
                email
                photo_url
            }
        }
    }
`;

/**
 * __useGetNotificationsQuery__
 *
 * To run a query within a React component, call `useGetNotificationsQuery` and pass it any options that fit your needs.
 * When your component renders, `useGetNotificationsQuery` returns an object from Apollo Client that contains loading, error, and data properties
 * you can use to render your UI.
 *
 * @param baseOptions options that will be passed into the query, supported options are listed on: https://www.apollographql.com/docs/react/api/react-hooks/#options;
 *
 * @example
 * const { data, loading, error } = useGetNotificationsQuery({
 *   variables: {
 *   },
 * });
 */
export function useGetNotificationsQuery(
    baseOptions?: Apollo.QueryHookOptions<
        Types.GetNotificationsQuery,
        Types.GetNotificationsQueryVariables
    >
) {
    return Apollo.useQuery<
        Types.GetNotificationsQuery,
        Types.GetNotificationsQueryVariables
    >(GetNotificationsDocument, baseOptions);
}
export function useGetNotificationsLazyQuery(
    baseOptions?: Apollo.LazyQueryHookOptions<
        Types.GetNotificationsQuery,
        Types.GetNotificationsQueryVariables
    >
) {
    return Apollo.useLazyQuery<
        Types.GetNotificationsQuery,
        Types.GetNotificationsQueryVariables
    >(GetNotificationsDocument, baseOptions);
}
export type GetNotificationsQueryHookResult = ReturnType<
    typeof useGetNotificationsQuery
>;
export type GetNotificationsLazyQueryHookResult = ReturnType<
    typeof useGetNotificationsLazyQuery
>;
export type GetNotificationsQueryResult = Apollo.QueryResult<
    Types.GetNotificationsQuery,
    Types.GetNotificationsQueryVariables
>;
export const GetSessionCommentsForAdminDocument = gql`
    query GetSessionCommentsForAdmin {
        session_comments_for_admin {
            id
            timestamp
            created_at
            updated_at
            text
            author {
                id
                name
                email
                photo_url
            }
        }
    }
`;

/**
 * __useGetSessionCommentsForAdminQuery__
 *
 * To run a query within a React component, call `useGetSessionCommentsForAdminQuery` and pass it any options that fit your needs.
 * When your component renders, `useGetSessionCommentsForAdminQuery` returns an object from Apollo Client that contains loading, error, and data properties
 * you can use to render your UI.
 *
 * @param baseOptions options that will be passed into the query, supported options are listed on: https://www.apollographql.com/docs/react/api/react-hooks/#options;
 *
 * @example
 * const { data, loading, error } = useGetSessionCommentsForAdminQuery({
 *   variables: {
 *   },
 * });
 */
export function useGetSessionCommentsForAdminQuery(
    baseOptions?: Apollo.QueryHookOptions<
        Types.GetSessionCommentsForAdminQuery,
        Types.GetSessionCommentsForAdminQueryVariables
    >
) {
    return Apollo.useQuery<
        Types.GetSessionCommentsForAdminQuery,
        Types.GetSessionCommentsForAdminQueryVariables
    >(GetSessionCommentsForAdminDocument, baseOptions);
}
export function useGetSessionCommentsForAdminLazyQuery(
    baseOptions?: Apollo.LazyQueryHookOptions<
        Types.GetSessionCommentsForAdminQuery,
        Types.GetSessionCommentsForAdminQueryVariables
    >
) {
    return Apollo.useLazyQuery<
        Types.GetSessionCommentsForAdminQuery,
        Types.GetSessionCommentsForAdminQueryVariables
    >(GetSessionCommentsForAdminDocument, baseOptions);
}
export type GetSessionCommentsForAdminQueryHookResult = ReturnType<
    typeof useGetSessionCommentsForAdminQuery
>;
export type GetSessionCommentsForAdminLazyQueryHookResult = ReturnType<
    typeof useGetSessionCommentsForAdminLazyQuery
>;
export type GetSessionCommentsForAdminQueryResult = Apollo.QueryResult<
    Types.GetSessionCommentsForAdminQuery,
    Types.GetSessionCommentsForAdminQueryVariables
>;
export const GetErrorCommentsDocument = gql`
    query GetErrorComments($error_group_id: ID!) {
        error_comments(error_group_id: $error_group_id) {
            id
            created_at
            updated_at
            text
            author {
                id
                name
                email
                photo_url
            }
        }
    }
`;

/**
 * __useGetErrorCommentsQuery__
 *
 * To run a query within a React component, call `useGetErrorCommentsQuery` and pass it any options that fit your needs.
 * When your component renders, `useGetErrorCommentsQuery` returns an object from Apollo Client that contains loading, error, and data properties
 * you can use to render your UI.
 *
 * @param baseOptions options that will be passed into the query, supported options are listed on: https://www.apollographql.com/docs/react/api/react-hooks/#options;
 *
 * @example
 * const { data, loading, error } = useGetErrorCommentsQuery({
 *   variables: {
 *      error_group_id: // value for 'error_group_id'
 *   },
 * });
 */
export function useGetErrorCommentsQuery(
    baseOptions: Apollo.QueryHookOptions<
        Types.GetErrorCommentsQuery,
        Types.GetErrorCommentsQueryVariables
    >
) {
    return Apollo.useQuery<
        Types.GetErrorCommentsQuery,
        Types.GetErrorCommentsQueryVariables
    >(GetErrorCommentsDocument, baseOptions);
}
export function useGetErrorCommentsLazyQuery(
    baseOptions?: Apollo.LazyQueryHookOptions<
        Types.GetErrorCommentsQuery,
        Types.GetErrorCommentsQueryVariables
    >
) {
    return Apollo.useLazyQuery<
        Types.GetErrorCommentsQuery,
        Types.GetErrorCommentsQueryVariables
    >(GetErrorCommentsDocument, baseOptions);
}
export type GetErrorCommentsQueryHookResult = ReturnType<
    typeof useGetErrorCommentsQuery
>;
export type GetErrorCommentsLazyQueryHookResult = ReturnType<
    typeof useGetErrorCommentsLazyQuery
>;
export type GetErrorCommentsQueryResult = Apollo.QueryResult<
    Types.GetErrorCommentsQuery,
    Types.GetErrorCommentsQueryVariables
>;
export const GetOnboardingStepsDocument = gql`
    query GetOnboardingSteps($organization_id: ID!, $admin_id: ID!) {
        organization(id: $organization_id) {
            slack_channels
        }
        admins(organization_id: $organization_id) {
            id
        }
        isIntegrated(organization_id: $organization_id)
        adminHasCreatedComment(admin_id: $admin_id)
        organizationHasViewedASession(organization_id: $organization_id) {
            id
        }
    }
`;

/**
 * __useGetOnboardingStepsQuery__
 *
 * To run a query within a React component, call `useGetOnboardingStepsQuery` and pass it any options that fit your needs.
 * When your component renders, `useGetOnboardingStepsQuery` returns an object from Apollo Client that contains loading, error, and data properties
 * you can use to render your UI.
 *
 * @param baseOptions options that will be passed into the query, supported options are listed on: https://www.apollographql.com/docs/react/api/react-hooks/#options;
 *
 * @example
 * const { data, loading, error } = useGetOnboardingStepsQuery({
 *   variables: {
 *      organization_id: // value for 'organization_id'
 *      admin_id: // value for 'admin_id'
 *   },
 * });
 */
export function useGetOnboardingStepsQuery(
    baseOptions: Apollo.QueryHookOptions<
        Types.GetOnboardingStepsQuery,
        Types.GetOnboardingStepsQueryVariables
    >
) {
    return Apollo.useQuery<
        Types.GetOnboardingStepsQuery,
        Types.GetOnboardingStepsQueryVariables
    >(GetOnboardingStepsDocument, baseOptions);
}
export function useGetOnboardingStepsLazyQuery(
    baseOptions?: Apollo.LazyQueryHookOptions<
        Types.GetOnboardingStepsQuery,
        Types.GetOnboardingStepsQueryVariables
    >
) {
    return Apollo.useLazyQuery<
        Types.GetOnboardingStepsQuery,
        Types.GetOnboardingStepsQueryVariables
    >(GetOnboardingStepsDocument, baseOptions);
}
export type GetOnboardingStepsQueryHookResult = ReturnType<
    typeof useGetOnboardingStepsQuery
>;
export type GetOnboardingStepsLazyQueryHookResult = ReturnType<
    typeof useGetOnboardingStepsLazyQuery
>;
export type GetOnboardingStepsQueryResult = Apollo.QueryResult<
    Types.GetOnboardingStepsQuery,
    Types.GetOnboardingStepsQueryVariables
>;
export const SendAdminInviteDocument = gql`
    mutation SendAdminInvite(
        $organization_id: ID!
        $email: String!
        $base_url: String!
    ) {
        sendAdminInvite(
            organization_id: $organization_id
            email: $email
            base_url: $base_url
        )
    }
`;
export type SendAdminInviteMutationFn = Apollo.MutationFunction<
    Types.SendAdminInviteMutation,
    Types.SendAdminInviteMutationVariables
>;

/**
 * __useSendAdminInviteMutation__
 *
 * To run a mutation, you first call `useSendAdminInviteMutation` within a React component and pass it any options that fit your needs.
 * When your component renders, `useSendAdminInviteMutation` returns a tuple that includes:
 * - A mutate function that you can call at any time to execute the mutation
 * - An object with fields that represent the current status of the mutation's execution
 *
 * @param baseOptions options that will be passed into the mutation, supported options are listed on: https://www.apollographql.com/docs/react/api/react-hooks/#options-2;
 *
 * @example
 * const [sendAdminInviteMutation, { data, loading, error }] = useSendAdminInviteMutation({
 *   variables: {
 *      organization_id: // value for 'organization_id'
 *      email: // value for 'email'
 *      base_url: // value for 'base_url'
 *   },
 * });
 */
export function useSendAdminInviteMutation(
    baseOptions?: Apollo.MutationHookOptions<
        Types.SendAdminInviteMutation,
        Types.SendAdminInviteMutationVariables
    >
) {
    return Apollo.useMutation<
        Types.SendAdminInviteMutation,
        Types.SendAdminInviteMutationVariables
    >(SendAdminInviteDocument, baseOptions);
}
export type SendAdminInviteMutationHookResult = ReturnType<
    typeof useSendAdminInviteMutation
>;
export type SendAdminInviteMutationResult = Apollo.MutationResult<Types.SendAdminInviteMutation>;
export type SendAdminInviteMutationOptions = Apollo.BaseMutationOptions<
    Types.SendAdminInviteMutation,
    Types.SendAdminInviteMutationVariables
>;
export const GetSessionsDocument = gql`
    query GetSessions(
        $organization_id: ID!
        $count: Int!
        $lifecycle: SessionLifecycle!
        $starred: Boolean!
        $params: SearchParamsInput
    ) {
        sessions(
            organization_id: $organization_id
            count: $count
            lifecycle: $lifecycle
            starred: $starred
            params: $params
        ) {
            sessions {
                id
                user_id
                fingerprint
                identifier
                os_name
                os_version
                browser_name
                browser_version
                city
                state
                postal
                created_at
                language
                length
                active_length
                viewed
                starred
                processed
                fields {
                    name
                    value
                    type
                    id
                }
                first_time
            }
            totalCount
        }
    }
`;

/**
 * __useGetSessionsQuery__
 *
 * To run a query within a React component, call `useGetSessionsQuery` and pass it any options that fit your needs.
 * When your component renders, `useGetSessionsQuery` returns an object from Apollo Client that contains loading, error, and data properties
 * you can use to render your UI.
 *
 * @param baseOptions options that will be passed into the query, supported options are listed on: https://www.apollographql.com/docs/react/api/react-hooks/#options;
 *
 * @example
 * const { data, loading, error } = useGetSessionsQuery({
 *   variables: {
 *      organization_id: // value for 'organization_id'
 *      count: // value for 'count'
 *      lifecycle: // value for 'lifecycle'
 *      starred: // value for 'starred'
 *      params: // value for 'params'
 *   },
 * });
 */
export function useGetSessionsQuery(
    baseOptions: Apollo.QueryHookOptions<
        Types.GetSessionsQuery,
        Types.GetSessionsQueryVariables
    >
) {
    return Apollo.useQuery<
        Types.GetSessionsQuery,
        Types.GetSessionsQueryVariables
    >(GetSessionsDocument, baseOptions);
}
export function useGetSessionsLazyQuery(
    baseOptions?: Apollo.LazyQueryHookOptions<
        Types.GetSessionsQuery,
        Types.GetSessionsQueryVariables
    >
) {
    return Apollo.useLazyQuery<
        Types.GetSessionsQuery,
        Types.GetSessionsQueryVariables
    >(GetSessionsDocument, baseOptions);
}
export type GetSessionsQueryHookResult = ReturnType<typeof useGetSessionsQuery>;
export type GetSessionsLazyQueryHookResult = ReturnType<
    typeof useGetSessionsLazyQuery
>;
export type GetSessionsQueryResult = Apollo.QueryResult<
    Types.GetSessionsQuery,
    Types.GetSessionsQueryVariables
>;
export const GetOrganizationsDocument = gql`
    query GetOrganizations {
        organizations {
            id
            name
        }
    }
`;

/**
 * __useGetOrganizationsQuery__
 *
 * To run a query within a React component, call `useGetOrganizationsQuery` and pass it any options that fit your needs.
 * When your component renders, `useGetOrganizationsQuery` returns an object from Apollo Client that contains loading, error, and data properties
 * you can use to render your UI.
 *
 * @param baseOptions options that will be passed into the query, supported options are listed on: https://www.apollographql.com/docs/react/api/react-hooks/#options;
 *
 * @example
 * const { data, loading, error } = useGetOrganizationsQuery({
 *   variables: {
 *   },
 * });
 */
export function useGetOrganizationsQuery(
    baseOptions?: Apollo.QueryHookOptions<
        Types.GetOrganizationsQuery,
        Types.GetOrganizationsQueryVariables
    >
) {
    return Apollo.useQuery<
        Types.GetOrganizationsQuery,
        Types.GetOrganizationsQueryVariables
    >(GetOrganizationsDocument, baseOptions);
}
export function useGetOrganizationsLazyQuery(
    baseOptions?: Apollo.LazyQueryHookOptions<
        Types.GetOrganizationsQuery,
        Types.GetOrganizationsQueryVariables
    >
) {
    return Apollo.useLazyQuery<
        Types.GetOrganizationsQuery,
        Types.GetOrganizationsQueryVariables
    >(GetOrganizationsDocument, baseOptions);
}
export type GetOrganizationsQueryHookResult = ReturnType<
    typeof useGetOrganizationsQuery
>;
export type GetOrganizationsLazyQueryHookResult = ReturnType<
    typeof useGetOrganizationsLazyQuery
>;
export type GetOrganizationsQueryResult = Apollo.QueryResult<
    Types.GetOrganizationsQuery,
    Types.GetOrganizationsQueryVariables
>;
export const GetAdminDocument = gql`
    query GetAdmin {
        admin {
            id
            name
            email
            photo_url
        }
    }
`;

/**
 * __useGetAdminQuery__
 *
 * To run a query within a React component, call `useGetAdminQuery` and pass it any options that fit your needs.
 * When your component renders, `useGetAdminQuery` returns an object from Apollo Client that contains loading, error, and data properties
 * you can use to render your UI.
 *
 * @param baseOptions options that will be passed into the query, supported options are listed on: https://www.apollographql.com/docs/react/api/react-hooks/#options;
 *
 * @example
 * const { data, loading, error } = useGetAdminQuery({
 *   variables: {
 *   },
 * });
 */
export function useGetAdminQuery(
    baseOptions?: Apollo.QueryHookOptions<
        Types.GetAdminQuery,
        Types.GetAdminQueryVariables
    >
) {
    return Apollo.useQuery<Types.GetAdminQuery, Types.GetAdminQueryVariables>(
        GetAdminDocument,
        baseOptions
    );
}
export function useGetAdminLazyQuery(
    baseOptions?: Apollo.LazyQueryHookOptions<
        Types.GetAdminQuery,
        Types.GetAdminQueryVariables
    >
) {
    return Apollo.useLazyQuery<
        Types.GetAdminQuery,
        Types.GetAdminQueryVariables
    >(GetAdminDocument, baseOptions);
}
export type GetAdminQueryHookResult = ReturnType<typeof useGetAdminQuery>;
export type GetAdminLazyQueryHookResult = ReturnType<
    typeof useGetAdminLazyQuery
>;
export type GetAdminQueryResult = Apollo.QueryResult<
    Types.GetAdminQuery,
    Types.GetAdminQueryVariables
>;
export const GetOrganizationDocument = gql`
    query GetOrganization($id: ID!) {
        organization(id: $id) {
            id
            name
            verbose_id
            billing_email
            slack_webhook_channel
            secret
        }
    }
`;

/**
 * __useGetOrganizationQuery__
 *
 * To run a query within a React component, call `useGetOrganizationQuery` and pass it any options that fit your needs.
 * When your component renders, `useGetOrganizationQuery` returns an object from Apollo Client that contains loading, error, and data properties
 * you can use to render your UI.
 *
 * @param baseOptions options that will be passed into the query, supported options are listed on: https://www.apollographql.com/docs/react/api/react-hooks/#options;
 *
 * @example
 * const { data, loading, error } = useGetOrganizationQuery({
 *   variables: {
 *      id: // value for 'id'
 *   },
 * });
 */
export function useGetOrganizationQuery(
    baseOptions: Apollo.QueryHookOptions<
        Types.GetOrganizationQuery,
        Types.GetOrganizationQueryVariables
    >
) {
    return Apollo.useQuery<
        Types.GetOrganizationQuery,
        Types.GetOrganizationQueryVariables
    >(GetOrganizationDocument, baseOptions);
}
export function useGetOrganizationLazyQuery(
    baseOptions?: Apollo.LazyQueryHookOptions<
        Types.GetOrganizationQuery,
        Types.GetOrganizationQueryVariables
    >
) {
    return Apollo.useLazyQuery<
        Types.GetOrganizationQuery,
        Types.GetOrganizationQueryVariables
    >(GetOrganizationDocument, baseOptions);
}
export type GetOrganizationQueryHookResult = ReturnType<
    typeof useGetOrganizationQuery
>;
export type GetOrganizationLazyQueryHookResult = ReturnType<
    typeof useGetOrganizationLazyQuery
>;
export type GetOrganizationQueryResult = Apollo.QueryResult<
    Types.GetOrganizationQuery,
    Types.GetOrganizationQueryVariables
>;
export const GetBillingDetailsDocument = gql`
    query GetBillingDetails($organization_id: ID!) {
        billingDetails(organization_id: $organization_id) {
            plan {
                type
                quota
            }
            meter
            sessionsOutOfQuota
        }
        organization(id: $organization_id) {
            id
            trial_end_date
        }
    }
`;

/**
 * __useGetBillingDetailsQuery__
 *
 * To run a query within a React component, call `useGetBillingDetailsQuery` and pass it any options that fit your needs.
 * When your component renders, `useGetBillingDetailsQuery` returns an object from Apollo Client that contains loading, error, and data properties
 * you can use to render your UI.
 *
 * @param baseOptions options that will be passed into the query, supported options are listed on: https://www.apollographql.com/docs/react/api/react-hooks/#options;
 *
 * @example
 * const { data, loading, error } = useGetBillingDetailsQuery({
 *   variables: {
 *      organization_id: // value for 'organization_id'
 *   },
 * });
 */
export function useGetBillingDetailsQuery(
    baseOptions: Apollo.QueryHookOptions<
        Types.GetBillingDetailsQuery,
        Types.GetBillingDetailsQueryVariables
    >
) {
    return Apollo.useQuery<
        Types.GetBillingDetailsQuery,
        Types.GetBillingDetailsQueryVariables
    >(GetBillingDetailsDocument, baseOptions);
}
export function useGetBillingDetailsLazyQuery(
    baseOptions?: Apollo.LazyQueryHookOptions<
        Types.GetBillingDetailsQuery,
        Types.GetBillingDetailsQueryVariables
    >
) {
    return Apollo.useLazyQuery<
        Types.GetBillingDetailsQuery,
        Types.GetBillingDetailsQueryVariables
    >(GetBillingDetailsDocument, baseOptions);
}
export type GetBillingDetailsQueryHookResult = ReturnType<
    typeof useGetBillingDetailsQuery
>;
export type GetBillingDetailsLazyQueryHookResult = ReturnType<
    typeof useGetBillingDetailsLazyQuery
>;
export type GetBillingDetailsQueryResult = Apollo.QueryResult<
    Types.GetBillingDetailsQuery,
    Types.GetBillingDetailsQueryVariables
>;
export const GetErrorGroupDocument = gql`
    query GetErrorGroup($id: ID!) {
        error_group(id: $id) {
            id
            type
            organization_id
            event
            resolved
            state
            trace {
                file_name
                line_number
                function_name
                column_number
            }
            metadata_log {
                error_id
                session_id
                environment
                timestamp
                os
                browser
                visited_url
            }
            field_group {
                name
                value
            }
        }
    }
`;

/**
 * __useGetErrorGroupQuery__
 *
 * To run a query within a React component, call `useGetErrorGroupQuery` and pass it any options that fit your needs.
 * When your component renders, `useGetErrorGroupQuery` returns an object from Apollo Client that contains loading, error, and data properties
 * you can use to render your UI.
 *
 * @param baseOptions options that will be passed into the query, supported options are listed on: https://www.apollographql.com/docs/react/api/react-hooks/#options;
 *
 * @example
 * const { data, loading, error } = useGetErrorGroupQuery({
 *   variables: {
 *      id: // value for 'id'
 *   },
 * });
 */
export function useGetErrorGroupQuery(
    baseOptions: Apollo.QueryHookOptions<
        Types.GetErrorGroupQuery,
        Types.GetErrorGroupQueryVariables
    >
) {
    return Apollo.useQuery<
        Types.GetErrorGroupQuery,
        Types.GetErrorGroupQueryVariables
    >(GetErrorGroupDocument, baseOptions);
}
export function useGetErrorGroupLazyQuery(
    baseOptions?: Apollo.LazyQueryHookOptions<
        Types.GetErrorGroupQuery,
        Types.GetErrorGroupQueryVariables
    >
) {
    return Apollo.useLazyQuery<
        Types.GetErrorGroupQuery,
        Types.GetErrorGroupQueryVariables
    >(GetErrorGroupDocument, baseOptions);
}
export type GetErrorGroupQueryHookResult = ReturnType<
    typeof useGetErrorGroupQuery
>;
export type GetErrorGroupLazyQueryHookResult = ReturnType<
    typeof useGetErrorGroupLazyQuery
>;
export type GetErrorGroupQueryResult = Apollo.QueryResult<
    Types.GetErrorGroupQuery,
    Types.GetErrorGroupQueryVariables
>;
export const GetErrorGroupsDocument = gql`
    query GetErrorGroups(
        $organization_id: ID!
        $count: Int!
        $params: ErrorSearchParamsInput
    ) {
        error_groups(
            organization_id: $organization_id
            count: $count
            params: $params
        ) {
            error_groups {
                id
                type
                event
                resolved
<<<<<<< HEAD
                state
=======
                environments
>>>>>>> cc3927c2
                trace {
                    file_name
                    line_number
                    function_name
                    column_number
                }
                metadata_log {
                    error_id
                    session_id
                    timestamp
                }
            }
            totalCount
        }
    }
`;

/**
 * __useGetErrorGroupsQuery__
 *
 * To run a query within a React component, call `useGetErrorGroupsQuery` and pass it any options that fit your needs.
 * When your component renders, `useGetErrorGroupsQuery` returns an object from Apollo Client that contains loading, error, and data properties
 * you can use to render your UI.
 *
 * @param baseOptions options that will be passed into the query, supported options are listed on: https://www.apollographql.com/docs/react/api/react-hooks/#options;
 *
 * @example
 * const { data, loading, error } = useGetErrorGroupsQuery({
 *   variables: {
 *      organization_id: // value for 'organization_id'
 *      count: // value for 'count'
 *      params: // value for 'params'
 *   },
 * });
 */
export function useGetErrorGroupsQuery(
    baseOptions: Apollo.QueryHookOptions<
        Types.GetErrorGroupsQuery,
        Types.GetErrorGroupsQueryVariables
    >
) {
    return Apollo.useQuery<
        Types.GetErrorGroupsQuery,
        Types.GetErrorGroupsQueryVariables
    >(GetErrorGroupsDocument, baseOptions);
}
export function useGetErrorGroupsLazyQuery(
    baseOptions?: Apollo.LazyQueryHookOptions<
        Types.GetErrorGroupsQuery,
        Types.GetErrorGroupsQueryVariables
    >
) {
    return Apollo.useLazyQuery<
        Types.GetErrorGroupsQuery,
        Types.GetErrorGroupsQueryVariables
    >(GetErrorGroupsDocument, baseOptions);
}
export type GetErrorGroupsQueryHookResult = ReturnType<
    typeof useGetErrorGroupsQuery
>;
export type GetErrorGroupsLazyQueryHookResult = ReturnType<
    typeof useGetErrorGroupsLazyQuery
>;
export type GetErrorGroupsQueryResult = Apollo.QueryResult<
    Types.GetErrorGroupsQuery,
    Types.GetErrorGroupsQueryVariables
>;
export const GetMessagesDocument = gql`
    query GetMessages($session_id: ID!) {
        messages(session_id: $session_id)
    }
`;

/**
 * __useGetMessagesQuery__
 *
 * To run a query within a React component, call `useGetMessagesQuery` and pass it any options that fit your needs.
 * When your component renders, `useGetMessagesQuery` returns an object from Apollo Client that contains loading, error, and data properties
 * you can use to render your UI.
 *
 * @param baseOptions options that will be passed into the query, supported options are listed on: https://www.apollographql.com/docs/react/api/react-hooks/#options;
 *
 * @example
 * const { data, loading, error } = useGetMessagesQuery({
 *   variables: {
 *      session_id: // value for 'session_id'
 *   },
 * });
 */
export function useGetMessagesQuery(
    baseOptions: Apollo.QueryHookOptions<
        Types.GetMessagesQuery,
        Types.GetMessagesQueryVariables
    >
) {
    return Apollo.useQuery<
        Types.GetMessagesQuery,
        Types.GetMessagesQueryVariables
    >(GetMessagesDocument, baseOptions);
}
export function useGetMessagesLazyQuery(
    baseOptions?: Apollo.LazyQueryHookOptions<
        Types.GetMessagesQuery,
        Types.GetMessagesQueryVariables
    >
) {
    return Apollo.useLazyQuery<
        Types.GetMessagesQuery,
        Types.GetMessagesQueryVariables
    >(GetMessagesDocument, baseOptions);
}
export type GetMessagesQueryHookResult = ReturnType<typeof useGetMessagesQuery>;
export type GetMessagesLazyQueryHookResult = ReturnType<
    typeof useGetMessagesLazyQuery
>;
export type GetMessagesQueryResult = Apollo.QueryResult<
    Types.GetMessagesQuery,
    Types.GetMessagesQueryVariables
>;
export const GetResourcesDocument = gql`
    query GetResources($session_id: ID!) {
        resources(session_id: $session_id)
    }
`;

/**
 * __useGetResourcesQuery__
 *
 * To run a query within a React component, call `useGetResourcesQuery` and pass it any options that fit your needs.
 * When your component renders, `useGetResourcesQuery` returns an object from Apollo Client that contains loading, error, and data properties
 * you can use to render your UI.
 *
 * @param baseOptions options that will be passed into the query, supported options are listed on: https://www.apollographql.com/docs/react/api/react-hooks/#options;
 *
 * @example
 * const { data, loading, error } = useGetResourcesQuery({
 *   variables: {
 *      session_id: // value for 'session_id'
 *   },
 * });
 */
export function useGetResourcesQuery(
    baseOptions: Apollo.QueryHookOptions<
        Types.GetResourcesQuery,
        Types.GetResourcesQueryVariables
    >
) {
    return Apollo.useQuery<
        Types.GetResourcesQuery,
        Types.GetResourcesQueryVariables
    >(GetResourcesDocument, baseOptions);
}
export function useGetResourcesLazyQuery(
    baseOptions?: Apollo.LazyQueryHookOptions<
        Types.GetResourcesQuery,
        Types.GetResourcesQueryVariables
    >
) {
    return Apollo.useLazyQuery<
        Types.GetResourcesQuery,
        Types.GetResourcesQueryVariables
    >(GetResourcesDocument, baseOptions);
}
export type GetResourcesQueryHookResult = ReturnType<
    typeof useGetResourcesQuery
>;
export type GetResourcesLazyQueryHookResult = ReturnType<
    typeof useGetResourcesLazyQuery
>;
export type GetResourcesQueryResult = Apollo.QueryResult<
    Types.GetResourcesQuery,
    Types.GetResourcesQueryVariables
>;
export const GetFieldSuggestionDocument = gql`
    query GetFieldSuggestion(
        $organization_id: ID!
        $name: String!
        $query: String!
    ) {
        field_suggestion(
            organization_id: $organization_id
            name: $name
            query: $query
        ) {
            name
            value
        }
    }
`;

/**
 * __useGetFieldSuggestionQuery__
 *
 * To run a query within a React component, call `useGetFieldSuggestionQuery` and pass it any options that fit your needs.
 * When your component renders, `useGetFieldSuggestionQuery` returns an object from Apollo Client that contains loading, error, and data properties
 * you can use to render your UI.
 *
 * @param baseOptions options that will be passed into the query, supported options are listed on: https://www.apollographql.com/docs/react/api/react-hooks/#options;
 *
 * @example
 * const { data, loading, error } = useGetFieldSuggestionQuery({
 *   variables: {
 *      organization_id: // value for 'organization_id'
 *      name: // value for 'name'
 *      query: // value for 'query'
 *   },
 * });
 */
export function useGetFieldSuggestionQuery(
    baseOptions: Apollo.QueryHookOptions<
        Types.GetFieldSuggestionQuery,
        Types.GetFieldSuggestionQueryVariables
    >
) {
    return Apollo.useQuery<
        Types.GetFieldSuggestionQuery,
        Types.GetFieldSuggestionQueryVariables
    >(GetFieldSuggestionDocument, baseOptions);
}
export function useGetFieldSuggestionLazyQuery(
    baseOptions?: Apollo.LazyQueryHookOptions<
        Types.GetFieldSuggestionQuery,
        Types.GetFieldSuggestionQueryVariables
    >
) {
    return Apollo.useLazyQuery<
        Types.GetFieldSuggestionQuery,
        Types.GetFieldSuggestionQueryVariables
    >(GetFieldSuggestionDocument, baseOptions);
}
export type GetFieldSuggestionQueryHookResult = ReturnType<
    typeof useGetFieldSuggestionQuery
>;
export type GetFieldSuggestionLazyQueryHookResult = ReturnType<
    typeof useGetFieldSuggestionLazyQuery
>;
export type GetFieldSuggestionQueryResult = Apollo.QueryResult<
    Types.GetFieldSuggestionQuery,
    Types.GetFieldSuggestionQueryVariables
>;
export const GetOrganizationSuggestionDocument = gql`
    query GetOrganizationSuggestion($query: String!) {
        organizationSuggestion(query: $query) {
            id
            name
        }
    }
`;

/**
 * __useGetOrganizationSuggestionQuery__
 *
 * To run a query within a React component, call `useGetOrganizationSuggestionQuery` and pass it any options that fit your needs.
 * When your component renders, `useGetOrganizationSuggestionQuery` returns an object from Apollo Client that contains loading, error, and data properties
 * you can use to render your UI.
 *
 * @param baseOptions options that will be passed into the query, supported options are listed on: https://www.apollographql.com/docs/react/api/react-hooks/#options;
 *
 * @example
 * const { data, loading, error } = useGetOrganizationSuggestionQuery({
 *   variables: {
 *      query: // value for 'query'
 *   },
 * });
 */
export function useGetOrganizationSuggestionQuery(
    baseOptions: Apollo.QueryHookOptions<
        Types.GetOrganizationSuggestionQuery,
        Types.GetOrganizationSuggestionQueryVariables
    >
) {
    return Apollo.useQuery<
        Types.GetOrganizationSuggestionQuery,
        Types.GetOrganizationSuggestionQueryVariables
    >(GetOrganizationSuggestionDocument, baseOptions);
}
export function useGetOrganizationSuggestionLazyQuery(
    baseOptions?: Apollo.LazyQueryHookOptions<
        Types.GetOrganizationSuggestionQuery,
        Types.GetOrganizationSuggestionQueryVariables
    >
) {
    return Apollo.useLazyQuery<
        Types.GetOrganizationSuggestionQuery,
        Types.GetOrganizationSuggestionQueryVariables
    >(GetOrganizationSuggestionDocument, baseOptions);
}
export type GetOrganizationSuggestionQueryHookResult = ReturnType<
    typeof useGetOrganizationSuggestionQuery
>;
export type GetOrganizationSuggestionLazyQueryHookResult = ReturnType<
    typeof useGetOrganizationSuggestionLazyQuery
>;
export type GetOrganizationSuggestionQueryResult = Apollo.QueryResult<
    Types.GetOrganizationSuggestionQuery,
    Types.GetOrganizationSuggestionQueryVariables
>;
export const GetErrorFieldSuggestionDocument = gql`
    query GetErrorFieldSuggestion(
        $organization_id: ID!
        $name: String!
        $query: String!
    ) {
        error_field_suggestion(
            organization_id: $organization_id
            name: $name
            query: $query
        ) {
            name
            value
        }
    }
`;

/**
 * __useGetErrorFieldSuggestionQuery__
 *
 * To run a query within a React component, call `useGetErrorFieldSuggestionQuery` and pass it any options that fit your needs.
 * When your component renders, `useGetErrorFieldSuggestionQuery` returns an object from Apollo Client that contains loading, error, and data properties
 * you can use to render your UI.
 *
 * @param baseOptions options that will be passed into the query, supported options are listed on: https://www.apollographql.com/docs/react/api/react-hooks/#options;
 *
 * @example
 * const { data, loading, error } = useGetErrorFieldSuggestionQuery({
 *   variables: {
 *      organization_id: // value for 'organization_id'
 *      name: // value for 'name'
 *      query: // value for 'query'
 *   },
 * });
 */
export function useGetErrorFieldSuggestionQuery(
    baseOptions: Apollo.QueryHookOptions<
        Types.GetErrorFieldSuggestionQuery,
        Types.GetErrorFieldSuggestionQueryVariables
    >
) {
    return Apollo.useQuery<
        Types.GetErrorFieldSuggestionQuery,
        Types.GetErrorFieldSuggestionQueryVariables
    >(GetErrorFieldSuggestionDocument, baseOptions);
}
export function useGetErrorFieldSuggestionLazyQuery(
    baseOptions?: Apollo.LazyQueryHookOptions<
        Types.GetErrorFieldSuggestionQuery,
        Types.GetErrorFieldSuggestionQueryVariables
    >
) {
    return Apollo.useLazyQuery<
        Types.GetErrorFieldSuggestionQuery,
        Types.GetErrorFieldSuggestionQueryVariables
    >(GetErrorFieldSuggestionDocument, baseOptions);
}
export type GetErrorFieldSuggestionQueryHookResult = ReturnType<
    typeof useGetErrorFieldSuggestionQuery
>;
export type GetErrorFieldSuggestionLazyQueryHookResult = ReturnType<
    typeof useGetErrorFieldSuggestionLazyQuery
>;
export type GetErrorFieldSuggestionQueryResult = Apollo.QueryResult<
    Types.GetErrorFieldSuggestionQuery,
    Types.GetErrorFieldSuggestionQueryVariables
>;
export const GetSessionSearchResultsDocument = gql`
    query GetSessionSearchResults($organization_id: ID!, $query: String!) {
        trackProperties: property_suggestion(
            organization_id: $organization_id
            query: $query
            type: "track"
        ) {
            id
            name
            value
        }
        userProperties: property_suggestion(
            organization_id: $organization_id
            query: $query
            type: "user"
        ) {
            id
            name
            value
        }
        visitedUrls: field_suggestion(
            organization_id: $organization_id
            name: "visited-url"
            query: $query
        ) {
            id
            name
            value
        }
        referrers: field_suggestion(
            organization_id: $organization_id
            name: "referrer"
            query: $query
        ) {
            id
            name
            value
        }
    }
`;

/**
 * __useGetSessionSearchResultsQuery__
 *
 * To run a query within a React component, call `useGetSessionSearchResultsQuery` and pass it any options that fit your needs.
 * When your component renders, `useGetSessionSearchResultsQuery` returns an object from Apollo Client that contains loading, error, and data properties
 * you can use to render your UI.
 *
 * @param baseOptions options that will be passed into the query, supported options are listed on: https://www.apollographql.com/docs/react/api/react-hooks/#options;
 *
 * @example
 * const { data, loading, error } = useGetSessionSearchResultsQuery({
 *   variables: {
 *      organization_id: // value for 'organization_id'
 *      query: // value for 'query'
 *   },
 * });
 */
export function useGetSessionSearchResultsQuery(
    baseOptions: Apollo.QueryHookOptions<
        Types.GetSessionSearchResultsQuery,
        Types.GetSessionSearchResultsQueryVariables
    >
) {
    return Apollo.useQuery<
        Types.GetSessionSearchResultsQuery,
        Types.GetSessionSearchResultsQueryVariables
    >(GetSessionSearchResultsDocument, baseOptions);
}
export function useGetSessionSearchResultsLazyQuery(
    baseOptions?: Apollo.LazyQueryHookOptions<
        Types.GetSessionSearchResultsQuery,
        Types.GetSessionSearchResultsQueryVariables
    >
) {
    return Apollo.useLazyQuery<
        Types.GetSessionSearchResultsQuery,
        Types.GetSessionSearchResultsQueryVariables
    >(GetSessionSearchResultsDocument, baseOptions);
}
export type GetSessionSearchResultsQueryHookResult = ReturnType<
    typeof useGetSessionSearchResultsQuery
>;
export type GetSessionSearchResultsLazyQueryHookResult = ReturnType<
    typeof useGetSessionSearchResultsLazyQuery
>;
export type GetSessionSearchResultsQueryResult = Apollo.QueryResult<
    Types.GetSessionSearchResultsQuery,
    Types.GetSessionSearchResultsQueryVariables
>;
export const GetTrackSuggestionDocument = gql`
    query GetTrackSuggestion($organization_id: ID!, $query: String!) {
        property_suggestion(
            organization_id: $organization_id
            query: $query
            type: "track"
        ) {
            id
            name
            value
        }
    }
`;

/**
 * __useGetTrackSuggestionQuery__
 *
 * To run a query within a React component, call `useGetTrackSuggestionQuery` and pass it any options that fit your needs.
 * When your component renders, `useGetTrackSuggestionQuery` returns an object from Apollo Client that contains loading, error, and data properties
 * you can use to render your UI.
 *
 * @param baseOptions options that will be passed into the query, supported options are listed on: https://www.apollographql.com/docs/react/api/react-hooks/#options;
 *
 * @example
 * const { data, loading, error } = useGetTrackSuggestionQuery({
 *   variables: {
 *      organization_id: // value for 'organization_id'
 *      query: // value for 'query'
 *   },
 * });
 */
export function useGetTrackSuggestionQuery(
    baseOptions: Apollo.QueryHookOptions<
        Types.GetTrackSuggestionQuery,
        Types.GetTrackSuggestionQueryVariables
    >
) {
    return Apollo.useQuery<
        Types.GetTrackSuggestionQuery,
        Types.GetTrackSuggestionQueryVariables
    >(GetTrackSuggestionDocument, baseOptions);
}
export function useGetTrackSuggestionLazyQuery(
    baseOptions?: Apollo.LazyQueryHookOptions<
        Types.GetTrackSuggestionQuery,
        Types.GetTrackSuggestionQueryVariables
    >
) {
    return Apollo.useLazyQuery<
        Types.GetTrackSuggestionQuery,
        Types.GetTrackSuggestionQueryVariables
    >(GetTrackSuggestionDocument, baseOptions);
}
export type GetTrackSuggestionQueryHookResult = ReturnType<
    typeof useGetTrackSuggestionQuery
>;
export type GetTrackSuggestionLazyQueryHookResult = ReturnType<
    typeof useGetTrackSuggestionLazyQuery
>;
export type GetTrackSuggestionQueryResult = Apollo.QueryResult<
    Types.GetTrackSuggestionQuery,
    Types.GetTrackSuggestionQueryVariables
>;
export const GetUserSuggestionDocument = gql`
    query GetUserSuggestion($organization_id: ID!, $query: String!) {
        property_suggestion(
            organization_id: $organization_id
            query: $query
            type: "user"
        ) {
            id
            name
            value
        }
    }
`;

/**
 * __useGetUserSuggestionQuery__
 *
 * To run a query within a React component, call `useGetUserSuggestionQuery` and pass it any options that fit your needs.
 * When your component renders, `useGetUserSuggestionQuery` returns an object from Apollo Client that contains loading, error, and data properties
 * you can use to render your UI.
 *
 * @param baseOptions options that will be passed into the query, supported options are listed on: https://www.apollographql.com/docs/react/api/react-hooks/#options;
 *
 * @example
 * const { data, loading, error } = useGetUserSuggestionQuery({
 *   variables: {
 *      organization_id: // value for 'organization_id'
 *      query: // value for 'query'
 *   },
 * });
 */
export function useGetUserSuggestionQuery(
    baseOptions: Apollo.QueryHookOptions<
        Types.GetUserSuggestionQuery,
        Types.GetUserSuggestionQueryVariables
    >
) {
    return Apollo.useQuery<
        Types.GetUserSuggestionQuery,
        Types.GetUserSuggestionQueryVariables
    >(GetUserSuggestionDocument, baseOptions);
}
export function useGetUserSuggestionLazyQuery(
    baseOptions?: Apollo.LazyQueryHookOptions<
        Types.GetUserSuggestionQuery,
        Types.GetUserSuggestionQueryVariables
    >
) {
    return Apollo.useLazyQuery<
        Types.GetUserSuggestionQuery,
        Types.GetUserSuggestionQueryVariables
    >(GetUserSuggestionDocument, baseOptions);
}
export type GetUserSuggestionQueryHookResult = ReturnType<
    typeof useGetUserSuggestionQuery
>;
export type GetUserSuggestionLazyQueryHookResult = ReturnType<
    typeof useGetUserSuggestionLazyQuery
>;
export type GetUserSuggestionQueryResult = Apollo.QueryResult<
    Types.GetUserSuggestionQuery,
    Types.GetUserSuggestionQueryVariables
>;
export const GetSegmentsDocument = gql`
    query GetSegments($organization_id: ID!) {
        segments(organization_id: $organization_id) {
            id
            name
            params {
                user_properties {
                    name
                    value
                }
                excluded_properties {
                    name
                    value
                }
                track_properties {
                    name
                    value
                }
                date_range {
                    start_date
                    end_date
                }
                length_range {
                    min
                    max
                }
                os
                browser
                visited_url
                referrer
                identified
                hide_viewed
                first_time
            }
        }
    }
`;

/**
 * __useGetSegmentsQuery__
 *
 * To run a query within a React component, call `useGetSegmentsQuery` and pass it any options that fit your needs.
 * When your component renders, `useGetSegmentsQuery` returns an object from Apollo Client that contains loading, error, and data properties
 * you can use to render your UI.
 *
 * @param baseOptions options that will be passed into the query, supported options are listed on: https://www.apollographql.com/docs/react/api/react-hooks/#options;
 *
 * @example
 * const { data, loading, error } = useGetSegmentsQuery({
 *   variables: {
 *      organization_id: // value for 'organization_id'
 *   },
 * });
 */
export function useGetSegmentsQuery(
    baseOptions: Apollo.QueryHookOptions<
        Types.GetSegmentsQuery,
        Types.GetSegmentsQueryVariables
    >
) {
    return Apollo.useQuery<
        Types.GetSegmentsQuery,
        Types.GetSegmentsQueryVariables
    >(GetSegmentsDocument, baseOptions);
}
export function useGetSegmentsLazyQuery(
    baseOptions?: Apollo.LazyQueryHookOptions<
        Types.GetSegmentsQuery,
        Types.GetSegmentsQueryVariables
    >
) {
    return Apollo.useLazyQuery<
        Types.GetSegmentsQuery,
        Types.GetSegmentsQueryVariables
    >(GetSegmentsDocument, baseOptions);
}
export type GetSegmentsQueryHookResult = ReturnType<typeof useGetSegmentsQuery>;
export type GetSegmentsLazyQueryHookResult = ReturnType<
    typeof useGetSegmentsLazyQuery
>;
export type GetSegmentsQueryResult = Apollo.QueryResult<
    Types.GetSegmentsQuery,
    Types.GetSegmentsQueryVariables
>;
export const GetErrorSegmentsDocument = gql`
    query GetErrorSegments($organization_id: ID!) {
        error_segments(organization_id: $organization_id) {
            id
            name
            params {
                date_range {
                    start_date
                    end_date
                }
                os
                browser
                visited_url
                hide_resolved
                event
            }
        }
    }
`;

/**
 * __useGetErrorSegmentsQuery__
 *
 * To run a query within a React component, call `useGetErrorSegmentsQuery` and pass it any options that fit your needs.
 * When your component renders, `useGetErrorSegmentsQuery` returns an object from Apollo Client that contains loading, error, and data properties
 * you can use to render your UI.
 *
 * @param baseOptions options that will be passed into the query, supported options are listed on: https://www.apollographql.com/docs/react/api/react-hooks/#options;
 *
 * @example
 * const { data, loading, error } = useGetErrorSegmentsQuery({
 *   variables: {
 *      organization_id: // value for 'organization_id'
 *   },
 * });
 */
export function useGetErrorSegmentsQuery(
    baseOptions: Apollo.QueryHookOptions<
        Types.GetErrorSegmentsQuery,
        Types.GetErrorSegmentsQueryVariables
    >
) {
    return Apollo.useQuery<
        Types.GetErrorSegmentsQuery,
        Types.GetErrorSegmentsQueryVariables
    >(GetErrorSegmentsDocument, baseOptions);
}
export function useGetErrorSegmentsLazyQuery(
    baseOptions?: Apollo.LazyQueryHookOptions<
        Types.GetErrorSegmentsQuery,
        Types.GetErrorSegmentsQueryVariables
    >
) {
    return Apollo.useLazyQuery<
        Types.GetErrorSegmentsQuery,
        Types.GetErrorSegmentsQueryVariables
    >(GetErrorSegmentsDocument, baseOptions);
}
export type GetErrorSegmentsQueryHookResult = ReturnType<
    typeof useGetErrorSegmentsQuery
>;
export type GetErrorSegmentsLazyQueryHookResult = ReturnType<
    typeof useGetErrorSegmentsLazyQuery
>;
export type GetErrorSegmentsQueryResult = Apollo.QueryResult<
    Types.GetErrorSegmentsQuery,
    Types.GetErrorSegmentsQueryVariables
>;
export const IsIntegratedDocument = gql`
    query IsIntegrated($organization_id: ID!) {
        isIntegrated(organization_id: $organization_id)
    }
`;

/**
 * __useIsIntegratedQuery__
 *
 * To run a query within a React component, call `useIsIntegratedQuery` and pass it any options that fit your needs.
 * When your component renders, `useIsIntegratedQuery` returns an object from Apollo Client that contains loading, error, and data properties
 * you can use to render your UI.
 *
 * @param baseOptions options that will be passed into the query, supported options are listed on: https://www.apollographql.com/docs/react/api/react-hooks/#options;
 *
 * @example
 * const { data, loading, error } = useIsIntegratedQuery({
 *   variables: {
 *      organization_id: // value for 'organization_id'
 *   },
 * });
 */
export function useIsIntegratedQuery(
    baseOptions: Apollo.QueryHookOptions<
        Types.IsIntegratedQuery,
        Types.IsIntegratedQueryVariables
    >
) {
    return Apollo.useQuery<
        Types.IsIntegratedQuery,
        Types.IsIntegratedQueryVariables
    >(IsIntegratedDocument, baseOptions);
}
export function useIsIntegratedLazyQuery(
    baseOptions?: Apollo.LazyQueryHookOptions<
        Types.IsIntegratedQuery,
        Types.IsIntegratedQueryVariables
    >
) {
    return Apollo.useLazyQuery<
        Types.IsIntegratedQuery,
        Types.IsIntegratedQueryVariables
    >(IsIntegratedDocument, baseOptions);
}
export type IsIntegratedQueryHookResult = ReturnType<
    typeof useIsIntegratedQuery
>;
export type IsIntegratedLazyQueryHookResult = ReturnType<
    typeof useIsIntegratedLazyQuery
>;
export type IsIntegratedQueryResult = Apollo.QueryResult<
    Types.IsIntegratedQuery,
    Types.IsIntegratedQueryVariables
>;
export const UnprocessedSessionsCountDocument = gql`
    query UnprocessedSessionsCount($organization_id: ID!) {
        unprocessedSessionsCount(organization_id: $organization_id)
    }
`;

/**
 * __useUnprocessedSessionsCountQuery__
 *
 * To run a query within a React component, call `useUnprocessedSessionsCountQuery` and pass it any options that fit your needs.
 * When your component renders, `useUnprocessedSessionsCountQuery` returns an object from Apollo Client that contains loading, error, and data properties
 * you can use to render your UI.
 *
 * @param baseOptions options that will be passed into the query, supported options are listed on: https://www.apollographql.com/docs/react/api/react-hooks/#options;
 *
 * @example
 * const { data, loading, error } = useUnprocessedSessionsCountQuery({
 *   variables: {
 *      organization_id: // value for 'organization_id'
 *   },
 * });
 */
export function useUnprocessedSessionsCountQuery(
    baseOptions: Apollo.QueryHookOptions<
        Types.UnprocessedSessionsCountQuery,
        Types.UnprocessedSessionsCountQueryVariables
    >
) {
    return Apollo.useQuery<
        Types.UnprocessedSessionsCountQuery,
        Types.UnprocessedSessionsCountQueryVariables
    >(UnprocessedSessionsCountDocument, baseOptions);
}
export function useUnprocessedSessionsCountLazyQuery(
    baseOptions?: Apollo.LazyQueryHookOptions<
        Types.UnprocessedSessionsCountQuery,
        Types.UnprocessedSessionsCountQueryVariables
    >
) {
    return Apollo.useLazyQuery<
        Types.UnprocessedSessionsCountQuery,
        Types.UnprocessedSessionsCountQueryVariables
    >(UnprocessedSessionsCountDocument, baseOptions);
}
export type UnprocessedSessionsCountQueryHookResult = ReturnType<
    typeof useUnprocessedSessionsCountQuery
>;
export type UnprocessedSessionsCountLazyQueryHookResult = ReturnType<
    typeof useUnprocessedSessionsCountLazyQuery
>;
export type UnprocessedSessionsCountQueryResult = Apollo.QueryResult<
    Types.UnprocessedSessionsCountQuery,
    Types.UnprocessedSessionsCountQueryVariables
>;
export const GetKeyPerformanceIndicatorsDocument = gql`
    query GetKeyPerformanceIndicators(
        $organization_id: ID!
        $lookBackPeriod: Int!
    ) {
        unprocessedSessionsCount(organization_id: $organization_id)
        newUsersCount(
            organization_id: $organization_id
            lookBackPeriod: $lookBackPeriod
        ) {
            count
        }
        averageSessionLength(
            organization_id: $organization_id
            lookBackPeriod: $lookBackPeriod
        ) {
            length
        }
        userFingerprintCount(
            organization_id: $organization_id
            lookBackPeriod: $lookBackPeriod
        ) {
            count
        }
    }
`;

/**
 * __useGetKeyPerformanceIndicatorsQuery__
 *
 * To run a query within a React component, call `useGetKeyPerformanceIndicatorsQuery` and pass it any options that fit your needs.
 * When your component renders, `useGetKeyPerformanceIndicatorsQuery` returns an object from Apollo Client that contains loading, error, and data properties
 * you can use to render your UI.
 *
 * @param baseOptions options that will be passed into the query, supported options are listed on: https://www.apollographql.com/docs/react/api/react-hooks/#options;
 *
 * @example
 * const { data, loading, error } = useGetKeyPerformanceIndicatorsQuery({
 *   variables: {
 *      organization_id: // value for 'organization_id'
 *      lookBackPeriod: // value for 'lookBackPeriod'
 *   },
 * });
 */
export function useGetKeyPerformanceIndicatorsQuery(
    baseOptions: Apollo.QueryHookOptions<
        Types.GetKeyPerformanceIndicatorsQuery,
        Types.GetKeyPerformanceIndicatorsQueryVariables
    >
) {
    return Apollo.useQuery<
        Types.GetKeyPerformanceIndicatorsQuery,
        Types.GetKeyPerformanceIndicatorsQueryVariables
    >(GetKeyPerformanceIndicatorsDocument, baseOptions);
}
export function useGetKeyPerformanceIndicatorsLazyQuery(
    baseOptions?: Apollo.LazyQueryHookOptions<
        Types.GetKeyPerformanceIndicatorsQuery,
        Types.GetKeyPerformanceIndicatorsQueryVariables
    >
) {
    return Apollo.useLazyQuery<
        Types.GetKeyPerformanceIndicatorsQuery,
        Types.GetKeyPerformanceIndicatorsQueryVariables
    >(GetKeyPerformanceIndicatorsDocument, baseOptions);
}
export type GetKeyPerformanceIndicatorsQueryHookResult = ReturnType<
    typeof useGetKeyPerformanceIndicatorsQuery
>;
export type GetKeyPerformanceIndicatorsLazyQueryHookResult = ReturnType<
    typeof useGetKeyPerformanceIndicatorsLazyQuery
>;
export type GetKeyPerformanceIndicatorsQueryResult = Apollo.QueryResult<
    Types.GetKeyPerformanceIndicatorsQuery,
    Types.GetKeyPerformanceIndicatorsQueryVariables
>;
export const GetReferrersCountDocument = gql`
    query GetReferrersCount($organization_id: ID!, $lookBackPeriod: Int!) {
        referrers(
            organization_id: $organization_id
            lookBackPeriod: $lookBackPeriod
        ) {
            host
            count
            percent
        }
    }
`;

/**
 * __useGetReferrersCountQuery__
 *
 * To run a query within a React component, call `useGetReferrersCountQuery` and pass it any options that fit your needs.
 * When your component renders, `useGetReferrersCountQuery` returns an object from Apollo Client that contains loading, error, and data properties
 * you can use to render your UI.
 *
 * @param baseOptions options that will be passed into the query, supported options are listed on: https://www.apollographql.com/docs/react/api/react-hooks/#options;
 *
 * @example
 * const { data, loading, error } = useGetReferrersCountQuery({
 *   variables: {
 *      organization_id: // value for 'organization_id'
 *      lookBackPeriod: // value for 'lookBackPeriod'
 *   },
 * });
 */
export function useGetReferrersCountQuery(
    baseOptions: Apollo.QueryHookOptions<
        Types.GetReferrersCountQuery,
        Types.GetReferrersCountQueryVariables
    >
) {
    return Apollo.useQuery<
        Types.GetReferrersCountQuery,
        Types.GetReferrersCountQueryVariables
    >(GetReferrersCountDocument, baseOptions);
}
export function useGetReferrersCountLazyQuery(
    baseOptions?: Apollo.LazyQueryHookOptions<
        Types.GetReferrersCountQuery,
        Types.GetReferrersCountQueryVariables
    >
) {
    return Apollo.useLazyQuery<
        Types.GetReferrersCountQuery,
        Types.GetReferrersCountQueryVariables
    >(GetReferrersCountDocument, baseOptions);
}
export type GetReferrersCountQueryHookResult = ReturnType<
    typeof useGetReferrersCountQuery
>;
export type GetReferrersCountLazyQueryHookResult = ReturnType<
    typeof useGetReferrersCountLazyQuery
>;
export type GetReferrersCountQueryResult = Apollo.QueryResult<
    Types.GetReferrersCountQuery,
    Types.GetReferrersCountQueryVariables
>;
export const GetNewUsersCountDocument = gql`
    query GetNewUsersCount($organization_id: ID!, $lookBackPeriod: Int!) {
        newUsersCount(
            organization_id: $organization_id
            lookBackPeriod: $lookBackPeriod
        ) {
            count
        }
    }
`;

/**
 * __useGetNewUsersCountQuery__
 *
 * To run a query within a React component, call `useGetNewUsersCountQuery` and pass it any options that fit your needs.
 * When your component renders, `useGetNewUsersCountQuery` returns an object from Apollo Client that contains loading, error, and data properties
 * you can use to render your UI.
 *
 * @param baseOptions options that will be passed into the query, supported options are listed on: https://www.apollographql.com/docs/react/api/react-hooks/#options;
 *
 * @example
 * const { data, loading, error } = useGetNewUsersCountQuery({
 *   variables: {
 *      organization_id: // value for 'organization_id'
 *      lookBackPeriod: // value for 'lookBackPeriod'
 *   },
 * });
 */
export function useGetNewUsersCountQuery(
    baseOptions: Apollo.QueryHookOptions<
        Types.GetNewUsersCountQuery,
        Types.GetNewUsersCountQueryVariables
    >
) {
    return Apollo.useQuery<
        Types.GetNewUsersCountQuery,
        Types.GetNewUsersCountQueryVariables
    >(GetNewUsersCountDocument, baseOptions);
}
export function useGetNewUsersCountLazyQuery(
    baseOptions?: Apollo.LazyQueryHookOptions<
        Types.GetNewUsersCountQuery,
        Types.GetNewUsersCountQueryVariables
    >
) {
    return Apollo.useLazyQuery<
        Types.GetNewUsersCountQuery,
        Types.GetNewUsersCountQueryVariables
    >(GetNewUsersCountDocument, baseOptions);
}
export type GetNewUsersCountQueryHookResult = ReturnType<
    typeof useGetNewUsersCountQuery
>;
export type GetNewUsersCountLazyQueryHookResult = ReturnType<
    typeof useGetNewUsersCountLazyQuery
>;
export type GetNewUsersCountQueryResult = Apollo.QueryResult<
    Types.GetNewUsersCountQuery,
    Types.GetNewUsersCountQueryVariables
>;
export const GetAverageSessionLengthDocument = gql`
    query GetAverageSessionLength(
        $organization_id: ID!
        $lookBackPeriod: Int!
    ) {
        averageSessionLength(
            organization_id: $organization_id
            lookBackPeriod: $lookBackPeriod
        ) {
            length
        }
    }
`;

/**
 * __useGetAverageSessionLengthQuery__
 *
 * To run a query within a React component, call `useGetAverageSessionLengthQuery` and pass it any options that fit your needs.
 * When your component renders, `useGetAverageSessionLengthQuery` returns an object from Apollo Client that contains loading, error, and data properties
 * you can use to render your UI.
 *
 * @param baseOptions options that will be passed into the query, supported options are listed on: https://www.apollographql.com/docs/react/api/react-hooks/#options;
 *
 * @example
 * const { data, loading, error } = useGetAverageSessionLengthQuery({
 *   variables: {
 *      organization_id: // value for 'organization_id'
 *      lookBackPeriod: // value for 'lookBackPeriod'
 *   },
 * });
 */
export function useGetAverageSessionLengthQuery(
    baseOptions: Apollo.QueryHookOptions<
        Types.GetAverageSessionLengthQuery,
        Types.GetAverageSessionLengthQueryVariables
    >
) {
    return Apollo.useQuery<
        Types.GetAverageSessionLengthQuery,
        Types.GetAverageSessionLengthQueryVariables
    >(GetAverageSessionLengthDocument, baseOptions);
}
export function useGetAverageSessionLengthLazyQuery(
    baseOptions?: Apollo.LazyQueryHookOptions<
        Types.GetAverageSessionLengthQuery,
        Types.GetAverageSessionLengthQueryVariables
    >
) {
    return Apollo.useLazyQuery<
        Types.GetAverageSessionLengthQuery,
        Types.GetAverageSessionLengthQueryVariables
    >(GetAverageSessionLengthDocument, baseOptions);
}
export type GetAverageSessionLengthQueryHookResult = ReturnType<
    typeof useGetAverageSessionLengthQuery
>;
export type GetAverageSessionLengthLazyQueryHookResult = ReturnType<
    typeof useGetAverageSessionLengthLazyQuery
>;
export type GetAverageSessionLengthQueryResult = Apollo.QueryResult<
    Types.GetAverageSessionLengthQuery,
    Types.GetAverageSessionLengthQueryVariables
>;
export const GetTopUsersDocument = gql`
    query GetTopUsers($organization_id: ID!, $lookBackPeriod: Int!) {
        topUsers(
            organization_id: $organization_id
            lookBackPeriod: $lookBackPeriod
        ) {
            identifier
            total_active_time
            active_time_percentage
            id
        }
    }
`;

/**
 * __useGetTopUsersQuery__
 *
 * To run a query within a React component, call `useGetTopUsersQuery` and pass it any options that fit your needs.
 * When your component renders, `useGetTopUsersQuery` returns an object from Apollo Client that contains loading, error, and data properties
 * you can use to render your UI.
 *
 * @param baseOptions options that will be passed into the query, supported options are listed on: https://www.apollographql.com/docs/react/api/react-hooks/#options;
 *
 * @example
 * const { data, loading, error } = useGetTopUsersQuery({
 *   variables: {
 *      organization_id: // value for 'organization_id'
 *      lookBackPeriod: // value for 'lookBackPeriod'
 *   },
 * });
 */
export function useGetTopUsersQuery(
    baseOptions: Apollo.QueryHookOptions<
        Types.GetTopUsersQuery,
        Types.GetTopUsersQueryVariables
    >
) {
    return Apollo.useQuery<
        Types.GetTopUsersQuery,
        Types.GetTopUsersQueryVariables
    >(GetTopUsersDocument, baseOptions);
}
export function useGetTopUsersLazyQuery(
    baseOptions?: Apollo.LazyQueryHookOptions<
        Types.GetTopUsersQuery,
        Types.GetTopUsersQueryVariables
    >
) {
    return Apollo.useLazyQuery<
        Types.GetTopUsersQuery,
        Types.GetTopUsersQueryVariables
    >(GetTopUsersDocument, baseOptions);
}
export type GetTopUsersQueryHookResult = ReturnType<typeof useGetTopUsersQuery>;
export type GetTopUsersLazyQueryHookResult = ReturnType<
    typeof useGetTopUsersLazyQuery
>;
export type GetTopUsersQueryResult = Apollo.QueryResult<
    Types.GetTopUsersQuery,
    Types.GetTopUsersQueryVariables
>;
export const GetDailySessionsCountDocument = gql`
    query GetDailySessionsCount(
        $organization_id: ID!
        $date_range: DateRangeInput!
    ) {
        dailySessionsCount(
            organization_id: $organization_id
            date_range: $date_range
        ) {
            date
            count
        }
    }
`;

/**
 * __useGetDailySessionsCountQuery__
 *
 * To run a query within a React component, call `useGetDailySessionsCountQuery` and pass it any options that fit your needs.
 * When your component renders, `useGetDailySessionsCountQuery` returns an object from Apollo Client that contains loading, error, and data properties
 * you can use to render your UI.
 *
 * @param baseOptions options that will be passed into the query, supported options are listed on: https://www.apollographql.com/docs/react/api/react-hooks/#options;
 *
 * @example
 * const { data, loading, error } = useGetDailySessionsCountQuery({
 *   variables: {
 *      organization_id: // value for 'organization_id'
 *      date_range: // value for 'date_range'
 *   },
 * });
 */
export function useGetDailySessionsCountQuery(
    baseOptions: Apollo.QueryHookOptions<
        Types.GetDailySessionsCountQuery,
        Types.GetDailySessionsCountQueryVariables
    >
) {
    return Apollo.useQuery<
        Types.GetDailySessionsCountQuery,
        Types.GetDailySessionsCountQueryVariables
    >(GetDailySessionsCountDocument, baseOptions);
}
export function useGetDailySessionsCountLazyQuery(
    baseOptions?: Apollo.LazyQueryHookOptions<
        Types.GetDailySessionsCountQuery,
        Types.GetDailySessionsCountQueryVariables
    >
) {
    return Apollo.useLazyQuery<
        Types.GetDailySessionsCountQuery,
        Types.GetDailySessionsCountQueryVariables
    >(GetDailySessionsCountDocument, baseOptions);
}
export type GetDailySessionsCountQueryHookResult = ReturnType<
    typeof useGetDailySessionsCountQuery
>;
export type GetDailySessionsCountLazyQueryHookResult = ReturnType<
    typeof useGetDailySessionsCountLazyQuery
>;
export type GetDailySessionsCountQueryResult = Apollo.QueryResult<
    Types.GetDailySessionsCountQuery,
    Types.GetDailySessionsCountQueryVariables
>;
export const GetDailyErrorsCountDocument = gql`
    query GetDailyErrorsCount(
        $organization_id: ID!
        $date_range: DateRangeInput!
    ) {
        dailyErrorsCount(
            organization_id: $organization_id
            date_range: $date_range
        ) {
            date
            count
        }
    }
`;

/**
 * __useGetDailyErrorsCountQuery__
 *
 * To run a query within a React component, call `useGetDailyErrorsCountQuery` and pass it any options that fit your needs.
 * When your component renders, `useGetDailyErrorsCountQuery` returns an object from Apollo Client that contains loading, error, and data properties
 * you can use to render your UI.
 *
 * @param baseOptions options that will be passed into the query, supported options are listed on: https://www.apollographql.com/docs/react/api/react-hooks/#options;
 *
 * @example
 * const { data, loading, error } = useGetDailyErrorsCountQuery({
 *   variables: {
 *      organization_id: // value for 'organization_id'
 *      date_range: // value for 'date_range'
 *   },
 * });
 */
export function useGetDailyErrorsCountQuery(
    baseOptions: Apollo.QueryHookOptions<
        Types.GetDailyErrorsCountQuery,
        Types.GetDailyErrorsCountQueryVariables
    >
) {
    return Apollo.useQuery<
        Types.GetDailyErrorsCountQuery,
        Types.GetDailyErrorsCountQueryVariables
    >(GetDailyErrorsCountDocument, baseOptions);
}
export function useGetDailyErrorsCountLazyQuery(
    baseOptions?: Apollo.LazyQueryHookOptions<
        Types.GetDailyErrorsCountQuery,
        Types.GetDailyErrorsCountQueryVariables
    >
) {
    return Apollo.useLazyQuery<
        Types.GetDailyErrorsCountQuery,
        Types.GetDailyErrorsCountQueryVariables
    >(GetDailyErrorsCountDocument, baseOptions);
}
export type GetDailyErrorsCountQueryHookResult = ReturnType<
    typeof useGetDailyErrorsCountQuery
>;
export type GetDailyErrorsCountLazyQueryHookResult = ReturnType<
    typeof useGetDailyErrorsCountLazyQuery
>;
export type GetDailyErrorsCountQueryResult = Apollo.QueryResult<
    Types.GetDailyErrorsCountQuery,
    Types.GetDailyErrorsCountQueryVariables
>;
export const GetErrorAlertDocument = gql`
    query GetErrorAlert($organization_id: ID!) {
        error_alert(organization_id: $organization_id) {
            ChannelsToNotify {
                webhook_channel
                webhook_channel_id
            }
            ExcludedEnvironments
            CountThreshold
        }
    }
`;

/**
 * __useGetErrorAlertQuery__
 *
 * To run a query within a React component, call `useGetErrorAlertQuery` and pass it any options that fit your needs.
 * When your component renders, `useGetErrorAlertQuery` returns an object from Apollo Client that contains loading, error, and data properties
 * you can use to render your UI.
 *
 * @param baseOptions options that will be passed into the query, supported options are listed on: https://www.apollographql.com/docs/react/api/react-hooks/#options;
 *
 * @example
 * const { data, loading, error } = useGetErrorAlertQuery({
 *   variables: {
 *      organization_id: // value for 'organization_id'
 *   },
 * });
 */
export function useGetErrorAlertQuery(
    baseOptions: Apollo.QueryHookOptions<
        Types.GetErrorAlertQuery,
        Types.GetErrorAlertQueryVariables
    >
) {
    return Apollo.useQuery<
        Types.GetErrorAlertQuery,
        Types.GetErrorAlertQueryVariables
    >(GetErrorAlertDocument, baseOptions);
}
export function useGetErrorAlertLazyQuery(
    baseOptions?: Apollo.LazyQueryHookOptions<
        Types.GetErrorAlertQuery,
        Types.GetErrorAlertQueryVariables
    >
) {
    return Apollo.useLazyQuery<
        Types.GetErrorAlertQuery,
        Types.GetErrorAlertQueryVariables
    >(GetErrorAlertDocument, baseOptions);
}
export type GetErrorAlertQueryHookResult = ReturnType<
    typeof useGetErrorAlertQuery
>;
export type GetErrorAlertLazyQueryHookResult = ReturnType<
    typeof useGetErrorAlertLazyQuery
>;
export type GetErrorAlertQueryResult = Apollo.QueryResult<
    Types.GetErrorAlertQuery,
    Types.GetErrorAlertQueryVariables
>;
export const GetNewUserAlertDocument = gql`
    query GetNewUserAlert($organization_id: ID!) {
        new_user_alert(organization_id: $organization_id) {
            ChannelsToNotify {
                webhook_channel
                webhook_channel_id
            }
            ExcludedEnvironments
            CountThreshold
        }
    }
`;

/**
 * __useGetNewUserAlertQuery__
 *
 * To run a query within a React component, call `useGetNewUserAlertQuery` and pass it any options that fit your needs.
 * When your component renders, `useGetNewUserAlertQuery` returns an object from Apollo Client that contains loading, error, and data properties
 * you can use to render your UI.
 *
 * @param baseOptions options that will be passed into the query, supported options are listed on: https://www.apollographql.com/docs/react/api/react-hooks/#options;
 *
 * @example
 * const { data, loading, error } = useGetNewUserAlertQuery({
 *   variables: {
 *      organization_id: // value for 'organization_id'
 *   },
 * });
 */
export function useGetNewUserAlertQuery(
    baseOptions: Apollo.QueryHookOptions<
        Types.GetNewUserAlertQuery,
        Types.GetNewUserAlertQueryVariables
    >
) {
    return Apollo.useQuery<
        Types.GetNewUserAlertQuery,
        Types.GetNewUserAlertQueryVariables
    >(GetNewUserAlertDocument, baseOptions);
}
export function useGetNewUserAlertLazyQuery(
    baseOptions?: Apollo.LazyQueryHookOptions<
        Types.GetNewUserAlertQuery,
        Types.GetNewUserAlertQueryVariables
    >
) {
    return Apollo.useLazyQuery<
        Types.GetNewUserAlertQuery,
        Types.GetNewUserAlertQueryVariables
    >(GetNewUserAlertDocument, baseOptions);
}
export type GetNewUserAlertQueryHookResult = ReturnType<
    typeof useGetNewUserAlertQuery
>;
export type GetNewUserAlertLazyQueryHookResult = ReturnType<
    typeof useGetNewUserAlertLazyQuery
>;
export type GetNewUserAlertQueryResult = Apollo.QueryResult<
    Types.GetNewUserAlertQuery,
    Types.GetNewUserAlertQueryVariables
>;
export const GetTrackPropertiesAlertDocument = gql`
    query GetTrackPropertiesAlert($organization_id: ID!) {
        track_properties_alert(organization_id: $organization_id) {
            ChannelsToNotify {
                webhook_channel
                webhook_channel_id
            }
            ExcludedEnvironments
            CountThreshold
        }
    }
`;

/**
 * __useGetTrackPropertiesAlertQuery__
 *
 * To run a query within a React component, call `useGetTrackPropertiesAlertQuery` and pass it any options that fit your needs.
 * When your component renders, `useGetTrackPropertiesAlertQuery` returns an object from Apollo Client that contains loading, error, and data properties
 * you can use to render your UI.
 *
 * @param baseOptions options that will be passed into the query, supported options are listed on: https://www.apollographql.com/docs/react/api/react-hooks/#options;
 *
 * @example
 * const { data, loading, error } = useGetTrackPropertiesAlertQuery({
 *   variables: {
 *      organization_id: // value for 'organization_id'
 *   },
 * });
 */
export function useGetTrackPropertiesAlertQuery(
    baseOptions: Apollo.QueryHookOptions<
        Types.GetTrackPropertiesAlertQuery,
        Types.GetTrackPropertiesAlertQueryVariables
    >
) {
    return Apollo.useQuery<
        Types.GetTrackPropertiesAlertQuery,
        Types.GetTrackPropertiesAlertQueryVariables
    >(GetTrackPropertiesAlertDocument, baseOptions);
}
export function useGetTrackPropertiesAlertLazyQuery(
    baseOptions?: Apollo.LazyQueryHookOptions<
        Types.GetTrackPropertiesAlertQuery,
        Types.GetTrackPropertiesAlertQueryVariables
    >
) {
    return Apollo.useLazyQuery<
        Types.GetTrackPropertiesAlertQuery,
        Types.GetTrackPropertiesAlertQueryVariables
    >(GetTrackPropertiesAlertDocument, baseOptions);
}
export type GetTrackPropertiesAlertQueryHookResult = ReturnType<
    typeof useGetTrackPropertiesAlertQuery
>;
export type GetTrackPropertiesAlertLazyQueryHookResult = ReturnType<
    typeof useGetTrackPropertiesAlertLazyQuery
>;
export type GetTrackPropertiesAlertQueryResult = Apollo.QueryResult<
    Types.GetTrackPropertiesAlertQuery,
    Types.GetTrackPropertiesAlertQueryVariables
>;
export const GetUserPropertiesAlertDocument = gql`
    query GetUserPropertiesAlert($organization_id: ID!) {
        user_properties_alert(organization_id: $organization_id) {
            ChannelsToNotify {
                webhook_channel
                webhook_channel_id
            }
            ExcludedEnvironments
            CountThreshold
        }
    }
`;

/**
 * __useGetUserPropertiesAlertQuery__
 *
 * To run a query within a React component, call `useGetUserPropertiesAlertQuery` and pass it any options that fit your needs.
 * When your component renders, `useGetUserPropertiesAlertQuery` returns an object from Apollo Client that contains loading, error, and data properties
 * you can use to render your UI.
 *
 * @param baseOptions options that will be passed into the query, supported options are listed on: https://www.apollographql.com/docs/react/api/react-hooks/#options;
 *
 * @example
 * const { data, loading, error } = useGetUserPropertiesAlertQuery({
 *   variables: {
 *      organization_id: // value for 'organization_id'
 *   },
 * });
 */
export function useGetUserPropertiesAlertQuery(
    baseOptions: Apollo.QueryHookOptions<
        Types.GetUserPropertiesAlertQuery,
        Types.GetUserPropertiesAlertQueryVariables
    >
) {
    return Apollo.useQuery<
        Types.GetUserPropertiesAlertQuery,
        Types.GetUserPropertiesAlertQueryVariables
    >(GetUserPropertiesAlertDocument, baseOptions);
}
export function useGetUserPropertiesAlertLazyQuery(
    baseOptions?: Apollo.LazyQueryHookOptions<
        Types.GetUserPropertiesAlertQuery,
        Types.GetUserPropertiesAlertQueryVariables
    >
) {
    return Apollo.useLazyQuery<
        Types.GetUserPropertiesAlertQuery,
        Types.GetUserPropertiesAlertQueryVariables
    >(GetUserPropertiesAlertDocument, baseOptions);
}
export type GetUserPropertiesAlertQueryHookResult = ReturnType<
    typeof useGetUserPropertiesAlertQuery
>;
export type GetUserPropertiesAlertLazyQueryHookResult = ReturnType<
    typeof useGetUserPropertiesAlertLazyQuery
>;
export type GetUserPropertiesAlertQueryResult = Apollo.QueryResult<
    Types.GetUserPropertiesAlertQuery,
    Types.GetUserPropertiesAlertQueryVariables
>;
export const GetEnvironmentSuggestionDocument = gql`
    query GetEnvironmentSuggestion($query: String!, $organization_id: ID!) {
        environment_suggestion(
            query: $query
            organization_id: $organization_id
        ) {
            name
            value
        }
    }
`;

/**
 * __useGetEnvironmentSuggestionQuery__
 *
 * To run a query within a React component, call `useGetEnvironmentSuggestionQuery` and pass it any options that fit your needs.
 * When your component renders, `useGetEnvironmentSuggestionQuery` returns an object from Apollo Client that contains loading, error, and data properties
 * you can use to render your UI.
 *
 * @param baseOptions options that will be passed into the query, supported options are listed on: https://www.apollographql.com/docs/react/api/react-hooks/#options;
 *
 * @example
 * const { data, loading, error } = useGetEnvironmentSuggestionQuery({
 *   variables: {
 *      query: // value for 'query'
 *      organization_id: // value for 'organization_id'
 *   },
 * });
 */
export function useGetEnvironmentSuggestionQuery(
    baseOptions: Apollo.QueryHookOptions<
        Types.GetEnvironmentSuggestionQuery,
        Types.GetEnvironmentSuggestionQueryVariables
    >
) {
    return Apollo.useQuery<
        Types.GetEnvironmentSuggestionQuery,
        Types.GetEnvironmentSuggestionQueryVariables
    >(GetEnvironmentSuggestionDocument, baseOptions);
}
export function useGetEnvironmentSuggestionLazyQuery(
    baseOptions?: Apollo.LazyQueryHookOptions<
        Types.GetEnvironmentSuggestionQuery,
        Types.GetEnvironmentSuggestionQueryVariables
    >
) {
    return Apollo.useLazyQuery<
        Types.GetEnvironmentSuggestionQuery,
        Types.GetEnvironmentSuggestionQueryVariables
    >(GetEnvironmentSuggestionDocument, baseOptions);
}
export type GetEnvironmentSuggestionQueryHookResult = ReturnType<
    typeof useGetEnvironmentSuggestionQuery
>;
export type GetEnvironmentSuggestionLazyQueryHookResult = ReturnType<
    typeof useGetEnvironmentSuggestionLazyQuery
>;
export type GetEnvironmentSuggestionQueryResult = Apollo.QueryResult<
    Types.GetEnvironmentSuggestionQuery,
    Types.GetEnvironmentSuggestionQueryVariables
>;
export const GetSlackChannelSuggestionDocument = gql`
    query GetSlackChannelSuggestion($organization_id: ID!) {
        slack_channel_suggestion(organization_id: $organization_id) {
            webhook_channel
            webhook_channel_id
        }
    }
`;

/**
 * __useGetSlackChannelSuggestionQuery__
 *
 * To run a query within a React component, call `useGetSlackChannelSuggestionQuery` and pass it any options that fit your needs.
 * When your component renders, `useGetSlackChannelSuggestionQuery` returns an object from Apollo Client that contains loading, error, and data properties
 * you can use to render your UI.
 *
 * @param baseOptions options that will be passed into the query, supported options are listed on: https://www.apollographql.com/docs/react/api/react-hooks/#options;
 *
 * @example
 * const { data, loading, error } = useGetSlackChannelSuggestionQuery({
 *   variables: {
 *      organization_id: // value for 'organization_id'
 *   },
 * });
 */
export function useGetSlackChannelSuggestionQuery(
    baseOptions: Apollo.QueryHookOptions<
        Types.GetSlackChannelSuggestionQuery,
        Types.GetSlackChannelSuggestionQueryVariables
    >
) {
    return Apollo.useQuery<
        Types.GetSlackChannelSuggestionQuery,
        Types.GetSlackChannelSuggestionQueryVariables
    >(GetSlackChannelSuggestionDocument, baseOptions);
}
export function useGetSlackChannelSuggestionLazyQuery(
    baseOptions?: Apollo.LazyQueryHookOptions<
        Types.GetSlackChannelSuggestionQuery,
        Types.GetSlackChannelSuggestionQueryVariables
    >
) {
    return Apollo.useLazyQuery<
        Types.GetSlackChannelSuggestionQuery,
        Types.GetSlackChannelSuggestionQueryVariables
    >(GetSlackChannelSuggestionDocument, baseOptions);
}
export type GetSlackChannelSuggestionQueryHookResult = ReturnType<
    typeof useGetSlackChannelSuggestionQuery
>;
export type GetSlackChannelSuggestionLazyQueryHookResult = ReturnType<
    typeof useGetSlackChannelSuggestionLazyQuery
>;
export type GetSlackChannelSuggestionQueryResult = Apollo.QueryResult<
    Types.GetSlackChannelSuggestionQuery,
    Types.GetSlackChannelSuggestionQueryVariables
>;
export const GetAlertsPagePayloadDocument = gql`
    query GetAlertsPagePayload($organization_id: ID!) {
        slack_channel_suggestion(organization_id: $organization_id) {
            webhook_channel
            webhook_channel_id
        }
        environment_suggestion(query: "q", organization_id: $organization_id) {
            name
            value
        }
        error_alert(organization_id: $organization_id) {
            ChannelsToNotify {
                webhook_channel
                webhook_channel_id
            }
            ExcludedEnvironments
            CountThreshold
            ThresholdWindow
            id
        }
        new_user_alert(organization_id: $organization_id) {
            id
            ChannelsToNotify {
                webhook_channel
                webhook_channel_id
            }
            ExcludedEnvironments
            CountThreshold
        }
        track_properties_alert(organization_id: $organization_id) {
            id
            ChannelsToNotify {
                webhook_channel
                webhook_channel_id
            }
            TrackProperties {
                id
                name
                value
            }
            ExcludedEnvironments
            CountThreshold
        }
        user_properties_alert(organization_id: $organization_id) {
            id
            ChannelsToNotify {
                webhook_channel
                webhook_channel_id
            }
            UserProperties {
                id
                name
                value
            }
            ExcludedEnvironments
            CountThreshold
        }
    }
`;

/**
 * __useGetAlertsPagePayloadQuery__
 *
 * To run a query within a React component, call `useGetAlertsPagePayloadQuery` and pass it any options that fit your needs.
 * When your component renders, `useGetAlertsPagePayloadQuery` returns an object from Apollo Client that contains loading, error, and data properties
 * you can use to render your UI.
 *
 * @param baseOptions options that will be passed into the query, supported options are listed on: https://www.apollographql.com/docs/react/api/react-hooks/#options;
 *
 * @example
 * const { data, loading, error } = useGetAlertsPagePayloadQuery({
 *   variables: {
 *      organization_id: // value for 'organization_id'
 *   },
 * });
 */
export function useGetAlertsPagePayloadQuery(
    baseOptions: Apollo.QueryHookOptions<
        Types.GetAlertsPagePayloadQuery,
        Types.GetAlertsPagePayloadQueryVariables
    >
) {
    return Apollo.useQuery<
        Types.GetAlertsPagePayloadQuery,
        Types.GetAlertsPagePayloadQueryVariables
    >(GetAlertsPagePayloadDocument, baseOptions);
}
export function useGetAlertsPagePayloadLazyQuery(
    baseOptions?: Apollo.LazyQueryHookOptions<
        Types.GetAlertsPagePayloadQuery,
        Types.GetAlertsPagePayloadQueryVariables
    >
) {
    return Apollo.useLazyQuery<
        Types.GetAlertsPagePayloadQuery,
        Types.GetAlertsPagePayloadQueryVariables
    >(GetAlertsPagePayloadDocument, baseOptions);
}
export type GetAlertsPagePayloadQueryHookResult = ReturnType<
    typeof useGetAlertsPagePayloadQuery
>;
export type GetAlertsPagePayloadLazyQueryHookResult = ReturnType<
    typeof useGetAlertsPagePayloadLazyQuery
>;
export type GetAlertsPagePayloadQueryResult = Apollo.QueryResult<
    Types.GetAlertsPagePayloadQuery,
    Types.GetAlertsPagePayloadQueryVariables
>;<|MERGE_RESOLUTION|>--- conflicted
+++ resolved
@@ -170,55 +170,55 @@
     Types.CreateOrUpdateSubscriptionMutation,
     Types.CreateOrUpdateSubscriptionMutationVariables
 >;
-export const UpdateErrorGroupStateDocument = gql`
-    mutation updateErrorGroupState($id: ID!, $state: String!) {
-        updateErrorGroupState(id: $id, state: $state) {
+export const MarkErrorGroupAsResolvedDocument = gql`
+    mutation markErrorGroupAsResolved($id: ID!, $resolved: Boolean!) {
+        markErrorGroupAsResolved(id: $id, resolved: $resolved) {
             id
-            state
-        }
-    }
-`;
-export type UpdateErrorGroupStateMutationFn = Apollo.MutationFunction<
-    Types.UpdateErrorGroupStateMutation,
-    Types.UpdateErrorGroupStateMutationVariables
->;
-
-/**
- * __useUpdateErrorGroupStateMutation__
- *
- * To run a mutation, you first call `useUpdateErrorGroupStateMutation` within a React component and pass it any options that fit your needs.
- * When your component renders, `useUpdateErrorGroupStateMutation` returns a tuple that includes:
+            resolved
+        }
+    }
+`;
+export type MarkErrorGroupAsResolvedMutationFn = Apollo.MutationFunction<
+    Types.MarkErrorGroupAsResolvedMutation,
+    Types.MarkErrorGroupAsResolvedMutationVariables
+>;
+
+/**
+ * __useMarkErrorGroupAsResolvedMutation__
+ *
+ * To run a mutation, you first call `useMarkErrorGroupAsResolvedMutation` within a React component and pass it any options that fit your needs.
+ * When your component renders, `useMarkErrorGroupAsResolvedMutation` returns a tuple that includes:
  * - A mutate function that you can call at any time to execute the mutation
  * - An object with fields that represent the current status of the mutation's execution
  *
  * @param baseOptions options that will be passed into the mutation, supported options are listed on: https://www.apollographql.com/docs/react/api/react-hooks/#options-2;
  *
  * @example
- * const [updateErrorGroupStateMutation, { data, loading, error }] = useUpdateErrorGroupStateMutation({
+ * const [markErrorGroupAsResolvedMutation, { data, loading, error }] = useMarkErrorGroupAsResolvedMutation({
  *   variables: {
  *      id: // value for 'id'
- *      state: // value for 'state'
- *   },
- * });
- */
-export function useUpdateErrorGroupStateMutation(
+ *      resolved: // value for 'resolved'
+ *   },
+ * });
+ */
+export function useMarkErrorGroupAsResolvedMutation(
     baseOptions?: Apollo.MutationHookOptions<
-        Types.UpdateErrorGroupStateMutation,
-        Types.UpdateErrorGroupStateMutationVariables
+        Types.MarkErrorGroupAsResolvedMutation,
+        Types.MarkErrorGroupAsResolvedMutationVariables
     >
 ) {
     return Apollo.useMutation<
-        Types.UpdateErrorGroupStateMutation,
-        Types.UpdateErrorGroupStateMutationVariables
-    >(UpdateErrorGroupStateDocument, baseOptions);
-}
-export type UpdateErrorGroupStateMutationHookResult = ReturnType<
-    typeof useUpdateErrorGroupStateMutation
->;
-export type UpdateErrorGroupStateMutationResult = Apollo.MutationResult<Types.UpdateErrorGroupStateMutation>;
-export type UpdateErrorGroupStateMutationOptions = Apollo.BaseMutationOptions<
-    Types.UpdateErrorGroupStateMutation,
-    Types.UpdateErrorGroupStateMutationVariables
+        Types.MarkErrorGroupAsResolvedMutation,
+        Types.MarkErrorGroupAsResolvedMutationVariables
+    >(MarkErrorGroupAsResolvedDocument, baseOptions);
+}
+export type MarkErrorGroupAsResolvedMutationHookResult = ReturnType<
+    typeof useMarkErrorGroupAsResolvedMutation
+>;
+export type MarkErrorGroupAsResolvedMutationResult = Apollo.MutationResult<Types.MarkErrorGroupAsResolvedMutation>;
+export type MarkErrorGroupAsResolvedMutationOptions = Apollo.BaseMutationOptions<
+    Types.MarkErrorGroupAsResolvedMutation,
+    Types.MarkErrorGroupAsResolvedMutationVariables
 >;
 export const SendEmailSignupDocument = gql`
     mutation SendEmailSignup($email: String!) {
@@ -2354,7 +2354,6 @@
             organization_id
             event
             resolved
-            state
             trace {
                 file_name
                 line_number
@@ -2442,11 +2441,7 @@
                 type
                 event
                 resolved
-<<<<<<< HEAD
-                state
-=======
                 environments
->>>>>>> cc3927c2
                 trace {
                     file_name
                     line_number
