import * as Types from './operations'

import { gql } from '@apollo/client'
import * as Apollo from '@apollo/client'
export const SessionPayloadFragmentFragmentDoc = gql`
	fragment SessionPayloadFragment on SessionPayload {
		events
		errors {
			id
			error_group_secure_id
			event
			type
			url
			source
			stack_trace
			structured_stack_trace {
				fileName
				lineNumber
				functionName
				columnNumber
			}
			timestamp
			payload
			request_id
		}
		rage_clicks {
			start_timestamp
			end_timestamp
			total_clicks
		}
		session_comments {
			id
			timestamp
			session_id
			session_secure_id
			created_at
			updated_at
			project_id
			text
			author {
				id
				name
				email
				photo_url
			}
			attachments {
				integration_type
				external_id
				title
			}
			x_coordinate
			y_coordinate
			type
			metadata
		}
		last_user_interaction_time
	}
`
export const DiscordChannelFragmentFragmentDoc = gql`
	fragment DiscordChannelFragment on DiscordChannel {
		name
		id
	}
`
export const SessionAlertFragmentFragmentDoc = gql`
	fragment SessionAlertFragment on SessionAlert {
		ChannelsToNotify {
			webhook_channel
			webhook_channel_id
		}
		DiscordChannelsToNotify {
			...DiscordChannelFragment
		}
		CountThreshold
		DailyFrequency
		disabled
		EmailsToNotify
		ExcludedEnvironments
		ExcludeRules
		id
		LastAdminToEditID
		Name
		updated_at
		ThresholdWindow
		TrackProperties {
			id
			name
			value
		}
		Type
	}
	${DiscordChannelFragmentFragmentDoc}
`
export const MarkSessionAsViewedDocument = gql`
	mutation MarkSessionAsViewed($secure_id: String!, $viewed: Boolean!) {
		markSessionAsViewed(secure_id: $secure_id, viewed: $viewed) {
			secure_id
			viewed
		}
	}
`
export type MarkSessionAsViewedMutationFn = Apollo.MutationFunction<
	Types.MarkSessionAsViewedMutation,
	Types.MarkSessionAsViewedMutationVariables
>

/**
 * __useMarkSessionAsViewedMutation__
 *
 * To run a mutation, you first call `useMarkSessionAsViewedMutation` within a React component and pass it any options that fit your needs.
 * When your component renders, `useMarkSessionAsViewedMutation` returns a tuple that includes:
 * - A mutate function that you can call at any time to execute the mutation
 * - An object with fields that represent the current status of the mutation's execution
 *
 * @param baseOptions options that will be passed into the mutation, supported options are listed on: https://www.apollographql.com/docs/react/api/react-hooks/#options-2;
 *
 * @example
 * const [markSessionAsViewedMutation, { data, loading, error }] = useMarkSessionAsViewedMutation({
 *   variables: {
 *      secure_id: // value for 'secure_id'
 *      viewed: // value for 'viewed'
 *   },
 * });
 */
export function useMarkSessionAsViewedMutation(
	baseOptions?: Apollo.MutationHookOptions<
		Types.MarkSessionAsViewedMutation,
		Types.MarkSessionAsViewedMutationVariables
	>,
) {
	return Apollo.useMutation<
		Types.MarkSessionAsViewedMutation,
		Types.MarkSessionAsViewedMutationVariables
	>(MarkSessionAsViewedDocument, baseOptions)
}
export type MarkSessionAsViewedMutationHookResult = ReturnType<
	typeof useMarkSessionAsViewedMutation
>
export type MarkSessionAsViewedMutationResult =
	Apollo.MutationResult<Types.MarkSessionAsViewedMutation>
export type MarkSessionAsViewedMutationOptions = Apollo.BaseMutationOptions<
	Types.MarkSessionAsViewedMutation,
	Types.MarkSessionAsViewedMutationVariables
>
export const MarkSessionAsStarredDocument = gql`
	mutation MarkSessionAsStarred($secure_id: String!, $starred: Boolean!) {
		markSessionAsStarred(secure_id: $secure_id, starred: $starred) {
			secure_id
			starred
		}
	}
`
export type MarkSessionAsStarredMutationFn = Apollo.MutationFunction<
	Types.MarkSessionAsStarredMutation,
	Types.MarkSessionAsStarredMutationVariables
>

/**
 * __useMarkSessionAsStarredMutation__
 *
 * To run a mutation, you first call `useMarkSessionAsStarredMutation` within a React component and pass it any options that fit your needs.
 * When your component renders, `useMarkSessionAsStarredMutation` returns a tuple that includes:
 * - A mutate function that you can call at any time to execute the mutation
 * - An object with fields that represent the current status of the mutation's execution
 *
 * @param baseOptions options that will be passed into the mutation, supported options are listed on: https://www.apollographql.com/docs/react/api/react-hooks/#options-2;
 *
 * @example
 * const [markSessionAsStarredMutation, { data, loading, error }] = useMarkSessionAsStarredMutation({
 *   variables: {
 *      secure_id: // value for 'secure_id'
 *      starred: // value for 'starred'
 *   },
 * });
 */
export function useMarkSessionAsStarredMutation(
	baseOptions?: Apollo.MutationHookOptions<
		Types.MarkSessionAsStarredMutation,
		Types.MarkSessionAsStarredMutationVariables
	>,
) {
	return Apollo.useMutation<
		Types.MarkSessionAsStarredMutation,
		Types.MarkSessionAsStarredMutationVariables
	>(MarkSessionAsStarredDocument, baseOptions)
}
export type MarkSessionAsStarredMutationHookResult = ReturnType<
	typeof useMarkSessionAsStarredMutation
>
export type MarkSessionAsStarredMutationResult =
	Apollo.MutationResult<Types.MarkSessionAsStarredMutation>
export type MarkSessionAsStarredMutationOptions = Apollo.BaseMutationOptions<
	Types.MarkSessionAsStarredMutation,
	Types.MarkSessionAsStarredMutationVariables
>
export const MuteSessionCommentThreadDocument = gql`
	mutation MuteSessionCommentThread($id: ID!, $has_muted: Boolean) {
		muteSessionCommentThread(id: $id, has_muted: $has_muted)
	}
`
export type MuteSessionCommentThreadMutationFn = Apollo.MutationFunction<
	Types.MuteSessionCommentThreadMutation,
	Types.MuteSessionCommentThreadMutationVariables
>

/**
 * __useMuteSessionCommentThreadMutation__
 *
 * To run a mutation, you first call `useMuteSessionCommentThreadMutation` within a React component and pass it any options that fit your needs.
 * When your component renders, `useMuteSessionCommentThreadMutation` returns a tuple that includes:
 * - A mutate function that you can call at any time to execute the mutation
 * - An object with fields that represent the current status of the mutation's execution
 *
 * @param baseOptions options that will be passed into the mutation, supported options are listed on: https://www.apollographql.com/docs/react/api/react-hooks/#options-2;
 *
 * @example
 * const [muteSessionCommentThreadMutation, { data, loading, error }] = useMuteSessionCommentThreadMutation({
 *   variables: {
 *      id: // value for 'id'
 *      has_muted: // value for 'has_muted'
 *   },
 * });
 */
export function useMuteSessionCommentThreadMutation(
	baseOptions?: Apollo.MutationHookOptions<
		Types.MuteSessionCommentThreadMutation,
		Types.MuteSessionCommentThreadMutationVariables
	>,
) {
	return Apollo.useMutation<
		Types.MuteSessionCommentThreadMutation,
		Types.MuteSessionCommentThreadMutationVariables
	>(MuteSessionCommentThreadDocument, baseOptions)
}
export type MuteSessionCommentThreadMutationHookResult = ReturnType<
	typeof useMuteSessionCommentThreadMutation
>
export type MuteSessionCommentThreadMutationResult =
	Apollo.MutationResult<Types.MuteSessionCommentThreadMutation>
export type MuteSessionCommentThreadMutationOptions =
	Apollo.BaseMutationOptions<
		Types.MuteSessionCommentThreadMutation,
		Types.MuteSessionCommentThreadMutationVariables
	>
export const CreateOrUpdateStripeSubscriptionDocument = gql`
	mutation CreateOrUpdateStripeSubscription(
		$workspace_id: ID!
		$plan_type: PlanType!
		$interval: SubscriptionInterval!
	) {
		createOrUpdateStripeSubscription(
			workspace_id: $workspace_id
			plan_type: $plan_type
			interval: $interval
		)
	}
`
export type CreateOrUpdateStripeSubscriptionMutationFn =
	Apollo.MutationFunction<
		Types.CreateOrUpdateStripeSubscriptionMutation,
		Types.CreateOrUpdateStripeSubscriptionMutationVariables
	>

/**
 * __useCreateOrUpdateStripeSubscriptionMutation__
 *
 * To run a mutation, you first call `useCreateOrUpdateStripeSubscriptionMutation` within a React component and pass it any options that fit your needs.
 * When your component renders, `useCreateOrUpdateStripeSubscriptionMutation` returns a tuple that includes:
 * - A mutate function that you can call at any time to execute the mutation
 * - An object with fields that represent the current status of the mutation's execution
 *
 * @param baseOptions options that will be passed into the mutation, supported options are listed on: https://www.apollographql.com/docs/react/api/react-hooks/#options-2;
 *
 * @example
 * const [createOrUpdateStripeSubscriptionMutation, { data, loading, error }] = useCreateOrUpdateStripeSubscriptionMutation({
 *   variables: {
 *      workspace_id: // value for 'workspace_id'
 *      plan_type: // value for 'plan_type'
 *      interval: // value for 'interval'
 *   },
 * });
 */
export function useCreateOrUpdateStripeSubscriptionMutation(
	baseOptions?: Apollo.MutationHookOptions<
		Types.CreateOrUpdateStripeSubscriptionMutation,
		Types.CreateOrUpdateStripeSubscriptionMutationVariables
	>,
) {
	return Apollo.useMutation<
		Types.CreateOrUpdateStripeSubscriptionMutation,
		Types.CreateOrUpdateStripeSubscriptionMutationVariables
	>(CreateOrUpdateStripeSubscriptionDocument, baseOptions)
}
export type CreateOrUpdateStripeSubscriptionMutationHookResult = ReturnType<
	typeof useCreateOrUpdateStripeSubscriptionMutation
>
export type CreateOrUpdateStripeSubscriptionMutationResult =
	Apollo.MutationResult<Types.CreateOrUpdateStripeSubscriptionMutation>
export type CreateOrUpdateStripeSubscriptionMutationOptions =
	Apollo.BaseMutationOptions<
		Types.CreateOrUpdateStripeSubscriptionMutation,
		Types.CreateOrUpdateStripeSubscriptionMutationVariables
	>
export const UpdateBillingDetailsDocument = gql`
	mutation UpdateBillingDetails($workspace_id: ID!) {
		updateBillingDetails(workspace_id: $workspace_id)
	}
`
export type UpdateBillingDetailsMutationFn = Apollo.MutationFunction<
	Types.UpdateBillingDetailsMutation,
	Types.UpdateBillingDetailsMutationVariables
>

/**
 * __useUpdateBillingDetailsMutation__
 *
 * To run a mutation, you first call `useUpdateBillingDetailsMutation` within a React component and pass it any options that fit your needs.
 * When your component renders, `useUpdateBillingDetailsMutation` returns a tuple that includes:
 * - A mutate function that you can call at any time to execute the mutation
 * - An object with fields that represent the current status of the mutation's execution
 *
 * @param baseOptions options that will be passed into the mutation, supported options are listed on: https://www.apollographql.com/docs/react/api/react-hooks/#options-2;
 *
 * @example
 * const [updateBillingDetailsMutation, { data, loading, error }] = useUpdateBillingDetailsMutation({
 *   variables: {
 *      workspace_id: // value for 'workspace_id'
 *   },
 * });
 */
export function useUpdateBillingDetailsMutation(
	baseOptions?: Apollo.MutationHookOptions<
		Types.UpdateBillingDetailsMutation,
		Types.UpdateBillingDetailsMutationVariables
	>,
) {
	return Apollo.useMutation<
		Types.UpdateBillingDetailsMutation,
		Types.UpdateBillingDetailsMutationVariables
	>(UpdateBillingDetailsDocument, baseOptions)
}
export type UpdateBillingDetailsMutationHookResult = ReturnType<
	typeof useUpdateBillingDetailsMutation
>
export type UpdateBillingDetailsMutationResult =
	Apollo.MutationResult<Types.UpdateBillingDetailsMutation>
export type UpdateBillingDetailsMutationOptions = Apollo.BaseMutationOptions<
	Types.UpdateBillingDetailsMutation,
	Types.UpdateBillingDetailsMutationVariables
>
export const UpdateErrorGroupStateDocument = gql`
	mutation updateErrorGroupState($secure_id: String!, $state: String!) {
		updateErrorGroupState(secure_id: $secure_id, state: $state) {
			secure_id
			state
		}
	}
`
export type UpdateErrorGroupStateMutationFn = Apollo.MutationFunction<
	Types.UpdateErrorGroupStateMutation,
	Types.UpdateErrorGroupStateMutationVariables
>

/**
 * __useUpdateErrorGroupStateMutation__
 *
 * To run a mutation, you first call `useUpdateErrorGroupStateMutation` within a React component and pass it any options that fit your needs.
 * When your component renders, `useUpdateErrorGroupStateMutation` returns a tuple that includes:
 * - A mutate function that you can call at any time to execute the mutation
 * - An object with fields that represent the current status of the mutation's execution
 *
 * @param baseOptions options that will be passed into the mutation, supported options are listed on: https://www.apollographql.com/docs/react/api/react-hooks/#options-2;
 *
 * @example
 * const [updateErrorGroupStateMutation, { data, loading, error }] = useUpdateErrorGroupStateMutation({
 *   variables: {
 *      secure_id: // value for 'secure_id'
 *      state: // value for 'state'
 *   },
 * });
 */
export function useUpdateErrorGroupStateMutation(
	baseOptions?: Apollo.MutationHookOptions<
		Types.UpdateErrorGroupStateMutation,
		Types.UpdateErrorGroupStateMutationVariables
	>,
) {
	return Apollo.useMutation<
		Types.UpdateErrorGroupStateMutation,
		Types.UpdateErrorGroupStateMutationVariables
	>(UpdateErrorGroupStateDocument, baseOptions)
}
export type UpdateErrorGroupStateMutationHookResult = ReturnType<
	typeof useUpdateErrorGroupStateMutation
>
export type UpdateErrorGroupStateMutationResult =
	Apollo.MutationResult<Types.UpdateErrorGroupStateMutation>
export type UpdateErrorGroupStateMutationOptions = Apollo.BaseMutationOptions<
	Types.UpdateErrorGroupStateMutation,
	Types.UpdateErrorGroupStateMutationVariables
>
export const SendEmailSignupDocument = gql`
	mutation SendEmailSignup($email: String!) {
		emailSignup(email: $email)
	}
`
export type SendEmailSignupMutationFn = Apollo.MutationFunction<
	Types.SendEmailSignupMutation,
	Types.SendEmailSignupMutationVariables
>

/**
 * __useSendEmailSignupMutation__
 *
 * To run a mutation, you first call `useSendEmailSignupMutation` within a React component and pass it any options that fit your needs.
 * When your component renders, `useSendEmailSignupMutation` returns a tuple that includes:
 * - A mutate function that you can call at any time to execute the mutation
 * - An object with fields that represent the current status of the mutation's execution
 *
 * @param baseOptions options that will be passed into the mutation, supported options are listed on: https://www.apollographql.com/docs/react/api/react-hooks/#options-2;
 *
 * @example
 * const [sendEmailSignupMutation, { data, loading, error }] = useSendEmailSignupMutation({
 *   variables: {
 *      email: // value for 'email'
 *   },
 * });
 */
export function useSendEmailSignupMutation(
	baseOptions?: Apollo.MutationHookOptions<
		Types.SendEmailSignupMutation,
		Types.SendEmailSignupMutationVariables
	>,
) {
	return Apollo.useMutation<
		Types.SendEmailSignupMutation,
		Types.SendEmailSignupMutationVariables
	>(SendEmailSignupDocument, baseOptions)
}
export type SendEmailSignupMutationHookResult = ReturnType<
	typeof useSendEmailSignupMutation
>
export type SendEmailSignupMutationResult =
	Apollo.MutationResult<Types.SendEmailSignupMutation>
export type SendEmailSignupMutationOptions = Apollo.BaseMutationOptions<
	Types.SendEmailSignupMutation,
	Types.SendEmailSignupMutationVariables
>
export const AddAdminToWorkspaceDocument = gql`
	mutation AddAdminToWorkspace($workspace_id: ID!, $invite_id: String!) {
		addAdminToWorkspace(workspace_id: $workspace_id, invite_id: $invite_id)
	}
`
export type AddAdminToWorkspaceMutationFn = Apollo.MutationFunction<
	Types.AddAdminToWorkspaceMutation,
	Types.AddAdminToWorkspaceMutationVariables
>

/**
 * __useAddAdminToWorkspaceMutation__
 *
 * To run a mutation, you first call `useAddAdminToWorkspaceMutation` within a React component and pass it any options that fit your needs.
 * When your component renders, `useAddAdminToWorkspaceMutation` returns a tuple that includes:
 * - A mutate function that you can call at any time to execute the mutation
 * - An object with fields that represent the current status of the mutation's execution
 *
 * @param baseOptions options that will be passed into the mutation, supported options are listed on: https://www.apollographql.com/docs/react/api/react-hooks/#options-2;
 *
 * @example
 * const [addAdminToWorkspaceMutation, { data, loading, error }] = useAddAdminToWorkspaceMutation({
 *   variables: {
 *      workspace_id: // value for 'workspace_id'
 *      invite_id: // value for 'invite_id'
 *   },
 * });
 */
export function useAddAdminToWorkspaceMutation(
	baseOptions?: Apollo.MutationHookOptions<
		Types.AddAdminToWorkspaceMutation,
		Types.AddAdminToWorkspaceMutationVariables
	>,
) {
	return Apollo.useMutation<
		Types.AddAdminToWorkspaceMutation,
		Types.AddAdminToWorkspaceMutationVariables
	>(AddAdminToWorkspaceDocument, baseOptions)
}
export type AddAdminToWorkspaceMutationHookResult = ReturnType<
	typeof useAddAdminToWorkspaceMutation
>
export type AddAdminToWorkspaceMutationResult =
	Apollo.MutationResult<Types.AddAdminToWorkspaceMutation>
export type AddAdminToWorkspaceMutationOptions = Apollo.BaseMutationOptions<
	Types.AddAdminToWorkspaceMutation,
	Types.AddAdminToWorkspaceMutationVariables
>
export const JoinWorkspaceDocument = gql`
	mutation JoinWorkspace($workspace_id: ID!) {
		joinWorkspace(workspace_id: $workspace_id)
	}
`
export type JoinWorkspaceMutationFn = Apollo.MutationFunction<
	Types.JoinWorkspaceMutation,
	Types.JoinWorkspaceMutationVariables
>

/**
 * __useJoinWorkspaceMutation__
 *
 * To run a mutation, you first call `useJoinWorkspaceMutation` within a React component and pass it any options that fit your needs.
 * When your component renders, `useJoinWorkspaceMutation` returns a tuple that includes:
 * - A mutate function that you can call at any time to execute the mutation
 * - An object with fields that represent the current status of the mutation's execution
 *
 * @param baseOptions options that will be passed into the mutation, supported options are listed on: https://www.apollographql.com/docs/react/api/react-hooks/#options-2;
 *
 * @example
 * const [joinWorkspaceMutation, { data, loading, error }] = useJoinWorkspaceMutation({
 *   variables: {
 *      workspace_id: // value for 'workspace_id'
 *   },
 * });
 */
export function useJoinWorkspaceMutation(
	baseOptions?: Apollo.MutationHookOptions<
		Types.JoinWorkspaceMutation,
		Types.JoinWorkspaceMutationVariables
	>,
) {
	return Apollo.useMutation<
		Types.JoinWorkspaceMutation,
		Types.JoinWorkspaceMutationVariables
	>(JoinWorkspaceDocument, baseOptions)
}
export type JoinWorkspaceMutationHookResult = ReturnType<
	typeof useJoinWorkspaceMutation
>
export type JoinWorkspaceMutationResult =
	Apollo.MutationResult<Types.JoinWorkspaceMutation>
export type JoinWorkspaceMutationOptions = Apollo.BaseMutationOptions<
	Types.JoinWorkspaceMutation,
	Types.JoinWorkspaceMutationVariables
>
export const ChangeAdminRoleDocument = gql`
	mutation ChangeAdminRole(
		$workspace_id: ID!
		$admin_id: ID!
		$new_role: String!
	) {
		changeAdminRole(
			workspace_id: $workspace_id
			admin_id: $admin_id
			new_role: $new_role
		)
	}
`
export type ChangeAdminRoleMutationFn = Apollo.MutationFunction<
	Types.ChangeAdminRoleMutation,
	Types.ChangeAdminRoleMutationVariables
>

/**
 * __useChangeAdminRoleMutation__
 *
 * To run a mutation, you first call `useChangeAdminRoleMutation` within a React component and pass it any options that fit your needs.
 * When your component renders, `useChangeAdminRoleMutation` returns a tuple that includes:
 * - A mutate function that you can call at any time to execute the mutation
 * - An object with fields that represent the current status of the mutation's execution
 *
 * @param baseOptions options that will be passed into the mutation, supported options are listed on: https://www.apollographql.com/docs/react/api/react-hooks/#options-2;
 *
 * @example
 * const [changeAdminRoleMutation, { data, loading, error }] = useChangeAdminRoleMutation({
 *   variables: {
 *      workspace_id: // value for 'workspace_id'
 *      admin_id: // value for 'admin_id'
 *      new_role: // value for 'new_role'
 *   },
 * });
 */
export function useChangeAdminRoleMutation(
	baseOptions?: Apollo.MutationHookOptions<
		Types.ChangeAdminRoleMutation,
		Types.ChangeAdminRoleMutationVariables
	>,
) {
	return Apollo.useMutation<
		Types.ChangeAdminRoleMutation,
		Types.ChangeAdminRoleMutationVariables
	>(ChangeAdminRoleDocument, baseOptions)
}
export type ChangeAdminRoleMutationHookResult = ReturnType<
	typeof useChangeAdminRoleMutation
>
export type ChangeAdminRoleMutationResult =
	Apollo.MutationResult<Types.ChangeAdminRoleMutation>
export type ChangeAdminRoleMutationOptions = Apollo.BaseMutationOptions<
	Types.ChangeAdminRoleMutation,
	Types.ChangeAdminRoleMutationVariables
>
export const DeleteAdminFromProjectDocument = gql`
	mutation DeleteAdminFromProject($project_id: ID!, $admin_id: ID!) {
		deleteAdminFromProject(project_id: $project_id, admin_id: $admin_id)
	}
`
export type DeleteAdminFromProjectMutationFn = Apollo.MutationFunction<
	Types.DeleteAdminFromProjectMutation,
	Types.DeleteAdminFromProjectMutationVariables
>

/**
 * __useDeleteAdminFromProjectMutation__
 *
 * To run a mutation, you first call `useDeleteAdminFromProjectMutation` within a React component and pass it any options that fit your needs.
 * When your component renders, `useDeleteAdminFromProjectMutation` returns a tuple that includes:
 * - A mutate function that you can call at any time to execute the mutation
 * - An object with fields that represent the current status of the mutation's execution
 *
 * @param baseOptions options that will be passed into the mutation, supported options are listed on: https://www.apollographql.com/docs/react/api/react-hooks/#options-2;
 *
 * @example
 * const [deleteAdminFromProjectMutation, { data, loading, error }] = useDeleteAdminFromProjectMutation({
 *   variables: {
 *      project_id: // value for 'project_id'
 *      admin_id: // value for 'admin_id'
 *   },
 * });
 */
export function useDeleteAdminFromProjectMutation(
	baseOptions?: Apollo.MutationHookOptions<
		Types.DeleteAdminFromProjectMutation,
		Types.DeleteAdminFromProjectMutationVariables
	>,
) {
	return Apollo.useMutation<
		Types.DeleteAdminFromProjectMutation,
		Types.DeleteAdminFromProjectMutationVariables
	>(DeleteAdminFromProjectDocument, baseOptions)
}
export type DeleteAdminFromProjectMutationHookResult = ReturnType<
	typeof useDeleteAdminFromProjectMutation
>
export type DeleteAdminFromProjectMutationResult =
	Apollo.MutationResult<Types.DeleteAdminFromProjectMutation>
export type DeleteAdminFromProjectMutationOptions = Apollo.BaseMutationOptions<
	Types.DeleteAdminFromProjectMutation,
	Types.DeleteAdminFromProjectMutationVariables
>
export const DeleteAdminFromWorkspaceDocument = gql`
	mutation DeleteAdminFromWorkspace($workspace_id: ID!, $admin_id: ID!) {
		deleteAdminFromWorkspace(
			workspace_id: $workspace_id
			admin_id: $admin_id
		)
	}
`
export type DeleteAdminFromWorkspaceMutationFn = Apollo.MutationFunction<
	Types.DeleteAdminFromWorkspaceMutation,
	Types.DeleteAdminFromWorkspaceMutationVariables
>

/**
 * __useDeleteAdminFromWorkspaceMutation__
 *
 * To run a mutation, you first call `useDeleteAdminFromWorkspaceMutation` within a React component and pass it any options that fit your needs.
 * When your component renders, `useDeleteAdminFromWorkspaceMutation` returns a tuple that includes:
 * - A mutate function that you can call at any time to execute the mutation
 * - An object with fields that represent the current status of the mutation's execution
 *
 * @param baseOptions options that will be passed into the mutation, supported options are listed on: https://www.apollographql.com/docs/react/api/react-hooks/#options-2;
 *
 * @example
 * const [deleteAdminFromWorkspaceMutation, { data, loading, error }] = useDeleteAdminFromWorkspaceMutation({
 *   variables: {
 *      workspace_id: // value for 'workspace_id'
 *      admin_id: // value for 'admin_id'
 *   },
 * });
 */
export function useDeleteAdminFromWorkspaceMutation(
	baseOptions?: Apollo.MutationHookOptions<
		Types.DeleteAdminFromWorkspaceMutation,
		Types.DeleteAdminFromWorkspaceMutationVariables
	>,
) {
	return Apollo.useMutation<
		Types.DeleteAdminFromWorkspaceMutation,
		Types.DeleteAdminFromWorkspaceMutationVariables
	>(DeleteAdminFromWorkspaceDocument, baseOptions)
}
export type DeleteAdminFromWorkspaceMutationHookResult = ReturnType<
	typeof useDeleteAdminFromWorkspaceMutation
>
export type DeleteAdminFromWorkspaceMutationResult =
	Apollo.MutationResult<Types.DeleteAdminFromWorkspaceMutation>
export type DeleteAdminFromWorkspaceMutationOptions =
	Apollo.BaseMutationOptions<
		Types.DeleteAdminFromWorkspaceMutation,
		Types.DeleteAdminFromWorkspaceMutationVariables
	>
export const AddIntegrationToProjectDocument = gql`
	mutation AddIntegrationToProject(
		$integration_type: IntegrationType
		$project_id: ID!
		$code: String!
	) {
		addIntegrationToProject(
			integration_type: $integration_type
			project_id: $project_id
			code: $code
		)
	}
`
export type AddIntegrationToProjectMutationFn = Apollo.MutationFunction<
	Types.AddIntegrationToProjectMutation,
	Types.AddIntegrationToProjectMutationVariables
>

/**
 * __useAddIntegrationToProjectMutation__
 *
 * To run a mutation, you first call `useAddIntegrationToProjectMutation` within a React component and pass it any options that fit your needs.
 * When your component renders, `useAddIntegrationToProjectMutation` returns a tuple that includes:
 * - A mutate function that you can call at any time to execute the mutation
 * - An object with fields that represent the current status of the mutation's execution
 *
 * @param baseOptions options that will be passed into the mutation, supported options are listed on: https://www.apollographql.com/docs/react/api/react-hooks/#options-2;
 *
 * @example
 * const [addIntegrationToProjectMutation, { data, loading, error }] = useAddIntegrationToProjectMutation({
 *   variables: {
 *      integration_type: // value for 'integration_type'
 *      project_id: // value for 'project_id'
 *      code: // value for 'code'
 *   },
 * });
 */
export function useAddIntegrationToProjectMutation(
	baseOptions?: Apollo.MutationHookOptions<
		Types.AddIntegrationToProjectMutation,
		Types.AddIntegrationToProjectMutationVariables
	>,
) {
	return Apollo.useMutation<
		Types.AddIntegrationToProjectMutation,
		Types.AddIntegrationToProjectMutationVariables
	>(AddIntegrationToProjectDocument, baseOptions)
}
export type AddIntegrationToProjectMutationHookResult = ReturnType<
	typeof useAddIntegrationToProjectMutation
>
export type AddIntegrationToProjectMutationResult =
	Apollo.MutationResult<Types.AddIntegrationToProjectMutation>
export type AddIntegrationToProjectMutationOptions = Apollo.BaseMutationOptions<
	Types.AddIntegrationToProjectMutation,
	Types.AddIntegrationToProjectMutationVariables
>
export const RemoveIntegrationFromProjectDocument = gql`
	mutation RemoveIntegrationFromProject(
		$integration_type: IntegrationType
		$project_id: ID!
	) {
		removeIntegrationFromProject(
			integration_type: $integration_type
			project_id: $project_id
		)
	}
`
export type RemoveIntegrationFromProjectMutationFn = Apollo.MutationFunction<
	Types.RemoveIntegrationFromProjectMutation,
	Types.RemoveIntegrationFromProjectMutationVariables
>

/**
 * __useRemoveIntegrationFromProjectMutation__
 *
 * To run a mutation, you first call `useRemoveIntegrationFromProjectMutation` within a React component and pass it any options that fit your needs.
 * When your component renders, `useRemoveIntegrationFromProjectMutation` returns a tuple that includes:
 * - A mutate function that you can call at any time to execute the mutation
 * - An object with fields that represent the current status of the mutation's execution
 *
 * @param baseOptions options that will be passed into the mutation, supported options are listed on: https://www.apollographql.com/docs/react/api/react-hooks/#options-2;
 *
 * @example
 * const [removeIntegrationFromProjectMutation, { data, loading, error }] = useRemoveIntegrationFromProjectMutation({
 *   variables: {
 *      integration_type: // value for 'integration_type'
 *      project_id: // value for 'project_id'
 *   },
 * });
 */
export function useRemoveIntegrationFromProjectMutation(
	baseOptions?: Apollo.MutationHookOptions<
		Types.RemoveIntegrationFromProjectMutation,
		Types.RemoveIntegrationFromProjectMutationVariables
	>,
) {
	return Apollo.useMutation<
		Types.RemoveIntegrationFromProjectMutation,
		Types.RemoveIntegrationFromProjectMutationVariables
	>(RemoveIntegrationFromProjectDocument, baseOptions)
}
export type RemoveIntegrationFromProjectMutationHookResult = ReturnType<
	typeof useRemoveIntegrationFromProjectMutation
>
export type RemoveIntegrationFromProjectMutationResult =
	Apollo.MutationResult<Types.RemoveIntegrationFromProjectMutation>
export type RemoveIntegrationFromProjectMutationOptions =
	Apollo.BaseMutationOptions<
		Types.RemoveIntegrationFromProjectMutation,
		Types.RemoveIntegrationFromProjectMutationVariables
	>
export const AddIntegrationToWorkspaceDocument = gql`
	mutation AddIntegrationToWorkspace(
		$integration_type: IntegrationType
		$workspace_id: ID!
		$code: String!
	) {
		addIntegrationToWorkspace(
			integration_type: $integration_type
			workspace_id: $workspace_id
			code: $code
		)
	}
`
export type AddIntegrationToWorkspaceMutationFn = Apollo.MutationFunction<
	Types.AddIntegrationToWorkspaceMutation,
	Types.AddIntegrationToWorkspaceMutationVariables
>

/**
 * __useAddIntegrationToWorkspaceMutation__
 *
 * To run a mutation, you first call `useAddIntegrationToWorkspaceMutation` within a React component and pass it any options that fit your needs.
 * When your component renders, `useAddIntegrationToWorkspaceMutation` returns a tuple that includes:
 * - A mutate function that you can call at any time to execute the mutation
 * - An object with fields that represent the current status of the mutation's execution
 *
 * @param baseOptions options that will be passed into the mutation, supported options are listed on: https://www.apollographql.com/docs/react/api/react-hooks/#options-2;
 *
 * @example
 * const [addIntegrationToWorkspaceMutation, { data, loading, error }] = useAddIntegrationToWorkspaceMutation({
 *   variables: {
 *      integration_type: // value for 'integration_type'
 *      workspace_id: // value for 'workspace_id'
 *      code: // value for 'code'
 *   },
 * });
 */
export function useAddIntegrationToWorkspaceMutation(
	baseOptions?: Apollo.MutationHookOptions<
		Types.AddIntegrationToWorkspaceMutation,
		Types.AddIntegrationToWorkspaceMutationVariables
	>,
) {
	return Apollo.useMutation<
		Types.AddIntegrationToWorkspaceMutation,
		Types.AddIntegrationToWorkspaceMutationVariables
	>(AddIntegrationToWorkspaceDocument, baseOptions)
}
export type AddIntegrationToWorkspaceMutationHookResult = ReturnType<
	typeof useAddIntegrationToWorkspaceMutation
>
export type AddIntegrationToWorkspaceMutationResult =
	Apollo.MutationResult<Types.AddIntegrationToWorkspaceMutation>
export type AddIntegrationToWorkspaceMutationOptions =
	Apollo.BaseMutationOptions<
		Types.AddIntegrationToWorkspaceMutation,
		Types.AddIntegrationToWorkspaceMutationVariables
	>
export const RemoveIntegrationFromWorkspaceDocument = gql`
	mutation RemoveIntegrationFromWorkspace(
		$integration_type: IntegrationType
		$workspace_id: ID!
	) {
		removeIntegrationFromWorkspace(
			integration_type: $integration_type
			workspace_id: $workspace_id
		)
	}
`
export type RemoveIntegrationFromWorkspaceMutationFn = Apollo.MutationFunction<
	Types.RemoveIntegrationFromWorkspaceMutation,
	Types.RemoveIntegrationFromWorkspaceMutationVariables
>

/**
 * __useRemoveIntegrationFromWorkspaceMutation__
 *
 * To run a mutation, you first call `useRemoveIntegrationFromWorkspaceMutation` within a React component and pass it any options that fit your needs.
 * When your component renders, `useRemoveIntegrationFromWorkspaceMutation` returns a tuple that includes:
 * - A mutate function that you can call at any time to execute the mutation
 * - An object with fields that represent the current status of the mutation's execution
 *
 * @param baseOptions options that will be passed into the mutation, supported options are listed on: https://www.apollographql.com/docs/react/api/react-hooks/#options-2;
 *
 * @example
 * const [removeIntegrationFromWorkspaceMutation, { data, loading, error }] = useRemoveIntegrationFromWorkspaceMutation({
 *   variables: {
 *      integration_type: // value for 'integration_type'
 *      workspace_id: // value for 'workspace_id'
 *   },
 * });
 */
export function useRemoveIntegrationFromWorkspaceMutation(
	baseOptions?: Apollo.MutationHookOptions<
		Types.RemoveIntegrationFromWorkspaceMutation,
		Types.RemoveIntegrationFromWorkspaceMutationVariables
	>,
) {
	return Apollo.useMutation<
		Types.RemoveIntegrationFromWorkspaceMutation,
		Types.RemoveIntegrationFromWorkspaceMutationVariables
	>(RemoveIntegrationFromWorkspaceDocument, baseOptions)
}
export type RemoveIntegrationFromWorkspaceMutationHookResult = ReturnType<
	typeof useRemoveIntegrationFromWorkspaceMutation
>
export type RemoveIntegrationFromWorkspaceMutationResult =
	Apollo.MutationResult<Types.RemoveIntegrationFromWorkspaceMutation>
export type RemoveIntegrationFromWorkspaceMutationOptions =
	Apollo.BaseMutationOptions<
		Types.RemoveIntegrationFromWorkspaceMutation,
		Types.RemoveIntegrationFromWorkspaceMutationVariables
	>
export const UpdateAllowedEmailOriginsDocument = gql`
	mutation UpdateAllowedEmailOrigins(
		$workspace_id: ID!
		$allowed_auto_join_email_origins: String!
	) {
		updateAllowedEmailOrigins(
			workspace_id: $workspace_id
			allowed_auto_join_email_origins: $allowed_auto_join_email_origins
		)
	}
`
export type UpdateAllowedEmailOriginsMutationFn = Apollo.MutationFunction<
	Types.UpdateAllowedEmailOriginsMutation,
	Types.UpdateAllowedEmailOriginsMutationVariables
>

/**
 * __useUpdateAllowedEmailOriginsMutation__
 *
 * To run a mutation, you first call `useUpdateAllowedEmailOriginsMutation` within a React component and pass it any options that fit your needs.
 * When your component renders, `useUpdateAllowedEmailOriginsMutation` returns a tuple that includes:
 * - A mutate function that you can call at any time to execute the mutation
 * - An object with fields that represent the current status of the mutation's execution
 *
 * @param baseOptions options that will be passed into the mutation, supported options are listed on: https://www.apollographql.com/docs/react/api/react-hooks/#options-2;
 *
 * @example
 * const [updateAllowedEmailOriginsMutation, { data, loading, error }] = useUpdateAllowedEmailOriginsMutation({
 *   variables: {
 *      workspace_id: // value for 'workspace_id'
 *      allowed_auto_join_email_origins: // value for 'allowed_auto_join_email_origins'
 *   },
 * });
 */
export function useUpdateAllowedEmailOriginsMutation(
	baseOptions?: Apollo.MutationHookOptions<
		Types.UpdateAllowedEmailOriginsMutation,
		Types.UpdateAllowedEmailOriginsMutationVariables
	>,
) {
	return Apollo.useMutation<
		Types.UpdateAllowedEmailOriginsMutation,
		Types.UpdateAllowedEmailOriginsMutationVariables
	>(UpdateAllowedEmailOriginsDocument, baseOptions)
}
export type UpdateAllowedEmailOriginsMutationHookResult = ReturnType<
	typeof useUpdateAllowedEmailOriginsMutation
>
export type UpdateAllowedEmailOriginsMutationResult =
	Apollo.MutationResult<Types.UpdateAllowedEmailOriginsMutation>
export type UpdateAllowedEmailOriginsMutationOptions =
	Apollo.BaseMutationOptions<
		Types.UpdateAllowedEmailOriginsMutation,
		Types.UpdateAllowedEmailOriginsMutationVariables
	>
export const CreateProjectDocument = gql`
	mutation CreateProject($name: String!, $workspace_id: ID!) {
		createProject(name: $name, workspace_id: $workspace_id) {
			id
			name
		}
	}
`
export type CreateProjectMutationFn = Apollo.MutationFunction<
	Types.CreateProjectMutation,
	Types.CreateProjectMutationVariables
>

/**
 * __useCreateProjectMutation__
 *
 * To run a mutation, you first call `useCreateProjectMutation` within a React component and pass it any options that fit your needs.
 * When your component renders, `useCreateProjectMutation` returns a tuple that includes:
 * - A mutate function that you can call at any time to execute the mutation
 * - An object with fields that represent the current status of the mutation's execution
 *
 * @param baseOptions options that will be passed into the mutation, supported options are listed on: https://www.apollographql.com/docs/react/api/react-hooks/#options-2;
 *
 * @example
 * const [createProjectMutation, { data, loading, error }] = useCreateProjectMutation({
 *   variables: {
 *      name: // value for 'name'
 *      workspace_id: // value for 'workspace_id'
 *   },
 * });
 */
export function useCreateProjectMutation(
	baseOptions?: Apollo.MutationHookOptions<
		Types.CreateProjectMutation,
		Types.CreateProjectMutationVariables
	>,
) {
	return Apollo.useMutation<
		Types.CreateProjectMutation,
		Types.CreateProjectMutationVariables
	>(CreateProjectDocument, baseOptions)
}
export type CreateProjectMutationHookResult = ReturnType<
	typeof useCreateProjectMutation
>
export type CreateProjectMutationResult =
	Apollo.MutationResult<Types.CreateProjectMutation>
export type CreateProjectMutationOptions = Apollo.BaseMutationOptions<
	Types.CreateProjectMutation,
	Types.CreateProjectMutationVariables
>
export const SubmitRegistrationFormDocument = gql`
	mutation SubmitRegistrationForm(
		$workspace_id: ID!
		$team_size: String!
		$role: String!
		$use_case: String!
		$heard_about: String!
		$pun: String
	) {
		submitRegistrationForm(
			workspace_id: $workspace_id
			team_size: $team_size
			role: $role
			use_case: $use_case
			heard_about: $heard_about
			pun: $pun
		)
	}
`
export type SubmitRegistrationFormMutationFn = Apollo.MutationFunction<
	Types.SubmitRegistrationFormMutation,
	Types.SubmitRegistrationFormMutationVariables
>

/**
 * __useSubmitRegistrationFormMutation__
 *
 * To run a mutation, you first call `useSubmitRegistrationFormMutation` within a React component and pass it any options that fit your needs.
 * When your component renders, `useSubmitRegistrationFormMutation` returns a tuple that includes:
 * - A mutate function that you can call at any time to execute the mutation
 * - An object with fields that represent the current status of the mutation's execution
 *
 * @param baseOptions options that will be passed into the mutation, supported options are listed on: https://www.apollographql.com/docs/react/api/react-hooks/#options-2;
 *
 * @example
 * const [submitRegistrationFormMutation, { data, loading, error }] = useSubmitRegistrationFormMutation({
 *   variables: {
 *      workspace_id: // value for 'workspace_id'
 *      team_size: // value for 'team_size'
 *      role: // value for 'role'
 *      use_case: // value for 'use_case'
 *      heard_about: // value for 'heard_about'
 *      pun: // value for 'pun'
 *   },
 * });
 */
export function useSubmitRegistrationFormMutation(
	baseOptions?: Apollo.MutationHookOptions<
		Types.SubmitRegistrationFormMutation,
		Types.SubmitRegistrationFormMutationVariables
	>,
) {
	return Apollo.useMutation<
		Types.SubmitRegistrationFormMutation,
		Types.SubmitRegistrationFormMutationVariables
	>(SubmitRegistrationFormDocument, baseOptions)
}
export type SubmitRegistrationFormMutationHookResult = ReturnType<
	typeof useSubmitRegistrationFormMutation
>
export type SubmitRegistrationFormMutationResult =
	Apollo.MutationResult<Types.SubmitRegistrationFormMutation>
export type SubmitRegistrationFormMutationOptions = Apollo.BaseMutationOptions<
	Types.SubmitRegistrationFormMutation,
	Types.SubmitRegistrationFormMutationVariables
>
export const CreateWorkspaceDocument = gql`
	mutation CreateWorkspace($name: String!, $promo_code: String) {
		createWorkspace(name: $name, promo_code: $promo_code) {
			id
			name
		}
	}
`
export type CreateWorkspaceMutationFn = Apollo.MutationFunction<
	Types.CreateWorkspaceMutation,
	Types.CreateWorkspaceMutationVariables
>

/**
 * __useCreateWorkspaceMutation__
 *
 * To run a mutation, you first call `useCreateWorkspaceMutation` within a React component and pass it any options that fit your needs.
 * When your component renders, `useCreateWorkspaceMutation` returns a tuple that includes:
 * - A mutate function that you can call at any time to execute the mutation
 * - An object with fields that represent the current status of the mutation's execution
 *
 * @param baseOptions options that will be passed into the mutation, supported options are listed on: https://www.apollographql.com/docs/react/api/react-hooks/#options-2;
 *
 * @example
 * const [createWorkspaceMutation, { data, loading, error }] = useCreateWorkspaceMutation({
 *   variables: {
 *      name: // value for 'name'
 *      promo_code: // value for 'promo_code'
 *   },
 * });
 */
export function useCreateWorkspaceMutation(
	baseOptions?: Apollo.MutationHookOptions<
		Types.CreateWorkspaceMutation,
		Types.CreateWorkspaceMutationVariables
	>,
) {
	return Apollo.useMutation<
		Types.CreateWorkspaceMutation,
		Types.CreateWorkspaceMutationVariables
	>(CreateWorkspaceDocument, baseOptions)
}
export type CreateWorkspaceMutationHookResult = ReturnType<
	typeof useCreateWorkspaceMutation
>
export type CreateWorkspaceMutationResult =
	Apollo.MutationResult<Types.CreateWorkspaceMutation>
export type CreateWorkspaceMutationOptions = Apollo.BaseMutationOptions<
	Types.CreateWorkspaceMutation,
	Types.CreateWorkspaceMutationVariables
>
export const EditProjectDocument = gql`
	mutation EditProject(
		$id: ID!
		$name: String
		$billing_email: String
		$excluded_users: StringArray
		$error_json_paths: StringArray
		$rage_click_window_seconds: Int
		$rage_click_radius_pixels: Int
		$rage_click_count: Int
		$backend_domains: StringArray
	) {
		editProject(
			id: $id
			name: $name
			billing_email: $billing_email
			excluded_users: $excluded_users
			error_json_paths: $error_json_paths
			rage_click_window_seconds: $rage_click_window_seconds
			rage_click_radius_pixels: $rage_click_radius_pixels
			rage_click_count: $rage_click_count
			backend_domains: $backend_domains
		) {
			id
			name
			billing_email
			excluded_users
			error_json_paths
			rage_click_window_seconds
			rage_click_radius_pixels
			rage_click_count
			backend_domains
		}
	}
`
export type EditProjectMutationFn = Apollo.MutationFunction<
	Types.EditProjectMutation,
	Types.EditProjectMutationVariables
>

/**
 * __useEditProjectMutation__
 *
 * To run a mutation, you first call `useEditProjectMutation` within a React component and pass it any options that fit your needs.
 * When your component renders, `useEditProjectMutation` returns a tuple that includes:
 * - A mutate function that you can call at any time to execute the mutation
 * - An object with fields that represent the current status of the mutation's execution
 *
 * @param baseOptions options that will be passed into the mutation, supported options are listed on: https://www.apollographql.com/docs/react/api/react-hooks/#options-2;
 *
 * @example
 * const [editProjectMutation, { data, loading, error }] = useEditProjectMutation({
 *   variables: {
 *      id: // value for 'id'
 *      name: // value for 'name'
 *      billing_email: // value for 'billing_email'
 *      excluded_users: // value for 'excluded_users'
 *      error_json_paths: // value for 'error_json_paths'
 *      rage_click_window_seconds: // value for 'rage_click_window_seconds'
 *      rage_click_radius_pixels: // value for 'rage_click_radius_pixels'
 *      rage_click_count: // value for 'rage_click_count'
 *      backend_domains: // value for 'backend_domains'
 *   },
 * });
 */
export function useEditProjectMutation(
	baseOptions?: Apollo.MutationHookOptions<
		Types.EditProjectMutation,
		Types.EditProjectMutationVariables
	>,
) {
	return Apollo.useMutation<
		Types.EditProjectMutation,
		Types.EditProjectMutationVariables
	>(EditProjectDocument, baseOptions)
}
export type EditProjectMutationHookResult = ReturnType<
	typeof useEditProjectMutation
>
export type EditProjectMutationResult =
	Apollo.MutationResult<Types.EditProjectMutation>
export type EditProjectMutationOptions = Apollo.BaseMutationOptions<
	Types.EditProjectMutation,
	Types.EditProjectMutationVariables
>
export const DeleteProjectDocument = gql`
	mutation DeleteProject($id: ID!) {
		deleteProject(id: $id)
	}
`
export type DeleteProjectMutationFn = Apollo.MutationFunction<
	Types.DeleteProjectMutation,
	Types.DeleteProjectMutationVariables
>

/**
 * __useDeleteProjectMutation__
 *
 * To run a mutation, you first call `useDeleteProjectMutation` within a React component and pass it any options that fit your needs.
 * When your component renders, `useDeleteProjectMutation` returns a tuple that includes:
 * - A mutate function that you can call at any time to execute the mutation
 * - An object with fields that represent the current status of the mutation's execution
 *
 * @param baseOptions options that will be passed into the mutation, supported options are listed on: https://www.apollographql.com/docs/react/api/react-hooks/#options-2;
 *
 * @example
 * const [deleteProjectMutation, { data, loading, error }] = useDeleteProjectMutation({
 *   variables: {
 *      id: // value for 'id'
 *   },
 * });
 */
export function useDeleteProjectMutation(
	baseOptions?: Apollo.MutationHookOptions<
		Types.DeleteProjectMutation,
		Types.DeleteProjectMutationVariables
	>,
) {
	return Apollo.useMutation<
		Types.DeleteProjectMutation,
		Types.DeleteProjectMutationVariables
	>(DeleteProjectDocument, baseOptions)
}
export type DeleteProjectMutationHookResult = ReturnType<
	typeof useDeleteProjectMutation
>
export type DeleteProjectMutationResult =
	Apollo.MutationResult<Types.DeleteProjectMutation>
export type DeleteProjectMutationOptions = Apollo.BaseMutationOptions<
	Types.DeleteProjectMutation,
	Types.DeleteProjectMutationVariables
>
export const EditWorkspaceDocument = gql`
	mutation EditWorkspace($id: ID!, $name: String) {
		editWorkspace(id: $id, name: $name) {
			id
			name
		}
	}
`
export type EditWorkspaceMutationFn = Apollo.MutationFunction<
	Types.EditWorkspaceMutation,
	Types.EditWorkspaceMutationVariables
>

/**
 * __useEditWorkspaceMutation__
 *
 * To run a mutation, you first call `useEditWorkspaceMutation` within a React component and pass it any options that fit your needs.
 * When your component renders, `useEditWorkspaceMutation` returns a tuple that includes:
 * - A mutate function that you can call at any time to execute the mutation
 * - An object with fields that represent the current status of the mutation's execution
 *
 * @param baseOptions options that will be passed into the mutation, supported options are listed on: https://www.apollographql.com/docs/react/api/react-hooks/#options-2;
 *
 * @example
 * const [editWorkspaceMutation, { data, loading, error }] = useEditWorkspaceMutation({
 *   variables: {
 *      id: // value for 'id'
 *      name: // value for 'name'
 *   },
 * });
 */
export function useEditWorkspaceMutation(
	baseOptions?: Apollo.MutationHookOptions<
		Types.EditWorkspaceMutation,
		Types.EditWorkspaceMutationVariables
	>,
) {
	return Apollo.useMutation<
		Types.EditWorkspaceMutation,
		Types.EditWorkspaceMutationVariables
	>(EditWorkspaceDocument, baseOptions)
}
export type EditWorkspaceMutationHookResult = ReturnType<
	typeof useEditWorkspaceMutation
>
export type EditWorkspaceMutationResult =
	Apollo.MutationResult<Types.EditWorkspaceMutation>
export type EditWorkspaceMutationOptions = Apollo.BaseMutationOptions<
	Types.EditWorkspaceMutation,
	Types.EditWorkspaceMutationVariables
>
export const DeleteSegmentDocument = gql`
	mutation DeleteSegment($segment_id: ID!) {
		deleteSegment(segment_id: $segment_id)
	}
`
export type DeleteSegmentMutationFn = Apollo.MutationFunction<
	Types.DeleteSegmentMutation,
	Types.DeleteSegmentMutationVariables
>

/**
 * __useDeleteSegmentMutation__
 *
 * To run a mutation, you first call `useDeleteSegmentMutation` within a React component and pass it any options that fit your needs.
 * When your component renders, `useDeleteSegmentMutation` returns a tuple that includes:
 * - A mutate function that you can call at any time to execute the mutation
 * - An object with fields that represent the current status of the mutation's execution
 *
 * @param baseOptions options that will be passed into the mutation, supported options are listed on: https://www.apollographql.com/docs/react/api/react-hooks/#options-2;
 *
 * @example
 * const [deleteSegmentMutation, { data, loading, error }] = useDeleteSegmentMutation({
 *   variables: {
 *      segment_id: // value for 'segment_id'
 *   },
 * });
 */
export function useDeleteSegmentMutation(
	baseOptions?: Apollo.MutationHookOptions<
		Types.DeleteSegmentMutation,
		Types.DeleteSegmentMutationVariables
	>,
) {
	return Apollo.useMutation<
		Types.DeleteSegmentMutation,
		Types.DeleteSegmentMutationVariables
	>(DeleteSegmentDocument, baseOptions)
}
export type DeleteSegmentMutationHookResult = ReturnType<
	typeof useDeleteSegmentMutation
>
export type DeleteSegmentMutationResult =
	Apollo.MutationResult<Types.DeleteSegmentMutation>
export type DeleteSegmentMutationOptions = Apollo.BaseMutationOptions<
	Types.DeleteSegmentMutation,
	Types.DeleteSegmentMutationVariables
>
export const EditSegmentDocument = gql`
	mutation EditSegment(
		$project_id: ID!
		$id: ID!
		$params: SearchParamsInput!
	) {
		editSegment(project_id: $project_id, id: $id, params: $params)
	}
`
export type EditSegmentMutationFn = Apollo.MutationFunction<
	Types.EditSegmentMutation,
	Types.EditSegmentMutationVariables
>

/**
 * __useEditSegmentMutation__
 *
 * To run a mutation, you first call `useEditSegmentMutation` within a React component and pass it any options that fit your needs.
 * When your component renders, `useEditSegmentMutation` returns a tuple that includes:
 * - A mutate function that you can call at any time to execute the mutation
 * - An object with fields that represent the current status of the mutation's execution
 *
 * @param baseOptions options that will be passed into the mutation, supported options are listed on: https://www.apollographql.com/docs/react/api/react-hooks/#options-2;
 *
 * @example
 * const [editSegmentMutation, { data, loading, error }] = useEditSegmentMutation({
 *   variables: {
 *      project_id: // value for 'project_id'
 *      id: // value for 'id'
 *      params: // value for 'params'
 *   },
 * });
 */
export function useEditSegmentMutation(
	baseOptions?: Apollo.MutationHookOptions<
		Types.EditSegmentMutation,
		Types.EditSegmentMutationVariables
	>,
) {
	return Apollo.useMutation<
		Types.EditSegmentMutation,
		Types.EditSegmentMutationVariables
	>(EditSegmentDocument, baseOptions)
}
export type EditSegmentMutationHookResult = ReturnType<
	typeof useEditSegmentMutation
>
export type EditSegmentMutationResult =
	Apollo.MutationResult<Types.EditSegmentMutation>
export type EditSegmentMutationOptions = Apollo.BaseMutationOptions<
	Types.EditSegmentMutation,
	Types.EditSegmentMutationVariables
>
export const CreateSegmentDocument = gql`
	mutation CreateSegment(
		$project_id: ID!
		$name: String!
		$params: SearchParamsInput!
	) {
		createSegment(project_id: $project_id, name: $name, params: $params) {
			name
			id
			params {
				user_properties {
					name
					value
				}
				excluded_properties {
					name
					value
				}
				date_range {
					start_date
					end_date
				}
				os
				browser
				visited_url
				referrer
				identified
				hide_viewed
				app_versions
				environments
				device_id
				show_live_sessions
			}
		}
	}
`
export type CreateSegmentMutationFn = Apollo.MutationFunction<
	Types.CreateSegmentMutation,
	Types.CreateSegmentMutationVariables
>

/**
 * __useCreateSegmentMutation__
 *
 * To run a mutation, you first call `useCreateSegmentMutation` within a React component and pass it any options that fit your needs.
 * When your component renders, `useCreateSegmentMutation` returns a tuple that includes:
 * - A mutate function that you can call at any time to execute the mutation
 * - An object with fields that represent the current status of the mutation's execution
 *
 * @param baseOptions options that will be passed into the mutation, supported options are listed on: https://www.apollographql.com/docs/react/api/react-hooks/#options-2;
 *
 * @example
 * const [createSegmentMutation, { data, loading, error }] = useCreateSegmentMutation({
 *   variables: {
 *      project_id: // value for 'project_id'
 *      name: // value for 'name'
 *      params: // value for 'params'
 *   },
 * });
 */
export function useCreateSegmentMutation(
	baseOptions?: Apollo.MutationHookOptions<
		Types.CreateSegmentMutation,
		Types.CreateSegmentMutationVariables
	>,
) {
	return Apollo.useMutation<
		Types.CreateSegmentMutation,
		Types.CreateSegmentMutationVariables
	>(CreateSegmentDocument, baseOptions)
}
export type CreateSegmentMutationHookResult = ReturnType<
	typeof useCreateSegmentMutation
>
export type CreateSegmentMutationResult =
	Apollo.MutationResult<Types.CreateSegmentMutation>
export type CreateSegmentMutationOptions = Apollo.BaseMutationOptions<
	Types.CreateSegmentMutation,
	Types.CreateSegmentMutationVariables
>
export const CreateSessionCommentDocument = gql`
	mutation CreateSessionComment(
		$project_id: ID!
		$session_secure_id: String!
		$session_timestamp: Int!
		$text: String!
		$text_for_email: String!
		$x_coordinate: Float!
		$y_coordinate: Float!
		$tagged_admins: [SanitizedAdminInput]!
		$tagged_slack_users: [SanitizedSlackChannelInput]!
		$session_url: String!
		$time: Float!
		$author_name: String!
		$session_image: String
		$tags: [SessionCommentTagInput]!
		$integrations: [IntegrationType]!
		$issue_title: String
		$issue_team_id: String
		$issue_description: String
		$additional_context: String
	) {
		createSessionComment(
			project_id: $project_id
			session_secure_id: $session_secure_id
			session_timestamp: $session_timestamp
			text: $text
			text_for_email: $text_for_email
			x_coordinate: $x_coordinate
			y_coordinate: $y_coordinate
			tagged_admins: $tagged_admins
			tagged_slack_users: $tagged_slack_users
			session_url: $session_url
			time: $time
			author_name: $author_name
			session_image: $session_image
			tags: $tags
			integrations: $integrations
			issue_title: $issue_title
			issue_team_id: $issue_team_id
			issue_description: $issue_description
			additional_context: $additional_context
		) {
			id
			timestamp
			created_at
			updated_at
			author {
				id
				name
				email
			}
			text
			x_coordinate
			y_coordinate
			attachments {
				id
				integration_type
				external_id
				title
			}
		}
	}
`
export type CreateSessionCommentMutationFn = Apollo.MutationFunction<
	Types.CreateSessionCommentMutation,
	Types.CreateSessionCommentMutationVariables
>

/**
 * __useCreateSessionCommentMutation__
 *
 * To run a mutation, you first call `useCreateSessionCommentMutation` within a React component and pass it any options that fit your needs.
 * When your component renders, `useCreateSessionCommentMutation` returns a tuple that includes:
 * - A mutate function that you can call at any time to execute the mutation
 * - An object with fields that represent the current status of the mutation's execution
 *
 * @param baseOptions options that will be passed into the mutation, supported options are listed on: https://www.apollographql.com/docs/react/api/react-hooks/#options-2;
 *
 * @example
 * const [createSessionCommentMutation, { data, loading, error }] = useCreateSessionCommentMutation({
 *   variables: {
 *      project_id: // value for 'project_id'
 *      session_secure_id: // value for 'session_secure_id'
 *      session_timestamp: // value for 'session_timestamp'
 *      text: // value for 'text'
 *      text_for_email: // value for 'text_for_email'
 *      x_coordinate: // value for 'x_coordinate'
 *      y_coordinate: // value for 'y_coordinate'
 *      tagged_admins: // value for 'tagged_admins'
 *      tagged_slack_users: // value for 'tagged_slack_users'
 *      session_url: // value for 'session_url'
 *      time: // value for 'time'
 *      author_name: // value for 'author_name'
 *      session_image: // value for 'session_image'
 *      tags: // value for 'tags'
 *      integrations: // value for 'integrations'
 *      issue_title: // value for 'issue_title'
 *      issue_team_id: // value for 'issue_team_id'
 *      issue_description: // value for 'issue_description'
 *      additional_context: // value for 'additional_context'
 *   },
 * });
 */
export function useCreateSessionCommentMutation(
	baseOptions?: Apollo.MutationHookOptions<
		Types.CreateSessionCommentMutation,
		Types.CreateSessionCommentMutationVariables
	>,
) {
	return Apollo.useMutation<
		Types.CreateSessionCommentMutation,
		Types.CreateSessionCommentMutationVariables
	>(CreateSessionCommentDocument, baseOptions)
}
export type CreateSessionCommentMutationHookResult = ReturnType<
	typeof useCreateSessionCommentMutation
>
export type CreateSessionCommentMutationResult =
	Apollo.MutationResult<Types.CreateSessionCommentMutation>
export type CreateSessionCommentMutationOptions = Apollo.BaseMutationOptions<
	Types.CreateSessionCommentMutation,
	Types.CreateSessionCommentMutationVariables
>
export const CreateIssueForSessionCommentDocument = gql`
	mutation CreateIssueForSessionComment(
		$project_id: ID!
		$session_comment_id: Int!
		$text_for_attachment: String!
		$session_url: String!
		$time: Float!
		$author_name: String!
		$integrations: [IntegrationType]!
		$issue_title: String
		$issue_team_id: String
		$issue_description: String
	) {
		createIssueForSessionComment(
			project_id: $project_id
			session_url: $session_url
			session_comment_id: $session_comment_id
			author_name: $author_name
			text_for_attachment: $text_for_attachment
			time: $time
			issue_title: $issue_title
			issue_description: $issue_description
			issue_team_id: $issue_team_id
			integrations: $integrations
		) {
			id
			timestamp
			created_at
			updated_at
			author {
				id
				name
				email
			}
			text
			x_coordinate
			y_coordinate
			attachments {
				id
				integration_type
				external_id
				title
			}
		}
	}
`
export type CreateIssueForSessionCommentMutationFn = Apollo.MutationFunction<
	Types.CreateIssueForSessionCommentMutation,
	Types.CreateIssueForSessionCommentMutationVariables
>

/**
 * __useCreateIssueForSessionCommentMutation__
 *
 * To run a mutation, you first call `useCreateIssueForSessionCommentMutation` within a React component and pass it any options that fit your needs.
 * When your component renders, `useCreateIssueForSessionCommentMutation` returns a tuple that includes:
 * - A mutate function that you can call at any time to execute the mutation
 * - An object with fields that represent the current status of the mutation's execution
 *
 * @param baseOptions options that will be passed into the mutation, supported options are listed on: https://www.apollographql.com/docs/react/api/react-hooks/#options-2;
 *
 * @example
 * const [createIssueForSessionCommentMutation, { data, loading, error }] = useCreateIssueForSessionCommentMutation({
 *   variables: {
 *      project_id: // value for 'project_id'
 *      session_comment_id: // value for 'session_comment_id'
 *      text_for_attachment: // value for 'text_for_attachment'
 *      session_url: // value for 'session_url'
 *      time: // value for 'time'
 *      author_name: // value for 'author_name'
 *      integrations: // value for 'integrations'
 *      issue_title: // value for 'issue_title'
 *      issue_team_id: // value for 'issue_team_id'
 *      issue_description: // value for 'issue_description'
 *   },
 * });
 */
export function useCreateIssueForSessionCommentMutation(
	baseOptions?: Apollo.MutationHookOptions<
		Types.CreateIssueForSessionCommentMutation,
		Types.CreateIssueForSessionCommentMutationVariables
	>,
) {
	return Apollo.useMutation<
		Types.CreateIssueForSessionCommentMutation,
		Types.CreateIssueForSessionCommentMutationVariables
	>(CreateIssueForSessionCommentDocument, baseOptions)
}
export type CreateIssueForSessionCommentMutationHookResult = ReturnType<
	typeof useCreateIssueForSessionCommentMutation
>
export type CreateIssueForSessionCommentMutationResult =
	Apollo.MutationResult<Types.CreateIssueForSessionCommentMutation>
export type CreateIssueForSessionCommentMutationOptions =
	Apollo.BaseMutationOptions<
		Types.CreateIssueForSessionCommentMutation,
		Types.CreateIssueForSessionCommentMutationVariables
	>
export const DeleteSessionCommentDocument = gql`
	mutation DeleteSessionComment($id: ID!) {
		deleteSessionComment(id: $id)
	}
`
export type DeleteSessionCommentMutationFn = Apollo.MutationFunction<
	Types.DeleteSessionCommentMutation,
	Types.DeleteSessionCommentMutationVariables
>

/**
 * __useDeleteSessionCommentMutation__
 *
 * To run a mutation, you first call `useDeleteSessionCommentMutation` within a React component and pass it any options that fit your needs.
 * When your component renders, `useDeleteSessionCommentMutation` returns a tuple that includes:
 * - A mutate function that you can call at any time to execute the mutation
 * - An object with fields that represent the current status of the mutation's execution
 *
 * @param baseOptions options that will be passed into the mutation, supported options are listed on: https://www.apollographql.com/docs/react/api/react-hooks/#options-2;
 *
 * @example
 * const [deleteSessionCommentMutation, { data, loading, error }] = useDeleteSessionCommentMutation({
 *   variables: {
 *      id: // value for 'id'
 *   },
 * });
 */
export function useDeleteSessionCommentMutation(
	baseOptions?: Apollo.MutationHookOptions<
		Types.DeleteSessionCommentMutation,
		Types.DeleteSessionCommentMutationVariables
	>,
) {
	return Apollo.useMutation<
		Types.DeleteSessionCommentMutation,
		Types.DeleteSessionCommentMutationVariables
	>(DeleteSessionCommentDocument, baseOptions)
}
export type DeleteSessionCommentMutationHookResult = ReturnType<
	typeof useDeleteSessionCommentMutation
>
export type DeleteSessionCommentMutationResult =
	Apollo.MutationResult<Types.DeleteSessionCommentMutation>
export type DeleteSessionCommentMutationOptions = Apollo.BaseMutationOptions<
	Types.DeleteSessionCommentMutation,
	Types.DeleteSessionCommentMutationVariables
>
export const ReplyToSessionCommentDocument = gql`
	mutation ReplyToSessionComment(
		$comment_id: ID!
		$text: String!
		$text_for_email: String!
		$sessionURL: String!
		$tagged_admins: [SanitizedAdminInput]!
		$tagged_slack_users: [SanitizedSlackChannelInput]!
	) {
		replyToSessionComment(
			comment_id: $comment_id
			text: $text
			text_for_email: $text_for_email
			sessionURL: $sessionURL
			tagged_admins: $tagged_admins
			tagged_slack_users: $tagged_slack_users
		) {
			id
			created_at
			updated_at
			author {
				id
				name
				email
				photo_url
			}
			text
		}
	}
`
export type ReplyToSessionCommentMutationFn = Apollo.MutationFunction<
	Types.ReplyToSessionCommentMutation,
	Types.ReplyToSessionCommentMutationVariables
>

/**
 * __useReplyToSessionCommentMutation__
 *
 * To run a mutation, you first call `useReplyToSessionCommentMutation` within a React component and pass it any options that fit your needs.
 * When your component renders, `useReplyToSessionCommentMutation` returns a tuple that includes:
 * - A mutate function that you can call at any time to execute the mutation
 * - An object with fields that represent the current status of the mutation's execution
 *
 * @param baseOptions options that will be passed into the mutation, supported options are listed on: https://www.apollographql.com/docs/react/api/react-hooks/#options-2;
 *
 * @example
 * const [replyToSessionCommentMutation, { data, loading, error }] = useReplyToSessionCommentMutation({
 *   variables: {
 *      comment_id: // value for 'comment_id'
 *      text: // value for 'text'
 *      text_for_email: // value for 'text_for_email'
 *      sessionURL: // value for 'sessionURL'
 *      tagged_admins: // value for 'tagged_admins'
 *      tagged_slack_users: // value for 'tagged_slack_users'
 *   },
 * });
 */
export function useReplyToSessionCommentMutation(
	baseOptions?: Apollo.MutationHookOptions<
		Types.ReplyToSessionCommentMutation,
		Types.ReplyToSessionCommentMutationVariables
	>,
) {
	return Apollo.useMutation<
		Types.ReplyToSessionCommentMutation,
		Types.ReplyToSessionCommentMutationVariables
	>(ReplyToSessionCommentDocument, baseOptions)
}
export type ReplyToSessionCommentMutationHookResult = ReturnType<
	typeof useReplyToSessionCommentMutation
>
export type ReplyToSessionCommentMutationResult =
	Apollo.MutationResult<Types.ReplyToSessionCommentMutation>
export type ReplyToSessionCommentMutationOptions = Apollo.BaseMutationOptions<
	Types.ReplyToSessionCommentMutation,
	Types.ReplyToSessionCommentMutationVariables
>
export const CreateErrorCommentDocument = gql`
	mutation CreateErrorComment(
		$project_id: ID!
		$error_group_secure_id: String!
		$text: String!
		$text_for_email: String!
		$tagged_admins: [SanitizedAdminInput]!
		$tagged_slack_users: [SanitizedSlackChannelInput]!
		$error_url: String!
		$author_name: String!
		$integrations: [IntegrationType]!
		$issue_title: String
		$issue_team_id: String
		$issue_description: String
	) {
		createErrorComment(
			project_id: $project_id
			error_group_secure_id: $error_group_secure_id
			text: $text
			text_for_email: $text_for_email
			tagged_admins: $tagged_admins
			tagged_slack_users: $tagged_slack_users
			error_url: $error_url
			author_name: $author_name
			integrations: $integrations
			issue_title: $issue_title
			issue_team_id: $issue_team_id
			issue_description: $issue_description
		) {
			id
			created_at
			updated_at
			author {
				id
				name
				email
			}
			text
		}
	}
`
export type CreateErrorCommentMutationFn = Apollo.MutationFunction<
	Types.CreateErrorCommentMutation,
	Types.CreateErrorCommentMutationVariables
>

/**
 * __useCreateErrorCommentMutation__
 *
 * To run a mutation, you first call `useCreateErrorCommentMutation` within a React component and pass it any options that fit your needs.
 * When your component renders, `useCreateErrorCommentMutation` returns a tuple that includes:
 * - A mutate function that you can call at any time to execute the mutation
 * - An object with fields that represent the current status of the mutation's execution
 *
 * @param baseOptions options that will be passed into the mutation, supported options are listed on: https://www.apollographql.com/docs/react/api/react-hooks/#options-2;
 *
 * @example
 * const [createErrorCommentMutation, { data, loading, error }] = useCreateErrorCommentMutation({
 *   variables: {
 *      project_id: // value for 'project_id'
 *      error_group_secure_id: // value for 'error_group_secure_id'
 *      text: // value for 'text'
 *      text_for_email: // value for 'text_for_email'
 *      tagged_admins: // value for 'tagged_admins'
 *      tagged_slack_users: // value for 'tagged_slack_users'
 *      error_url: // value for 'error_url'
 *      author_name: // value for 'author_name'
 *      integrations: // value for 'integrations'
 *      issue_title: // value for 'issue_title'
 *      issue_team_id: // value for 'issue_team_id'
 *      issue_description: // value for 'issue_description'
 *   },
 * });
 */
export function useCreateErrorCommentMutation(
	baseOptions?: Apollo.MutationHookOptions<
		Types.CreateErrorCommentMutation,
		Types.CreateErrorCommentMutationVariables
	>,
) {
	return Apollo.useMutation<
		Types.CreateErrorCommentMutation,
		Types.CreateErrorCommentMutationVariables
	>(CreateErrorCommentDocument, baseOptions)
}
export type CreateErrorCommentMutationHookResult = ReturnType<
	typeof useCreateErrorCommentMutation
>
export type CreateErrorCommentMutationResult =
	Apollo.MutationResult<Types.CreateErrorCommentMutation>
export type CreateErrorCommentMutationOptions = Apollo.BaseMutationOptions<
	Types.CreateErrorCommentMutation,
	Types.CreateErrorCommentMutationVariables
>
export const CreateIssueForErrorCommentDocument = gql`
	mutation CreateIssueForErrorComment(
		$project_id: ID!
		$error_comment_id: Int!
		$text_for_attachment: String!
		$error_url: String!
		$author_name: String!
		$integrations: [IntegrationType]!
		$issue_title: String
		$issue_team_id: String
		$issue_description: String
	) {
		createIssueForErrorComment(
			project_id: $project_id
			error_url: $error_url
			error_comment_id: $error_comment_id
			author_name: $author_name
			text_for_attachment: $text_for_attachment
			issue_title: $issue_title
			issue_team_id: $issue_team_id
			issue_description: $issue_description
			integrations: $integrations
		) {
			id
			created_at
			updated_at
			author {
				id
				name
				email
			}
			text
			attachments {
				id
				integration_type
				external_id
				title
			}
		}
	}
`
export type CreateIssueForErrorCommentMutationFn = Apollo.MutationFunction<
	Types.CreateIssueForErrorCommentMutation,
	Types.CreateIssueForErrorCommentMutationVariables
>

/**
 * __useCreateIssueForErrorCommentMutation__
 *
 * To run a mutation, you first call `useCreateIssueForErrorCommentMutation` within a React component and pass it any options that fit your needs.
 * When your component renders, `useCreateIssueForErrorCommentMutation` returns a tuple that includes:
 * - A mutate function that you can call at any time to execute the mutation
 * - An object with fields that represent the current status of the mutation's execution
 *
 * @param baseOptions options that will be passed into the mutation, supported options are listed on: https://www.apollographql.com/docs/react/api/react-hooks/#options-2;
 *
 * @example
 * const [createIssueForErrorCommentMutation, { data, loading, error }] = useCreateIssueForErrorCommentMutation({
 *   variables: {
 *      project_id: // value for 'project_id'
 *      error_comment_id: // value for 'error_comment_id'
 *      text_for_attachment: // value for 'text_for_attachment'
 *      error_url: // value for 'error_url'
 *      author_name: // value for 'author_name'
 *      integrations: // value for 'integrations'
 *      issue_title: // value for 'issue_title'
 *      issue_team_id: // value for 'issue_team_id'
 *      issue_description: // value for 'issue_description'
 *   },
 * });
 */
export function useCreateIssueForErrorCommentMutation(
	baseOptions?: Apollo.MutationHookOptions<
		Types.CreateIssueForErrorCommentMutation,
		Types.CreateIssueForErrorCommentMutationVariables
	>,
) {
	return Apollo.useMutation<
		Types.CreateIssueForErrorCommentMutation,
		Types.CreateIssueForErrorCommentMutationVariables
	>(CreateIssueForErrorCommentDocument, baseOptions)
}
export type CreateIssueForErrorCommentMutationHookResult = ReturnType<
	typeof useCreateIssueForErrorCommentMutation
>
export type CreateIssueForErrorCommentMutationResult =
	Apollo.MutationResult<Types.CreateIssueForErrorCommentMutation>
export type CreateIssueForErrorCommentMutationOptions =
	Apollo.BaseMutationOptions<
		Types.CreateIssueForErrorCommentMutation,
		Types.CreateIssueForErrorCommentMutationVariables
	>
export const DeleteErrorCommentDocument = gql`
	mutation DeleteErrorComment($id: ID!) {
		deleteErrorComment(id: $id)
	}
`
export type DeleteErrorCommentMutationFn = Apollo.MutationFunction<
	Types.DeleteErrorCommentMutation,
	Types.DeleteErrorCommentMutationVariables
>

/**
 * __useDeleteErrorCommentMutation__
 *
 * To run a mutation, you first call `useDeleteErrorCommentMutation` within a React component and pass it any options that fit your needs.
 * When your component renders, `useDeleteErrorCommentMutation` returns a tuple that includes:
 * - A mutate function that you can call at any time to execute the mutation
 * - An object with fields that represent the current status of the mutation's execution
 *
 * @param baseOptions options that will be passed into the mutation, supported options are listed on: https://www.apollographql.com/docs/react/api/react-hooks/#options-2;
 *
 * @example
 * const [deleteErrorCommentMutation, { data, loading, error }] = useDeleteErrorCommentMutation({
 *   variables: {
 *      id: // value for 'id'
 *   },
 * });
 */
export function useDeleteErrorCommentMutation(
	baseOptions?: Apollo.MutationHookOptions<
		Types.DeleteErrorCommentMutation,
		Types.DeleteErrorCommentMutationVariables
	>,
) {
	return Apollo.useMutation<
		Types.DeleteErrorCommentMutation,
		Types.DeleteErrorCommentMutationVariables
	>(DeleteErrorCommentDocument, baseOptions)
}
export type DeleteErrorCommentMutationHookResult = ReturnType<
	typeof useDeleteErrorCommentMutation
>
export type DeleteErrorCommentMutationResult =
	Apollo.MutationResult<Types.DeleteErrorCommentMutation>
export type DeleteErrorCommentMutationOptions = Apollo.BaseMutationOptions<
	Types.DeleteErrorCommentMutation,
	Types.DeleteErrorCommentMutationVariables
>
export const MuteErrorCommentThreadDocument = gql`
	mutation MuteErrorCommentThread($id: ID!, $has_muted: Boolean) {
		muteErrorCommentThread(id: $id, has_muted: $has_muted)
	}
`
export type MuteErrorCommentThreadMutationFn = Apollo.MutationFunction<
	Types.MuteErrorCommentThreadMutation,
	Types.MuteErrorCommentThreadMutationVariables
>

/**
 * __useMuteErrorCommentThreadMutation__
 *
 * To run a mutation, you first call `useMuteErrorCommentThreadMutation` within a React component and pass it any options that fit your needs.
 * When your component renders, `useMuteErrorCommentThreadMutation` returns a tuple that includes:
 * - A mutate function that you can call at any time to execute the mutation
 * - An object with fields that represent the current status of the mutation's execution
 *
 * @param baseOptions options that will be passed into the mutation, supported options are listed on: https://www.apollographql.com/docs/react/api/react-hooks/#options-2;
 *
 * @example
 * const [muteErrorCommentThreadMutation, { data, loading, error }] = useMuteErrorCommentThreadMutation({
 *   variables: {
 *      id: // value for 'id'
 *      has_muted: // value for 'has_muted'
 *   },
 * });
 */
export function useMuteErrorCommentThreadMutation(
	baseOptions?: Apollo.MutationHookOptions<
		Types.MuteErrorCommentThreadMutation,
		Types.MuteErrorCommentThreadMutationVariables
	>,
) {
	return Apollo.useMutation<
		Types.MuteErrorCommentThreadMutation,
		Types.MuteErrorCommentThreadMutationVariables
	>(MuteErrorCommentThreadDocument, baseOptions)
}
export type MuteErrorCommentThreadMutationHookResult = ReturnType<
	typeof useMuteErrorCommentThreadMutation
>
export type MuteErrorCommentThreadMutationResult =
	Apollo.MutationResult<Types.MuteErrorCommentThreadMutation>
export type MuteErrorCommentThreadMutationOptions = Apollo.BaseMutationOptions<
	Types.MuteErrorCommentThreadMutation,
	Types.MuteErrorCommentThreadMutationVariables
>
export const ReplyToErrorCommentDocument = gql`
	mutation ReplyToErrorComment(
		$comment_id: ID!
		$text: String!
		$text_for_email: String!
		$errorURL: String!
		$tagged_admins: [SanitizedAdminInput]!
		$tagged_slack_users: [SanitizedSlackChannelInput]!
	) {
		replyToErrorComment(
			comment_id: $comment_id
			text: $text
			text_for_email: $text_for_email
			errorURL: $errorURL
			tagged_admins: $tagged_admins
			tagged_slack_users: $tagged_slack_users
		) {
			id
			created_at
			updated_at
			author {
				id
				name
				email
				photo_url
			}
			text
		}
	}
`
export type ReplyToErrorCommentMutationFn = Apollo.MutationFunction<
	Types.ReplyToErrorCommentMutation,
	Types.ReplyToErrorCommentMutationVariables
>

/**
 * __useReplyToErrorCommentMutation__
 *
 * To run a mutation, you first call `useReplyToErrorCommentMutation` within a React component and pass it any options that fit your needs.
 * When your component renders, `useReplyToErrorCommentMutation` returns a tuple that includes:
 * - A mutate function that you can call at any time to execute the mutation
 * - An object with fields that represent the current status of the mutation's execution
 *
 * @param baseOptions options that will be passed into the mutation, supported options are listed on: https://www.apollographql.com/docs/react/api/react-hooks/#options-2;
 *
 * @example
 * const [replyToErrorCommentMutation, { data, loading, error }] = useReplyToErrorCommentMutation({
 *   variables: {
 *      comment_id: // value for 'comment_id'
 *      text: // value for 'text'
 *      text_for_email: // value for 'text_for_email'
 *      errorURL: // value for 'errorURL'
 *      tagged_admins: // value for 'tagged_admins'
 *      tagged_slack_users: // value for 'tagged_slack_users'
 *   },
 * });
 */
export function useReplyToErrorCommentMutation(
	baseOptions?: Apollo.MutationHookOptions<
		Types.ReplyToErrorCommentMutation,
		Types.ReplyToErrorCommentMutationVariables
	>,
) {
	return Apollo.useMutation<
		Types.ReplyToErrorCommentMutation,
		Types.ReplyToErrorCommentMutationVariables
	>(ReplyToErrorCommentDocument, baseOptions)
}
export type ReplyToErrorCommentMutationHookResult = ReturnType<
	typeof useReplyToErrorCommentMutation
>
export type ReplyToErrorCommentMutationResult =
	Apollo.MutationResult<Types.ReplyToErrorCommentMutation>
export type ReplyToErrorCommentMutationOptions = Apollo.BaseMutationOptions<
	Types.ReplyToErrorCommentMutation,
	Types.ReplyToErrorCommentMutationVariables
>
export const DeleteErrorSegmentDocument = gql`
	mutation DeleteErrorSegment($segment_id: ID!) {
		deleteErrorSegment(segment_id: $segment_id)
	}
`
export type DeleteErrorSegmentMutationFn = Apollo.MutationFunction<
	Types.DeleteErrorSegmentMutation,
	Types.DeleteErrorSegmentMutationVariables
>

/**
 * __useDeleteErrorSegmentMutation__
 *
 * To run a mutation, you first call `useDeleteErrorSegmentMutation` within a React component and pass it any options that fit your needs.
 * When your component renders, `useDeleteErrorSegmentMutation` returns a tuple that includes:
 * - A mutate function that you can call at any time to execute the mutation
 * - An object with fields that represent the current status of the mutation's execution
 *
 * @param baseOptions options that will be passed into the mutation, supported options are listed on: https://www.apollographql.com/docs/react/api/react-hooks/#options-2;
 *
 * @example
 * const [deleteErrorSegmentMutation, { data, loading, error }] = useDeleteErrorSegmentMutation({
 *   variables: {
 *      segment_id: // value for 'segment_id'
 *   },
 * });
 */
export function useDeleteErrorSegmentMutation(
	baseOptions?: Apollo.MutationHookOptions<
		Types.DeleteErrorSegmentMutation,
		Types.DeleteErrorSegmentMutationVariables
	>,
) {
	return Apollo.useMutation<
		Types.DeleteErrorSegmentMutation,
		Types.DeleteErrorSegmentMutationVariables
	>(DeleteErrorSegmentDocument, baseOptions)
}
export type DeleteErrorSegmentMutationHookResult = ReturnType<
	typeof useDeleteErrorSegmentMutation
>
export type DeleteErrorSegmentMutationResult =
	Apollo.MutationResult<Types.DeleteErrorSegmentMutation>
export type DeleteErrorSegmentMutationOptions = Apollo.BaseMutationOptions<
	Types.DeleteErrorSegmentMutation,
	Types.DeleteErrorSegmentMutationVariables
>
export const EditErrorSegmentDocument = gql`
	mutation EditErrorSegment(
		$project_id: ID!
		$id: ID!
		$params: ErrorSearchParamsInput!
	) {
		editErrorSegment(project_id: $project_id, id: $id, params: $params)
	}
`
export type EditErrorSegmentMutationFn = Apollo.MutationFunction<
	Types.EditErrorSegmentMutation,
	Types.EditErrorSegmentMutationVariables
>

/**
 * __useEditErrorSegmentMutation__
 *
 * To run a mutation, you first call `useEditErrorSegmentMutation` within a React component and pass it any options that fit your needs.
 * When your component renders, `useEditErrorSegmentMutation` returns a tuple that includes:
 * - A mutate function that you can call at any time to execute the mutation
 * - An object with fields that represent the current status of the mutation's execution
 *
 * @param baseOptions options that will be passed into the mutation, supported options are listed on: https://www.apollographql.com/docs/react/api/react-hooks/#options-2;
 *
 * @example
 * const [editErrorSegmentMutation, { data, loading, error }] = useEditErrorSegmentMutation({
 *   variables: {
 *      project_id: // value for 'project_id'
 *      id: // value for 'id'
 *      params: // value for 'params'
 *   },
 * });
 */
export function useEditErrorSegmentMutation(
	baseOptions?: Apollo.MutationHookOptions<
		Types.EditErrorSegmentMutation,
		Types.EditErrorSegmentMutationVariables
	>,
) {
	return Apollo.useMutation<
		Types.EditErrorSegmentMutation,
		Types.EditErrorSegmentMutationVariables
	>(EditErrorSegmentDocument, baseOptions)
}
export type EditErrorSegmentMutationHookResult = ReturnType<
	typeof useEditErrorSegmentMutation
>
export type EditErrorSegmentMutationResult =
	Apollo.MutationResult<Types.EditErrorSegmentMutation>
export type EditErrorSegmentMutationOptions = Apollo.BaseMutationOptions<
	Types.EditErrorSegmentMutation,
	Types.EditErrorSegmentMutationVariables
>
export const CreateErrorSegmentDocument = gql`
	mutation CreateErrorSegment(
		$project_id: ID!
		$name: String!
		$params: ErrorSearchParamsInput!
	) {
		createErrorSegment(
			project_id: $project_id
			name: $name
			params: $params
		) {
			name
			id
			params {
				date_range {
					start_date
					end_date
				}
				os
				browser
				visited_url
				state
			}
		}
	}
`
export type CreateErrorSegmentMutationFn = Apollo.MutationFunction<
	Types.CreateErrorSegmentMutation,
	Types.CreateErrorSegmentMutationVariables
>

/**
 * __useCreateErrorSegmentMutation__
 *
 * To run a mutation, you first call `useCreateErrorSegmentMutation` within a React component and pass it any options that fit your needs.
 * When your component renders, `useCreateErrorSegmentMutation` returns a tuple that includes:
 * - A mutate function that you can call at any time to execute the mutation
 * - An object with fields that represent the current status of the mutation's execution
 *
 * @param baseOptions options that will be passed into the mutation, supported options are listed on: https://www.apollographql.com/docs/react/api/react-hooks/#options-2;
 *
 * @example
 * const [createErrorSegmentMutation, { data, loading, error }] = useCreateErrorSegmentMutation({
 *   variables: {
 *      project_id: // value for 'project_id'
 *      name: // value for 'name'
 *      params: // value for 'params'
 *   },
 * });
 */
export function useCreateErrorSegmentMutation(
	baseOptions?: Apollo.MutationHookOptions<
		Types.CreateErrorSegmentMutation,
		Types.CreateErrorSegmentMutationVariables
	>,
) {
	return Apollo.useMutation<
		Types.CreateErrorSegmentMutation,
		Types.CreateErrorSegmentMutationVariables
	>(CreateErrorSegmentDocument, baseOptions)
}
export type CreateErrorSegmentMutationHookResult = ReturnType<
	typeof useCreateErrorSegmentMutation
>
export type CreateErrorSegmentMutationResult =
	Apollo.MutationResult<Types.CreateErrorSegmentMutation>
export type CreateErrorSegmentMutationOptions = Apollo.BaseMutationOptions<
	Types.CreateErrorSegmentMutation,
	Types.CreateErrorSegmentMutationVariables
>
export const CreateErrorAlertDocument = gql`
	mutation CreateErrorAlert(
		$project_id: ID!
		$name: String!
		$count_threshold: Int!
		$threshold_window: Int!
		$slack_channels: [SanitizedSlackChannelInput]!
		$discord_channels: [DiscordChannelInput!]!
		$emails: [String]!
		$environments: [String]!
		$regex_groups: [String]!
		$frequency: Int!
	) {
		createErrorAlert(
			project_id: $project_id
			count_threshold: $count_threshold
			name: $name
			slack_channels: $slack_channels
			discord_channels: $discord_channels
			emails: $emails
			environments: $environments
			threshold_window: $threshold_window
			regex_groups: $regex_groups
			frequency: $frequency
		) {
			id
			ChannelsToNotify {
				webhook_channel
				webhook_channel_id
			}
			EmailsToNotify
			Name
			ExcludedEnvironments
			CountThreshold
			ThresholdWindow
			LastAdminToEditID
			RegexGroups
			Frequency
			disabled
		}
	}
`
export type CreateErrorAlertMutationFn = Apollo.MutationFunction<
	Types.CreateErrorAlertMutation,
	Types.CreateErrorAlertMutationVariables
>

/**
 * __useCreateErrorAlertMutation__
 *
 * To run a mutation, you first call `useCreateErrorAlertMutation` within a React component and pass it any options that fit your needs.
 * When your component renders, `useCreateErrorAlertMutation` returns a tuple that includes:
 * - A mutate function that you can call at any time to execute the mutation
 * - An object with fields that represent the current status of the mutation's execution
 *
 * @param baseOptions options that will be passed into the mutation, supported options are listed on: https://www.apollographql.com/docs/react/api/react-hooks/#options-2;
 *
 * @example
 * const [createErrorAlertMutation, { data, loading, error }] = useCreateErrorAlertMutation({
 *   variables: {
 *      project_id: // value for 'project_id'
 *      name: // value for 'name'
 *      count_threshold: // value for 'count_threshold'
 *      threshold_window: // value for 'threshold_window'
 *      slack_channels: // value for 'slack_channels'
 *      discord_channels: // value for 'discord_channels'
 *      emails: // value for 'emails'
 *      environments: // value for 'environments'
 *      regex_groups: // value for 'regex_groups'
 *      frequency: // value for 'frequency'
 *   },
 * });
 */
export function useCreateErrorAlertMutation(
	baseOptions?: Apollo.MutationHookOptions<
		Types.CreateErrorAlertMutation,
		Types.CreateErrorAlertMutationVariables
	>,
) {
	return Apollo.useMutation<
		Types.CreateErrorAlertMutation,
		Types.CreateErrorAlertMutationVariables
	>(CreateErrorAlertDocument, baseOptions)
}
export type CreateErrorAlertMutationHookResult = ReturnType<
	typeof useCreateErrorAlertMutation
>
export type CreateErrorAlertMutationResult =
	Apollo.MutationResult<Types.CreateErrorAlertMutation>
export type CreateErrorAlertMutationOptions = Apollo.BaseMutationOptions<
	Types.CreateErrorAlertMutation,
	Types.CreateErrorAlertMutationVariables
>
export const CreateMetricMonitorDocument = gql`
	mutation CreateMetricMonitor(
		$project_id: ID!
		$name: String!
		$aggregator: MetricAggregator!
		$threshold: Float!
		$filters: [MetricTagFilterInput!]
		$units: String
		$periodMinutes: Int
		$metric_to_monitor: String!
		$slack_channels: [SanitizedSlackChannelInput]!
		$discord_channels: [DiscordChannelInput!]!
		$emails: [String]!
	) {
		createMetricMonitor(
			project_id: $project_id
			threshold: $threshold
			filters: $filters
			units: $units
			name: $name
			aggregator: $aggregator
			periodMinutes: $periodMinutes
			metric_to_monitor: $metric_to_monitor
			slack_channels: $slack_channels
			discord_channels: $discord_channels
			emails: $emails
		) {
			id
			updated_at
			name
			channels_to_notify {
				webhook_channel
				webhook_channel_id
			}
			emails_to_notify
			aggregator
			period_minutes
			metric_to_monitor
			last_admin_to_edit_id
			threshold
			units
		}
	}
`
export type CreateMetricMonitorMutationFn = Apollo.MutationFunction<
	Types.CreateMetricMonitorMutation,
	Types.CreateMetricMonitorMutationVariables
>

/**
 * __useCreateMetricMonitorMutation__
 *
 * To run a mutation, you first call `useCreateMetricMonitorMutation` within a React component and pass it any options that fit your needs.
 * When your component renders, `useCreateMetricMonitorMutation` returns a tuple that includes:
 * - A mutate function that you can call at any time to execute the mutation
 * - An object with fields that represent the current status of the mutation's execution
 *
 * @param baseOptions options that will be passed into the mutation, supported options are listed on: https://www.apollographql.com/docs/react/api/react-hooks/#options-2;
 *
 * @example
 * const [createMetricMonitorMutation, { data, loading, error }] = useCreateMetricMonitorMutation({
 *   variables: {
 *      project_id: // value for 'project_id'
 *      name: // value for 'name'
 *      aggregator: // value for 'aggregator'
 *      threshold: // value for 'threshold'
 *      filters: // value for 'filters'
 *      units: // value for 'units'
 *      periodMinutes: // value for 'periodMinutes'
 *      metric_to_monitor: // value for 'metric_to_monitor'
 *      slack_channels: // value for 'slack_channels'
 *      discord_channels: // value for 'discord_channels'
 *      emails: // value for 'emails'
 *   },
 * });
 */
export function useCreateMetricMonitorMutation(
	baseOptions?: Apollo.MutationHookOptions<
		Types.CreateMetricMonitorMutation,
		Types.CreateMetricMonitorMutationVariables
	>,
) {
	return Apollo.useMutation<
		Types.CreateMetricMonitorMutation,
		Types.CreateMetricMonitorMutationVariables
	>(CreateMetricMonitorDocument, baseOptions)
}
export type CreateMetricMonitorMutationHookResult = ReturnType<
	typeof useCreateMetricMonitorMutation
>
export type CreateMetricMonitorMutationResult =
	Apollo.MutationResult<Types.CreateMetricMonitorMutation>
export type CreateMetricMonitorMutationOptions = Apollo.BaseMutationOptions<
	Types.CreateMetricMonitorMutation,
	Types.CreateMetricMonitorMutationVariables
>
export const UpdateMetricMonitorDocument = gql`
	mutation UpdateMetricMonitor(
		$metric_monitor_id: ID!
		$project_id: ID!
		$name: String
		$aggregator: MetricAggregator
		$threshold: Float
		$filters: [MetricTagFilterInput!]
		$units: String
		$periodMinutes: Int
		$metric_to_monitor: String
		$slack_channels: [SanitizedSlackChannelInput]
		$discord_channels: [DiscordChannelInput!]!
		$emails: [String]
		$disabled: Boolean
	) {
		updateMetricMonitor(
			metric_monitor_id: $metric_monitor_id
			project_id: $project_id
			threshold: $threshold
			filters: $filters
			units: $units
			name: $name
			aggregator: $aggregator
			periodMinutes: $periodMinutes
			metric_to_monitor: $metric_to_monitor
			slack_channels: $slack_channels
			discord_channels: $discord_channels
			emails: $emails
			disabled: $disabled
		) {
			id
			updated_at
			name
			channels_to_notify {
				webhook_channel
				webhook_channel_id
			}
			emails_to_notify
			aggregator
			period_minutes
			metric_to_monitor
			last_admin_to_edit_id
			threshold
			units
		}
	}
`
export type UpdateMetricMonitorMutationFn = Apollo.MutationFunction<
	Types.UpdateMetricMonitorMutation,
	Types.UpdateMetricMonitorMutationVariables
>

/**
 * __useUpdateMetricMonitorMutation__
 *
 * To run a mutation, you first call `useUpdateMetricMonitorMutation` within a React component and pass it any options that fit your needs.
 * When your component renders, `useUpdateMetricMonitorMutation` returns a tuple that includes:
 * - A mutate function that you can call at any time to execute the mutation
 * - An object with fields that represent the current status of the mutation's execution
 *
 * @param baseOptions options that will be passed into the mutation, supported options are listed on: https://www.apollographql.com/docs/react/api/react-hooks/#options-2;
 *
 * @example
 * const [updateMetricMonitorMutation, { data, loading, error }] = useUpdateMetricMonitorMutation({
 *   variables: {
 *      metric_monitor_id: // value for 'metric_monitor_id'
 *      project_id: // value for 'project_id'
 *      name: // value for 'name'
 *      aggregator: // value for 'aggregator'
 *      threshold: // value for 'threshold'
 *      filters: // value for 'filters'
 *      units: // value for 'units'
 *      periodMinutes: // value for 'periodMinutes'
 *      metric_to_monitor: // value for 'metric_to_monitor'
 *      slack_channels: // value for 'slack_channels'
 *      discord_channels: // value for 'discord_channels'
 *      emails: // value for 'emails'
 *      disabled: // value for 'disabled'
 *   },
 * });
 */
export function useUpdateMetricMonitorMutation(
	baseOptions?: Apollo.MutationHookOptions<
		Types.UpdateMetricMonitorMutation,
		Types.UpdateMetricMonitorMutationVariables
	>,
) {
	return Apollo.useMutation<
		Types.UpdateMetricMonitorMutation,
		Types.UpdateMetricMonitorMutationVariables
	>(UpdateMetricMonitorDocument, baseOptions)
}
export type UpdateMetricMonitorMutationHookResult = ReturnType<
	typeof useUpdateMetricMonitorMutation
>
export type UpdateMetricMonitorMutationResult =
	Apollo.MutationResult<Types.UpdateMetricMonitorMutation>
export type UpdateMetricMonitorMutationOptions = Apollo.BaseMutationOptions<
	Types.UpdateMetricMonitorMutation,
	Types.UpdateMetricMonitorMutationVariables
>
export const DeleteMetricMonitorDocument = gql`
	mutation DeleteMetricMonitor($metric_monitor_id: ID!, $project_id: ID!) {
		deleteMetricMonitor(
			metric_monitor_id: $metric_monitor_id
			project_id: $project_id
		) {
			id
			updated_at
			name
			channels_to_notify {
				webhook_channel
				webhook_channel_id
			}
			emails_to_notify
			aggregator
			metric_to_monitor
			last_admin_to_edit_id
			threshold
		}
	}
`
export type DeleteMetricMonitorMutationFn = Apollo.MutationFunction<
	Types.DeleteMetricMonitorMutation,
	Types.DeleteMetricMonitorMutationVariables
>

/**
 * __useDeleteMetricMonitorMutation__
 *
 * To run a mutation, you first call `useDeleteMetricMonitorMutation` within a React component and pass it any options that fit your needs.
 * When your component renders, `useDeleteMetricMonitorMutation` returns a tuple that includes:
 * - A mutate function that you can call at any time to execute the mutation
 * - An object with fields that represent the current status of the mutation's execution
 *
 * @param baseOptions options that will be passed into the mutation, supported options are listed on: https://www.apollographql.com/docs/react/api/react-hooks/#options-2;
 *
 * @example
 * const [deleteMetricMonitorMutation, { data, loading, error }] = useDeleteMetricMonitorMutation({
 *   variables: {
 *      metric_monitor_id: // value for 'metric_monitor_id'
 *      project_id: // value for 'project_id'
 *   },
 * });
 */
export function useDeleteMetricMonitorMutation(
	baseOptions?: Apollo.MutationHookOptions<
		Types.DeleteMetricMonitorMutation,
		Types.DeleteMetricMonitorMutationVariables
	>,
) {
	return Apollo.useMutation<
		Types.DeleteMetricMonitorMutation,
		Types.DeleteMetricMonitorMutationVariables
	>(DeleteMetricMonitorDocument, baseOptions)
}
export type DeleteMetricMonitorMutationHookResult = ReturnType<
	typeof useDeleteMetricMonitorMutation
>
export type DeleteMetricMonitorMutationResult =
	Apollo.MutationResult<Types.DeleteMetricMonitorMutation>
export type DeleteMetricMonitorMutationOptions = Apollo.BaseMutationOptions<
	Types.DeleteMetricMonitorMutation,
	Types.DeleteMetricMonitorMutationVariables
>
export const UpdateAdminAboutYouDetailsDocument = gql`
	mutation UpdateAdminAboutYouDetails($adminDetails: AdminAboutYouDetails!) {
		updateAdminAboutYouDetails(adminDetails: $adminDetails)
	}
`
export type UpdateAdminAboutYouDetailsMutationFn = Apollo.MutationFunction<
	Types.UpdateAdminAboutYouDetailsMutation,
	Types.UpdateAdminAboutYouDetailsMutationVariables
>

/**
 * __useUpdateAdminAboutYouDetailsMutation__
 *
 * To run a mutation, you first call `useUpdateAdminAboutYouDetailsMutation` within a React component and pass it any options that fit your needs.
 * When your component renders, `useUpdateAdminAboutYouDetailsMutation` returns a tuple that includes:
 * - A mutate function that you can call at any time to execute the mutation
 * - An object with fields that represent the current status of the mutation's execution
 *
 * @param baseOptions options that will be passed into the mutation, supported options are listed on: https://www.apollographql.com/docs/react/api/react-hooks/#options-2;
 *
 * @example
 * const [updateAdminAboutYouDetailsMutation, { data, loading, error }] = useUpdateAdminAboutYouDetailsMutation({
 *   variables: {
 *      adminDetails: // value for 'adminDetails'
 *   },
 * });
 */
export function useUpdateAdminAboutYouDetailsMutation(
	baseOptions?: Apollo.MutationHookOptions<
		Types.UpdateAdminAboutYouDetailsMutation,
		Types.UpdateAdminAboutYouDetailsMutationVariables
	>,
) {
	return Apollo.useMutation<
		Types.UpdateAdminAboutYouDetailsMutation,
		Types.UpdateAdminAboutYouDetailsMutationVariables
	>(UpdateAdminAboutYouDetailsDocument, baseOptions)
}
export type UpdateAdminAboutYouDetailsMutationHookResult = ReturnType<
	typeof useUpdateAdminAboutYouDetailsMutation
>
export type UpdateAdminAboutYouDetailsMutationResult =
	Apollo.MutationResult<Types.UpdateAdminAboutYouDetailsMutation>
export type UpdateAdminAboutYouDetailsMutationOptions =
	Apollo.BaseMutationOptions<
		Types.UpdateAdminAboutYouDetailsMutation,
		Types.UpdateAdminAboutYouDetailsMutationVariables
	>
export const UpdateErrorAlertDocument = gql`
	mutation UpdateErrorAlert(
		$project_id: ID!
		$name: String
		$error_alert_id: ID!
		$count_threshold: Int
		$threshold_window: Int
		$slack_channels: [SanitizedSlackChannelInput]
		$discord_channels: [DiscordChannelInput!]!
		$emails: [String]
		$environments: [String]
		$regex_groups: [String]
		$frequency: Int
		$disabled: Boolean
	) {
		updateErrorAlert(
			project_id: $project_id
			error_alert_id: $error_alert_id
			name: $name
			count_threshold: $count_threshold
			slack_channels: $slack_channels
			discord_channels: $discord_channels
			emails: $emails
			environments: $environments
			threshold_window: $threshold_window
			regex_groups: $regex_groups
			frequency: $frequency
			disabled: $disabled
		) {
			Name
			ChannelsToNotify {
				webhook_channel
				webhook_channel_id
			}
			DiscordChannelsToNotify {
				id
				name
			}
			EmailsToNotify
			ExcludedEnvironments
			CountThreshold
			ThresholdWindow
			LastAdminToEditID
			RegexGroups
			Frequency
			disabled
		}
	}
`
export type UpdateErrorAlertMutationFn = Apollo.MutationFunction<
	Types.UpdateErrorAlertMutation,
	Types.UpdateErrorAlertMutationVariables
>

/**
 * __useUpdateErrorAlertMutation__
 *
 * To run a mutation, you first call `useUpdateErrorAlertMutation` within a React component and pass it any options that fit your needs.
 * When your component renders, `useUpdateErrorAlertMutation` returns a tuple that includes:
 * - A mutate function that you can call at any time to execute the mutation
 * - An object with fields that represent the current status of the mutation's execution
 *
 * @param baseOptions options that will be passed into the mutation, supported options are listed on: https://www.apollographql.com/docs/react/api/react-hooks/#options-2;
 *
 * @example
 * const [updateErrorAlertMutation, { data, loading, error }] = useUpdateErrorAlertMutation({
 *   variables: {
 *      project_id: // value for 'project_id'
 *      name: // value for 'name'
 *      error_alert_id: // value for 'error_alert_id'
 *      count_threshold: // value for 'count_threshold'
 *      threshold_window: // value for 'threshold_window'
 *      slack_channels: // value for 'slack_channels'
 *      discord_channels: // value for 'discord_channels'
 *      emails: // value for 'emails'
 *      environments: // value for 'environments'
 *      regex_groups: // value for 'regex_groups'
 *      frequency: // value for 'frequency'
 *      disabled: // value for 'disabled'
 *   },
 * });
 */
export function useUpdateErrorAlertMutation(
	baseOptions?: Apollo.MutationHookOptions<
		Types.UpdateErrorAlertMutation,
		Types.UpdateErrorAlertMutationVariables
	>,
) {
	return Apollo.useMutation<
		Types.UpdateErrorAlertMutation,
		Types.UpdateErrorAlertMutationVariables
	>(UpdateErrorAlertDocument, baseOptions)
}
export type UpdateErrorAlertMutationHookResult = ReturnType<
	typeof useUpdateErrorAlertMutation
>
export type UpdateErrorAlertMutationResult =
	Apollo.MutationResult<Types.UpdateErrorAlertMutation>
export type UpdateErrorAlertMutationOptions = Apollo.BaseMutationOptions<
	Types.UpdateErrorAlertMutation,
	Types.UpdateErrorAlertMutationVariables
>
export const DeleteErrorAlertDocument = gql`
	mutation DeleteErrorAlert($project_id: ID!, $error_alert_id: ID!) {
		deleteErrorAlert(
			project_id: $project_id
			error_alert_id: $error_alert_id
		) {
			id
		}
	}
`
export type DeleteErrorAlertMutationFn = Apollo.MutationFunction<
	Types.DeleteErrorAlertMutation,
	Types.DeleteErrorAlertMutationVariables
>

/**
 * __useDeleteErrorAlertMutation__
 *
 * To run a mutation, you first call `useDeleteErrorAlertMutation` within a React component and pass it any options that fit your needs.
 * When your component renders, `useDeleteErrorAlertMutation` returns a tuple that includes:
 * - A mutate function that you can call at any time to execute the mutation
 * - An object with fields that represent the current status of the mutation's execution
 *
 * @param baseOptions options that will be passed into the mutation, supported options are listed on: https://www.apollographql.com/docs/react/api/react-hooks/#options-2;
 *
 * @example
 * const [deleteErrorAlertMutation, { data, loading, error }] = useDeleteErrorAlertMutation({
 *   variables: {
 *      project_id: // value for 'project_id'
 *      error_alert_id: // value for 'error_alert_id'
 *   },
 * });
 */
export function useDeleteErrorAlertMutation(
	baseOptions?: Apollo.MutationHookOptions<
		Types.DeleteErrorAlertMutation,
		Types.DeleteErrorAlertMutationVariables
	>,
) {
	return Apollo.useMutation<
		Types.DeleteErrorAlertMutation,
		Types.DeleteErrorAlertMutationVariables
	>(DeleteErrorAlertDocument, baseOptions)
}
export type DeleteErrorAlertMutationHookResult = ReturnType<
	typeof useDeleteErrorAlertMutation
>
export type DeleteErrorAlertMutationResult =
	Apollo.MutationResult<Types.DeleteErrorAlertMutation>
export type DeleteErrorAlertMutationOptions = Apollo.BaseMutationOptions<
	Types.DeleteErrorAlertMutation,
	Types.DeleteErrorAlertMutationVariables
>
export const DeleteSessionAlertDocument = gql`
	mutation DeleteSessionAlert($project_id: ID!, $session_alert_id: ID!) {
		deleteSessionAlert(
			project_id: $project_id
			session_alert_id: $session_alert_id
		) {
			id
		}
	}
`
export type DeleteSessionAlertMutationFn = Apollo.MutationFunction<
	Types.DeleteSessionAlertMutation,
	Types.DeleteSessionAlertMutationVariables
>

/**
 * __useDeleteSessionAlertMutation__
 *
 * To run a mutation, you first call `useDeleteSessionAlertMutation` within a React component and pass it any options that fit your needs.
 * When your component renders, `useDeleteSessionAlertMutation` returns a tuple that includes:
 * - A mutate function that you can call at any time to execute the mutation
 * - An object with fields that represent the current status of the mutation's execution
 *
 * @param baseOptions options that will be passed into the mutation, supported options are listed on: https://www.apollographql.com/docs/react/api/react-hooks/#options-2;
 *
 * @example
 * const [deleteSessionAlertMutation, { data, loading, error }] = useDeleteSessionAlertMutation({
 *   variables: {
 *      project_id: // value for 'project_id'
 *      session_alert_id: // value for 'session_alert_id'
 *   },
 * });
 */
export function useDeleteSessionAlertMutation(
	baseOptions?: Apollo.MutationHookOptions<
		Types.DeleteSessionAlertMutation,
		Types.DeleteSessionAlertMutationVariables
	>,
) {
	return Apollo.useMutation<
		Types.DeleteSessionAlertMutation,
		Types.DeleteSessionAlertMutationVariables
	>(DeleteSessionAlertDocument, baseOptions)
}
export type DeleteSessionAlertMutationHookResult = ReturnType<
	typeof useDeleteSessionAlertMutation
>
export type DeleteSessionAlertMutationResult =
	Apollo.MutationResult<Types.DeleteSessionAlertMutation>
export type DeleteSessionAlertMutationOptions = Apollo.BaseMutationOptions<
	Types.DeleteSessionAlertMutation,
	Types.DeleteSessionAlertMutationVariables
>
export const UpdateSessionAlertIsDisabledDocument = gql`
	mutation UpdateSessionAlertIsDisabled(
		$id: ID!
		$project_id: ID!
		$disabled: Boolean!
	) {
		updateSessionAlertIsDisabled(
			id: $id
			project_id: $project_id
			disabled: $disabled
		) {
			id
		}
	}
`
export type UpdateSessionAlertIsDisabledMutationFn = Apollo.MutationFunction<
	Types.UpdateSessionAlertIsDisabledMutation,
	Types.UpdateSessionAlertIsDisabledMutationVariables
>

/**
 * __useUpdateSessionAlertIsDisabledMutation__
 *
 * To run a mutation, you first call `useUpdateSessionAlertIsDisabledMutation` within a React component and pass it any options that fit your needs.
 * When your component renders, `useUpdateSessionAlertIsDisabledMutation` returns a tuple that includes:
 * - A mutate function that you can call at any time to execute the mutation
 * - An object with fields that represent the current status of the mutation's execution
 *
 * @param baseOptions options that will be passed into the mutation, supported options are listed on: https://www.apollographql.com/docs/react/api/react-hooks/#options-2;
 *
 * @example
 * const [updateSessionAlertIsDisabledMutation, { data, loading, error }] = useUpdateSessionAlertIsDisabledMutation({
 *   variables: {
 *      id: // value for 'id'
 *      project_id: // value for 'project_id'
 *      disabled: // value for 'disabled'
 *   },
 * });
 */
export function useUpdateSessionAlertIsDisabledMutation(
	baseOptions?: Apollo.MutationHookOptions<
		Types.UpdateSessionAlertIsDisabledMutation,
		Types.UpdateSessionAlertIsDisabledMutationVariables
	>,
) {
	return Apollo.useMutation<
		Types.UpdateSessionAlertIsDisabledMutation,
		Types.UpdateSessionAlertIsDisabledMutationVariables
	>(UpdateSessionAlertIsDisabledDocument, baseOptions)
}
export type UpdateSessionAlertIsDisabledMutationHookResult = ReturnType<
	typeof useUpdateSessionAlertIsDisabledMutation
>
export type UpdateSessionAlertIsDisabledMutationResult =
	Apollo.MutationResult<Types.UpdateSessionAlertIsDisabledMutation>
export type UpdateSessionAlertIsDisabledMutationOptions =
	Apollo.BaseMutationOptions<
		Types.UpdateSessionAlertIsDisabledMutation,
		Types.UpdateSessionAlertIsDisabledMutationVariables
	>
export const UpdateMetricMonitorIsDisabledDocument = gql`
	mutation UpdateMetricMonitorIsDisabled(
		$id: ID!
		$project_id: ID!
		$disabled: Boolean!
	) {
		updateMetricMonitorIsDisabled(
			id: $id
			project_id: $project_id
			disabled: $disabled
		) {
			id
		}
	}
`
export type UpdateMetricMonitorIsDisabledMutationFn = Apollo.MutationFunction<
	Types.UpdateMetricMonitorIsDisabledMutation,
	Types.UpdateMetricMonitorIsDisabledMutationVariables
>

/**
 * __useUpdateMetricMonitorIsDisabledMutation__
 *
 * To run a mutation, you first call `useUpdateMetricMonitorIsDisabledMutation` within a React component and pass it any options that fit your needs.
 * When your component renders, `useUpdateMetricMonitorIsDisabledMutation` returns a tuple that includes:
 * - A mutate function that you can call at any time to execute the mutation
 * - An object with fields that represent the current status of the mutation's execution
 *
 * @param baseOptions options that will be passed into the mutation, supported options are listed on: https://www.apollographql.com/docs/react/api/react-hooks/#options-2;
 *
 * @example
 * const [updateMetricMonitorIsDisabledMutation, { data, loading, error }] = useUpdateMetricMonitorIsDisabledMutation({
 *   variables: {
 *      id: // value for 'id'
 *      project_id: // value for 'project_id'
 *      disabled: // value for 'disabled'
 *   },
 * });
 */
export function useUpdateMetricMonitorIsDisabledMutation(
	baseOptions?: Apollo.MutationHookOptions<
		Types.UpdateMetricMonitorIsDisabledMutation,
		Types.UpdateMetricMonitorIsDisabledMutationVariables
	>,
) {
	return Apollo.useMutation<
		Types.UpdateMetricMonitorIsDisabledMutation,
		Types.UpdateMetricMonitorIsDisabledMutationVariables
	>(UpdateMetricMonitorIsDisabledDocument, baseOptions)
}
export type UpdateMetricMonitorIsDisabledMutationHookResult = ReturnType<
	typeof useUpdateMetricMonitorIsDisabledMutation
>
export type UpdateMetricMonitorIsDisabledMutationResult =
	Apollo.MutationResult<Types.UpdateMetricMonitorIsDisabledMutation>
export type UpdateMetricMonitorIsDisabledMutationOptions =
	Apollo.BaseMutationOptions<
		Types.UpdateMetricMonitorIsDisabledMutation,
		Types.UpdateMetricMonitorIsDisabledMutationVariables
	>
export const UpdateErrorAlertIsDisabledDocument = gql`
	mutation UpdateErrorAlertIsDisabled(
		$id: ID!
		$project_id: ID!
		$disabled: Boolean!
	) {
		updateErrorAlertIsDisabled(
			id: $id
			project_id: $project_id
			disabled: $disabled
		) {
			id
		}
	}
`
export type UpdateErrorAlertIsDisabledMutationFn = Apollo.MutationFunction<
	Types.UpdateErrorAlertIsDisabledMutation,
	Types.UpdateErrorAlertIsDisabledMutationVariables
>

/**
 * __useUpdateErrorAlertIsDisabledMutation__
 *
 * To run a mutation, you first call `useUpdateErrorAlertIsDisabledMutation` within a React component and pass it any options that fit your needs.
 * When your component renders, `useUpdateErrorAlertIsDisabledMutation` returns a tuple that includes:
 * - A mutate function that you can call at any time to execute the mutation
 * - An object with fields that represent the current status of the mutation's execution
 *
 * @param baseOptions options that will be passed into the mutation, supported options are listed on: https://www.apollographql.com/docs/react/api/react-hooks/#options-2;
 *
 * @example
 * const [updateErrorAlertIsDisabledMutation, { data, loading, error }] = useUpdateErrorAlertIsDisabledMutation({
 *   variables: {
 *      id: // value for 'id'
 *      project_id: // value for 'project_id'
 *      disabled: // value for 'disabled'
 *   },
 * });
 */
export function useUpdateErrorAlertIsDisabledMutation(
	baseOptions?: Apollo.MutationHookOptions<
		Types.UpdateErrorAlertIsDisabledMutation,
		Types.UpdateErrorAlertIsDisabledMutationVariables
	>,
) {
	return Apollo.useMutation<
		Types.UpdateErrorAlertIsDisabledMutation,
		Types.UpdateErrorAlertIsDisabledMutationVariables
	>(UpdateErrorAlertIsDisabledDocument, baseOptions)
}
export type UpdateErrorAlertIsDisabledMutationHookResult = ReturnType<
	typeof useUpdateErrorAlertIsDisabledMutation
>
export type UpdateErrorAlertIsDisabledMutationResult =
	Apollo.MutationResult<Types.UpdateErrorAlertIsDisabledMutation>
export type UpdateErrorAlertIsDisabledMutationOptions =
	Apollo.BaseMutationOptions<
		Types.UpdateErrorAlertIsDisabledMutation,
		Types.UpdateErrorAlertIsDisabledMutationVariables
	>
export const CreateDefaultAlertsDocument = gql`
	mutation CreateDefaultAlerts(
		$project_id: ID!
		$alert_types: [String!]!
		$slack_channels: [SanitizedSlackChannelInput!]!
		$emails: [String!]!
	) {
		createDefaultAlerts(
			project_id: $project_id
			alert_types: $alert_types
			slack_channels: $slack_channels
			emails: $emails
		)
	}
`
export type CreateDefaultAlertsMutationFn = Apollo.MutationFunction<
	Types.CreateDefaultAlertsMutation,
	Types.CreateDefaultAlertsMutationVariables
>

/**
 * __useCreateDefaultAlertsMutation__
 *
 * To run a mutation, you first call `useCreateDefaultAlertsMutation` within a React component and pass it any options that fit your needs.
 * When your component renders, `useCreateDefaultAlertsMutation` returns a tuple that includes:
 * - A mutate function that you can call at any time to execute the mutation
 * - An object with fields that represent the current status of the mutation's execution
 *
 * @param baseOptions options that will be passed into the mutation, supported options are listed on: https://www.apollographql.com/docs/react/api/react-hooks/#options-2;
 *
 * @example
 * const [createDefaultAlertsMutation, { data, loading, error }] = useCreateDefaultAlertsMutation({
 *   variables: {
 *      project_id: // value for 'project_id'
 *      alert_types: // value for 'alert_types'
 *      slack_channels: // value for 'slack_channels'
 *      emails: // value for 'emails'
 *   },
 * });
 */
export function useCreateDefaultAlertsMutation(
	baseOptions?: Apollo.MutationHookOptions<
		Types.CreateDefaultAlertsMutation,
		Types.CreateDefaultAlertsMutationVariables
	>,
) {
	return Apollo.useMutation<
		Types.CreateDefaultAlertsMutation,
		Types.CreateDefaultAlertsMutationVariables
	>(CreateDefaultAlertsDocument, baseOptions)
}
export type CreateDefaultAlertsMutationHookResult = ReturnType<
	typeof useCreateDefaultAlertsMutation
>
export type CreateDefaultAlertsMutationResult =
	Apollo.MutationResult<Types.CreateDefaultAlertsMutation>
export type CreateDefaultAlertsMutationOptions = Apollo.BaseMutationOptions<
	Types.CreateDefaultAlertsMutation,
	Types.CreateDefaultAlertsMutationVariables
>
export const CreateSessionAlertDocument = gql`
	mutation CreateSessionAlert($input: SessionAlertInput!) {
		createSessionAlert(input: $input) {
			id
			ChannelsToNotify {
				webhook_channel
				webhook_channel_id
			}
			EmailsToNotify
			Name
			ExcludedEnvironments
			CountThreshold
			ThresholdWindow
			LastAdminToEditID
			disabled
		}
	}
`
export type CreateSessionAlertMutationFn = Apollo.MutationFunction<
	Types.CreateSessionAlertMutation,
	Types.CreateSessionAlertMutationVariables
>

/**
 * __useCreateSessionAlertMutation__
 *
 * To run a mutation, you first call `useCreateSessionAlertMutation` within a React component and pass it any options that fit your needs.
 * When your component renders, `useCreateSessionAlertMutation` returns a tuple that includes:
 * - A mutate function that you can call at any time to execute the mutation
 * - An object with fields that represent the current status of the mutation's execution
 *
 * @param baseOptions options that will be passed into the mutation, supported options are listed on: https://www.apollographql.com/docs/react/api/react-hooks/#options-2;
 *
 * @example
 * const [createSessionAlertMutation, { data, loading, error }] = useCreateSessionAlertMutation({
 *   variables: {
 *      input: // value for 'input'
 *   },
 * });
 */
export function useCreateSessionAlertMutation(
	baseOptions?: Apollo.MutationHookOptions<
		Types.CreateSessionAlertMutation,
		Types.CreateSessionAlertMutationVariables
	>,
) {
	return Apollo.useMutation<
		Types.CreateSessionAlertMutation,
		Types.CreateSessionAlertMutationVariables
	>(CreateSessionAlertDocument, baseOptions)
}
export type CreateSessionAlertMutationHookResult = ReturnType<
	typeof useCreateSessionAlertMutation
>
export type CreateSessionAlertMutationResult =
	Apollo.MutationResult<Types.CreateSessionAlertMutation>
export type CreateSessionAlertMutationOptions = Apollo.BaseMutationOptions<
	Types.CreateSessionAlertMutation,
	Types.CreateSessionAlertMutationVariables
>
export const UpdateSessionAlertDocument = gql`
	mutation UpdateSessionAlert($id: ID!, $input: SessionAlertInput!) {
		updateSessionAlert(id: $id, input: $input) {
			id
			ChannelsToNotify {
				webhook_channel
				webhook_channel_id
			}
			DiscordChannelsToNotify {
				id
				name
			}
			EmailsToNotify
			ExcludedEnvironments
			CountThreshold
			ThresholdWindow
			Name
			LastAdminToEditID
			disabled
		}
	}
`
export type UpdateSessionAlertMutationFn = Apollo.MutationFunction<
	Types.UpdateSessionAlertMutation,
	Types.UpdateSessionAlertMutationVariables
>

/**
 * __useUpdateSessionAlertMutation__
 *
 * To run a mutation, you first call `useUpdateSessionAlertMutation` within a React component and pass it any options that fit your needs.
 * When your component renders, `useUpdateSessionAlertMutation` returns a tuple that includes:
 * - A mutate function that you can call at any time to execute the mutation
 * - An object with fields that represent the current status of the mutation's execution
 *
 * @param baseOptions options that will be passed into the mutation, supported options are listed on: https://www.apollographql.com/docs/react/api/react-hooks/#options-2;
 *
 * @example
 * const [updateSessionAlertMutation, { data, loading, error }] = useUpdateSessionAlertMutation({
 *   variables: {
 *      id: // value for 'id'
 *      input: // value for 'input'
 *   },
 * });
 */
export function useUpdateSessionAlertMutation(
	baseOptions?: Apollo.MutationHookOptions<
		Types.UpdateSessionAlertMutation,
		Types.UpdateSessionAlertMutationVariables
	>,
) {
	return Apollo.useMutation<
		Types.UpdateSessionAlertMutation,
		Types.UpdateSessionAlertMutationVariables
	>(UpdateSessionAlertDocument, baseOptions)
}
export type UpdateSessionAlertMutationHookResult = ReturnType<
	typeof useUpdateSessionAlertMutation
>
export type UpdateSessionAlertMutationResult =
	Apollo.MutationResult<Types.UpdateSessionAlertMutation>
export type UpdateSessionAlertMutationOptions = Apollo.BaseMutationOptions<
	Types.UpdateSessionAlertMutation,
	Types.UpdateSessionAlertMutationVariables
>
export const UpdateSessionIsPublicDocument = gql`
	mutation UpdateSessionIsPublic(
		$session_secure_id: String!
		$is_public: Boolean!
	) {
		updateSessionIsPublic(
			session_secure_id: $session_secure_id
			is_public: $is_public
		) {
			secure_id
			is_public
		}
	}
`
export type UpdateSessionIsPublicMutationFn = Apollo.MutationFunction<
	Types.UpdateSessionIsPublicMutation,
	Types.UpdateSessionIsPublicMutationVariables
>

/**
 * __useUpdateSessionIsPublicMutation__
 *
 * To run a mutation, you first call `useUpdateSessionIsPublicMutation` within a React component and pass it any options that fit your needs.
 * When your component renders, `useUpdateSessionIsPublicMutation` returns a tuple that includes:
 * - A mutate function that you can call at any time to execute the mutation
 * - An object with fields that represent the current status of the mutation's execution
 *
 * @param baseOptions options that will be passed into the mutation, supported options are listed on: https://www.apollographql.com/docs/react/api/react-hooks/#options-2;
 *
 * @example
 * const [updateSessionIsPublicMutation, { data, loading, error }] = useUpdateSessionIsPublicMutation({
 *   variables: {
 *      session_secure_id: // value for 'session_secure_id'
 *      is_public: // value for 'is_public'
 *   },
 * });
 */
export function useUpdateSessionIsPublicMutation(
	baseOptions?: Apollo.MutationHookOptions<
		Types.UpdateSessionIsPublicMutation,
		Types.UpdateSessionIsPublicMutationVariables
	>,
) {
	return Apollo.useMutation<
		Types.UpdateSessionIsPublicMutation,
		Types.UpdateSessionIsPublicMutationVariables
	>(UpdateSessionIsPublicDocument, baseOptions)
}
export type UpdateSessionIsPublicMutationHookResult = ReturnType<
	typeof useUpdateSessionIsPublicMutation
>
export type UpdateSessionIsPublicMutationResult =
	Apollo.MutationResult<Types.UpdateSessionIsPublicMutation>
export type UpdateSessionIsPublicMutationOptions = Apollo.BaseMutationOptions<
	Types.UpdateSessionIsPublicMutation,
	Types.UpdateSessionIsPublicMutationVariables
>
export const UpdateErrorGroupIsPublicDocument = gql`
	mutation UpdateErrorGroupIsPublic(
		$error_group_secure_id: String!
		$is_public: Boolean!
	) {
		updateErrorGroupIsPublic(
			error_group_secure_id: $error_group_secure_id
			is_public: $is_public
		) {
			secure_id
			is_public
		}
	}
`
export type UpdateErrorGroupIsPublicMutationFn = Apollo.MutationFunction<
	Types.UpdateErrorGroupIsPublicMutation,
	Types.UpdateErrorGroupIsPublicMutationVariables
>

/**
 * __useUpdateErrorGroupIsPublicMutation__
 *
 * To run a mutation, you first call `useUpdateErrorGroupIsPublicMutation` within a React component and pass it any options that fit your needs.
 * When your component renders, `useUpdateErrorGroupIsPublicMutation` returns a tuple that includes:
 * - A mutate function that you can call at any time to execute the mutation
 * - An object with fields that represent the current status of the mutation's execution
 *
 * @param baseOptions options that will be passed into the mutation, supported options are listed on: https://www.apollographql.com/docs/react/api/react-hooks/#options-2;
 *
 * @example
 * const [updateErrorGroupIsPublicMutation, { data, loading, error }] = useUpdateErrorGroupIsPublicMutation({
 *   variables: {
 *      error_group_secure_id: // value for 'error_group_secure_id'
 *      is_public: // value for 'is_public'
 *   },
 * });
 */
export function useUpdateErrorGroupIsPublicMutation(
	baseOptions?: Apollo.MutationHookOptions<
		Types.UpdateErrorGroupIsPublicMutation,
		Types.UpdateErrorGroupIsPublicMutationVariables
	>,
) {
	return Apollo.useMutation<
		Types.UpdateErrorGroupIsPublicMutation,
		Types.UpdateErrorGroupIsPublicMutationVariables
	>(UpdateErrorGroupIsPublicDocument, baseOptions)
}
export type UpdateErrorGroupIsPublicMutationHookResult = ReturnType<
	typeof useUpdateErrorGroupIsPublicMutation
>
export type UpdateErrorGroupIsPublicMutationResult =
	Apollo.MutationResult<Types.UpdateErrorGroupIsPublicMutation>
export type UpdateErrorGroupIsPublicMutationOptions =
	Apollo.BaseMutationOptions<
		Types.UpdateErrorGroupIsPublicMutation,
		Types.UpdateErrorGroupIsPublicMutationVariables
	>
export const UpdateAllowMeterOverageDocument = gql`
	mutation UpdateAllowMeterOverage(
		$workspace_id: ID!
		$allow_meter_overage: Boolean!
	) {
		updateAllowMeterOverage(
			workspace_id: $workspace_id
			allow_meter_overage: $allow_meter_overage
		) {
			id
			allow_meter_overage
		}
	}
`
export type UpdateAllowMeterOverageMutationFn = Apollo.MutationFunction<
	Types.UpdateAllowMeterOverageMutation,
	Types.UpdateAllowMeterOverageMutationVariables
>

/**
 * __useUpdateAllowMeterOverageMutation__
 *
 * To run a mutation, you first call `useUpdateAllowMeterOverageMutation` within a React component and pass it any options that fit your needs.
 * When your component renders, `useUpdateAllowMeterOverageMutation` returns a tuple that includes:
 * - A mutate function that you can call at any time to execute the mutation
 * - An object with fields that represent the current status of the mutation's execution
 *
 * @param baseOptions options that will be passed into the mutation, supported options are listed on: https://www.apollographql.com/docs/react/api/react-hooks/#options-2;
 *
 * @example
 * const [updateAllowMeterOverageMutation, { data, loading, error }] = useUpdateAllowMeterOverageMutation({
 *   variables: {
 *      workspace_id: // value for 'workspace_id'
 *      allow_meter_overage: // value for 'allow_meter_overage'
 *   },
 * });
 */
export function useUpdateAllowMeterOverageMutation(
	baseOptions?: Apollo.MutationHookOptions<
		Types.UpdateAllowMeterOverageMutation,
		Types.UpdateAllowMeterOverageMutationVariables
	>,
) {
	return Apollo.useMutation<
		Types.UpdateAllowMeterOverageMutation,
		Types.UpdateAllowMeterOverageMutationVariables
	>(UpdateAllowMeterOverageDocument, baseOptions)
}
export type UpdateAllowMeterOverageMutationHookResult = ReturnType<
	typeof useUpdateAllowMeterOverageMutation
>
export type UpdateAllowMeterOverageMutationResult =
	Apollo.MutationResult<Types.UpdateAllowMeterOverageMutation>
export type UpdateAllowMeterOverageMutationOptions = Apollo.BaseMutationOptions<
	Types.UpdateAllowMeterOverageMutation,
	Types.UpdateAllowMeterOverageMutationVariables
>
export const SyncSlackIntegrationDocument = gql`
	mutation SyncSlackIntegration($project_id: ID!) {
		syncSlackIntegration(project_id: $project_id) {
			success
			newChannelsAddedCount
		}
	}
`
export type SyncSlackIntegrationMutationFn = Apollo.MutationFunction<
	Types.SyncSlackIntegrationMutation,
	Types.SyncSlackIntegrationMutationVariables
>

/**
 * __useSyncSlackIntegrationMutation__
 *
 * To run a mutation, you first call `useSyncSlackIntegrationMutation` within a React component and pass it any options that fit your needs.
 * When your component renders, `useSyncSlackIntegrationMutation` returns a tuple that includes:
 * - A mutate function that you can call at any time to execute the mutation
 * - An object with fields that represent the current status of the mutation's execution
 *
 * @param baseOptions options that will be passed into the mutation, supported options are listed on: https://www.apollographql.com/docs/react/api/react-hooks/#options-2;
 *
 * @example
 * const [syncSlackIntegrationMutation, { data, loading, error }] = useSyncSlackIntegrationMutation({
 *   variables: {
 *      project_id: // value for 'project_id'
 *   },
 * });
 */
export function useSyncSlackIntegrationMutation(
	baseOptions?: Apollo.MutationHookOptions<
		Types.SyncSlackIntegrationMutation,
		Types.SyncSlackIntegrationMutationVariables
	>,
) {
	return Apollo.useMutation<
		Types.SyncSlackIntegrationMutation,
		Types.SyncSlackIntegrationMutationVariables
	>(SyncSlackIntegrationDocument, baseOptions)
}
export type SyncSlackIntegrationMutationHookResult = ReturnType<
	typeof useSyncSlackIntegrationMutation
>
export type SyncSlackIntegrationMutationResult =
	Apollo.MutationResult<Types.SyncSlackIntegrationMutation>
export type SyncSlackIntegrationMutationOptions = Apollo.BaseMutationOptions<
	Types.SyncSlackIntegrationMutation,
	Types.SyncSlackIntegrationMutationVariables
>
export const RequestAccessDocument = gql`
	mutation RequestAccess($project_id: ID!) {
		requestAccess(project_id: $project_id)
	}
`
export type RequestAccessMutationFn = Apollo.MutationFunction<
	Types.RequestAccessMutation,
	Types.RequestAccessMutationVariables
>

/**
 * __useRequestAccessMutation__
 *
 * To run a mutation, you first call `useRequestAccessMutation` within a React component and pass it any options that fit your needs.
 * When your component renders, `useRequestAccessMutation` returns a tuple that includes:
 * - A mutate function that you can call at any time to execute the mutation
 * - An object with fields that represent the current status of the mutation's execution
 *
 * @param baseOptions options that will be passed into the mutation, supported options are listed on: https://www.apollographql.com/docs/react/api/react-hooks/#options-2;
 *
 * @example
 * const [requestAccessMutation, { data, loading, error }] = useRequestAccessMutation({
 *   variables: {
 *      project_id: // value for 'project_id'
 *   },
 * });
 */
export function useRequestAccessMutation(
	baseOptions?: Apollo.MutationHookOptions<
		Types.RequestAccessMutation,
		Types.RequestAccessMutationVariables
	>,
) {
	return Apollo.useMutation<
		Types.RequestAccessMutation,
		Types.RequestAccessMutationVariables
	>(RequestAccessDocument, baseOptions)
}
export type RequestAccessMutationHookResult = ReturnType<
	typeof useRequestAccessMutation
>
export type RequestAccessMutationResult =
	Apollo.MutationResult<Types.RequestAccessMutation>
export type RequestAccessMutationOptions = Apollo.BaseMutationOptions<
	Types.RequestAccessMutation,
	Types.RequestAccessMutationVariables
>
export const ModifyClearbitIntegrationDocument = gql`
	mutation ModifyClearbitIntegration($workspace_id: ID!, $enabled: Boolean!) {
		modifyClearbitIntegration(
			workspace_id: $workspace_id
			enabled: $enabled
		)
	}
`
export type ModifyClearbitIntegrationMutationFn = Apollo.MutationFunction<
	Types.ModifyClearbitIntegrationMutation,
	Types.ModifyClearbitIntegrationMutationVariables
>

/**
 * __useModifyClearbitIntegrationMutation__
 *
 * To run a mutation, you first call `useModifyClearbitIntegrationMutation` within a React component and pass it any options that fit your needs.
 * When your component renders, `useModifyClearbitIntegrationMutation` returns a tuple that includes:
 * - A mutate function that you can call at any time to execute the mutation
 * - An object with fields that represent the current status of the mutation's execution
 *
 * @param baseOptions options that will be passed into the mutation, supported options are listed on: https://www.apollographql.com/docs/react/api/react-hooks/#options-2;
 *
 * @example
 * const [modifyClearbitIntegrationMutation, { data, loading, error }] = useModifyClearbitIntegrationMutation({
 *   variables: {
 *      workspace_id: // value for 'workspace_id'
 *      enabled: // value for 'enabled'
 *   },
 * });
 */
export function useModifyClearbitIntegrationMutation(
	baseOptions?: Apollo.MutationHookOptions<
		Types.ModifyClearbitIntegrationMutation,
		Types.ModifyClearbitIntegrationMutationVariables
	>,
) {
	return Apollo.useMutation<
		Types.ModifyClearbitIntegrationMutation,
		Types.ModifyClearbitIntegrationMutationVariables
	>(ModifyClearbitIntegrationDocument, baseOptions)
}
export type ModifyClearbitIntegrationMutationHookResult = ReturnType<
	typeof useModifyClearbitIntegrationMutation
>
export type ModifyClearbitIntegrationMutationResult =
	Apollo.MutationResult<Types.ModifyClearbitIntegrationMutation>
export type ModifyClearbitIntegrationMutationOptions =
	Apollo.BaseMutationOptions<
		Types.ModifyClearbitIntegrationMutation,
		Types.ModifyClearbitIntegrationMutationVariables
	>
export const UpsertDashboardDocument = gql`
	mutation UpsertDashboard(
		$id: ID
		$project_id: ID!
		$name: String!
		$metrics: [DashboardMetricConfigInput!]!
		$layout: String
		$is_default: Boolean
	) {
		upsertDashboard(
			id: $id
			project_id: $project_id
			name: $name
			metrics: $metrics
			layout: $layout
			is_default: $is_default
		)
	}
`
export type UpsertDashboardMutationFn = Apollo.MutationFunction<
	Types.UpsertDashboardMutation,
	Types.UpsertDashboardMutationVariables
>

/**
 * __useUpsertDashboardMutation__
 *
 * To run a mutation, you first call `useUpsertDashboardMutation` within a React component and pass it any options that fit your needs.
 * When your component renders, `useUpsertDashboardMutation` returns a tuple that includes:
 * - A mutate function that you can call at any time to execute the mutation
 * - An object with fields that represent the current status of the mutation's execution
 *
 * @param baseOptions options that will be passed into the mutation, supported options are listed on: https://www.apollographql.com/docs/react/api/react-hooks/#options-2;
 *
 * @example
 * const [upsertDashboardMutation, { data, loading, error }] = useUpsertDashboardMutation({
 *   variables: {
 *      id: // value for 'id'
 *      project_id: // value for 'project_id'
 *      name: // value for 'name'
 *      metrics: // value for 'metrics'
 *      layout: // value for 'layout'
 *      is_default: // value for 'is_default'
 *   },
 * });
 */
export function useUpsertDashboardMutation(
	baseOptions?: Apollo.MutationHookOptions<
		Types.UpsertDashboardMutation,
		Types.UpsertDashboardMutationVariables
	>,
) {
	return Apollo.useMutation<
		Types.UpsertDashboardMutation,
		Types.UpsertDashboardMutationVariables
	>(UpsertDashboardDocument, baseOptions)
}
export type UpsertDashboardMutationHookResult = ReturnType<
	typeof useUpsertDashboardMutation
>
export type UpsertDashboardMutationResult =
	Apollo.MutationResult<Types.UpsertDashboardMutation>
export type UpsertDashboardMutationOptions = Apollo.BaseMutationOptions<
	Types.UpsertDashboardMutation,
	Types.UpsertDashboardMutationVariables
>
export const DeleteDashboardDocument = gql`
	mutation DeleteDashboard($id: ID!) {
		deleteDashboard(id: $id)
	}
`
export type DeleteDashboardMutationFn = Apollo.MutationFunction<
	Types.DeleteDashboardMutation,
	Types.DeleteDashboardMutationVariables
>

/**
 * __useDeleteDashboardMutation__
 *
 * To run a mutation, you first call `useDeleteDashboardMutation` within a React component and pass it any options that fit your needs.
 * When your component renders, `useDeleteDashboardMutation` returns a tuple that includes:
 * - A mutate function that you can call at any time to execute the mutation
 * - An object with fields that represent the current status of the mutation's execution
 *
 * @param baseOptions options that will be passed into the mutation, supported options are listed on: https://www.apollographql.com/docs/react/api/react-hooks/#options-2;
 *
 * @example
 * const [deleteDashboardMutation, { data, loading, error }] = useDeleteDashboardMutation({
 *   variables: {
 *      id: // value for 'id'
 *   },
 * });
 */
export function useDeleteDashboardMutation(
	baseOptions?: Apollo.MutationHookOptions<
		Types.DeleteDashboardMutation,
		Types.DeleteDashboardMutationVariables
	>,
) {
	return Apollo.useMutation<
		Types.DeleteDashboardMutation,
		Types.DeleteDashboardMutationVariables
	>(DeleteDashboardDocument, baseOptions)
}
export type DeleteDashboardMutationHookResult = ReturnType<
	typeof useDeleteDashboardMutation
>
export type DeleteDashboardMutationResult =
	Apollo.MutationResult<Types.DeleteDashboardMutation>
export type DeleteDashboardMutationOptions = Apollo.BaseMutationOptions<
	Types.DeleteDashboardMutation,
	Types.DeleteDashboardMutationVariables
>
export const DeleteSessionsDocument = gql`
	mutation DeleteSessions(
		$project_id: ID!
		$query: String!
		$sessionCount: Int!
	) {
		deleteSessions(
			project_id: $project_id
			query: $query
			sessionCount: $sessionCount
		)
	}
`
export type DeleteSessionsMutationFn = Apollo.MutationFunction<
	Types.DeleteSessionsMutation,
	Types.DeleteSessionsMutationVariables
>

/**
 * __useDeleteSessionsMutation__
 *
 * To run a mutation, you first call `useDeleteSessionsMutation` within a React component and pass it any options that fit your needs.
 * When your component renders, `useDeleteSessionsMutation` returns a tuple that includes:
 * - A mutate function that you can call at any time to execute the mutation
 * - An object with fields that represent the current status of the mutation's execution
 *
 * @param baseOptions options that will be passed into the mutation, supported options are listed on: https://www.apollographql.com/docs/react/api/react-hooks/#options-2;
 *
 * @example
 * const [deleteSessionsMutation, { data, loading, error }] = useDeleteSessionsMutation({
 *   variables: {
 *      project_id: // value for 'project_id'
 *      query: // value for 'query'
 *      sessionCount: // value for 'sessionCount'
 *   },
 * });
 */
export function useDeleteSessionsMutation(
	baseOptions?: Apollo.MutationHookOptions<
		Types.DeleteSessionsMutation,
		Types.DeleteSessionsMutationVariables
	>,
) {
	return Apollo.useMutation<
		Types.DeleteSessionsMutation,
		Types.DeleteSessionsMutationVariables
	>(DeleteSessionsDocument, baseOptions)
}
export type DeleteSessionsMutationHookResult = ReturnType<
	typeof useDeleteSessionsMutation
>
export type DeleteSessionsMutationResult =
	Apollo.MutationResult<Types.DeleteSessionsMutation>
export type DeleteSessionsMutationOptions = Apollo.BaseMutationOptions<
	Types.DeleteSessionsMutation,
	Types.DeleteSessionsMutationVariables
>
export const UpdateVercelSettingsDocument = gql`
	mutation UpdateVercelSettings(
		$project_id: ID!
		$project_mappings: [VercelProjectMappingInput!]!
	) {
		updateVercelProjectMappings(
			project_id: $project_id
			project_mappings: $project_mappings
		)
	}
`
export type UpdateVercelSettingsMutationFn = Apollo.MutationFunction<
	Types.UpdateVercelSettingsMutation,
	Types.UpdateVercelSettingsMutationVariables
>

/**
 * __useUpdateVercelSettingsMutation__
 *
 * To run a mutation, you first call `useUpdateVercelSettingsMutation` within a React component and pass it any options that fit your needs.
 * When your component renders, `useUpdateVercelSettingsMutation` returns a tuple that includes:
 * - A mutate function that you can call at any time to execute the mutation
 * - An object with fields that represent the current status of the mutation's execution
 *
 * @param baseOptions options that will be passed into the mutation, supported options are listed on: https://www.apollographql.com/docs/react/api/react-hooks/#options-2;
 *
 * @example
 * const [updateVercelSettingsMutation, { data, loading, error }] = useUpdateVercelSettingsMutation({
 *   variables: {
 *      project_id: // value for 'project_id'
 *      project_mappings: // value for 'project_mappings'
 *   },
 * });
 */
export function useUpdateVercelSettingsMutation(
	baseOptions?: Apollo.MutationHookOptions<
		Types.UpdateVercelSettingsMutation,
		Types.UpdateVercelSettingsMutationVariables
	>,
) {
	return Apollo.useMutation<
		Types.UpdateVercelSettingsMutation,
		Types.UpdateVercelSettingsMutationVariables
	>(UpdateVercelSettingsDocument, baseOptions)
}
export type UpdateVercelSettingsMutationHookResult = ReturnType<
	typeof useUpdateVercelSettingsMutation
>
export type UpdateVercelSettingsMutationResult =
	Apollo.MutationResult<Types.UpdateVercelSettingsMutation>
export type UpdateVercelSettingsMutationOptions = Apollo.BaseMutationOptions<
	Types.UpdateVercelSettingsMutation,
	Types.UpdateVercelSettingsMutationVariables
>
<<<<<<< HEAD
export const UpdateClickUpSettingsDocument = gql`
	mutation UpdateClickUpSettings(
		$workspace_id: ID!
		$project_mappings: [ClickUpProjectMappingInput!]!
	) {
		updateClickUpProjectMappings(
			workspace_id: $workspace_id
			project_mappings: $project_mappings
		)
	}
`
export type UpdateClickUpSettingsMutationFn = Apollo.MutationFunction<
	Types.UpdateClickUpSettingsMutation,
	Types.UpdateClickUpSettingsMutationVariables
>

/**
 * __useUpdateClickUpSettingsMutation__
 *
 * To run a mutation, you first call `useUpdateClickUpSettingsMutation` within a React component and pass it any options that fit your needs.
 * When your component renders, `useUpdateClickUpSettingsMutation` returns a tuple that includes:
=======
export const UpdateEmailOptOutDocument = gql`
	mutation UpdateEmailOptOut(
		$token: String
		$admin_id: ID
		$category: EmailOptOutCategory!
		$is_opt_out: Boolean!
	) {
		updateEmailOptOut(
			token: $token
			admin_id: $admin_id
			category: $category
			is_opt_out: $is_opt_out
		)
	}
`
export type UpdateEmailOptOutMutationFn = Apollo.MutationFunction<
	Types.UpdateEmailOptOutMutation,
	Types.UpdateEmailOptOutMutationVariables
>

/**
 * __useUpdateEmailOptOutMutation__
 *
 * To run a mutation, you first call `useUpdateEmailOptOutMutation` within a React component and pass it any options that fit your needs.
 * When your component renders, `useUpdateEmailOptOutMutation` returns a tuple that includes:
>>>>>>> e296ba06
 * - A mutate function that you can call at any time to execute the mutation
 * - An object with fields that represent the current status of the mutation's execution
 *
 * @param baseOptions options that will be passed into the mutation, supported options are listed on: https://www.apollographql.com/docs/react/api/react-hooks/#options-2;
 *
 * @example
<<<<<<< HEAD
 * const [updateClickUpSettingsMutation, { data, loading, error }] = useUpdateClickUpSettingsMutation({
 *   variables: {
 *      workspace_id: // value for 'workspace_id'
 *      project_mappings: // value for 'project_mappings'
 *   },
 * });
 */
export function useUpdateClickUpSettingsMutation(
	baseOptions?: Apollo.MutationHookOptions<
		Types.UpdateClickUpSettingsMutation,
		Types.UpdateClickUpSettingsMutationVariables
	>,
) {
	return Apollo.useMutation<
		Types.UpdateClickUpSettingsMutation,
		Types.UpdateClickUpSettingsMutationVariables
	>(UpdateClickUpSettingsDocument, baseOptions)
}
export type UpdateClickUpSettingsMutationHookResult = ReturnType<
	typeof useUpdateClickUpSettingsMutation
>
export type UpdateClickUpSettingsMutationResult =
	Apollo.MutationResult<Types.UpdateClickUpSettingsMutation>
export type UpdateClickUpSettingsMutationOptions = Apollo.BaseMutationOptions<
	Types.UpdateClickUpSettingsMutation,
	Types.UpdateClickUpSettingsMutationVariables
=======
 * const [updateEmailOptOutMutation, { data, loading, error }] = useUpdateEmailOptOutMutation({
 *   variables: {
 *      token: // value for 'token'
 *      admin_id: // value for 'admin_id'
 *      category: // value for 'category'
 *      is_opt_out: // value for 'is_opt_out'
 *   },
 * });
 */
export function useUpdateEmailOptOutMutation(
	baseOptions?: Apollo.MutationHookOptions<
		Types.UpdateEmailOptOutMutation,
		Types.UpdateEmailOptOutMutationVariables
	>,
) {
	return Apollo.useMutation<
		Types.UpdateEmailOptOutMutation,
		Types.UpdateEmailOptOutMutationVariables
	>(UpdateEmailOptOutDocument, baseOptions)
}
export type UpdateEmailOptOutMutationHookResult = ReturnType<
	typeof useUpdateEmailOptOutMutation
>
export type UpdateEmailOptOutMutationResult =
	Apollo.MutationResult<Types.UpdateEmailOptOutMutation>
export type UpdateEmailOptOutMutationOptions = Apollo.BaseMutationOptions<
	Types.UpdateEmailOptOutMutation,
	Types.UpdateEmailOptOutMutationVariables
>>>>>>> e296ba06
>
export const GetMetricsTimelineDocument = gql`
	query GetMetricsTimeline(
		$project_id: ID!
		$metric_name: String!
		$params: DashboardParamsInput!
	) {
		metrics_timeline(
			project_id: $project_id
			metric_name: $metric_name
			params: $params
		) {
			date
			value
			aggregator
			group
		}
	}
`

/**
 * __useGetMetricsTimelineQuery__
 *
 * To run a query within a React component, call `useGetMetricsTimelineQuery` and pass it any options that fit your needs.
 * When your component renders, `useGetMetricsTimelineQuery` returns an object from Apollo Client that contains loading, error, and data properties
 * you can use to render your UI.
 *
 * @param baseOptions options that will be passed into the query, supported options are listed on: https://www.apollographql.com/docs/react/api/react-hooks/#options;
 *
 * @example
 * const { data, loading, error } = useGetMetricsTimelineQuery({
 *   variables: {
 *      project_id: // value for 'project_id'
 *      metric_name: // value for 'metric_name'
 *      params: // value for 'params'
 *   },
 * });
 */
export function useGetMetricsTimelineQuery(
	baseOptions: Apollo.QueryHookOptions<
		Types.GetMetricsTimelineQuery,
		Types.GetMetricsTimelineQueryVariables
	>,
) {
	return Apollo.useQuery<
		Types.GetMetricsTimelineQuery,
		Types.GetMetricsTimelineQueryVariables
	>(GetMetricsTimelineDocument, baseOptions)
}
export function useGetMetricsTimelineLazyQuery(
	baseOptions?: Apollo.LazyQueryHookOptions<
		Types.GetMetricsTimelineQuery,
		Types.GetMetricsTimelineQueryVariables
	>,
) {
	return Apollo.useLazyQuery<
		Types.GetMetricsTimelineQuery,
		Types.GetMetricsTimelineQueryVariables
	>(GetMetricsTimelineDocument, baseOptions)
}
export type GetMetricsTimelineQueryHookResult = ReturnType<
	typeof useGetMetricsTimelineQuery
>
export type GetMetricsTimelineLazyQueryHookResult = ReturnType<
	typeof useGetMetricsTimelineLazyQuery
>
export type GetMetricsTimelineQueryResult = Apollo.QueryResult<
	Types.GetMetricsTimelineQuery,
	Types.GetMetricsTimelineQueryVariables
>
export const GetMetricsHistogramDocument = gql`
	query GetMetricsHistogram(
		$project_id: ID!
		$metric_name: String!
		$params: HistogramParamsInput!
	) {
		metrics_histogram(
			project_id: $project_id
			metric_name: $metric_name
			params: $params
		) {
			buckets {
				bucket
				range_start
				range_end
				count
			}
			min
			max
		}
	}
`

/**
 * __useGetMetricsHistogramQuery__
 *
 * To run a query within a React component, call `useGetMetricsHistogramQuery` and pass it any options that fit your needs.
 * When your component renders, `useGetMetricsHistogramQuery` returns an object from Apollo Client that contains loading, error, and data properties
 * you can use to render your UI.
 *
 * @param baseOptions options that will be passed into the query, supported options are listed on: https://www.apollographql.com/docs/react/api/react-hooks/#options;
 *
 * @example
 * const { data, loading, error } = useGetMetricsHistogramQuery({
 *   variables: {
 *      project_id: // value for 'project_id'
 *      metric_name: // value for 'metric_name'
 *      params: // value for 'params'
 *   },
 * });
 */
export function useGetMetricsHistogramQuery(
	baseOptions: Apollo.QueryHookOptions<
		Types.GetMetricsHistogramQuery,
		Types.GetMetricsHistogramQueryVariables
	>,
) {
	return Apollo.useQuery<
		Types.GetMetricsHistogramQuery,
		Types.GetMetricsHistogramQueryVariables
	>(GetMetricsHistogramDocument, baseOptions)
}
export function useGetMetricsHistogramLazyQuery(
	baseOptions?: Apollo.LazyQueryHookOptions<
		Types.GetMetricsHistogramQuery,
		Types.GetMetricsHistogramQueryVariables
	>,
) {
	return Apollo.useLazyQuery<
		Types.GetMetricsHistogramQuery,
		Types.GetMetricsHistogramQueryVariables
	>(GetMetricsHistogramDocument, baseOptions)
}
export type GetMetricsHistogramQueryHookResult = ReturnType<
	typeof useGetMetricsHistogramQuery
>
export type GetMetricsHistogramLazyQueryHookResult = ReturnType<
	typeof useGetMetricsHistogramLazyQuery
>
export type GetMetricsHistogramQueryResult = Apollo.QueryResult<
	Types.GetMetricsHistogramQuery,
	Types.GetMetricsHistogramQueryVariables
>
export const GetNetworkHistogramDocument = gql`
	query GetNetworkHistogram(
		$project_id: ID!
		$params: NetworkHistogramParamsInput!
	) {
		network_histogram(project_id: $project_id, params: $params) {
			buckets {
				category
				count
			}
		}
	}
`

/**
 * __useGetNetworkHistogramQuery__
 *
 * To run a query within a React component, call `useGetNetworkHistogramQuery` and pass it any options that fit your needs.
 * When your component renders, `useGetNetworkHistogramQuery` returns an object from Apollo Client that contains loading, error, and data properties
 * you can use to render your UI.
 *
 * @param baseOptions options that will be passed into the query, supported options are listed on: https://www.apollographql.com/docs/react/api/react-hooks/#options;
 *
 * @example
 * const { data, loading, error } = useGetNetworkHistogramQuery({
 *   variables: {
 *      project_id: // value for 'project_id'
 *      params: // value for 'params'
 *   },
 * });
 */
export function useGetNetworkHistogramQuery(
	baseOptions: Apollo.QueryHookOptions<
		Types.GetNetworkHistogramQuery,
		Types.GetNetworkHistogramQueryVariables
	>,
) {
	return Apollo.useQuery<
		Types.GetNetworkHistogramQuery,
		Types.GetNetworkHistogramQueryVariables
	>(GetNetworkHistogramDocument, baseOptions)
}
export function useGetNetworkHistogramLazyQuery(
	baseOptions?: Apollo.LazyQueryHookOptions<
		Types.GetNetworkHistogramQuery,
		Types.GetNetworkHistogramQueryVariables
	>,
) {
	return Apollo.useLazyQuery<
		Types.GetNetworkHistogramQuery,
		Types.GetNetworkHistogramQueryVariables
	>(GetNetworkHistogramDocument, baseOptions)
}
export type GetNetworkHistogramQueryHookResult = ReturnType<
	typeof useGetNetworkHistogramQuery
>
export type GetNetworkHistogramLazyQueryHookResult = ReturnType<
	typeof useGetNetworkHistogramLazyQuery
>
export type GetNetworkHistogramQueryResult = Apollo.QueryResult<
	Types.GetNetworkHistogramQuery,
	Types.GetNetworkHistogramQueryVariables
>
export const GetSessionPayloadDocument = gql`
	query GetSessionPayload(
		$session_secure_id: String!
		$skip_events: Boolean!
	) {
		events(session_secure_id: $session_secure_id) @skip(if: $skip_events)
		errors(session_secure_id: $session_secure_id) {
			id
			error_group_secure_id
			event
			type
			url
			source
			stack_trace
			structured_stack_trace {
				fileName
				lineNumber
				functionName
				columnNumber
			}
			timestamp
			payload
			request_id
		}
		rage_clicks(session_secure_id: $session_secure_id) {
			start_timestamp
			end_timestamp
			total_clicks
		}
		session_comments(session_secure_id: $session_secure_id) {
			id
			timestamp
			session_id
			session_secure_id
			created_at
			updated_at
			project_id
			text
			author {
				id
				name
				email
				photo_url
			}
			x_coordinate
			y_coordinate
			type
			metadata
			tags
			attachments {
				id
				integration_type
				external_id
				title
			}
		}
	}
`

/**
 * __useGetSessionPayloadQuery__
 *
 * To run a query within a React component, call `useGetSessionPayloadQuery` and pass it any options that fit your needs.
 * When your component renders, `useGetSessionPayloadQuery` returns an object from Apollo Client that contains loading, error, and data properties
 * you can use to render your UI.
 *
 * @param baseOptions options that will be passed into the query, supported options are listed on: https://www.apollographql.com/docs/react/api/react-hooks/#options;
 *
 * @example
 * const { data, loading, error } = useGetSessionPayloadQuery({
 *   variables: {
 *      session_secure_id: // value for 'session_secure_id'
 *      skip_events: // value for 'skip_events'
 *   },
 * });
 */
export function useGetSessionPayloadQuery(
	baseOptions: Apollo.QueryHookOptions<
		Types.GetSessionPayloadQuery,
		Types.GetSessionPayloadQueryVariables
	>,
) {
	return Apollo.useQuery<
		Types.GetSessionPayloadQuery,
		Types.GetSessionPayloadQueryVariables
	>(GetSessionPayloadDocument, baseOptions)
}
export function useGetSessionPayloadLazyQuery(
	baseOptions?: Apollo.LazyQueryHookOptions<
		Types.GetSessionPayloadQuery,
		Types.GetSessionPayloadQueryVariables
	>,
) {
	return Apollo.useLazyQuery<
		Types.GetSessionPayloadQuery,
		Types.GetSessionPayloadQueryVariables
	>(GetSessionPayloadDocument, baseOptions)
}
export type GetSessionPayloadQueryHookResult = ReturnType<
	typeof useGetSessionPayloadQuery
>
export type GetSessionPayloadLazyQueryHookResult = ReturnType<
	typeof useGetSessionPayloadLazyQuery
>
export type GetSessionPayloadQueryResult = Apollo.QueryResult<
	Types.GetSessionPayloadQuery,
	Types.GetSessionPayloadQueryVariables
>
export const GetCommentTagsForProjectDocument = gql`
	query GetCommentTagsForProject($project_id: ID!) {
		session_comment_tags_for_project(project_id: $project_id) {
			id
			name
		}
	}
`

/**
 * __useGetCommentTagsForProjectQuery__
 *
 * To run a query within a React component, call `useGetCommentTagsForProjectQuery` and pass it any options that fit your needs.
 * When your component renders, `useGetCommentTagsForProjectQuery` returns an object from Apollo Client that contains loading, error, and data properties
 * you can use to render your UI.
 *
 * @param baseOptions options that will be passed into the query, supported options are listed on: https://www.apollographql.com/docs/react/api/react-hooks/#options;
 *
 * @example
 * const { data, loading, error } = useGetCommentTagsForProjectQuery({
 *   variables: {
 *      project_id: // value for 'project_id'
 *   },
 * });
 */
export function useGetCommentTagsForProjectQuery(
	baseOptions: Apollo.QueryHookOptions<
		Types.GetCommentTagsForProjectQuery,
		Types.GetCommentTagsForProjectQueryVariables
	>,
) {
	return Apollo.useQuery<
		Types.GetCommentTagsForProjectQuery,
		Types.GetCommentTagsForProjectQueryVariables
	>(GetCommentTagsForProjectDocument, baseOptions)
}
export function useGetCommentTagsForProjectLazyQuery(
	baseOptions?: Apollo.LazyQueryHookOptions<
		Types.GetCommentTagsForProjectQuery,
		Types.GetCommentTagsForProjectQueryVariables
	>,
) {
	return Apollo.useLazyQuery<
		Types.GetCommentTagsForProjectQuery,
		Types.GetCommentTagsForProjectQueryVariables
	>(GetCommentTagsForProjectDocument, baseOptions)
}
export type GetCommentTagsForProjectQueryHookResult = ReturnType<
	typeof useGetCommentTagsForProjectQuery
>
export type GetCommentTagsForProjectLazyQueryHookResult = ReturnType<
	typeof useGetCommentTagsForProjectLazyQuery
>
export type GetCommentTagsForProjectQueryResult = Apollo.QueryResult<
	Types.GetCommentTagsForProjectQuery,
	Types.GetCommentTagsForProjectQueryVariables
>
export const GetEventChunkUrlDocument = gql`
	query GetEventChunkURL($secure_id: String!, $index: Int!) {
		event_chunk_url(secure_id: $secure_id, index: $index)
	}
`

/**
 * __useGetEventChunkUrlQuery__
 *
 * To run a query within a React component, call `useGetEventChunkUrlQuery` and pass it any options that fit your needs.
 * When your component renders, `useGetEventChunkUrlQuery` returns an object from Apollo Client that contains loading, error, and data properties
 * you can use to render your UI.
 *
 * @param baseOptions options that will be passed into the query, supported options are listed on: https://www.apollographql.com/docs/react/api/react-hooks/#options;
 *
 * @example
 * const { data, loading, error } = useGetEventChunkUrlQuery({
 *   variables: {
 *      secure_id: // value for 'secure_id'
 *      index: // value for 'index'
 *   },
 * });
 */
export function useGetEventChunkUrlQuery(
	baseOptions: Apollo.QueryHookOptions<
		Types.GetEventChunkUrlQuery,
		Types.GetEventChunkUrlQueryVariables
	>,
) {
	return Apollo.useQuery<
		Types.GetEventChunkUrlQuery,
		Types.GetEventChunkUrlQueryVariables
	>(GetEventChunkUrlDocument, baseOptions)
}
export function useGetEventChunkUrlLazyQuery(
	baseOptions?: Apollo.LazyQueryHookOptions<
		Types.GetEventChunkUrlQuery,
		Types.GetEventChunkUrlQueryVariables
	>,
) {
	return Apollo.useLazyQuery<
		Types.GetEventChunkUrlQuery,
		Types.GetEventChunkUrlQueryVariables
	>(GetEventChunkUrlDocument, baseOptions)
}
export type GetEventChunkUrlQueryHookResult = ReturnType<
	typeof useGetEventChunkUrlQuery
>
export type GetEventChunkUrlLazyQueryHookResult = ReturnType<
	typeof useGetEventChunkUrlLazyQuery
>
export type GetEventChunkUrlQueryResult = Apollo.QueryResult<
	Types.GetEventChunkUrlQuery,
	Types.GetEventChunkUrlQueryVariables
>
export const GetEventChunksDocument = gql`
	query GetEventChunks($secure_id: String!) {
		event_chunks(secure_id: $secure_id) {
			session_id
			chunk_index
			timestamp
		}
	}
`

/**
 * __useGetEventChunksQuery__
 *
 * To run a query within a React component, call `useGetEventChunksQuery` and pass it any options that fit your needs.
 * When your component renders, `useGetEventChunksQuery` returns an object from Apollo Client that contains loading, error, and data properties
 * you can use to render your UI.
 *
 * @param baseOptions options that will be passed into the query, supported options are listed on: https://www.apollographql.com/docs/react/api/react-hooks/#options;
 *
 * @example
 * const { data, loading, error } = useGetEventChunksQuery({
 *   variables: {
 *      secure_id: // value for 'secure_id'
 *   },
 * });
 */
export function useGetEventChunksQuery(
	baseOptions: Apollo.QueryHookOptions<
		Types.GetEventChunksQuery,
		Types.GetEventChunksQueryVariables
	>,
) {
	return Apollo.useQuery<
		Types.GetEventChunksQuery,
		Types.GetEventChunksQueryVariables
	>(GetEventChunksDocument, baseOptions)
}
export function useGetEventChunksLazyQuery(
	baseOptions?: Apollo.LazyQueryHookOptions<
		Types.GetEventChunksQuery,
		Types.GetEventChunksQueryVariables
	>,
) {
	return Apollo.useLazyQuery<
		Types.GetEventChunksQuery,
		Types.GetEventChunksQueryVariables
	>(GetEventChunksDocument, baseOptions)
}
export type GetEventChunksQueryHookResult = ReturnType<
	typeof useGetEventChunksQuery
>
export type GetEventChunksLazyQueryHookResult = ReturnType<
	typeof useGetEventChunksLazyQuery
>
export type GetEventChunksQueryResult = Apollo.QueryResult<
	Types.GetEventChunksQuery,
	Types.GetEventChunksQueryVariables
>
export const GetSessionDocument = gql`
	query GetSession($secure_id: String!) {
		session(secure_id: $secure_id) {
			secure_id
			os_name
			os_version
			browser_name
			browser_version
			environment
			app_version
			city
			state
			country
			postal
			fingerprint
			created_at
			payload_updated_at
			language
			user_object
			user_properties
			identifier
			identified
			client_id
			starred
			enable_strict_privacy
			enable_recording_network_contents
			field_group
			fields {
				name
				value
				type
			}
			object_storage_enabled
			payload_size
			processed
			excluded
			has_rage_clicks
			has_errors
			within_billing_quota
			client_version
			firstload_version
			client_config
			is_public
			event_counts
			direct_download_url
			resources_url
			messages_url
			deviceMemory
			last_user_interaction_time
			length
			active_length
			chunked
		}
	}
`

/**
 * __useGetSessionQuery__
 *
 * To run a query within a React component, call `useGetSessionQuery` and pass it any options that fit your needs.
 * When your component renders, `useGetSessionQuery` returns an object from Apollo Client that contains loading, error, and data properties
 * you can use to render your UI.
 *
 * @param baseOptions options that will be passed into the query, supported options are listed on: https://www.apollographql.com/docs/react/api/react-hooks/#options;
 *
 * @example
 * const { data, loading, error } = useGetSessionQuery({
 *   variables: {
 *      secure_id: // value for 'secure_id'
 *   },
 * });
 */
export function useGetSessionQuery(
	baseOptions: Apollo.QueryHookOptions<
		Types.GetSessionQuery,
		Types.GetSessionQueryVariables
	>,
) {
	return Apollo.useQuery<
		Types.GetSessionQuery,
		Types.GetSessionQueryVariables
	>(GetSessionDocument, baseOptions)
}
export function useGetSessionLazyQuery(
	baseOptions?: Apollo.LazyQueryHookOptions<
		Types.GetSessionQuery,
		Types.GetSessionQueryVariables
	>,
) {
	return Apollo.useLazyQuery<
		Types.GetSessionQuery,
		Types.GetSessionQueryVariables
	>(GetSessionDocument, baseOptions)
}
export type GetSessionQueryHookResult = ReturnType<typeof useGetSessionQuery>
export type GetSessionLazyQueryHookResult = ReturnType<
	typeof useGetSessionLazyQuery
>
export type GetSessionQueryResult = Apollo.QueryResult<
	Types.GetSessionQuery,
	Types.GetSessionQueryVariables
>
export const GetWorkspaceAdminsByProjectIdDocument = gql`
	query GetWorkspaceAdminsByProjectId($project_id: ID!) {
		admins: workspace_admins_by_project_id(project_id: $project_id) {
			admin {
				id
				name
				email
				photo_url
			}
			role
		}
	}
`

/**
 * __useGetWorkspaceAdminsByProjectIdQuery__
 *
 * To run a query within a React component, call `useGetWorkspaceAdminsByProjectIdQuery` and pass it any options that fit your needs.
 * When your component renders, `useGetWorkspaceAdminsByProjectIdQuery` returns an object from Apollo Client that contains loading, error, and data properties
 * you can use to render your UI.
 *
 * @param baseOptions options that will be passed into the query, supported options are listed on: https://www.apollographql.com/docs/react/api/react-hooks/#options;
 *
 * @example
 * const { data, loading, error } = useGetWorkspaceAdminsByProjectIdQuery({
 *   variables: {
 *      project_id: // value for 'project_id'
 *   },
 * });
 */
export function useGetWorkspaceAdminsByProjectIdQuery(
	baseOptions: Apollo.QueryHookOptions<
		Types.GetWorkspaceAdminsByProjectIdQuery,
		Types.GetWorkspaceAdminsByProjectIdQueryVariables
	>,
) {
	return Apollo.useQuery<
		Types.GetWorkspaceAdminsByProjectIdQuery,
		Types.GetWorkspaceAdminsByProjectIdQueryVariables
	>(GetWorkspaceAdminsByProjectIdDocument, baseOptions)
}
export function useGetWorkspaceAdminsByProjectIdLazyQuery(
	baseOptions?: Apollo.LazyQueryHookOptions<
		Types.GetWorkspaceAdminsByProjectIdQuery,
		Types.GetWorkspaceAdminsByProjectIdQueryVariables
	>,
) {
	return Apollo.useLazyQuery<
		Types.GetWorkspaceAdminsByProjectIdQuery,
		Types.GetWorkspaceAdminsByProjectIdQueryVariables
	>(GetWorkspaceAdminsByProjectIdDocument, baseOptions)
}
export type GetWorkspaceAdminsByProjectIdQueryHookResult = ReturnType<
	typeof useGetWorkspaceAdminsByProjectIdQuery
>
export type GetWorkspaceAdminsByProjectIdLazyQueryHookResult = ReturnType<
	typeof useGetWorkspaceAdminsByProjectIdLazyQuery
>
export type GetWorkspaceAdminsByProjectIdQueryResult = Apollo.QueryResult<
	Types.GetWorkspaceAdminsByProjectIdQuery,
	Types.GetWorkspaceAdminsByProjectIdQueryVariables
>
export const GetWorkspaceAdminsDocument = gql`
	query GetWorkspaceAdmins($workspace_id: ID!) {
		admins: workspace_admins(workspace_id: $workspace_id) {
			admin {
				id
				name
				email
				photo_url
			}
			role
		}
		workspace(id: $workspace_id) {
			id
			name
			secret
			allowed_auto_join_email_origins
		}
		workspace_invite_links(workspace_id: $workspace_id) {
			id
			invitee_email
			invitee_role
			expiration_date
			secret
		}
	}
`

/**
 * __useGetWorkspaceAdminsQuery__
 *
 * To run a query within a React component, call `useGetWorkspaceAdminsQuery` and pass it any options that fit your needs.
 * When your component renders, `useGetWorkspaceAdminsQuery` returns an object from Apollo Client that contains loading, error, and data properties
 * you can use to render your UI.
 *
 * @param baseOptions options that will be passed into the query, supported options are listed on: https://www.apollographql.com/docs/react/api/react-hooks/#options;
 *
 * @example
 * const { data, loading, error } = useGetWorkspaceAdminsQuery({
 *   variables: {
 *      workspace_id: // value for 'workspace_id'
 *   },
 * });
 */
export function useGetWorkspaceAdminsQuery(
	baseOptions: Apollo.QueryHookOptions<
		Types.GetWorkspaceAdminsQuery,
		Types.GetWorkspaceAdminsQueryVariables
	>,
) {
	return Apollo.useQuery<
		Types.GetWorkspaceAdminsQuery,
		Types.GetWorkspaceAdminsQueryVariables
	>(GetWorkspaceAdminsDocument, baseOptions)
}
export function useGetWorkspaceAdminsLazyQuery(
	baseOptions?: Apollo.LazyQueryHookOptions<
		Types.GetWorkspaceAdminsQuery,
		Types.GetWorkspaceAdminsQueryVariables
	>,
) {
	return Apollo.useLazyQuery<
		Types.GetWorkspaceAdminsQuery,
		Types.GetWorkspaceAdminsQueryVariables
	>(GetWorkspaceAdminsDocument, baseOptions)
}
export type GetWorkspaceAdminsQueryHookResult = ReturnType<
	typeof useGetWorkspaceAdminsQuery
>
export type GetWorkspaceAdminsLazyQueryHookResult = ReturnType<
	typeof useGetWorkspaceAdminsLazyQuery
>
export type GetWorkspaceAdminsQueryResult = Apollo.QueryResult<
	Types.GetWorkspaceAdminsQuery,
	Types.GetWorkspaceAdminsQueryVariables
>
export const GetSessionCommentsDocument = gql`
	query GetSessionComments($session_secure_id: String!) {
		session_comments(session_secure_id: $session_secure_id) {
			id
			timestamp
			session_id
			session_secure_id
			created_at
			updated_at
			project_id
			text
			author {
				id
				name
				email
				photo_url
			}
			x_coordinate
			y_coordinate
			type
			metadata
			tags
			attachments {
				id
				integration_type
				external_id
				title
			}
			replies {
				id
				created_at
				updated_at
				author {
					id
					name
					email
					photo_url
				}
				text
			}
		}
	}
`

/**
 * __useGetSessionCommentsQuery__
 *
 * To run a query within a React component, call `useGetSessionCommentsQuery` and pass it any options that fit your needs.
 * When your component renders, `useGetSessionCommentsQuery` returns an object from Apollo Client that contains loading, error, and data properties
 * you can use to render your UI.
 *
 * @param baseOptions options that will be passed into the query, supported options are listed on: https://www.apollographql.com/docs/react/api/react-hooks/#options;
 *
 * @example
 * const { data, loading, error } = useGetSessionCommentsQuery({
 *   variables: {
 *      session_secure_id: // value for 'session_secure_id'
 *   },
 * });
 */
export function useGetSessionCommentsQuery(
	baseOptions: Apollo.QueryHookOptions<
		Types.GetSessionCommentsQuery,
		Types.GetSessionCommentsQueryVariables
	>,
) {
	return Apollo.useQuery<
		Types.GetSessionCommentsQuery,
		Types.GetSessionCommentsQueryVariables
	>(GetSessionCommentsDocument, baseOptions)
}
export function useGetSessionCommentsLazyQuery(
	baseOptions?: Apollo.LazyQueryHookOptions<
		Types.GetSessionCommentsQuery,
		Types.GetSessionCommentsQueryVariables
	>,
) {
	return Apollo.useLazyQuery<
		Types.GetSessionCommentsQuery,
		Types.GetSessionCommentsQueryVariables
	>(GetSessionCommentsDocument, baseOptions)
}
export type GetSessionCommentsQueryHookResult = ReturnType<
	typeof useGetSessionCommentsQuery
>
export type GetSessionCommentsLazyQueryHookResult = ReturnType<
	typeof useGetSessionCommentsLazyQuery
>
export type GetSessionCommentsQueryResult = Apollo.QueryResult<
	Types.GetSessionCommentsQuery,
	Types.GetSessionCommentsQueryVariables
>
export const GetNotificationsDocument = gql`
	query GetNotifications($project_id: ID!) {
		session_comments_for_project(project_id: $project_id) {
			id
			timestamp
			updated_at
			session_id
			session_secure_id
			text
			author {
				id
				name
				email
				photo_url
			}
			type
			metadata
			tags
		}
		error_comments_for_project(project_id: $project_id) {
			id
			updated_at
			project_id
			text
			error_id
			error_secure_id
			author {
				id
				name
				email
				photo_url
			}
		}
	}
`

/**
 * __useGetNotificationsQuery__
 *
 * To run a query within a React component, call `useGetNotificationsQuery` and pass it any options that fit your needs.
 * When your component renders, `useGetNotificationsQuery` returns an object from Apollo Client that contains loading, error, and data properties
 * you can use to render your UI.
 *
 * @param baseOptions options that will be passed into the query, supported options are listed on: https://www.apollographql.com/docs/react/api/react-hooks/#options;
 *
 * @example
 * const { data, loading, error } = useGetNotificationsQuery({
 *   variables: {
 *      project_id: // value for 'project_id'
 *   },
 * });
 */
export function useGetNotificationsQuery(
	baseOptions: Apollo.QueryHookOptions<
		Types.GetNotificationsQuery,
		Types.GetNotificationsQueryVariables
	>,
) {
	return Apollo.useQuery<
		Types.GetNotificationsQuery,
		Types.GetNotificationsQueryVariables
	>(GetNotificationsDocument, baseOptions)
}
export function useGetNotificationsLazyQuery(
	baseOptions?: Apollo.LazyQueryHookOptions<
		Types.GetNotificationsQuery,
		Types.GetNotificationsQueryVariables
	>,
) {
	return Apollo.useLazyQuery<
		Types.GetNotificationsQuery,
		Types.GetNotificationsQueryVariables
	>(GetNotificationsDocument, baseOptions)
}
export type GetNotificationsQueryHookResult = ReturnType<
	typeof useGetNotificationsQuery
>
export type GetNotificationsLazyQueryHookResult = ReturnType<
	typeof useGetNotificationsLazyQuery
>
export type GetNotificationsQueryResult = Apollo.QueryResult<
	Types.GetNotificationsQuery,
	Types.GetNotificationsQueryVariables
>
export const GetSessionCommentsForAdminDocument = gql`
	query GetSessionCommentsForAdmin {
		session_comments_for_admin {
			id
			timestamp
			created_at
			project_id
			updated_at
			text
			author {
				id
				name
				email
				photo_url
			}
		}
	}
`

/**
 * __useGetSessionCommentsForAdminQuery__
 *
 * To run a query within a React component, call `useGetSessionCommentsForAdminQuery` and pass it any options that fit your needs.
 * When your component renders, `useGetSessionCommentsForAdminQuery` returns an object from Apollo Client that contains loading, error, and data properties
 * you can use to render your UI.
 *
 * @param baseOptions options that will be passed into the query, supported options are listed on: https://www.apollographql.com/docs/react/api/react-hooks/#options;
 *
 * @example
 * const { data, loading, error } = useGetSessionCommentsForAdminQuery({
 *   variables: {
 *   },
 * });
 */
export function useGetSessionCommentsForAdminQuery(
	baseOptions?: Apollo.QueryHookOptions<
		Types.GetSessionCommentsForAdminQuery,
		Types.GetSessionCommentsForAdminQueryVariables
	>,
) {
	return Apollo.useQuery<
		Types.GetSessionCommentsForAdminQuery,
		Types.GetSessionCommentsForAdminQueryVariables
	>(GetSessionCommentsForAdminDocument, baseOptions)
}
export function useGetSessionCommentsForAdminLazyQuery(
	baseOptions?: Apollo.LazyQueryHookOptions<
		Types.GetSessionCommentsForAdminQuery,
		Types.GetSessionCommentsForAdminQueryVariables
	>,
) {
	return Apollo.useLazyQuery<
		Types.GetSessionCommentsForAdminQuery,
		Types.GetSessionCommentsForAdminQueryVariables
	>(GetSessionCommentsForAdminDocument, baseOptions)
}
export type GetSessionCommentsForAdminQueryHookResult = ReturnType<
	typeof useGetSessionCommentsForAdminQuery
>
export type GetSessionCommentsForAdminLazyQueryHookResult = ReturnType<
	typeof useGetSessionCommentsForAdminLazyQuery
>
export type GetSessionCommentsForAdminQueryResult = Apollo.QueryResult<
	Types.GetSessionCommentsForAdminQuery,
	Types.GetSessionCommentsForAdminQueryVariables
>
export const IsSessionPendingDocument = gql`
	query isSessionPending($session_secure_id: String!) {
		isSessionPending(session_secure_id: $session_secure_id)
	}
`

/**
 * __useIsSessionPendingQuery__
 *
 * To run a query within a React component, call `useIsSessionPendingQuery` and pass it any options that fit your needs.
 * When your component renders, `useIsSessionPendingQuery` returns an object from Apollo Client that contains loading, error, and data properties
 * you can use to render your UI.
 *
 * @param baseOptions options that will be passed into the query, supported options are listed on: https://www.apollographql.com/docs/react/api/react-hooks/#options;
 *
 * @example
 * const { data, loading, error } = useIsSessionPendingQuery({
 *   variables: {
 *      session_secure_id: // value for 'session_secure_id'
 *   },
 * });
 */
export function useIsSessionPendingQuery(
	baseOptions: Apollo.QueryHookOptions<
		Types.IsSessionPendingQuery,
		Types.IsSessionPendingQueryVariables
	>,
) {
	return Apollo.useQuery<
		Types.IsSessionPendingQuery,
		Types.IsSessionPendingQueryVariables
	>(IsSessionPendingDocument, baseOptions)
}
export function useIsSessionPendingLazyQuery(
	baseOptions?: Apollo.LazyQueryHookOptions<
		Types.IsSessionPendingQuery,
		Types.IsSessionPendingQueryVariables
	>,
) {
	return Apollo.useLazyQuery<
		Types.IsSessionPendingQuery,
		Types.IsSessionPendingQueryVariables
	>(IsSessionPendingDocument, baseOptions)
}
export type IsSessionPendingQueryHookResult = ReturnType<
	typeof useIsSessionPendingQuery
>
export type IsSessionPendingLazyQueryHookResult = ReturnType<
	typeof useIsSessionPendingLazyQuery
>
export type IsSessionPendingQueryResult = Apollo.QueryResult<
	Types.IsSessionPendingQuery,
	Types.IsSessionPendingQueryVariables
>
export const GetAccountsDocument = gql`
	query GetAccounts {
		accounts {
			id
			name
			session_count_cur
			view_count_cur
			session_count_prev
			view_count_prev
			session_count_prev_prev
			session_limit
			paid_prev
			paid_prev_prev
			email
			subscription_start
			plan_tier
			stripe_customer_id
			member_count
			member_limit
		}
	}
`

/**
 * __useGetAccountsQuery__
 *
 * To run a query within a React component, call `useGetAccountsQuery` and pass it any options that fit your needs.
 * When your component renders, `useGetAccountsQuery` returns an object from Apollo Client that contains loading, error, and data properties
 * you can use to render your UI.
 *
 * @param baseOptions options that will be passed into the query, supported options are listed on: https://www.apollographql.com/docs/react/api/react-hooks/#options;
 *
 * @example
 * const { data, loading, error } = useGetAccountsQuery({
 *   variables: {
 *   },
 * });
 */
export function useGetAccountsQuery(
	baseOptions?: Apollo.QueryHookOptions<
		Types.GetAccountsQuery,
		Types.GetAccountsQueryVariables
	>,
) {
	return Apollo.useQuery<
		Types.GetAccountsQuery,
		Types.GetAccountsQueryVariables
	>(GetAccountsDocument, baseOptions)
}
export function useGetAccountsLazyQuery(
	baseOptions?: Apollo.LazyQueryHookOptions<
		Types.GetAccountsQuery,
		Types.GetAccountsQueryVariables
	>,
) {
	return Apollo.useLazyQuery<
		Types.GetAccountsQuery,
		Types.GetAccountsQueryVariables
	>(GetAccountsDocument, baseOptions)
}
export type GetAccountsQueryHookResult = ReturnType<typeof useGetAccountsQuery>
export type GetAccountsLazyQueryHookResult = ReturnType<
	typeof useGetAccountsLazyQuery
>
export type GetAccountsQueryResult = Apollo.QueryResult<
	Types.GetAccountsQuery,
	Types.GetAccountsQueryVariables
>
export const GetAccountDetailsDocument = gql`
	query GetAccountDetails($workspace_id: ID!) {
		account_details(workspace_id: $workspace_id) {
			id
			name
			session_count_per_month {
				name
				count
			}
			session_count_per_day {
				name
				count
			}
			stripe_customer_id
			members {
				id
				name
				email
				last_active
			}
		}
	}
`

/**
 * __useGetAccountDetailsQuery__
 *
 * To run a query within a React component, call `useGetAccountDetailsQuery` and pass it any options that fit your needs.
 * When your component renders, `useGetAccountDetailsQuery` returns an object from Apollo Client that contains loading, error, and data properties
 * you can use to render your UI.
 *
 * @param baseOptions options that will be passed into the query, supported options are listed on: https://www.apollographql.com/docs/react/api/react-hooks/#options;
 *
 * @example
 * const { data, loading, error } = useGetAccountDetailsQuery({
 *   variables: {
 *      workspace_id: // value for 'workspace_id'
 *   },
 * });
 */
export function useGetAccountDetailsQuery(
	baseOptions: Apollo.QueryHookOptions<
		Types.GetAccountDetailsQuery,
		Types.GetAccountDetailsQueryVariables
	>,
) {
	return Apollo.useQuery<
		Types.GetAccountDetailsQuery,
		Types.GetAccountDetailsQueryVariables
	>(GetAccountDetailsDocument, baseOptions)
}
export function useGetAccountDetailsLazyQuery(
	baseOptions?: Apollo.LazyQueryHookOptions<
		Types.GetAccountDetailsQuery,
		Types.GetAccountDetailsQueryVariables
	>,
) {
	return Apollo.useLazyQuery<
		Types.GetAccountDetailsQuery,
		Types.GetAccountDetailsQueryVariables
	>(GetAccountDetailsDocument, baseOptions)
}
export type GetAccountDetailsQueryHookResult = ReturnType<
	typeof useGetAccountDetailsQuery
>
export type GetAccountDetailsLazyQueryHookResult = ReturnType<
	typeof useGetAccountDetailsLazyQuery
>
export type GetAccountDetailsQueryResult = Apollo.QueryResult<
	Types.GetAccountDetailsQuery,
	Types.GetAccountDetailsQueryVariables
>
export const GetErrorCommentsDocument = gql`
	query GetErrorComments($error_group_secure_id: String!) {
		error_comments(error_group_secure_id: $error_group_secure_id) {
			id
			created_at
			updated_at
			text
			project_id
			author {
				id
				name
				email
				photo_url
			}
			attachments {
				integration_type
				external_id
				title
			}
			replies {
				id
				created_at
				updated_at
				author {
					id
					name
					email
					photo_url
				}
				text
			}
		}
	}
`

/**
 * __useGetErrorCommentsQuery__
 *
 * To run a query within a React component, call `useGetErrorCommentsQuery` and pass it any options that fit your needs.
 * When your component renders, `useGetErrorCommentsQuery` returns an object from Apollo Client that contains loading, error, and data properties
 * you can use to render your UI.
 *
 * @param baseOptions options that will be passed into the query, supported options are listed on: https://www.apollographql.com/docs/react/api/react-hooks/#options;
 *
 * @example
 * const { data, loading, error } = useGetErrorCommentsQuery({
 *   variables: {
 *      error_group_secure_id: // value for 'error_group_secure_id'
 *   },
 * });
 */
export function useGetErrorCommentsQuery(
	baseOptions: Apollo.QueryHookOptions<
		Types.GetErrorCommentsQuery,
		Types.GetErrorCommentsQueryVariables
	>,
) {
	return Apollo.useQuery<
		Types.GetErrorCommentsQuery,
		Types.GetErrorCommentsQueryVariables
	>(GetErrorCommentsDocument, baseOptions)
}
export function useGetErrorCommentsLazyQuery(
	baseOptions?: Apollo.LazyQueryHookOptions<
		Types.GetErrorCommentsQuery,
		Types.GetErrorCommentsQueryVariables
	>,
) {
	return Apollo.useLazyQuery<
		Types.GetErrorCommentsQuery,
		Types.GetErrorCommentsQueryVariables
	>(GetErrorCommentsDocument, baseOptions)
}
export type GetErrorCommentsQueryHookResult = ReturnType<
	typeof useGetErrorCommentsQuery
>
export type GetErrorCommentsLazyQueryHookResult = ReturnType<
	typeof useGetErrorCommentsLazyQuery
>
export type GetErrorCommentsQueryResult = Apollo.QueryResult<
	Types.GetErrorCommentsQuery,
	Types.GetErrorCommentsQueryVariables
>
export const GetEnhancedUserDetailsDocument = gql`
	query GetEnhancedUserDetails($session_secure_id: String!) {
		enhanced_user_details(session_secure_id: $session_secure_id) {
			id
			name
			bio
			avatar
			email
			socials {
				type
				link
			}
		}
	}
`

/**
 * __useGetEnhancedUserDetailsQuery__
 *
 * To run a query within a React component, call `useGetEnhancedUserDetailsQuery` and pass it any options that fit your needs.
 * When your component renders, `useGetEnhancedUserDetailsQuery` returns an object from Apollo Client that contains loading, error, and data properties
 * you can use to render your UI.
 *
 * @param baseOptions options that will be passed into the query, supported options are listed on: https://www.apollographql.com/docs/react/api/react-hooks/#options;
 *
 * @example
 * const { data, loading, error } = useGetEnhancedUserDetailsQuery({
 *   variables: {
 *      session_secure_id: // value for 'session_secure_id'
 *   },
 * });
 */
export function useGetEnhancedUserDetailsQuery(
	baseOptions: Apollo.QueryHookOptions<
		Types.GetEnhancedUserDetailsQuery,
		Types.GetEnhancedUserDetailsQueryVariables
	>,
) {
	return Apollo.useQuery<
		Types.GetEnhancedUserDetailsQuery,
		Types.GetEnhancedUserDetailsQueryVariables
	>(GetEnhancedUserDetailsDocument, baseOptions)
}
export function useGetEnhancedUserDetailsLazyQuery(
	baseOptions?: Apollo.LazyQueryHookOptions<
		Types.GetEnhancedUserDetailsQuery,
		Types.GetEnhancedUserDetailsQueryVariables
	>,
) {
	return Apollo.useLazyQuery<
		Types.GetEnhancedUserDetailsQuery,
		Types.GetEnhancedUserDetailsQueryVariables
	>(GetEnhancedUserDetailsDocument, baseOptions)
}
export type GetEnhancedUserDetailsQueryHookResult = ReturnType<
	typeof useGetEnhancedUserDetailsQuery
>
export type GetEnhancedUserDetailsLazyQueryHookResult = ReturnType<
	typeof useGetEnhancedUserDetailsLazyQuery
>
export type GetEnhancedUserDetailsQueryResult = Apollo.QueryResult<
	Types.GetEnhancedUserDetailsQuery,
	Types.GetEnhancedUserDetailsQueryVariables
>
export const GetOnboardingStepsDocument = gql`
	query GetOnboardingSteps($project_id: ID!, $admin_id: ID!) {
		workspace: workspace_for_project(project_id: $project_id) {
			id
			slack_channels
		}
		admins: workspace_admins_by_project_id(project_id: $project_id) {
			admin {
				id
			}
		}
		isIntegrated(project_id: $project_id)
		adminHasCreatedComment(admin_id: $admin_id)
		projectHasViewedASession(project_id: $project_id) {
			secure_id
		}
		admin {
			slack_im_channel_id
		}
	}
`

/**
 * __useGetOnboardingStepsQuery__
 *
 * To run a query within a React component, call `useGetOnboardingStepsQuery` and pass it any options that fit your needs.
 * When your component renders, `useGetOnboardingStepsQuery` returns an object from Apollo Client that contains loading, error, and data properties
 * you can use to render your UI.
 *
 * @param baseOptions options that will be passed into the query, supported options are listed on: https://www.apollographql.com/docs/react/api/react-hooks/#options;
 *
 * @example
 * const { data, loading, error } = useGetOnboardingStepsQuery({
 *   variables: {
 *      project_id: // value for 'project_id'
 *      admin_id: // value for 'admin_id'
 *   },
 * });
 */
export function useGetOnboardingStepsQuery(
	baseOptions: Apollo.QueryHookOptions<
		Types.GetOnboardingStepsQuery,
		Types.GetOnboardingStepsQueryVariables
	>,
) {
	return Apollo.useQuery<
		Types.GetOnboardingStepsQuery,
		Types.GetOnboardingStepsQueryVariables
	>(GetOnboardingStepsDocument, baseOptions)
}
export function useGetOnboardingStepsLazyQuery(
	baseOptions?: Apollo.LazyQueryHookOptions<
		Types.GetOnboardingStepsQuery,
		Types.GetOnboardingStepsQueryVariables
	>,
) {
	return Apollo.useLazyQuery<
		Types.GetOnboardingStepsQuery,
		Types.GetOnboardingStepsQueryVariables
	>(GetOnboardingStepsDocument, baseOptions)
}
export type GetOnboardingStepsQueryHookResult = ReturnType<
	typeof useGetOnboardingStepsQuery
>
export type GetOnboardingStepsLazyQueryHookResult = ReturnType<
	typeof useGetOnboardingStepsLazyQuery
>
export type GetOnboardingStepsQueryResult = Apollo.QueryResult<
	Types.GetOnboardingStepsQuery,
	Types.GetOnboardingStepsQueryVariables
>
export const SendAdminWorkspaceInviteDocument = gql`
	mutation SendAdminWorkspaceInvite(
		$workspace_id: ID!
		$email: String!
		$base_url: String!
		$role: String!
	) {
		sendAdminWorkspaceInvite(
			workspace_id: $workspace_id
			email: $email
			base_url: $base_url
			role: $role
		)
	}
`
export type SendAdminWorkspaceInviteMutationFn = Apollo.MutationFunction<
	Types.SendAdminWorkspaceInviteMutation,
	Types.SendAdminWorkspaceInviteMutationVariables
>

/**
 * __useSendAdminWorkspaceInviteMutation__
 *
 * To run a mutation, you first call `useSendAdminWorkspaceInviteMutation` within a React component and pass it any options that fit your needs.
 * When your component renders, `useSendAdminWorkspaceInviteMutation` returns a tuple that includes:
 * - A mutate function that you can call at any time to execute the mutation
 * - An object with fields that represent the current status of the mutation's execution
 *
 * @param baseOptions options that will be passed into the mutation, supported options are listed on: https://www.apollographql.com/docs/react/api/react-hooks/#options-2;
 *
 * @example
 * const [sendAdminWorkspaceInviteMutation, { data, loading, error }] = useSendAdminWorkspaceInviteMutation({
 *   variables: {
 *      workspace_id: // value for 'workspace_id'
 *      email: // value for 'email'
 *      base_url: // value for 'base_url'
 *      role: // value for 'role'
 *   },
 * });
 */
export function useSendAdminWorkspaceInviteMutation(
	baseOptions?: Apollo.MutationHookOptions<
		Types.SendAdminWorkspaceInviteMutation,
		Types.SendAdminWorkspaceInviteMutationVariables
	>,
) {
	return Apollo.useMutation<
		Types.SendAdminWorkspaceInviteMutation,
		Types.SendAdminWorkspaceInviteMutationVariables
	>(SendAdminWorkspaceInviteDocument, baseOptions)
}
export type SendAdminWorkspaceInviteMutationHookResult = ReturnType<
	typeof useSendAdminWorkspaceInviteMutation
>
export type SendAdminWorkspaceInviteMutationResult =
	Apollo.MutationResult<Types.SendAdminWorkspaceInviteMutation>
export type SendAdminWorkspaceInviteMutationOptions =
	Apollo.BaseMutationOptions<
		Types.SendAdminWorkspaceInviteMutation,
		Types.SendAdminWorkspaceInviteMutationVariables
	>
export const GetSessionIntervalsDocument = gql`
	query GetSessionIntervals($session_secure_id: String!) {
		session_intervals(session_secure_id: $session_secure_id) {
			start_time
			end_time
			active
			duration
		}
	}
`

/**
 * __useGetSessionIntervalsQuery__
 *
 * To run a query within a React component, call `useGetSessionIntervalsQuery` and pass it any options that fit your needs.
 * When your component renders, `useGetSessionIntervalsQuery` returns an object from Apollo Client that contains loading, error, and data properties
 * you can use to render your UI.
 *
 * @param baseOptions options that will be passed into the query, supported options are listed on: https://www.apollographql.com/docs/react/api/react-hooks/#options;
 *
 * @example
 * const { data, loading, error } = useGetSessionIntervalsQuery({
 *   variables: {
 *      session_secure_id: // value for 'session_secure_id'
 *   },
 * });
 */
export function useGetSessionIntervalsQuery(
	baseOptions: Apollo.QueryHookOptions<
		Types.GetSessionIntervalsQuery,
		Types.GetSessionIntervalsQueryVariables
	>,
) {
	return Apollo.useQuery<
		Types.GetSessionIntervalsQuery,
		Types.GetSessionIntervalsQueryVariables
	>(GetSessionIntervalsDocument, baseOptions)
}
export function useGetSessionIntervalsLazyQuery(
	baseOptions?: Apollo.LazyQueryHookOptions<
		Types.GetSessionIntervalsQuery,
		Types.GetSessionIntervalsQueryVariables
	>,
) {
	return Apollo.useLazyQuery<
		Types.GetSessionIntervalsQuery,
		Types.GetSessionIntervalsQueryVariables
	>(GetSessionIntervalsDocument, baseOptions)
}
export type GetSessionIntervalsQueryHookResult = ReturnType<
	typeof useGetSessionIntervalsQuery
>
export type GetSessionIntervalsLazyQueryHookResult = ReturnType<
	typeof useGetSessionIntervalsLazyQuery
>
export type GetSessionIntervalsQueryResult = Apollo.QueryResult<
	Types.GetSessionIntervalsQuery,
	Types.GetSessionIntervalsQueryVariables
>
export const GetTimelineIndicatorEventsDocument = gql`
	query GetTimelineIndicatorEvents($session_secure_id: String!) {
		timeline_indicator_events(session_secure_id: $session_secure_id) {
			timestamp
			data
			type
			sid
		}
	}
`

/**
 * __useGetTimelineIndicatorEventsQuery__
 *
 * To run a query within a React component, call `useGetTimelineIndicatorEventsQuery` and pass it any options that fit your needs.
 * When your component renders, `useGetTimelineIndicatorEventsQuery` returns an object from Apollo Client that contains loading, error, and data properties
 * you can use to render your UI.
 *
 * @param baseOptions options that will be passed into the query, supported options are listed on: https://www.apollographql.com/docs/react/api/react-hooks/#options;
 *
 * @example
 * const { data, loading, error } = useGetTimelineIndicatorEventsQuery({
 *   variables: {
 *      session_secure_id: // value for 'session_secure_id'
 *   },
 * });
 */
export function useGetTimelineIndicatorEventsQuery(
	baseOptions: Apollo.QueryHookOptions<
		Types.GetTimelineIndicatorEventsQuery,
		Types.GetTimelineIndicatorEventsQueryVariables
	>,
) {
	return Apollo.useQuery<
		Types.GetTimelineIndicatorEventsQuery,
		Types.GetTimelineIndicatorEventsQueryVariables
	>(GetTimelineIndicatorEventsDocument, baseOptions)
}
export function useGetTimelineIndicatorEventsLazyQuery(
	baseOptions?: Apollo.LazyQueryHookOptions<
		Types.GetTimelineIndicatorEventsQuery,
		Types.GetTimelineIndicatorEventsQueryVariables
	>,
) {
	return Apollo.useLazyQuery<
		Types.GetTimelineIndicatorEventsQuery,
		Types.GetTimelineIndicatorEventsQueryVariables
	>(GetTimelineIndicatorEventsDocument, baseOptions)
}
export type GetTimelineIndicatorEventsQueryHookResult = ReturnType<
	typeof useGetTimelineIndicatorEventsQuery
>
export type GetTimelineIndicatorEventsLazyQueryHookResult = ReturnType<
	typeof useGetTimelineIndicatorEventsLazyQuery
>
export type GetTimelineIndicatorEventsQueryResult = Apollo.QueryResult<
	Types.GetTimelineIndicatorEventsQuery,
	Types.GetTimelineIndicatorEventsQueryVariables
>
export const GetFieldTypesDocument = gql`
	query GetFieldTypes($project_id: ID!) {
		field_types(project_id: $project_id) {
			type
			name
		}
	}
`

/**
 * __useGetFieldTypesQuery__
 *
 * To run a query within a React component, call `useGetFieldTypesQuery` and pass it any options that fit your needs.
 * When your component renders, `useGetFieldTypesQuery` returns an object from Apollo Client that contains loading, error, and data properties
 * you can use to render your UI.
 *
 * @param baseOptions options that will be passed into the query, supported options are listed on: https://www.apollographql.com/docs/react/api/react-hooks/#options;
 *
 * @example
 * const { data, loading, error } = useGetFieldTypesQuery({
 *   variables: {
 *      project_id: // value for 'project_id'
 *   },
 * });
 */
export function useGetFieldTypesQuery(
	baseOptions: Apollo.QueryHookOptions<
		Types.GetFieldTypesQuery,
		Types.GetFieldTypesQueryVariables
	>,
) {
	return Apollo.useQuery<
		Types.GetFieldTypesQuery,
		Types.GetFieldTypesQueryVariables
	>(GetFieldTypesDocument, baseOptions)
}
export function useGetFieldTypesLazyQuery(
	baseOptions?: Apollo.LazyQueryHookOptions<
		Types.GetFieldTypesQuery,
		Types.GetFieldTypesQueryVariables
	>,
) {
	return Apollo.useLazyQuery<
		Types.GetFieldTypesQuery,
		Types.GetFieldTypesQueryVariables
	>(GetFieldTypesDocument, baseOptions)
}
export type GetFieldTypesQueryHookResult = ReturnType<
	typeof useGetFieldTypesQuery
>
export type GetFieldTypesLazyQueryHookResult = ReturnType<
	typeof useGetFieldTypesLazyQuery
>
export type GetFieldTypesQueryResult = Apollo.QueryResult<
	Types.GetFieldTypesQuery,
	Types.GetFieldTypesQueryVariables
>
export const GetFieldsOpensearchDocument = gql`
	query GetFieldsOpensearch(
		$project_id: ID!
		$count: Int!
		$field_type: String!
		$field_name: String!
		$query: String!
	) {
		fields_opensearch(
			project_id: $project_id
			count: $count
			field_type: $field_type
			field_name: $field_name
			query: $query
		)
	}
`

/**
 * __useGetFieldsOpensearchQuery__
 *
 * To run a query within a React component, call `useGetFieldsOpensearchQuery` and pass it any options that fit your needs.
 * When your component renders, `useGetFieldsOpensearchQuery` returns an object from Apollo Client that contains loading, error, and data properties
 * you can use to render your UI.
 *
 * @param baseOptions options that will be passed into the query, supported options are listed on: https://www.apollographql.com/docs/react/api/react-hooks/#options;
 *
 * @example
 * const { data, loading, error } = useGetFieldsOpensearchQuery({
 *   variables: {
 *      project_id: // value for 'project_id'
 *      count: // value for 'count'
 *      field_type: // value for 'field_type'
 *      field_name: // value for 'field_name'
 *      query: // value for 'query'
 *   },
 * });
 */
export function useGetFieldsOpensearchQuery(
	baseOptions: Apollo.QueryHookOptions<
		Types.GetFieldsOpensearchQuery,
		Types.GetFieldsOpensearchQueryVariables
	>,
) {
	return Apollo.useQuery<
		Types.GetFieldsOpensearchQuery,
		Types.GetFieldsOpensearchQueryVariables
	>(GetFieldsOpensearchDocument, baseOptions)
}
export function useGetFieldsOpensearchLazyQuery(
	baseOptions?: Apollo.LazyQueryHookOptions<
		Types.GetFieldsOpensearchQuery,
		Types.GetFieldsOpensearchQueryVariables
	>,
) {
	return Apollo.useLazyQuery<
		Types.GetFieldsOpensearchQuery,
		Types.GetFieldsOpensearchQueryVariables
	>(GetFieldsOpensearchDocument, baseOptions)
}
export type GetFieldsOpensearchQueryHookResult = ReturnType<
	typeof useGetFieldsOpensearchQuery
>
export type GetFieldsOpensearchLazyQueryHookResult = ReturnType<
	typeof useGetFieldsOpensearchLazyQuery
>
export type GetFieldsOpensearchQueryResult = Apollo.QueryResult<
	Types.GetFieldsOpensearchQuery,
	Types.GetFieldsOpensearchQueryVariables
>
export const GetQuickFieldsOpensearchDocument = gql`
	query GetQuickFieldsOpensearch(
		$project_id: ID!
		$count: Int!
		$query: String!
	) {
		quickFields_opensearch(
			project_id: $project_id
			count: $count
			query: $query
		) {
			type
			name
			value
		}
	}
`

/**
 * __useGetQuickFieldsOpensearchQuery__
 *
 * To run a query within a React component, call `useGetQuickFieldsOpensearchQuery` and pass it any options that fit your needs.
 * When your component renders, `useGetQuickFieldsOpensearchQuery` returns an object from Apollo Client that contains loading, error, and data properties
 * you can use to render your UI.
 *
 * @param baseOptions options that will be passed into the query, supported options are listed on: https://www.apollographql.com/docs/react/api/react-hooks/#options;
 *
 * @example
 * const { data, loading, error } = useGetQuickFieldsOpensearchQuery({
 *   variables: {
 *      project_id: // value for 'project_id'
 *      count: // value for 'count'
 *      query: // value for 'query'
 *   },
 * });
 */
export function useGetQuickFieldsOpensearchQuery(
	baseOptions: Apollo.QueryHookOptions<
		Types.GetQuickFieldsOpensearchQuery,
		Types.GetQuickFieldsOpensearchQueryVariables
	>,
) {
	return Apollo.useQuery<
		Types.GetQuickFieldsOpensearchQuery,
		Types.GetQuickFieldsOpensearchQueryVariables
	>(GetQuickFieldsOpensearchDocument, baseOptions)
}
export function useGetQuickFieldsOpensearchLazyQuery(
	baseOptions?: Apollo.LazyQueryHookOptions<
		Types.GetQuickFieldsOpensearchQuery,
		Types.GetQuickFieldsOpensearchQueryVariables
	>,
) {
	return Apollo.useLazyQuery<
		Types.GetQuickFieldsOpensearchQuery,
		Types.GetQuickFieldsOpensearchQueryVariables
	>(GetQuickFieldsOpensearchDocument, baseOptions)
}
export type GetQuickFieldsOpensearchQueryHookResult = ReturnType<
	typeof useGetQuickFieldsOpensearchQuery
>
export type GetQuickFieldsOpensearchLazyQueryHookResult = ReturnType<
	typeof useGetQuickFieldsOpensearchLazyQuery
>
export type GetQuickFieldsOpensearchQueryResult = Apollo.QueryResult<
	Types.GetQuickFieldsOpensearchQuery,
	Types.GetQuickFieldsOpensearchQueryVariables
>
export const GetErrorFieldsOpensearchDocument = gql`
	query GetErrorFieldsOpensearch(
		$project_id: ID!
		$count: Int!
		$field_type: String!
		$field_name: String!
		$query: String!
	) {
		error_fields_opensearch(
			project_id: $project_id
			count: $count
			field_type: $field_type
			field_name: $field_name
			query: $query
		)
	}
`

/**
 * __useGetErrorFieldsOpensearchQuery__
 *
 * To run a query within a React component, call `useGetErrorFieldsOpensearchQuery` and pass it any options that fit your needs.
 * When your component renders, `useGetErrorFieldsOpensearchQuery` returns an object from Apollo Client that contains loading, error, and data properties
 * you can use to render your UI.
 *
 * @param baseOptions options that will be passed into the query, supported options are listed on: https://www.apollographql.com/docs/react/api/react-hooks/#options;
 *
 * @example
 * const { data, loading, error } = useGetErrorFieldsOpensearchQuery({
 *   variables: {
 *      project_id: // value for 'project_id'
 *      count: // value for 'count'
 *      field_type: // value for 'field_type'
 *      field_name: // value for 'field_name'
 *      query: // value for 'query'
 *   },
 * });
 */
export function useGetErrorFieldsOpensearchQuery(
	baseOptions: Apollo.QueryHookOptions<
		Types.GetErrorFieldsOpensearchQuery,
		Types.GetErrorFieldsOpensearchQueryVariables
	>,
) {
	return Apollo.useQuery<
		Types.GetErrorFieldsOpensearchQuery,
		Types.GetErrorFieldsOpensearchQueryVariables
	>(GetErrorFieldsOpensearchDocument, baseOptions)
}
export function useGetErrorFieldsOpensearchLazyQuery(
	baseOptions?: Apollo.LazyQueryHookOptions<
		Types.GetErrorFieldsOpensearchQuery,
		Types.GetErrorFieldsOpensearchQueryVariables
	>,
) {
	return Apollo.useLazyQuery<
		Types.GetErrorFieldsOpensearchQuery,
		Types.GetErrorFieldsOpensearchQueryVariables
	>(GetErrorFieldsOpensearchDocument, baseOptions)
}
export type GetErrorFieldsOpensearchQueryHookResult = ReturnType<
	typeof useGetErrorFieldsOpensearchQuery
>
export type GetErrorFieldsOpensearchLazyQueryHookResult = ReturnType<
	typeof useGetErrorFieldsOpensearchLazyQuery
>
export type GetErrorFieldsOpensearchQueryResult = Apollo.QueryResult<
	Types.GetErrorFieldsOpensearchQuery,
	Types.GetErrorFieldsOpensearchQueryVariables
>
export const GetSessionsOpenSearchDocument = gql`
	query GetSessionsOpenSearch(
		$project_id: ID!
		$count: Int!
		$query: String!
		$sort_desc: Boolean!
		$page: Int
	) {
		sessions_opensearch(
			project_id: $project_id
			count: $count
			query: $query
			sort_desc: $sort_desc
			page: $page
		) {
			sessions {
				id
				secure_id
				client_id
				fingerprint
				identifier
				identified
				os_name
				os_version
				browser_name
				browser_version
				city
				state
				country
				postal
				created_at
				language
				length
				active_length
				enable_recording_network_contents
				viewed
				starred
				processed
				has_rage_clicks
				has_errors
				fields {
					name
					value
					type
					id
				}
				first_time
				user_properties
				event_counts
				last_user_interaction_time
			}
			totalCount
		}
	}
`

/**
 * __useGetSessionsOpenSearchQuery__
 *
 * To run a query within a React component, call `useGetSessionsOpenSearchQuery` and pass it any options that fit your needs.
 * When your component renders, `useGetSessionsOpenSearchQuery` returns an object from Apollo Client that contains loading, error, and data properties
 * you can use to render your UI.
 *
 * @param baseOptions options that will be passed into the query, supported options are listed on: https://www.apollographql.com/docs/react/api/react-hooks/#options;
 *
 * @example
 * const { data, loading, error } = useGetSessionsOpenSearchQuery({
 *   variables: {
 *      project_id: // value for 'project_id'
 *      count: // value for 'count'
 *      query: // value for 'query'
 *      sort_desc: // value for 'sort_desc'
 *      page: // value for 'page'
 *   },
 * });
 */
export function useGetSessionsOpenSearchQuery(
	baseOptions: Apollo.QueryHookOptions<
		Types.GetSessionsOpenSearchQuery,
		Types.GetSessionsOpenSearchQueryVariables
	>,
) {
	return Apollo.useQuery<
		Types.GetSessionsOpenSearchQuery,
		Types.GetSessionsOpenSearchQueryVariables
	>(GetSessionsOpenSearchDocument, baseOptions)
}
export function useGetSessionsOpenSearchLazyQuery(
	baseOptions?: Apollo.LazyQueryHookOptions<
		Types.GetSessionsOpenSearchQuery,
		Types.GetSessionsOpenSearchQueryVariables
	>,
) {
	return Apollo.useLazyQuery<
		Types.GetSessionsOpenSearchQuery,
		Types.GetSessionsOpenSearchQueryVariables
	>(GetSessionsOpenSearchDocument, baseOptions)
}
export type GetSessionsOpenSearchQueryHookResult = ReturnType<
	typeof useGetSessionsOpenSearchQuery
>
export type GetSessionsOpenSearchLazyQueryHookResult = ReturnType<
	typeof useGetSessionsOpenSearchLazyQuery
>
export type GetSessionsOpenSearchQueryResult = Apollo.QueryResult<
	Types.GetSessionsOpenSearchQuery,
	Types.GetSessionsOpenSearchQueryVariables
>
export const GetSessionsHistogramDocument = gql`
	query GetSessionsHistogram(
		$project_id: ID!
		$query: String!
		$histogram_options: DateHistogramOptions!
	) {
		sessions_histogram(
			project_id: $project_id
			query: $query
			histogram_options: $histogram_options
		) {
			bucket_times
			sessions_without_errors
			sessions_with_errors
			total_sessions
		}
	}
`

/**
 * __useGetSessionsHistogramQuery__
 *
 * To run a query within a React component, call `useGetSessionsHistogramQuery` and pass it any options that fit your needs.
 * When your component renders, `useGetSessionsHistogramQuery` returns an object from Apollo Client that contains loading, error, and data properties
 * you can use to render your UI.
 *
 * @param baseOptions options that will be passed into the query, supported options are listed on: https://www.apollographql.com/docs/react/api/react-hooks/#options;
 *
 * @example
 * const { data, loading, error } = useGetSessionsHistogramQuery({
 *   variables: {
 *      project_id: // value for 'project_id'
 *      query: // value for 'query'
 *      histogram_options: // value for 'histogram_options'
 *   },
 * });
 */
export function useGetSessionsHistogramQuery(
	baseOptions: Apollo.QueryHookOptions<
		Types.GetSessionsHistogramQuery,
		Types.GetSessionsHistogramQueryVariables
	>,
) {
	return Apollo.useQuery<
		Types.GetSessionsHistogramQuery,
		Types.GetSessionsHistogramQueryVariables
	>(GetSessionsHistogramDocument, baseOptions)
}
export function useGetSessionsHistogramLazyQuery(
	baseOptions?: Apollo.LazyQueryHookOptions<
		Types.GetSessionsHistogramQuery,
		Types.GetSessionsHistogramQueryVariables
	>,
) {
	return Apollo.useLazyQuery<
		Types.GetSessionsHistogramQuery,
		Types.GetSessionsHistogramQueryVariables
	>(GetSessionsHistogramDocument, baseOptions)
}
export type GetSessionsHistogramQueryHookResult = ReturnType<
	typeof useGetSessionsHistogramQuery
>
export type GetSessionsHistogramLazyQueryHookResult = ReturnType<
	typeof useGetSessionsHistogramLazyQuery
>
export type GetSessionsHistogramQueryResult = Apollo.QueryResult<
	Types.GetSessionsHistogramQuery,
	Types.GetSessionsHistogramQueryVariables
>
export const GetErrorGroupsOpenSearchDocument = gql`
	query GetErrorGroupsOpenSearch(
		$project_id: ID!
		$count: Int!
		$query: String!
		$page: Int
	) {
		error_groups_opensearch(
			project_id: $project_id
			count: $count
			query: $query
			page: $page
		) {
			error_groups {
				created_at
				updated_at
				id
				secure_id
				type
				event
				state
				state
				environments
				stack_trace
				structured_stack_trace {
					fileName
					lineNumber
					functionName
					columnNumber
				}
				error_frequency
				error_metrics {
					error_group_id
					date
					name
					value
				}
				is_public
				project_id
			}
			totalCount
		}
	}
`

/**
 * __useGetErrorGroupsOpenSearchQuery__
 *
 * To run a query within a React component, call `useGetErrorGroupsOpenSearchQuery` and pass it any options that fit your needs.
 * When your component renders, `useGetErrorGroupsOpenSearchQuery` returns an object from Apollo Client that contains loading, error, and data properties
 * you can use to render your UI.
 *
 * @param baseOptions options that will be passed into the query, supported options are listed on: https://www.apollographql.com/docs/react/api/react-hooks/#options;
 *
 * @example
 * const { data, loading, error } = useGetErrorGroupsOpenSearchQuery({
 *   variables: {
 *      project_id: // value for 'project_id'
 *      count: // value for 'count'
 *      query: // value for 'query'
 *      page: // value for 'page'
 *   },
 * });
 */
export function useGetErrorGroupsOpenSearchQuery(
	baseOptions: Apollo.QueryHookOptions<
		Types.GetErrorGroupsOpenSearchQuery,
		Types.GetErrorGroupsOpenSearchQueryVariables
	>,
) {
	return Apollo.useQuery<
		Types.GetErrorGroupsOpenSearchQuery,
		Types.GetErrorGroupsOpenSearchQueryVariables
	>(GetErrorGroupsOpenSearchDocument, baseOptions)
}
export function useGetErrorGroupsOpenSearchLazyQuery(
	baseOptions?: Apollo.LazyQueryHookOptions<
		Types.GetErrorGroupsOpenSearchQuery,
		Types.GetErrorGroupsOpenSearchQueryVariables
	>,
) {
	return Apollo.useLazyQuery<
		Types.GetErrorGroupsOpenSearchQuery,
		Types.GetErrorGroupsOpenSearchQueryVariables
	>(GetErrorGroupsOpenSearchDocument, baseOptions)
}
export type GetErrorGroupsOpenSearchQueryHookResult = ReturnType<
	typeof useGetErrorGroupsOpenSearchQuery
>
export type GetErrorGroupsOpenSearchLazyQueryHookResult = ReturnType<
	typeof useGetErrorGroupsOpenSearchLazyQuery
>
export type GetErrorGroupsOpenSearchQueryResult = Apollo.QueryResult<
	Types.GetErrorGroupsOpenSearchQuery,
	Types.GetErrorGroupsOpenSearchQueryVariables
>
export const GetErrorsHistogramDocument = gql`
	query GetErrorsHistogram(
		$project_id: ID!
		$query: String!
		$histogram_options: DateHistogramOptions!
	) {
		errors_histogram(
			project_id: $project_id
			query: $query
			histogram_options: $histogram_options
		) {
			bucket_times
			error_objects
		}
	}
`

/**
 * __useGetErrorsHistogramQuery__
 *
 * To run a query within a React component, call `useGetErrorsHistogramQuery` and pass it any options that fit your needs.
 * When your component renders, `useGetErrorsHistogramQuery` returns an object from Apollo Client that contains loading, error, and data properties
 * you can use to render your UI.
 *
 * @param baseOptions options that will be passed into the query, supported options are listed on: https://www.apollographql.com/docs/react/api/react-hooks/#options;
 *
 * @example
 * const { data, loading, error } = useGetErrorsHistogramQuery({
 *   variables: {
 *      project_id: // value for 'project_id'
 *      query: // value for 'query'
 *      histogram_options: // value for 'histogram_options'
 *   },
 * });
 */
export function useGetErrorsHistogramQuery(
	baseOptions: Apollo.QueryHookOptions<
		Types.GetErrorsHistogramQuery,
		Types.GetErrorsHistogramQueryVariables
	>,
) {
	return Apollo.useQuery<
		Types.GetErrorsHistogramQuery,
		Types.GetErrorsHistogramQueryVariables
	>(GetErrorsHistogramDocument, baseOptions)
}
export function useGetErrorsHistogramLazyQuery(
	baseOptions?: Apollo.LazyQueryHookOptions<
		Types.GetErrorsHistogramQuery,
		Types.GetErrorsHistogramQueryVariables
	>,
) {
	return Apollo.useLazyQuery<
		Types.GetErrorsHistogramQuery,
		Types.GetErrorsHistogramQueryVariables
	>(GetErrorsHistogramDocument, baseOptions)
}
export type GetErrorsHistogramQueryHookResult = ReturnType<
	typeof useGetErrorsHistogramQuery
>
export type GetErrorsHistogramLazyQueryHookResult = ReturnType<
	typeof useGetErrorsHistogramLazyQuery
>
export type GetErrorsHistogramQueryResult = Apollo.QueryResult<
	Types.GetErrorsHistogramQuery,
	Types.GetErrorsHistogramQueryVariables
>
export const GetProjectsDocument = gql`
	query GetProjects {
		projects {
			id
			name
			workspace_id
		}
	}
`

/**
 * __useGetProjectsQuery__
 *
 * To run a query within a React component, call `useGetProjectsQuery` and pass it any options that fit your needs.
 * When your component renders, `useGetProjectsQuery` returns an object from Apollo Client that contains loading, error, and data properties
 * you can use to render your UI.
 *
 * @param baseOptions options that will be passed into the query, supported options are listed on: https://www.apollographql.com/docs/react/api/react-hooks/#options;
 *
 * @example
 * const { data, loading, error } = useGetProjectsQuery({
 *   variables: {
 *   },
 * });
 */
export function useGetProjectsQuery(
	baseOptions?: Apollo.QueryHookOptions<
		Types.GetProjectsQuery,
		Types.GetProjectsQueryVariables
	>,
) {
	return Apollo.useQuery<
		Types.GetProjectsQuery,
		Types.GetProjectsQueryVariables
	>(GetProjectsDocument, baseOptions)
}
export function useGetProjectsLazyQuery(
	baseOptions?: Apollo.LazyQueryHookOptions<
		Types.GetProjectsQuery,
		Types.GetProjectsQueryVariables
	>,
) {
	return Apollo.useLazyQuery<
		Types.GetProjectsQuery,
		Types.GetProjectsQueryVariables
	>(GetProjectsDocument, baseOptions)
}
export type GetProjectsQueryHookResult = ReturnType<typeof useGetProjectsQuery>
export type GetProjectsLazyQueryHookResult = ReturnType<
	typeof useGetProjectsLazyQuery
>
export type GetProjectsQueryResult = Apollo.QueryResult<
	Types.GetProjectsQuery,
	Types.GetProjectsQueryVariables
>
export const GetWorkspaceDocument = gql`
	query GetWorkspace($id: ID!) {
		workspace(id: $id) {
			id
			name
			secret
			plan_tier
			unlimited_members
			clearbit_enabled
			projects {
				id
				name
			}
		}
	}
`

/**
 * __useGetWorkspaceQuery__
 *
 * To run a query within a React component, call `useGetWorkspaceQuery` and pass it any options that fit your needs.
 * When your component renders, `useGetWorkspaceQuery` returns an object from Apollo Client that contains loading, error, and data properties
 * you can use to render your UI.
 *
 * @param baseOptions options that will be passed into the query, supported options are listed on: https://www.apollographql.com/docs/react/api/react-hooks/#options;
 *
 * @example
 * const { data, loading, error } = useGetWorkspaceQuery({
 *   variables: {
 *      id: // value for 'id'
 *   },
 * });
 */
export function useGetWorkspaceQuery(
	baseOptions: Apollo.QueryHookOptions<
		Types.GetWorkspaceQuery,
		Types.GetWorkspaceQueryVariables
	>,
) {
	return Apollo.useQuery<
		Types.GetWorkspaceQuery,
		Types.GetWorkspaceQueryVariables
	>(GetWorkspaceDocument, baseOptions)
}
export function useGetWorkspaceLazyQuery(
	baseOptions?: Apollo.LazyQueryHookOptions<
		Types.GetWorkspaceQuery,
		Types.GetWorkspaceQueryVariables
	>,
) {
	return Apollo.useLazyQuery<
		Types.GetWorkspaceQuery,
		Types.GetWorkspaceQueryVariables
	>(GetWorkspaceDocument, baseOptions)
}
export type GetWorkspaceQueryHookResult = ReturnType<
	typeof useGetWorkspaceQuery
>
export type GetWorkspaceLazyQueryHookResult = ReturnType<
	typeof useGetWorkspaceLazyQuery
>
export type GetWorkspaceQueryResult = Apollo.QueryResult<
	Types.GetWorkspaceQuery,
	Types.GetWorkspaceQueryVariables
>
export const GetWorkspacesDocument = gql`
	query GetWorkspaces {
		workspaces {
			id
			name
		}
		joinable_workspaces {
			id
			name
			projects {
				id
			}
		}
	}
`

/**
 * __useGetWorkspacesQuery__
 *
 * To run a query within a React component, call `useGetWorkspacesQuery` and pass it any options that fit your needs.
 * When your component renders, `useGetWorkspacesQuery` returns an object from Apollo Client that contains loading, error, and data properties
 * you can use to render your UI.
 *
 * @param baseOptions options that will be passed into the query, supported options are listed on: https://www.apollographql.com/docs/react/api/react-hooks/#options;
 *
 * @example
 * const { data, loading, error } = useGetWorkspacesQuery({
 *   variables: {
 *   },
 * });
 */
export function useGetWorkspacesQuery(
	baseOptions?: Apollo.QueryHookOptions<
		Types.GetWorkspacesQuery,
		Types.GetWorkspacesQueryVariables
	>,
) {
	return Apollo.useQuery<
		Types.GetWorkspacesQuery,
		Types.GetWorkspacesQueryVariables
	>(GetWorkspacesDocument, baseOptions)
}
export function useGetWorkspacesLazyQuery(
	baseOptions?: Apollo.LazyQueryHookOptions<
		Types.GetWorkspacesQuery,
		Types.GetWorkspacesQueryVariables
	>,
) {
	return Apollo.useLazyQuery<
		Types.GetWorkspacesQuery,
		Types.GetWorkspacesQueryVariables
	>(GetWorkspacesDocument, baseOptions)
}
export type GetWorkspacesQueryHookResult = ReturnType<
	typeof useGetWorkspacesQuery
>
export type GetWorkspacesLazyQueryHookResult = ReturnType<
	typeof useGetWorkspacesLazyQuery
>
export type GetWorkspacesQueryResult = Apollo.QueryResult<
	Types.GetWorkspacesQuery,
	Types.GetWorkspacesQueryVariables
>
export const GetWorkspacesCountDocument = gql`
	query GetWorkspacesCount {
		workspaces_count
	}
`

/**
 * __useGetWorkspacesCountQuery__
 *
 * To run a query within a React component, call `useGetWorkspacesCountQuery` and pass it any options that fit your needs.
 * When your component renders, `useGetWorkspacesCountQuery` returns an object from Apollo Client that contains loading, error, and data properties
 * you can use to render your UI.
 *
 * @param baseOptions options that will be passed into the query, supported options are listed on: https://www.apollographql.com/docs/react/api/react-hooks/#options;
 *
 * @example
 * const { data, loading, error } = useGetWorkspacesCountQuery({
 *   variables: {
 *   },
 * });
 */
export function useGetWorkspacesCountQuery(
	baseOptions?: Apollo.QueryHookOptions<
		Types.GetWorkspacesCountQuery,
		Types.GetWorkspacesCountQueryVariables
	>,
) {
	return Apollo.useQuery<
		Types.GetWorkspacesCountQuery,
		Types.GetWorkspacesCountQueryVariables
	>(GetWorkspacesCountDocument, baseOptions)
}
export function useGetWorkspacesCountLazyQuery(
	baseOptions?: Apollo.LazyQueryHookOptions<
		Types.GetWorkspacesCountQuery,
		Types.GetWorkspacesCountQueryVariables
	>,
) {
	return Apollo.useLazyQuery<
		Types.GetWorkspacesCountQuery,
		Types.GetWorkspacesCountQueryVariables
	>(GetWorkspacesCountDocument, baseOptions)
}
export type GetWorkspacesCountQueryHookResult = ReturnType<
	typeof useGetWorkspacesCountQuery
>
export type GetWorkspacesCountLazyQueryHookResult = ReturnType<
	typeof useGetWorkspacesCountLazyQuery
>
export type GetWorkspacesCountQueryResult = Apollo.QueryResult<
	Types.GetWorkspacesCountQuery,
	Types.GetWorkspacesCountQueryVariables
>
export const GetProjectsAndWorkspacesDocument = gql`
	query GetProjectsAndWorkspaces {
		projects {
			id
			name
		}
		workspaces {
			id
			name
		}
	}
`

/**
 * __useGetProjectsAndWorkspacesQuery__
 *
 * To run a query within a React component, call `useGetProjectsAndWorkspacesQuery` and pass it any options that fit your needs.
 * When your component renders, `useGetProjectsAndWorkspacesQuery` returns an object from Apollo Client that contains loading, error, and data properties
 * you can use to render your UI.
 *
 * @param baseOptions options that will be passed into the query, supported options are listed on: https://www.apollographql.com/docs/react/api/react-hooks/#options;
 *
 * @example
 * const { data, loading, error } = useGetProjectsAndWorkspacesQuery({
 *   variables: {
 *   },
 * });
 */
export function useGetProjectsAndWorkspacesQuery(
	baseOptions?: Apollo.QueryHookOptions<
		Types.GetProjectsAndWorkspacesQuery,
		Types.GetProjectsAndWorkspacesQueryVariables
	>,
) {
	return Apollo.useQuery<
		Types.GetProjectsAndWorkspacesQuery,
		Types.GetProjectsAndWorkspacesQueryVariables
	>(GetProjectsAndWorkspacesDocument, baseOptions)
}
export function useGetProjectsAndWorkspacesLazyQuery(
	baseOptions?: Apollo.LazyQueryHookOptions<
		Types.GetProjectsAndWorkspacesQuery,
		Types.GetProjectsAndWorkspacesQueryVariables
	>,
) {
	return Apollo.useLazyQuery<
		Types.GetProjectsAndWorkspacesQuery,
		Types.GetProjectsAndWorkspacesQueryVariables
	>(GetProjectsAndWorkspacesDocument, baseOptions)
}
export type GetProjectsAndWorkspacesQueryHookResult = ReturnType<
	typeof useGetProjectsAndWorkspacesQuery
>
export type GetProjectsAndWorkspacesLazyQueryHookResult = ReturnType<
	typeof useGetProjectsAndWorkspacesLazyQuery
>
export type GetProjectsAndWorkspacesQueryResult = Apollo.QueryResult<
	Types.GetProjectsAndWorkspacesQuery,
	Types.GetProjectsAndWorkspacesQueryVariables
>
export const GetProjectOrWorkspaceDocument = gql`
	query GetProjectOrWorkspace(
		$project_id: ID!
		$workspace_id: ID!
		$is_workspace: Boolean!
	) {
		project(id: $project_id) @skip(if: $is_workspace) {
			id
			name
			billing_email
		}
		workspace(id: $workspace_id) @include(if: $is_workspace) {
			id
			name
		}
	}
`

/**
 * __useGetProjectOrWorkspaceQuery__
 *
 * To run a query within a React component, call `useGetProjectOrWorkspaceQuery` and pass it any options that fit your needs.
 * When your component renders, `useGetProjectOrWorkspaceQuery` returns an object from Apollo Client that contains loading, error, and data properties
 * you can use to render your UI.
 *
 * @param baseOptions options that will be passed into the query, supported options are listed on: https://www.apollographql.com/docs/react/api/react-hooks/#options;
 *
 * @example
 * const { data, loading, error } = useGetProjectOrWorkspaceQuery({
 *   variables: {
 *      project_id: // value for 'project_id'
 *      workspace_id: // value for 'workspace_id'
 *      is_workspace: // value for 'is_workspace'
 *   },
 * });
 */
export function useGetProjectOrWorkspaceQuery(
	baseOptions: Apollo.QueryHookOptions<
		Types.GetProjectOrWorkspaceQuery,
		Types.GetProjectOrWorkspaceQueryVariables
	>,
) {
	return Apollo.useQuery<
		Types.GetProjectOrWorkspaceQuery,
		Types.GetProjectOrWorkspaceQueryVariables
	>(GetProjectOrWorkspaceDocument, baseOptions)
}
export function useGetProjectOrWorkspaceLazyQuery(
	baseOptions?: Apollo.LazyQueryHookOptions<
		Types.GetProjectOrWorkspaceQuery,
		Types.GetProjectOrWorkspaceQueryVariables
	>,
) {
	return Apollo.useLazyQuery<
		Types.GetProjectOrWorkspaceQuery,
		Types.GetProjectOrWorkspaceQueryVariables
	>(GetProjectOrWorkspaceDocument, baseOptions)
}
export type GetProjectOrWorkspaceQueryHookResult = ReturnType<
	typeof useGetProjectOrWorkspaceQuery
>
export type GetProjectOrWorkspaceLazyQueryHookResult = ReturnType<
	typeof useGetProjectOrWorkspaceLazyQuery
>
export type GetProjectOrWorkspaceQueryResult = Apollo.QueryResult<
	Types.GetProjectOrWorkspaceQuery,
	Types.GetProjectOrWorkspaceQueryVariables
>
export const GetProjectDropdownOptionsDocument = gql`
	query GetProjectDropdownOptions($project_id: ID!) {
		project(id: $project_id) {
			id
			name
			verbose_id
			billing_email
			secret
			workspace_id
		}
		workspace: workspace_for_project(project_id: $project_id) {
			id
			name
			projects {
				id
				name
			}
		}
		workspaces {
			id
			name
		}
		joinable_workspaces {
			id
			name
			projects {
				id
			}
		}
	}
`

/**
 * __useGetProjectDropdownOptionsQuery__
 *
 * To run a query within a React component, call `useGetProjectDropdownOptionsQuery` and pass it any options that fit your needs.
 * When your component renders, `useGetProjectDropdownOptionsQuery` returns an object from Apollo Client that contains loading, error, and data properties
 * you can use to render your UI.
 *
 * @param baseOptions options that will be passed into the query, supported options are listed on: https://www.apollographql.com/docs/react/api/react-hooks/#options;
 *
 * @example
 * const { data, loading, error } = useGetProjectDropdownOptionsQuery({
 *   variables: {
 *      project_id: // value for 'project_id'
 *   },
 * });
 */
export function useGetProjectDropdownOptionsQuery(
	baseOptions: Apollo.QueryHookOptions<
		Types.GetProjectDropdownOptionsQuery,
		Types.GetProjectDropdownOptionsQueryVariables
	>,
) {
	return Apollo.useQuery<
		Types.GetProjectDropdownOptionsQuery,
		Types.GetProjectDropdownOptionsQueryVariables
	>(GetProjectDropdownOptionsDocument, baseOptions)
}
export function useGetProjectDropdownOptionsLazyQuery(
	baseOptions?: Apollo.LazyQueryHookOptions<
		Types.GetProjectDropdownOptionsQuery,
		Types.GetProjectDropdownOptionsQueryVariables
	>,
) {
	return Apollo.useLazyQuery<
		Types.GetProjectDropdownOptionsQuery,
		Types.GetProjectDropdownOptionsQueryVariables
	>(GetProjectDropdownOptionsDocument, baseOptions)
}
export type GetProjectDropdownOptionsQueryHookResult = ReturnType<
	typeof useGetProjectDropdownOptionsQuery
>
export type GetProjectDropdownOptionsLazyQueryHookResult = ReturnType<
	typeof useGetProjectDropdownOptionsLazyQuery
>
export type GetProjectDropdownOptionsQueryResult = Apollo.QueryResult<
	Types.GetProjectDropdownOptionsQuery,
	Types.GetProjectDropdownOptionsQueryVariables
>
export const GetWorkspaceDropdownOptionsDocument = gql`
	query GetWorkspaceDropdownOptions($workspace_id: ID!) {
		workspace(id: $workspace_id) {
			id
			name
			projects {
				id
				name
			}
		}
		workspaces {
			id
			name
		}
		joinable_workspaces {
			id
			name
			projects {
				id
			}
		}
	}
`

/**
 * __useGetWorkspaceDropdownOptionsQuery__
 *
 * To run a query within a React component, call `useGetWorkspaceDropdownOptionsQuery` and pass it any options that fit your needs.
 * When your component renders, `useGetWorkspaceDropdownOptionsQuery` returns an object from Apollo Client that contains loading, error, and data properties
 * you can use to render your UI.
 *
 * @param baseOptions options that will be passed into the query, supported options are listed on: https://www.apollographql.com/docs/react/api/react-hooks/#options;
 *
 * @example
 * const { data, loading, error } = useGetWorkspaceDropdownOptionsQuery({
 *   variables: {
 *      workspace_id: // value for 'workspace_id'
 *   },
 * });
 */
export function useGetWorkspaceDropdownOptionsQuery(
	baseOptions: Apollo.QueryHookOptions<
		Types.GetWorkspaceDropdownOptionsQuery,
		Types.GetWorkspaceDropdownOptionsQueryVariables
	>,
) {
	return Apollo.useQuery<
		Types.GetWorkspaceDropdownOptionsQuery,
		Types.GetWorkspaceDropdownOptionsQueryVariables
	>(GetWorkspaceDropdownOptionsDocument, baseOptions)
}
export function useGetWorkspaceDropdownOptionsLazyQuery(
	baseOptions?: Apollo.LazyQueryHookOptions<
		Types.GetWorkspaceDropdownOptionsQuery,
		Types.GetWorkspaceDropdownOptionsQueryVariables
	>,
) {
	return Apollo.useLazyQuery<
		Types.GetWorkspaceDropdownOptionsQuery,
		Types.GetWorkspaceDropdownOptionsQueryVariables
	>(GetWorkspaceDropdownOptionsDocument, baseOptions)
}
export type GetWorkspaceDropdownOptionsQueryHookResult = ReturnType<
	typeof useGetWorkspaceDropdownOptionsQuery
>
export type GetWorkspaceDropdownOptionsLazyQueryHookResult = ReturnType<
	typeof useGetWorkspaceDropdownOptionsLazyQuery
>
export type GetWorkspaceDropdownOptionsQueryResult = Apollo.QueryResult<
	Types.GetWorkspaceDropdownOptionsQuery,
	Types.GetWorkspaceDropdownOptionsQueryVariables
>
export const GetAdminDocument = gql`
	query GetAdmin {
		admin {
			id
			uid
			name
			email
			phone
			photo_url
			slack_im_channel_id
			email_verified
			user_defined_role
			about_you_details_filled
		}
	}
`

/**
 * __useGetAdminQuery__
 *
 * To run a query within a React component, call `useGetAdminQuery` and pass it any options that fit your needs.
 * When your component renders, `useGetAdminQuery` returns an object from Apollo Client that contains loading, error, and data properties
 * you can use to render your UI.
 *
 * @param baseOptions options that will be passed into the query, supported options are listed on: https://www.apollographql.com/docs/react/api/react-hooks/#options;
 *
 * @example
 * const { data, loading, error } = useGetAdminQuery({
 *   variables: {
 *   },
 * });
 */
export function useGetAdminQuery(
	baseOptions?: Apollo.QueryHookOptions<
		Types.GetAdminQuery,
		Types.GetAdminQueryVariables
	>,
) {
	return Apollo.useQuery<Types.GetAdminQuery, Types.GetAdminQueryVariables>(
		GetAdminDocument,
		baseOptions,
	)
}
export function useGetAdminLazyQuery(
	baseOptions?: Apollo.LazyQueryHookOptions<
		Types.GetAdminQuery,
		Types.GetAdminQueryVariables
	>,
) {
	return Apollo.useLazyQuery<
		Types.GetAdminQuery,
		Types.GetAdminQueryVariables
	>(GetAdminDocument, baseOptions)
}
export type GetAdminQueryHookResult = ReturnType<typeof useGetAdminQuery>
export type GetAdminLazyQueryHookResult = ReturnType<
	typeof useGetAdminLazyQuery
>
export type GetAdminQueryResult = Apollo.QueryResult<
	Types.GetAdminQuery,
	Types.GetAdminQueryVariables
>
export const GetAdminRoleDocument = gql`
	query GetAdminRole($workspace_id: ID!) {
		admin_role(workspace_id: $workspace_id) {
			admin {
				id
				uid
				name
				email
				phone
				photo_url
				slack_im_channel_id
				email_verified
				user_defined_role
				about_you_details_filled
			}
			role
		}
	}
`

/**
 * __useGetAdminRoleQuery__
 *
 * To run a query within a React component, call `useGetAdminRoleQuery` and pass it any options that fit your needs.
 * When your component renders, `useGetAdminRoleQuery` returns an object from Apollo Client that contains loading, error, and data properties
 * you can use to render your UI.
 *
 * @param baseOptions options that will be passed into the query, supported options are listed on: https://www.apollographql.com/docs/react/api/react-hooks/#options;
 *
 * @example
 * const { data, loading, error } = useGetAdminRoleQuery({
 *   variables: {
 *      workspace_id: // value for 'workspace_id'
 *   },
 * });
 */
export function useGetAdminRoleQuery(
	baseOptions: Apollo.QueryHookOptions<
		Types.GetAdminRoleQuery,
		Types.GetAdminRoleQueryVariables
	>,
) {
	return Apollo.useQuery<
		Types.GetAdminRoleQuery,
		Types.GetAdminRoleQueryVariables
	>(GetAdminRoleDocument, baseOptions)
}
export function useGetAdminRoleLazyQuery(
	baseOptions?: Apollo.LazyQueryHookOptions<
		Types.GetAdminRoleQuery,
		Types.GetAdminRoleQueryVariables
	>,
) {
	return Apollo.useLazyQuery<
		Types.GetAdminRoleQuery,
		Types.GetAdminRoleQueryVariables
	>(GetAdminRoleDocument, baseOptions)
}
export type GetAdminRoleQueryHookResult = ReturnType<
	typeof useGetAdminRoleQuery
>
export type GetAdminRoleLazyQueryHookResult = ReturnType<
	typeof useGetAdminRoleLazyQuery
>
export type GetAdminRoleQueryResult = Apollo.QueryResult<
	Types.GetAdminRoleQuery,
	Types.GetAdminRoleQueryVariables
>
export const GetAdminRoleByProjectDocument = gql`
	query GetAdminRoleByProject($project_id: ID!) {
		admin_role_by_project(project_id: $project_id) {
			admin {
				id
				uid
				name
				email
				phone
				photo_url
				slack_im_channel_id
				email_verified
				user_defined_role
				about_you_details_filled
			}
			role
		}
	}
`

/**
 * __useGetAdminRoleByProjectQuery__
 *
 * To run a query within a React component, call `useGetAdminRoleByProjectQuery` and pass it any options that fit your needs.
 * When your component renders, `useGetAdminRoleByProjectQuery` returns an object from Apollo Client that contains loading, error, and data properties
 * you can use to render your UI.
 *
 * @param baseOptions options that will be passed into the query, supported options are listed on: https://www.apollographql.com/docs/react/api/react-hooks/#options;
 *
 * @example
 * const { data, loading, error } = useGetAdminRoleByProjectQuery({
 *   variables: {
 *      project_id: // value for 'project_id'
 *   },
 * });
 */
export function useGetAdminRoleByProjectQuery(
	baseOptions: Apollo.QueryHookOptions<
		Types.GetAdminRoleByProjectQuery,
		Types.GetAdminRoleByProjectQueryVariables
	>,
) {
	return Apollo.useQuery<
		Types.GetAdminRoleByProjectQuery,
		Types.GetAdminRoleByProjectQueryVariables
	>(GetAdminRoleByProjectDocument, baseOptions)
}
export function useGetAdminRoleByProjectLazyQuery(
	baseOptions?: Apollo.LazyQueryHookOptions<
		Types.GetAdminRoleByProjectQuery,
		Types.GetAdminRoleByProjectQueryVariables
	>,
) {
	return Apollo.useLazyQuery<
		Types.GetAdminRoleByProjectQuery,
		Types.GetAdminRoleByProjectQueryVariables
	>(GetAdminRoleByProjectDocument, baseOptions)
}
export type GetAdminRoleByProjectQueryHookResult = ReturnType<
	typeof useGetAdminRoleByProjectQuery
>
export type GetAdminRoleByProjectLazyQueryHookResult = ReturnType<
	typeof useGetAdminRoleByProjectLazyQuery
>
export type GetAdminRoleByProjectQueryResult = Apollo.QueryResult<
	Types.GetAdminRoleByProjectQuery,
	Types.GetAdminRoleByProjectQueryVariables
>
export const GetAdminAboutYouDocument = gql`
	query GetAdminAboutYou {
		admin {
			id
			name
			user_defined_role
			referral
		}
	}
`

/**
 * __useGetAdminAboutYouQuery__
 *
 * To run a query within a React component, call `useGetAdminAboutYouQuery` and pass it any options that fit your needs.
 * When your component renders, `useGetAdminAboutYouQuery` returns an object from Apollo Client that contains loading, error, and data properties
 * you can use to render your UI.
 *
 * @param baseOptions options that will be passed into the query, supported options are listed on: https://www.apollographql.com/docs/react/api/react-hooks/#options;
 *
 * @example
 * const { data, loading, error } = useGetAdminAboutYouQuery({
 *   variables: {
 *   },
 * });
 */
export function useGetAdminAboutYouQuery(
	baseOptions?: Apollo.QueryHookOptions<
		Types.GetAdminAboutYouQuery,
		Types.GetAdminAboutYouQueryVariables
	>,
) {
	return Apollo.useQuery<
		Types.GetAdminAboutYouQuery,
		Types.GetAdminAboutYouQueryVariables
	>(GetAdminAboutYouDocument, baseOptions)
}
export function useGetAdminAboutYouLazyQuery(
	baseOptions?: Apollo.LazyQueryHookOptions<
		Types.GetAdminAboutYouQuery,
		Types.GetAdminAboutYouQueryVariables
	>,
) {
	return Apollo.useLazyQuery<
		Types.GetAdminAboutYouQuery,
		Types.GetAdminAboutYouQueryVariables
	>(GetAdminAboutYouDocument, baseOptions)
}
export type GetAdminAboutYouQueryHookResult = ReturnType<
	typeof useGetAdminAboutYouQuery
>
export type GetAdminAboutYouLazyQueryHookResult = ReturnType<
	typeof useGetAdminAboutYouLazyQuery
>
export type GetAdminAboutYouQueryResult = Apollo.QueryResult<
	Types.GetAdminAboutYouQuery,
	Types.GetAdminAboutYouQueryVariables
>
export const GetProjectDocument = gql`
	query GetProject($id: ID!) {
		project(id: $id) {
			id
			name
			verbose_id
			billing_email
			excluded_users
			error_json_paths
			rage_click_window_seconds
			rage_click_radius_pixels
			rage_click_count
			backend_domains
			secret
		}
		workspace: workspace_for_project(project_id: $id) {
			id
			slack_webhook_channel
		}
	}
`

/**
 * __useGetProjectQuery__
 *
 * To run a query within a React component, call `useGetProjectQuery` and pass it any options that fit your needs.
 * When your component renders, `useGetProjectQuery` returns an object from Apollo Client that contains loading, error, and data properties
 * you can use to render your UI.
 *
 * @param baseOptions options that will be passed into the query, supported options are listed on: https://www.apollographql.com/docs/react/api/react-hooks/#options;
 *
 * @example
 * const { data, loading, error } = useGetProjectQuery({
 *   variables: {
 *      id: // value for 'id'
 *   },
 * });
 */
export function useGetProjectQuery(
	baseOptions: Apollo.QueryHookOptions<
		Types.GetProjectQuery,
		Types.GetProjectQueryVariables
	>,
) {
	return Apollo.useQuery<
		Types.GetProjectQuery,
		Types.GetProjectQueryVariables
	>(GetProjectDocument, baseOptions)
}
export function useGetProjectLazyQuery(
	baseOptions?: Apollo.LazyQueryHookOptions<
		Types.GetProjectQuery,
		Types.GetProjectQueryVariables
	>,
) {
	return Apollo.useLazyQuery<
		Types.GetProjectQuery,
		Types.GetProjectQueryVariables
	>(GetProjectDocument, baseOptions)
}
export type GetProjectQueryHookResult = ReturnType<typeof useGetProjectQuery>
export type GetProjectLazyQueryHookResult = ReturnType<
	typeof useGetProjectLazyQuery
>
export type GetProjectQueryResult = Apollo.QueryResult<
	Types.GetProjectQuery,
	Types.GetProjectQueryVariables
>
export const GetBillingDetailsForProjectDocument = gql`
	query GetBillingDetailsForProject($project_id: ID!) {
		billingDetailsForProject(project_id: $project_id) {
			plan {
				type
				quota
				interval
				membersLimit
			}
			meter
			membersMeter
			sessionsOutOfQuota
		}
		workspace_for_project(project_id: $project_id) {
			id
			trial_end_date
			billing_period_end
			next_invoice_date
			allow_meter_overage
			eligible_for_trial_extension
			trial_extension_enabled
		}
	}
`

/**
 * __useGetBillingDetailsForProjectQuery__
 *
 * To run a query within a React component, call `useGetBillingDetailsForProjectQuery` and pass it any options that fit your needs.
 * When your component renders, `useGetBillingDetailsForProjectQuery` returns an object from Apollo Client that contains loading, error, and data properties
 * you can use to render your UI.
 *
 * @param baseOptions options that will be passed into the query, supported options are listed on: https://www.apollographql.com/docs/react/api/react-hooks/#options;
 *
 * @example
 * const { data, loading, error } = useGetBillingDetailsForProjectQuery({
 *   variables: {
 *      project_id: // value for 'project_id'
 *   },
 * });
 */
export function useGetBillingDetailsForProjectQuery(
	baseOptions: Apollo.QueryHookOptions<
		Types.GetBillingDetailsForProjectQuery,
		Types.GetBillingDetailsForProjectQueryVariables
	>,
) {
	return Apollo.useQuery<
		Types.GetBillingDetailsForProjectQuery,
		Types.GetBillingDetailsForProjectQueryVariables
	>(GetBillingDetailsForProjectDocument, baseOptions)
}
export function useGetBillingDetailsForProjectLazyQuery(
	baseOptions?: Apollo.LazyQueryHookOptions<
		Types.GetBillingDetailsForProjectQuery,
		Types.GetBillingDetailsForProjectQueryVariables
	>,
) {
	return Apollo.useLazyQuery<
		Types.GetBillingDetailsForProjectQuery,
		Types.GetBillingDetailsForProjectQueryVariables
	>(GetBillingDetailsForProjectDocument, baseOptions)
}
export type GetBillingDetailsForProjectQueryHookResult = ReturnType<
	typeof useGetBillingDetailsForProjectQuery
>
export type GetBillingDetailsForProjectLazyQueryHookResult = ReturnType<
	typeof useGetBillingDetailsForProjectLazyQuery
>
export type GetBillingDetailsForProjectQueryResult = Apollo.QueryResult<
	Types.GetBillingDetailsForProjectQuery,
	Types.GetBillingDetailsForProjectQueryVariables
>
export const GetBillingDetailsDocument = gql`
	query GetBillingDetails($workspace_id: ID!) {
		billingDetails(workspace_id: $workspace_id) {
			plan {
				type
				quota
				interval
				membersLimit
			}
			meter
			membersMeter
		}
		workspace(id: $workspace_id) {
			id
			trial_end_date
			billing_period_end
			next_invoice_date
			allow_meter_overage
			eligible_for_trial_extension
		}
	}
`

/**
 * __useGetBillingDetailsQuery__
 *
 * To run a query within a React component, call `useGetBillingDetailsQuery` and pass it any options that fit your needs.
 * When your component renders, `useGetBillingDetailsQuery` returns an object from Apollo Client that contains loading, error, and data properties
 * you can use to render your UI.
 *
 * @param baseOptions options that will be passed into the query, supported options are listed on: https://www.apollographql.com/docs/react/api/react-hooks/#options;
 *
 * @example
 * const { data, loading, error } = useGetBillingDetailsQuery({
 *   variables: {
 *      workspace_id: // value for 'workspace_id'
 *   },
 * });
 */
export function useGetBillingDetailsQuery(
	baseOptions: Apollo.QueryHookOptions<
		Types.GetBillingDetailsQuery,
		Types.GetBillingDetailsQueryVariables
	>,
) {
	return Apollo.useQuery<
		Types.GetBillingDetailsQuery,
		Types.GetBillingDetailsQueryVariables
	>(GetBillingDetailsDocument, baseOptions)
}
export function useGetBillingDetailsLazyQuery(
	baseOptions?: Apollo.LazyQueryHookOptions<
		Types.GetBillingDetailsQuery,
		Types.GetBillingDetailsQueryVariables
	>,
) {
	return Apollo.useLazyQuery<
		Types.GetBillingDetailsQuery,
		Types.GetBillingDetailsQueryVariables
	>(GetBillingDetailsDocument, baseOptions)
}
export type GetBillingDetailsQueryHookResult = ReturnType<
	typeof useGetBillingDetailsQuery
>
export type GetBillingDetailsLazyQueryHookResult = ReturnType<
	typeof useGetBillingDetailsLazyQuery
>
export type GetBillingDetailsQueryResult = Apollo.QueryResult<
	Types.GetBillingDetailsQuery,
	Types.GetBillingDetailsQueryVariables
>
export const GetSubscriptionDetailsDocument = gql`
	query GetSubscriptionDetails($workspace_id: ID!) {
		subscription_details(workspace_id: $workspace_id) {
			baseAmount
			discountAmount
			discountPercent
			lastInvoice {
				amountDue
				amountPaid
				attemptCount
				date
				url
				status
			}
		}
	}
`

/**
 * __useGetSubscriptionDetailsQuery__
 *
 * To run a query within a React component, call `useGetSubscriptionDetailsQuery` and pass it any options that fit your needs.
 * When your component renders, `useGetSubscriptionDetailsQuery` returns an object from Apollo Client that contains loading, error, and data properties
 * you can use to render your UI.
 *
 * @param baseOptions options that will be passed into the query, supported options are listed on: https://www.apollographql.com/docs/react/api/react-hooks/#options;
 *
 * @example
 * const { data, loading, error } = useGetSubscriptionDetailsQuery({
 *   variables: {
 *      workspace_id: // value for 'workspace_id'
 *   },
 * });
 */
export function useGetSubscriptionDetailsQuery(
	baseOptions: Apollo.QueryHookOptions<
		Types.GetSubscriptionDetailsQuery,
		Types.GetSubscriptionDetailsQueryVariables
	>,
) {
	return Apollo.useQuery<
		Types.GetSubscriptionDetailsQuery,
		Types.GetSubscriptionDetailsQueryVariables
	>(GetSubscriptionDetailsDocument, baseOptions)
}
export function useGetSubscriptionDetailsLazyQuery(
	baseOptions?: Apollo.LazyQueryHookOptions<
		Types.GetSubscriptionDetailsQuery,
		Types.GetSubscriptionDetailsQueryVariables
	>,
) {
	return Apollo.useLazyQuery<
		Types.GetSubscriptionDetailsQuery,
		Types.GetSubscriptionDetailsQueryVariables
	>(GetSubscriptionDetailsDocument, baseOptions)
}
export type GetSubscriptionDetailsQueryHookResult = ReturnType<
	typeof useGetSubscriptionDetailsQuery
>
export type GetSubscriptionDetailsLazyQueryHookResult = ReturnType<
	typeof useGetSubscriptionDetailsLazyQuery
>
export type GetSubscriptionDetailsQueryResult = Apollo.QueryResult<
	Types.GetSubscriptionDetailsQuery,
	Types.GetSubscriptionDetailsQueryVariables
>
export const GetErrorGroupDocument = gql`
	query GetErrorGroup($secure_id: String!) {
		error_group(secure_id: $secure_id) {
			created_at
			updated_at
			id
			secure_id
			type
			project_id
			event
			state
			structured_stack_trace {
				fileName
				lineNumber
				functionName
				columnNumber
				lineContent
				linesBefore
				linesAfter
				error
			}
			mapped_stack_trace
			stack_trace
			fields {
				name
				value
			}
			error_frequency
			error_metrics {
				error_group_id
				date
				name
				value
			}
			is_public
			last_occurrence
			first_occurrence
		}
	}
`

/**
 * __useGetErrorGroupQuery__
 *
 * To run a query within a React component, call `useGetErrorGroupQuery` and pass it any options that fit your needs.
 * When your component renders, `useGetErrorGroupQuery` returns an object from Apollo Client that contains loading, error, and data properties
 * you can use to render your UI.
 *
 * @param baseOptions options that will be passed into the query, supported options are listed on: https://www.apollographql.com/docs/react/api/react-hooks/#options;
 *
 * @example
 * const { data, loading, error } = useGetErrorGroupQuery({
 *   variables: {
 *      secure_id: // value for 'secure_id'
 *   },
 * });
 */
export function useGetErrorGroupQuery(
	baseOptions: Apollo.QueryHookOptions<
		Types.GetErrorGroupQuery,
		Types.GetErrorGroupQueryVariables
	>,
) {
	return Apollo.useQuery<
		Types.GetErrorGroupQuery,
		Types.GetErrorGroupQueryVariables
	>(GetErrorGroupDocument, baseOptions)
}
export function useGetErrorGroupLazyQuery(
	baseOptions?: Apollo.LazyQueryHookOptions<
		Types.GetErrorGroupQuery,
		Types.GetErrorGroupQueryVariables
	>,
) {
	return Apollo.useLazyQuery<
		Types.GetErrorGroupQuery,
		Types.GetErrorGroupQueryVariables
	>(GetErrorGroupDocument, baseOptions)
}
export type GetErrorGroupQueryHookResult = ReturnType<
	typeof useGetErrorGroupQuery
>
export type GetErrorGroupLazyQueryHookResult = ReturnType<
	typeof useGetErrorGroupLazyQuery
>
export type GetErrorGroupQueryResult = Apollo.QueryResult<
	Types.GetErrorGroupQuery,
	Types.GetErrorGroupQueryVariables
>
export const GetErrorObjectDocument = gql`
	query GetErrorObject($id: ID!) {
		error_object(id: $id) {
			id
			created_at
			project_id
			session {
				identifier
				fingerprint
				secure_id
				city
				state
				country
				user_properties
			}
			error_group_id
			error_group_secure_id
			event
			type
			url
			source
			lineNumber
			columnNumber
			stack_trace
			structured_stack_trace {
				fileName
				lineNumber
				functionName
				columnNumber
				lineContent
				linesBefore
				linesAfter
				error
			}
			timestamp
			payload
			request_id
			os
			browser
			environment
		}
	}
`

/**
 * __useGetErrorObjectQuery__
 *
 * To run a query within a React component, call `useGetErrorObjectQuery` and pass it any options that fit your needs.
 * When your component renders, `useGetErrorObjectQuery` returns an object from Apollo Client that contains loading, error, and data properties
 * you can use to render your UI.
 *
 * @param baseOptions options that will be passed into the query, supported options are listed on: https://www.apollographql.com/docs/react/api/react-hooks/#options;
 *
 * @example
 * const { data, loading, error } = useGetErrorObjectQuery({
 *   variables: {
 *      id: // value for 'id'
 *   },
 * });
 */
export function useGetErrorObjectQuery(
	baseOptions: Apollo.QueryHookOptions<
		Types.GetErrorObjectQuery,
		Types.GetErrorObjectQueryVariables
	>,
) {
	return Apollo.useQuery<
		Types.GetErrorObjectQuery,
		Types.GetErrorObjectQueryVariables
	>(GetErrorObjectDocument, baseOptions)
}
export function useGetErrorObjectLazyQuery(
	baseOptions?: Apollo.LazyQueryHookOptions<
		Types.GetErrorObjectQuery,
		Types.GetErrorObjectQueryVariables
	>,
) {
	return Apollo.useLazyQuery<
		Types.GetErrorObjectQuery,
		Types.GetErrorObjectQueryVariables
	>(GetErrorObjectDocument, baseOptions)
}
export type GetErrorObjectQueryHookResult = ReturnType<
	typeof useGetErrorObjectQuery
>
export type GetErrorObjectLazyQueryHookResult = ReturnType<
	typeof useGetErrorObjectLazyQuery
>
export type GetErrorObjectQueryResult = Apollo.QueryResult<
	Types.GetErrorObjectQuery,
	Types.GetErrorObjectQueryVariables
>
export const GetErrorInstanceDocument = gql`
	query GetErrorInstance(
		$error_group_secure_id: String!
		$error_object_id: ID
	) {
		error_instance(
			error_group_secure_id: $error_group_secure_id
			error_object_id: $error_object_id
		) {
			error_object {
				id
				created_at
				project_id
				session {
					identifier
					fingerprint
					secure_id
					city
					state
					country
					user_properties
				}
				error_group_id
				error_group_secure_id
				event
				type
				url
				source
				lineNumber
				columnNumber
				stack_trace
				structured_stack_trace {
					fileName
					lineNumber
					functionName
					columnNumber
					lineContent
					linesBefore
					linesAfter
					error
					sourceMappingErrorMetadata {
						errorCode
						stackTraceFileURL
						sourcemapFetchStrategy
						sourceMapURL
						minifiedFetchStrategy
						actualMinifiedFetchedPath
						minifiedLineNumber
						minifiedColumnNumber
						actualSourcemapFetchedPath
						sourcemapFileSize
						minifiedFileSize
						mappedLineNumber
						mappedColumnNumber
					}
				}
				timestamp
				payload
				request_id
				os
				browser
				environment
			}
			next_id
			previous_id
		}
	}
`

/**
 * __useGetErrorInstanceQuery__
 *
 * To run a query within a React component, call `useGetErrorInstanceQuery` and pass it any options that fit your needs.
 * When your component renders, `useGetErrorInstanceQuery` returns an object from Apollo Client that contains loading, error, and data properties
 * you can use to render your UI.
 *
 * @param baseOptions options that will be passed into the query, supported options are listed on: https://www.apollographql.com/docs/react/api/react-hooks/#options;
 *
 * @example
 * const { data, loading, error } = useGetErrorInstanceQuery({
 *   variables: {
 *      error_group_secure_id: // value for 'error_group_secure_id'
 *      error_object_id: // value for 'error_object_id'
 *   },
 * });
 */
export function useGetErrorInstanceQuery(
	baseOptions: Apollo.QueryHookOptions<
		Types.GetErrorInstanceQuery,
		Types.GetErrorInstanceQueryVariables
	>,
) {
	return Apollo.useQuery<
		Types.GetErrorInstanceQuery,
		Types.GetErrorInstanceQueryVariables
	>(GetErrorInstanceDocument, baseOptions)
}
export function useGetErrorInstanceLazyQuery(
	baseOptions?: Apollo.LazyQueryHookOptions<
		Types.GetErrorInstanceQuery,
		Types.GetErrorInstanceQueryVariables
	>,
) {
	return Apollo.useLazyQuery<
		Types.GetErrorInstanceQuery,
		Types.GetErrorInstanceQueryVariables
	>(GetErrorInstanceDocument, baseOptions)
}
export type GetErrorInstanceQueryHookResult = ReturnType<
	typeof useGetErrorInstanceQuery
>
export type GetErrorInstanceLazyQueryHookResult = ReturnType<
	typeof useGetErrorInstanceLazyQuery
>
export type GetErrorInstanceQueryResult = Apollo.QueryResult<
	Types.GetErrorInstanceQuery,
	Types.GetErrorInstanceQueryVariables
>
export const GetRecentErrorsDocument = gql`
	query GetRecentErrors($secure_id: String!) {
		error_group(secure_id: $secure_id) {
			secure_id
			metadata_log {
				error_id
				session_secure_id
				environment
				timestamp
				os
				browser
				visited_url
				fingerprint
				identifier
				user_properties
				request_id
				payload
			}
		}
	}
`

/**
 * __useGetRecentErrorsQuery__
 *
 * To run a query within a React component, call `useGetRecentErrorsQuery` and pass it any options that fit your needs.
 * When your component renders, `useGetRecentErrorsQuery` returns an object from Apollo Client that contains loading, error, and data properties
 * you can use to render your UI.
 *
 * @param baseOptions options that will be passed into the query, supported options are listed on: https://www.apollographql.com/docs/react/api/react-hooks/#options;
 *
 * @example
 * const { data, loading, error } = useGetRecentErrorsQuery({
 *   variables: {
 *      secure_id: // value for 'secure_id'
 *   },
 * });
 */
export function useGetRecentErrorsQuery(
	baseOptions: Apollo.QueryHookOptions<
		Types.GetRecentErrorsQuery,
		Types.GetRecentErrorsQueryVariables
	>,
) {
	return Apollo.useQuery<
		Types.GetRecentErrorsQuery,
		Types.GetRecentErrorsQueryVariables
	>(GetRecentErrorsDocument, baseOptions)
}
export function useGetRecentErrorsLazyQuery(
	baseOptions?: Apollo.LazyQueryHookOptions<
		Types.GetRecentErrorsQuery,
		Types.GetRecentErrorsQueryVariables
	>,
) {
	return Apollo.useLazyQuery<
		Types.GetRecentErrorsQuery,
		Types.GetRecentErrorsQueryVariables
	>(GetRecentErrorsDocument, baseOptions)
}
export type GetRecentErrorsQueryHookResult = ReturnType<
	typeof useGetRecentErrorsQuery
>
export type GetRecentErrorsLazyQueryHookResult = ReturnType<
	typeof useGetRecentErrorsLazyQuery
>
export type GetRecentErrorsQueryResult = Apollo.QueryResult<
	Types.GetRecentErrorsQuery,
	Types.GetRecentErrorsQueryVariables
>
export const GetMessagesDocument = gql`
	query GetMessages($session_secure_id: String!) {
		messages(session_secure_id: $session_secure_id)
	}
`

/**
 * __useGetMessagesQuery__
 *
 * To run a query within a React component, call `useGetMessagesQuery` and pass it any options that fit your needs.
 * When your component renders, `useGetMessagesQuery` returns an object from Apollo Client that contains loading, error, and data properties
 * you can use to render your UI.
 *
 * @param baseOptions options that will be passed into the query, supported options are listed on: https://www.apollographql.com/docs/react/api/react-hooks/#options;
 *
 * @example
 * const { data, loading, error } = useGetMessagesQuery({
 *   variables: {
 *      session_secure_id: // value for 'session_secure_id'
 *   },
 * });
 */
export function useGetMessagesQuery(
	baseOptions: Apollo.QueryHookOptions<
		Types.GetMessagesQuery,
		Types.GetMessagesQueryVariables
	>,
) {
	return Apollo.useQuery<
		Types.GetMessagesQuery,
		Types.GetMessagesQueryVariables
	>(GetMessagesDocument, baseOptions)
}
export function useGetMessagesLazyQuery(
	baseOptions?: Apollo.LazyQueryHookOptions<
		Types.GetMessagesQuery,
		Types.GetMessagesQueryVariables
	>,
) {
	return Apollo.useLazyQuery<
		Types.GetMessagesQuery,
		Types.GetMessagesQueryVariables
	>(GetMessagesDocument, baseOptions)
}
export type GetMessagesQueryHookResult = ReturnType<typeof useGetMessagesQuery>
export type GetMessagesLazyQueryHookResult = ReturnType<
	typeof useGetMessagesLazyQuery
>
export type GetMessagesQueryResult = Apollo.QueryResult<
	Types.GetMessagesQuery,
	Types.GetMessagesQueryVariables
>
export const GetResourcesDocument = gql`
	query GetResources($session_secure_id: String!) {
		resources(session_secure_id: $session_secure_id)
	}
`

/**
 * __useGetResourcesQuery__
 *
 * To run a query within a React component, call `useGetResourcesQuery` and pass it any options that fit your needs.
 * When your component renders, `useGetResourcesQuery` returns an object from Apollo Client that contains loading, error, and data properties
 * you can use to render your UI.
 *
 * @param baseOptions options that will be passed into the query, supported options are listed on: https://www.apollographql.com/docs/react/api/react-hooks/#options;
 *
 * @example
 * const { data, loading, error } = useGetResourcesQuery({
 *   variables: {
 *      session_secure_id: // value for 'session_secure_id'
 *   },
 * });
 */
export function useGetResourcesQuery(
	baseOptions: Apollo.QueryHookOptions<
		Types.GetResourcesQuery,
		Types.GetResourcesQueryVariables
	>,
) {
	return Apollo.useQuery<
		Types.GetResourcesQuery,
		Types.GetResourcesQueryVariables
	>(GetResourcesDocument, baseOptions)
}
export function useGetResourcesLazyQuery(
	baseOptions?: Apollo.LazyQueryHookOptions<
		Types.GetResourcesQuery,
		Types.GetResourcesQueryVariables
	>,
) {
	return Apollo.useLazyQuery<
		Types.GetResourcesQuery,
		Types.GetResourcesQueryVariables
	>(GetResourcesDocument, baseOptions)
}
export type GetResourcesQueryHookResult = ReturnType<
	typeof useGetResourcesQuery
>
export type GetResourcesLazyQueryHookResult = ReturnType<
	typeof useGetResourcesLazyQuery
>
export type GetResourcesQueryResult = Apollo.QueryResult<
	Types.GetResourcesQuery,
	Types.GetResourcesQueryVariables
>
export const GetFieldSuggestionDocument = gql`
	query GetFieldSuggestion(
		$project_id: ID!
		$name: String!
		$query: String!
	) {
		field_suggestion(project_id: $project_id, name: $name, query: $query) {
			name
			value
		}
	}
`

/**
 * __useGetFieldSuggestionQuery__
 *
 * To run a query within a React component, call `useGetFieldSuggestionQuery` and pass it any options that fit your needs.
 * When your component renders, `useGetFieldSuggestionQuery` returns an object from Apollo Client that contains loading, error, and data properties
 * you can use to render your UI.
 *
 * @param baseOptions options that will be passed into the query, supported options are listed on: https://www.apollographql.com/docs/react/api/react-hooks/#options;
 *
 * @example
 * const { data, loading, error } = useGetFieldSuggestionQuery({
 *   variables: {
 *      project_id: // value for 'project_id'
 *      name: // value for 'name'
 *      query: // value for 'query'
 *   },
 * });
 */
export function useGetFieldSuggestionQuery(
	baseOptions: Apollo.QueryHookOptions<
		Types.GetFieldSuggestionQuery,
		Types.GetFieldSuggestionQueryVariables
	>,
) {
	return Apollo.useQuery<
		Types.GetFieldSuggestionQuery,
		Types.GetFieldSuggestionQueryVariables
	>(GetFieldSuggestionDocument, baseOptions)
}
export function useGetFieldSuggestionLazyQuery(
	baseOptions?: Apollo.LazyQueryHookOptions<
		Types.GetFieldSuggestionQuery,
		Types.GetFieldSuggestionQueryVariables
	>,
) {
	return Apollo.useLazyQuery<
		Types.GetFieldSuggestionQuery,
		Types.GetFieldSuggestionQueryVariables
	>(GetFieldSuggestionDocument, baseOptions)
}
export type GetFieldSuggestionQueryHookResult = ReturnType<
	typeof useGetFieldSuggestionQuery
>
export type GetFieldSuggestionLazyQueryHookResult = ReturnType<
	typeof useGetFieldSuggestionLazyQuery
>
export type GetFieldSuggestionQueryResult = Apollo.QueryResult<
	Types.GetFieldSuggestionQuery,
	Types.GetFieldSuggestionQueryVariables
>
export const GetEnvironmentsDocument = gql`
	query GetEnvironments($project_id: ID!) {
		environment_suggestion(project_id: $project_id) {
			name
			value
		}
	}
`

/**
 * __useGetEnvironmentsQuery__
 *
 * To run a query within a React component, call `useGetEnvironmentsQuery` and pass it any options that fit your needs.
 * When your component renders, `useGetEnvironmentsQuery` returns an object from Apollo Client that contains loading, error, and data properties
 * you can use to render your UI.
 *
 * @param baseOptions options that will be passed into the query, supported options are listed on: https://www.apollographql.com/docs/react/api/react-hooks/#options;
 *
 * @example
 * const { data, loading, error } = useGetEnvironmentsQuery({
 *   variables: {
 *      project_id: // value for 'project_id'
 *   },
 * });
 */
export function useGetEnvironmentsQuery(
	baseOptions: Apollo.QueryHookOptions<
		Types.GetEnvironmentsQuery,
		Types.GetEnvironmentsQueryVariables
	>,
) {
	return Apollo.useQuery<
		Types.GetEnvironmentsQuery,
		Types.GetEnvironmentsQueryVariables
	>(GetEnvironmentsDocument, baseOptions)
}
export function useGetEnvironmentsLazyQuery(
	baseOptions?: Apollo.LazyQueryHookOptions<
		Types.GetEnvironmentsQuery,
		Types.GetEnvironmentsQueryVariables
	>,
) {
	return Apollo.useLazyQuery<
		Types.GetEnvironmentsQuery,
		Types.GetEnvironmentsQueryVariables
	>(GetEnvironmentsDocument, baseOptions)
}
export type GetEnvironmentsQueryHookResult = ReturnType<
	typeof useGetEnvironmentsQuery
>
export type GetEnvironmentsLazyQueryHookResult = ReturnType<
	typeof useGetEnvironmentsLazyQuery
>
export type GetEnvironmentsQueryResult = Apollo.QueryResult<
	Types.GetEnvironmentsQuery,
	Types.GetEnvironmentsQueryVariables
>
export const GetAppVersionsDocument = gql`
	query GetAppVersions($project_id: ID!) {
		app_version_suggestion(project_id: $project_id)
	}
`

/**
 * __useGetAppVersionsQuery__
 *
 * To run a query within a React component, call `useGetAppVersionsQuery` and pass it any options that fit your needs.
 * When your component renders, `useGetAppVersionsQuery` returns an object from Apollo Client that contains loading, error, and data properties
 * you can use to render your UI.
 *
 * @param baseOptions options that will be passed into the query, supported options are listed on: https://www.apollographql.com/docs/react/api/react-hooks/#options;
 *
 * @example
 * const { data, loading, error } = useGetAppVersionsQuery({
 *   variables: {
 *      project_id: // value for 'project_id'
 *   },
 * });
 */
export function useGetAppVersionsQuery(
	baseOptions: Apollo.QueryHookOptions<
		Types.GetAppVersionsQuery,
		Types.GetAppVersionsQueryVariables
	>,
) {
	return Apollo.useQuery<
		Types.GetAppVersionsQuery,
		Types.GetAppVersionsQueryVariables
	>(GetAppVersionsDocument, baseOptions)
}
export function useGetAppVersionsLazyQuery(
	baseOptions?: Apollo.LazyQueryHookOptions<
		Types.GetAppVersionsQuery,
		Types.GetAppVersionsQueryVariables
	>,
) {
	return Apollo.useLazyQuery<
		Types.GetAppVersionsQuery,
		Types.GetAppVersionsQueryVariables
	>(GetAppVersionsDocument, baseOptions)
}
export type GetAppVersionsQueryHookResult = ReturnType<
	typeof useGetAppVersionsQuery
>
export type GetAppVersionsLazyQueryHookResult = ReturnType<
	typeof useGetAppVersionsLazyQuery
>
export type GetAppVersionsQueryResult = Apollo.QueryResult<
	Types.GetAppVersionsQuery,
	Types.GetAppVersionsQueryVariables
>
export const GetProjectSuggestionDocument = gql`
	query GetProjectSuggestion($query: String!) {
		projectSuggestion(query: $query) {
			id
			name
			workspace_id
		}
		workspaceSuggestion(query: $query) {
			id
			name
		}
	}
`

/**
 * __useGetProjectSuggestionQuery__
 *
 * To run a query within a React component, call `useGetProjectSuggestionQuery` and pass it any options that fit your needs.
 * When your component renders, `useGetProjectSuggestionQuery` returns an object from Apollo Client that contains loading, error, and data properties
 * you can use to render your UI.
 *
 * @param baseOptions options that will be passed into the query, supported options are listed on: https://www.apollographql.com/docs/react/api/react-hooks/#options;
 *
 * @example
 * const { data, loading, error } = useGetProjectSuggestionQuery({
 *   variables: {
 *      query: // value for 'query'
 *   },
 * });
 */
export function useGetProjectSuggestionQuery(
	baseOptions: Apollo.QueryHookOptions<
		Types.GetProjectSuggestionQuery,
		Types.GetProjectSuggestionQueryVariables
	>,
) {
	return Apollo.useQuery<
		Types.GetProjectSuggestionQuery,
		Types.GetProjectSuggestionQueryVariables
	>(GetProjectSuggestionDocument, baseOptions)
}
export function useGetProjectSuggestionLazyQuery(
	baseOptions?: Apollo.LazyQueryHookOptions<
		Types.GetProjectSuggestionQuery,
		Types.GetProjectSuggestionQueryVariables
	>,
) {
	return Apollo.useLazyQuery<
		Types.GetProjectSuggestionQuery,
		Types.GetProjectSuggestionQueryVariables
	>(GetProjectSuggestionDocument, baseOptions)
}
export type GetProjectSuggestionQueryHookResult = ReturnType<
	typeof useGetProjectSuggestionQuery
>
export type GetProjectSuggestionLazyQueryHookResult = ReturnType<
	typeof useGetProjectSuggestionLazyQuery
>
export type GetProjectSuggestionQueryResult = Apollo.QueryResult<
	Types.GetProjectSuggestionQuery,
	Types.GetProjectSuggestionQueryVariables
>
export const GetErrorFieldSuggestionDocument = gql`
	query GetErrorFieldSuggestion(
		$project_id: ID!
		$name: String!
		$query: String!
	) {
		error_field_suggestion(
			project_id: $project_id
			name: $name
			query: $query
		) {
			name
			value
		}
	}
`

/**
 * __useGetErrorFieldSuggestionQuery__
 *
 * To run a query within a React component, call `useGetErrorFieldSuggestionQuery` and pass it any options that fit your needs.
 * When your component renders, `useGetErrorFieldSuggestionQuery` returns an object from Apollo Client that contains loading, error, and data properties
 * you can use to render your UI.
 *
 * @param baseOptions options that will be passed into the query, supported options are listed on: https://www.apollographql.com/docs/react/api/react-hooks/#options;
 *
 * @example
 * const { data, loading, error } = useGetErrorFieldSuggestionQuery({
 *   variables: {
 *      project_id: // value for 'project_id'
 *      name: // value for 'name'
 *      query: // value for 'query'
 *   },
 * });
 */
export function useGetErrorFieldSuggestionQuery(
	baseOptions: Apollo.QueryHookOptions<
		Types.GetErrorFieldSuggestionQuery,
		Types.GetErrorFieldSuggestionQueryVariables
	>,
) {
	return Apollo.useQuery<
		Types.GetErrorFieldSuggestionQuery,
		Types.GetErrorFieldSuggestionQueryVariables
	>(GetErrorFieldSuggestionDocument, baseOptions)
}
export function useGetErrorFieldSuggestionLazyQuery(
	baseOptions?: Apollo.LazyQueryHookOptions<
		Types.GetErrorFieldSuggestionQuery,
		Types.GetErrorFieldSuggestionQueryVariables
	>,
) {
	return Apollo.useLazyQuery<
		Types.GetErrorFieldSuggestionQuery,
		Types.GetErrorFieldSuggestionQueryVariables
	>(GetErrorFieldSuggestionDocument, baseOptions)
}
export type GetErrorFieldSuggestionQueryHookResult = ReturnType<
	typeof useGetErrorFieldSuggestionQuery
>
export type GetErrorFieldSuggestionLazyQueryHookResult = ReturnType<
	typeof useGetErrorFieldSuggestionLazyQuery
>
export type GetErrorFieldSuggestionQueryResult = Apollo.QueryResult<
	Types.GetErrorFieldSuggestionQuery,
	Types.GetErrorFieldSuggestionQueryVariables
>
export const GetErrorSearchSuggestionsDocument = gql`
	query GetErrorSearchSuggestions($project_id: ID!, $query: String!) {
		visitedUrls: error_field_suggestion(
			project_id: $project_id
			name: "visited_url"
			query: $query
		) {
			name
			value
		}
		fields: error_field_suggestion(
			project_id: $project_id
			name: "event"
			query: $query
		) {
			name
			value
		}
	}
`

/**
 * __useGetErrorSearchSuggestionsQuery__
 *
 * To run a query within a React component, call `useGetErrorSearchSuggestionsQuery` and pass it any options that fit your needs.
 * When your component renders, `useGetErrorSearchSuggestionsQuery` returns an object from Apollo Client that contains loading, error, and data properties
 * you can use to render your UI.
 *
 * @param baseOptions options that will be passed into the query, supported options are listed on: https://www.apollographql.com/docs/react/api/react-hooks/#options;
 *
 * @example
 * const { data, loading, error } = useGetErrorSearchSuggestionsQuery({
 *   variables: {
 *      project_id: // value for 'project_id'
 *      query: // value for 'query'
 *   },
 * });
 */
export function useGetErrorSearchSuggestionsQuery(
	baseOptions: Apollo.QueryHookOptions<
		Types.GetErrorSearchSuggestionsQuery,
		Types.GetErrorSearchSuggestionsQueryVariables
	>,
) {
	return Apollo.useQuery<
		Types.GetErrorSearchSuggestionsQuery,
		Types.GetErrorSearchSuggestionsQueryVariables
	>(GetErrorSearchSuggestionsDocument, baseOptions)
}
export function useGetErrorSearchSuggestionsLazyQuery(
	baseOptions?: Apollo.LazyQueryHookOptions<
		Types.GetErrorSearchSuggestionsQuery,
		Types.GetErrorSearchSuggestionsQueryVariables
	>,
) {
	return Apollo.useLazyQuery<
		Types.GetErrorSearchSuggestionsQuery,
		Types.GetErrorSearchSuggestionsQueryVariables
	>(GetErrorSearchSuggestionsDocument, baseOptions)
}
export type GetErrorSearchSuggestionsQueryHookResult = ReturnType<
	typeof useGetErrorSearchSuggestionsQuery
>
export type GetErrorSearchSuggestionsLazyQueryHookResult = ReturnType<
	typeof useGetErrorSearchSuggestionsLazyQuery
>
export type GetErrorSearchSuggestionsQueryResult = Apollo.QueryResult<
	Types.GetErrorSearchSuggestionsQuery,
	Types.GetErrorSearchSuggestionsQueryVariables
>
export const GetSessionSearchResultsDocument = gql`
	query GetSessionSearchResults($project_id: ID!, $query: String!) {
		trackProperties: property_suggestion(
			project_id: $project_id
			query: $query
			type: "track"
		) {
			id
			name
			value
		}
		userProperties: property_suggestion(
			project_id: $project_id
			query: $query
			type: "user"
		) {
			id
			name
			value
		}
		visitedUrls: field_suggestion(
			project_id: $project_id
			name: "visited-url"
			query: $query
		) {
			id
			name
			value
		}
		referrers: field_suggestion(
			project_id: $project_id
			name: "referrer"
			query: $query
		) {
			id
			name
			value
		}
	}
`

/**
 * __useGetSessionSearchResultsQuery__
 *
 * To run a query within a React component, call `useGetSessionSearchResultsQuery` and pass it any options that fit your needs.
 * When your component renders, `useGetSessionSearchResultsQuery` returns an object from Apollo Client that contains loading, error, and data properties
 * you can use to render your UI.
 *
 * @param baseOptions options that will be passed into the query, supported options are listed on: https://www.apollographql.com/docs/react/api/react-hooks/#options;
 *
 * @example
 * const { data, loading, error } = useGetSessionSearchResultsQuery({
 *   variables: {
 *      project_id: // value for 'project_id'
 *      query: // value for 'query'
 *   },
 * });
 */
export function useGetSessionSearchResultsQuery(
	baseOptions: Apollo.QueryHookOptions<
		Types.GetSessionSearchResultsQuery,
		Types.GetSessionSearchResultsQueryVariables
	>,
) {
	return Apollo.useQuery<
		Types.GetSessionSearchResultsQuery,
		Types.GetSessionSearchResultsQueryVariables
	>(GetSessionSearchResultsDocument, baseOptions)
}
export function useGetSessionSearchResultsLazyQuery(
	baseOptions?: Apollo.LazyQueryHookOptions<
		Types.GetSessionSearchResultsQuery,
		Types.GetSessionSearchResultsQueryVariables
	>,
) {
	return Apollo.useLazyQuery<
		Types.GetSessionSearchResultsQuery,
		Types.GetSessionSearchResultsQueryVariables
	>(GetSessionSearchResultsDocument, baseOptions)
}
export type GetSessionSearchResultsQueryHookResult = ReturnType<
	typeof useGetSessionSearchResultsQuery
>
export type GetSessionSearchResultsLazyQueryHookResult = ReturnType<
	typeof useGetSessionSearchResultsLazyQuery
>
export type GetSessionSearchResultsQueryResult = Apollo.QueryResult<
	Types.GetSessionSearchResultsQuery,
	Types.GetSessionSearchResultsQueryVariables
>
export const GetTrackSuggestionDocument = gql`
	query GetTrackSuggestion($project_id: ID!, $query: String!) {
		property_suggestion(
			project_id: $project_id
			query: $query
			type: "track"
		) {
			id
			name
			value
		}
	}
`

/**
 * __useGetTrackSuggestionQuery__
 *
 * To run a query within a React component, call `useGetTrackSuggestionQuery` and pass it any options that fit your needs.
 * When your component renders, `useGetTrackSuggestionQuery` returns an object from Apollo Client that contains loading, error, and data properties
 * you can use to render your UI.
 *
 * @param baseOptions options that will be passed into the query, supported options are listed on: https://www.apollographql.com/docs/react/api/react-hooks/#options;
 *
 * @example
 * const { data, loading, error } = useGetTrackSuggestionQuery({
 *   variables: {
 *      project_id: // value for 'project_id'
 *      query: // value for 'query'
 *   },
 * });
 */
export function useGetTrackSuggestionQuery(
	baseOptions: Apollo.QueryHookOptions<
		Types.GetTrackSuggestionQuery,
		Types.GetTrackSuggestionQueryVariables
	>,
) {
	return Apollo.useQuery<
		Types.GetTrackSuggestionQuery,
		Types.GetTrackSuggestionQueryVariables
	>(GetTrackSuggestionDocument, baseOptions)
}
export function useGetTrackSuggestionLazyQuery(
	baseOptions?: Apollo.LazyQueryHookOptions<
		Types.GetTrackSuggestionQuery,
		Types.GetTrackSuggestionQueryVariables
	>,
) {
	return Apollo.useLazyQuery<
		Types.GetTrackSuggestionQuery,
		Types.GetTrackSuggestionQueryVariables
	>(GetTrackSuggestionDocument, baseOptions)
}
export type GetTrackSuggestionQueryHookResult = ReturnType<
	typeof useGetTrackSuggestionQuery
>
export type GetTrackSuggestionLazyQueryHookResult = ReturnType<
	typeof useGetTrackSuggestionLazyQuery
>
export type GetTrackSuggestionQueryResult = Apollo.QueryResult<
	Types.GetTrackSuggestionQuery,
	Types.GetTrackSuggestionQueryVariables
>
export const GetUserSuggestionDocument = gql`
	query GetUserSuggestion($project_id: ID!, $query: String!) {
		property_suggestion(
			project_id: $project_id
			query: $query
			type: "user"
		) {
			id
			name
			value
		}
	}
`

/**
 * __useGetUserSuggestionQuery__
 *
 * To run a query within a React component, call `useGetUserSuggestionQuery` and pass it any options that fit your needs.
 * When your component renders, `useGetUserSuggestionQuery` returns an object from Apollo Client that contains loading, error, and data properties
 * you can use to render your UI.
 *
 * @param baseOptions options that will be passed into the query, supported options are listed on: https://www.apollographql.com/docs/react/api/react-hooks/#options;
 *
 * @example
 * const { data, loading, error } = useGetUserSuggestionQuery({
 *   variables: {
 *      project_id: // value for 'project_id'
 *      query: // value for 'query'
 *   },
 * });
 */
export function useGetUserSuggestionQuery(
	baseOptions: Apollo.QueryHookOptions<
		Types.GetUserSuggestionQuery,
		Types.GetUserSuggestionQueryVariables
	>,
) {
	return Apollo.useQuery<
		Types.GetUserSuggestionQuery,
		Types.GetUserSuggestionQueryVariables
	>(GetUserSuggestionDocument, baseOptions)
}
export function useGetUserSuggestionLazyQuery(
	baseOptions?: Apollo.LazyQueryHookOptions<
		Types.GetUserSuggestionQuery,
		Types.GetUserSuggestionQueryVariables
	>,
) {
	return Apollo.useLazyQuery<
		Types.GetUserSuggestionQuery,
		Types.GetUserSuggestionQueryVariables
	>(GetUserSuggestionDocument, baseOptions)
}
export type GetUserSuggestionQueryHookResult = ReturnType<
	typeof useGetUserSuggestionQuery
>
export type GetUserSuggestionLazyQueryHookResult = ReturnType<
	typeof useGetUserSuggestionLazyQuery
>
export type GetUserSuggestionQueryResult = Apollo.QueryResult<
	Types.GetUserSuggestionQuery,
	Types.GetUserSuggestionQueryVariables
>
export const GetSegmentsDocument = gql`
	query GetSegments($project_id: ID!) {
		segments(project_id: $project_id) {
			id
			name
			params {
				user_properties {
					name
					value
				}
				excluded_properties {
					name
					value
				}
				track_properties {
					name
					value
				}
				date_range {
					start_date
					end_date
				}
				length_range {
					min
					max
				}
				os
				browser
				visited_url
				referrer
				identified
				hide_viewed
				first_time
				app_versions
				environments
				device_id
				show_live_sessions
				query
			}
		}
	}
`

/**
 * __useGetSegmentsQuery__
 *
 * To run a query within a React component, call `useGetSegmentsQuery` and pass it any options that fit your needs.
 * When your component renders, `useGetSegmentsQuery` returns an object from Apollo Client that contains loading, error, and data properties
 * you can use to render your UI.
 *
 * @param baseOptions options that will be passed into the query, supported options are listed on: https://www.apollographql.com/docs/react/api/react-hooks/#options;
 *
 * @example
 * const { data, loading, error } = useGetSegmentsQuery({
 *   variables: {
 *      project_id: // value for 'project_id'
 *   },
 * });
 */
export function useGetSegmentsQuery(
	baseOptions: Apollo.QueryHookOptions<
		Types.GetSegmentsQuery,
		Types.GetSegmentsQueryVariables
	>,
) {
	return Apollo.useQuery<
		Types.GetSegmentsQuery,
		Types.GetSegmentsQueryVariables
	>(GetSegmentsDocument, baseOptions)
}
export function useGetSegmentsLazyQuery(
	baseOptions?: Apollo.LazyQueryHookOptions<
		Types.GetSegmentsQuery,
		Types.GetSegmentsQueryVariables
	>,
) {
	return Apollo.useLazyQuery<
		Types.GetSegmentsQuery,
		Types.GetSegmentsQueryVariables
	>(GetSegmentsDocument, baseOptions)
}
export type GetSegmentsQueryHookResult = ReturnType<typeof useGetSegmentsQuery>
export type GetSegmentsLazyQueryHookResult = ReturnType<
	typeof useGetSegmentsLazyQuery
>
export type GetSegmentsQueryResult = Apollo.QueryResult<
	Types.GetSegmentsQuery,
	Types.GetSegmentsQueryVariables
>
export const GetErrorSegmentsDocument = gql`
	query GetErrorSegments($project_id: ID!) {
		error_segments(project_id: $project_id) {
			id
			name
			params {
				date_range {
					start_date
					end_date
				}
				os
				browser
				visited_url
				state
				event
				query
			}
		}
	}
`

/**
 * __useGetErrorSegmentsQuery__
 *
 * To run a query within a React component, call `useGetErrorSegmentsQuery` and pass it any options that fit your needs.
 * When your component renders, `useGetErrorSegmentsQuery` returns an object from Apollo Client that contains loading, error, and data properties
 * you can use to render your UI.
 *
 * @param baseOptions options that will be passed into the query, supported options are listed on: https://www.apollographql.com/docs/react/api/react-hooks/#options;
 *
 * @example
 * const { data, loading, error } = useGetErrorSegmentsQuery({
 *   variables: {
 *      project_id: // value for 'project_id'
 *   },
 * });
 */
export function useGetErrorSegmentsQuery(
	baseOptions: Apollo.QueryHookOptions<
		Types.GetErrorSegmentsQuery,
		Types.GetErrorSegmentsQueryVariables
	>,
) {
	return Apollo.useQuery<
		Types.GetErrorSegmentsQuery,
		Types.GetErrorSegmentsQueryVariables
	>(GetErrorSegmentsDocument, baseOptions)
}
export function useGetErrorSegmentsLazyQuery(
	baseOptions?: Apollo.LazyQueryHookOptions<
		Types.GetErrorSegmentsQuery,
		Types.GetErrorSegmentsQueryVariables
	>,
) {
	return Apollo.useLazyQuery<
		Types.GetErrorSegmentsQuery,
		Types.GetErrorSegmentsQueryVariables
	>(GetErrorSegmentsDocument, baseOptions)
}
export type GetErrorSegmentsQueryHookResult = ReturnType<
	typeof useGetErrorSegmentsQuery
>
export type GetErrorSegmentsLazyQueryHookResult = ReturnType<
	typeof useGetErrorSegmentsLazyQuery
>
export type GetErrorSegmentsQueryResult = Apollo.QueryResult<
	Types.GetErrorSegmentsQuery,
	Types.GetErrorSegmentsQueryVariables
>
export const IsIntegratedDocument = gql`
	query IsIntegrated($project_id: ID!) {
		isIntegrated(project_id: $project_id)
	}
`

/**
 * __useIsIntegratedQuery__
 *
 * To run a query within a React component, call `useIsIntegratedQuery` and pass it any options that fit your needs.
 * When your component renders, `useIsIntegratedQuery` returns an object from Apollo Client that contains loading, error, and data properties
 * you can use to render your UI.
 *
 * @param baseOptions options that will be passed into the query, supported options are listed on: https://www.apollographql.com/docs/react/api/react-hooks/#options;
 *
 * @example
 * const { data, loading, error } = useIsIntegratedQuery({
 *   variables: {
 *      project_id: // value for 'project_id'
 *   },
 * });
 */
export function useIsIntegratedQuery(
	baseOptions: Apollo.QueryHookOptions<
		Types.IsIntegratedQuery,
		Types.IsIntegratedQueryVariables
	>,
) {
	return Apollo.useQuery<
		Types.IsIntegratedQuery,
		Types.IsIntegratedQueryVariables
	>(IsIntegratedDocument, baseOptions)
}
export function useIsIntegratedLazyQuery(
	baseOptions?: Apollo.LazyQueryHookOptions<
		Types.IsIntegratedQuery,
		Types.IsIntegratedQueryVariables
	>,
) {
	return Apollo.useLazyQuery<
		Types.IsIntegratedQuery,
		Types.IsIntegratedQueryVariables
	>(IsIntegratedDocument, baseOptions)
}
export type IsIntegratedQueryHookResult = ReturnType<
	typeof useIsIntegratedQuery
>
export type IsIntegratedLazyQueryHookResult = ReturnType<
	typeof useIsIntegratedLazyQuery
>
export type IsIntegratedQueryResult = Apollo.QueryResult<
	Types.IsIntegratedQuery,
	Types.IsIntegratedQueryVariables
>
export const IsBackendIntegratedDocument = gql`
	query IsBackendIntegrated($project_id: ID!) {
		isBackendIntegrated(project_id: $project_id)
	}
`

/**
 * __useIsBackendIntegratedQuery__
 *
 * To run a query within a React component, call `useIsBackendIntegratedQuery` and pass it any options that fit your needs.
 * When your component renders, `useIsBackendIntegratedQuery` returns an object from Apollo Client that contains loading, error, and data properties
 * you can use to render your UI.
 *
 * @param baseOptions options that will be passed into the query, supported options are listed on: https://www.apollographql.com/docs/react/api/react-hooks/#options;
 *
 * @example
 * const { data, loading, error } = useIsBackendIntegratedQuery({
 *   variables: {
 *      project_id: // value for 'project_id'
 *   },
 * });
 */
export function useIsBackendIntegratedQuery(
	baseOptions: Apollo.QueryHookOptions<
		Types.IsBackendIntegratedQuery,
		Types.IsBackendIntegratedQueryVariables
	>,
) {
	return Apollo.useQuery<
		Types.IsBackendIntegratedQuery,
		Types.IsBackendIntegratedQueryVariables
	>(IsBackendIntegratedDocument, baseOptions)
}
export function useIsBackendIntegratedLazyQuery(
	baseOptions?: Apollo.LazyQueryHookOptions<
		Types.IsBackendIntegratedQuery,
		Types.IsBackendIntegratedQueryVariables
	>,
) {
	return Apollo.useLazyQuery<
		Types.IsBackendIntegratedQuery,
		Types.IsBackendIntegratedQueryVariables
	>(IsBackendIntegratedDocument, baseOptions)
}
export type IsBackendIntegratedQueryHookResult = ReturnType<
	typeof useIsBackendIntegratedQuery
>
export type IsBackendIntegratedLazyQueryHookResult = ReturnType<
	typeof useIsBackendIntegratedLazyQuery
>
export type IsBackendIntegratedQueryResult = Apollo.QueryResult<
	Types.IsBackendIntegratedQuery,
	Types.IsBackendIntegratedQueryVariables
>
export const GetKeyPerformanceIndicatorsDocument = gql`
	query GetKeyPerformanceIndicators($project_id: ID!, $lookBackPeriod: Int!) {
		unprocessedSessionsCount(project_id: $project_id)
		liveUsersCount(project_id: $project_id)
		newUsersCount(
			project_id: $project_id
			lookBackPeriod: $lookBackPeriod
		) {
			count
		}
		averageSessionLength(
			project_id: $project_id
			lookBackPeriod: $lookBackPeriod
		) {
			length
		}
		userFingerprintCount(
			project_id: $project_id
			lookBackPeriod: $lookBackPeriod
		) {
			count
		}
	}
`

/**
 * __useGetKeyPerformanceIndicatorsQuery__
 *
 * To run a query within a React component, call `useGetKeyPerformanceIndicatorsQuery` and pass it any options that fit your needs.
 * When your component renders, `useGetKeyPerformanceIndicatorsQuery` returns an object from Apollo Client that contains loading, error, and data properties
 * you can use to render your UI.
 *
 * @param baseOptions options that will be passed into the query, supported options are listed on: https://www.apollographql.com/docs/react/api/react-hooks/#options;
 *
 * @example
 * const { data, loading, error } = useGetKeyPerformanceIndicatorsQuery({
 *   variables: {
 *      project_id: // value for 'project_id'
 *      lookBackPeriod: // value for 'lookBackPeriod'
 *   },
 * });
 */
export function useGetKeyPerformanceIndicatorsQuery(
	baseOptions: Apollo.QueryHookOptions<
		Types.GetKeyPerformanceIndicatorsQuery,
		Types.GetKeyPerformanceIndicatorsQueryVariables
	>,
) {
	return Apollo.useQuery<
		Types.GetKeyPerformanceIndicatorsQuery,
		Types.GetKeyPerformanceIndicatorsQueryVariables
	>(GetKeyPerformanceIndicatorsDocument, baseOptions)
}
export function useGetKeyPerformanceIndicatorsLazyQuery(
	baseOptions?: Apollo.LazyQueryHookOptions<
		Types.GetKeyPerformanceIndicatorsQuery,
		Types.GetKeyPerformanceIndicatorsQueryVariables
	>,
) {
	return Apollo.useLazyQuery<
		Types.GetKeyPerformanceIndicatorsQuery,
		Types.GetKeyPerformanceIndicatorsQueryVariables
	>(GetKeyPerformanceIndicatorsDocument, baseOptions)
}
export type GetKeyPerformanceIndicatorsQueryHookResult = ReturnType<
	typeof useGetKeyPerformanceIndicatorsQuery
>
export type GetKeyPerformanceIndicatorsLazyQueryHookResult = ReturnType<
	typeof useGetKeyPerformanceIndicatorsLazyQuery
>
export type GetKeyPerformanceIndicatorsQueryResult = Apollo.QueryResult<
	Types.GetKeyPerformanceIndicatorsQuery,
	Types.GetKeyPerformanceIndicatorsQueryVariables
>
export const GetReferrersCountDocument = gql`
	query GetReferrersCount($project_id: ID!, $lookBackPeriod: Int!) {
		referrers(project_id: $project_id, lookBackPeriod: $lookBackPeriod) {
			host
			count
			percent
		}
	}
`

/**
 * __useGetReferrersCountQuery__
 *
 * To run a query within a React component, call `useGetReferrersCountQuery` and pass it any options that fit your needs.
 * When your component renders, `useGetReferrersCountQuery` returns an object from Apollo Client that contains loading, error, and data properties
 * you can use to render your UI.
 *
 * @param baseOptions options that will be passed into the query, supported options are listed on: https://www.apollographql.com/docs/react/api/react-hooks/#options;
 *
 * @example
 * const { data, loading, error } = useGetReferrersCountQuery({
 *   variables: {
 *      project_id: // value for 'project_id'
 *      lookBackPeriod: // value for 'lookBackPeriod'
 *   },
 * });
 */
export function useGetReferrersCountQuery(
	baseOptions: Apollo.QueryHookOptions<
		Types.GetReferrersCountQuery,
		Types.GetReferrersCountQueryVariables
	>,
) {
	return Apollo.useQuery<
		Types.GetReferrersCountQuery,
		Types.GetReferrersCountQueryVariables
	>(GetReferrersCountDocument, baseOptions)
}
export function useGetReferrersCountLazyQuery(
	baseOptions?: Apollo.LazyQueryHookOptions<
		Types.GetReferrersCountQuery,
		Types.GetReferrersCountQueryVariables
	>,
) {
	return Apollo.useLazyQuery<
		Types.GetReferrersCountQuery,
		Types.GetReferrersCountQueryVariables
	>(GetReferrersCountDocument, baseOptions)
}
export type GetReferrersCountQueryHookResult = ReturnType<
	typeof useGetReferrersCountQuery
>
export type GetReferrersCountLazyQueryHookResult = ReturnType<
	typeof useGetReferrersCountLazyQuery
>
export type GetReferrersCountQueryResult = Apollo.QueryResult<
	Types.GetReferrersCountQuery,
	Types.GetReferrersCountQueryVariables
>
export const GetNewUsersCountDocument = gql`
	query GetNewUsersCount($project_id: ID!, $lookBackPeriod: Int!) {
		newUsersCount(
			project_id: $project_id
			lookBackPeriod: $lookBackPeriod
		) {
			count
		}
	}
`

/**
 * __useGetNewUsersCountQuery__
 *
 * To run a query within a React component, call `useGetNewUsersCountQuery` and pass it any options that fit your needs.
 * When your component renders, `useGetNewUsersCountQuery` returns an object from Apollo Client that contains loading, error, and data properties
 * you can use to render your UI.
 *
 * @param baseOptions options that will be passed into the query, supported options are listed on: https://www.apollographql.com/docs/react/api/react-hooks/#options;
 *
 * @example
 * const { data, loading, error } = useGetNewUsersCountQuery({
 *   variables: {
 *      project_id: // value for 'project_id'
 *      lookBackPeriod: // value for 'lookBackPeriod'
 *   },
 * });
 */
export function useGetNewUsersCountQuery(
	baseOptions: Apollo.QueryHookOptions<
		Types.GetNewUsersCountQuery,
		Types.GetNewUsersCountQueryVariables
	>,
) {
	return Apollo.useQuery<
		Types.GetNewUsersCountQuery,
		Types.GetNewUsersCountQueryVariables
	>(GetNewUsersCountDocument, baseOptions)
}
export function useGetNewUsersCountLazyQuery(
	baseOptions?: Apollo.LazyQueryHookOptions<
		Types.GetNewUsersCountQuery,
		Types.GetNewUsersCountQueryVariables
	>,
) {
	return Apollo.useLazyQuery<
		Types.GetNewUsersCountQuery,
		Types.GetNewUsersCountQueryVariables
	>(GetNewUsersCountDocument, baseOptions)
}
export type GetNewUsersCountQueryHookResult = ReturnType<
	typeof useGetNewUsersCountQuery
>
export type GetNewUsersCountLazyQueryHookResult = ReturnType<
	typeof useGetNewUsersCountLazyQuery
>
export type GetNewUsersCountQueryResult = Apollo.QueryResult<
	Types.GetNewUsersCountQuery,
	Types.GetNewUsersCountQueryVariables
>
export const GetAverageSessionLengthDocument = gql`
	query GetAverageSessionLength($project_id: ID!, $lookBackPeriod: Int!) {
		averageSessionLength(
			project_id: $project_id
			lookBackPeriod: $lookBackPeriod
		) {
			length
		}
	}
`

/**
 * __useGetAverageSessionLengthQuery__
 *
 * To run a query within a React component, call `useGetAverageSessionLengthQuery` and pass it any options that fit your needs.
 * When your component renders, `useGetAverageSessionLengthQuery` returns an object from Apollo Client that contains loading, error, and data properties
 * you can use to render your UI.
 *
 * @param baseOptions options that will be passed into the query, supported options are listed on: https://www.apollographql.com/docs/react/api/react-hooks/#options;
 *
 * @example
 * const { data, loading, error } = useGetAverageSessionLengthQuery({
 *   variables: {
 *      project_id: // value for 'project_id'
 *      lookBackPeriod: // value for 'lookBackPeriod'
 *   },
 * });
 */
export function useGetAverageSessionLengthQuery(
	baseOptions: Apollo.QueryHookOptions<
		Types.GetAverageSessionLengthQuery,
		Types.GetAverageSessionLengthQueryVariables
	>,
) {
	return Apollo.useQuery<
		Types.GetAverageSessionLengthQuery,
		Types.GetAverageSessionLengthQueryVariables
	>(GetAverageSessionLengthDocument, baseOptions)
}
export function useGetAverageSessionLengthLazyQuery(
	baseOptions?: Apollo.LazyQueryHookOptions<
		Types.GetAverageSessionLengthQuery,
		Types.GetAverageSessionLengthQueryVariables
	>,
) {
	return Apollo.useLazyQuery<
		Types.GetAverageSessionLengthQuery,
		Types.GetAverageSessionLengthQueryVariables
	>(GetAverageSessionLengthDocument, baseOptions)
}
export type GetAverageSessionLengthQueryHookResult = ReturnType<
	typeof useGetAverageSessionLengthQuery
>
export type GetAverageSessionLengthLazyQueryHookResult = ReturnType<
	typeof useGetAverageSessionLengthLazyQuery
>
export type GetAverageSessionLengthQueryResult = Apollo.QueryResult<
	Types.GetAverageSessionLengthQuery,
	Types.GetAverageSessionLengthQueryVariables
>
export const GetTopUsersDocument = gql`
	query GetTopUsers($project_id: ID!, $lookBackPeriod: Int!) {
		topUsers(project_id: $project_id, lookBackPeriod: $lookBackPeriod) {
			identifier
			total_active_time
			active_time_percentage
			id
			user_properties
		}
	}
`

/**
 * __useGetTopUsersQuery__
 *
 * To run a query within a React component, call `useGetTopUsersQuery` and pass it any options that fit your needs.
 * When your component renders, `useGetTopUsersQuery` returns an object from Apollo Client that contains loading, error, and data properties
 * you can use to render your UI.
 *
 * @param baseOptions options that will be passed into the query, supported options are listed on: https://www.apollographql.com/docs/react/api/react-hooks/#options;
 *
 * @example
 * const { data, loading, error } = useGetTopUsersQuery({
 *   variables: {
 *      project_id: // value for 'project_id'
 *      lookBackPeriod: // value for 'lookBackPeriod'
 *   },
 * });
 */
export function useGetTopUsersQuery(
	baseOptions: Apollo.QueryHookOptions<
		Types.GetTopUsersQuery,
		Types.GetTopUsersQueryVariables
	>,
) {
	return Apollo.useQuery<
		Types.GetTopUsersQuery,
		Types.GetTopUsersQueryVariables
	>(GetTopUsersDocument, baseOptions)
}
export function useGetTopUsersLazyQuery(
	baseOptions?: Apollo.LazyQueryHookOptions<
		Types.GetTopUsersQuery,
		Types.GetTopUsersQueryVariables
	>,
) {
	return Apollo.useLazyQuery<
		Types.GetTopUsersQuery,
		Types.GetTopUsersQueryVariables
	>(GetTopUsersDocument, baseOptions)
}
export type GetTopUsersQueryHookResult = ReturnType<typeof useGetTopUsersQuery>
export type GetTopUsersLazyQueryHookResult = ReturnType<
	typeof useGetTopUsersLazyQuery
>
export type GetTopUsersQueryResult = Apollo.QueryResult<
	Types.GetTopUsersQuery,
	Types.GetTopUsersQueryVariables
>
export const GetDailySessionsCountDocument = gql`
	query GetDailySessionsCount(
		$project_id: ID!
		$date_range: DateRangeInput!
	) {
		dailySessionsCount(project_id: $project_id, date_range: $date_range) {
			date
			count
		}
	}
`

/**
 * __useGetDailySessionsCountQuery__
 *
 * To run a query within a React component, call `useGetDailySessionsCountQuery` and pass it any options that fit your needs.
 * When your component renders, `useGetDailySessionsCountQuery` returns an object from Apollo Client that contains loading, error, and data properties
 * you can use to render your UI.
 *
 * @param baseOptions options that will be passed into the query, supported options are listed on: https://www.apollographql.com/docs/react/api/react-hooks/#options;
 *
 * @example
 * const { data, loading, error } = useGetDailySessionsCountQuery({
 *   variables: {
 *      project_id: // value for 'project_id'
 *      date_range: // value for 'date_range'
 *   },
 * });
 */
export function useGetDailySessionsCountQuery(
	baseOptions: Apollo.QueryHookOptions<
		Types.GetDailySessionsCountQuery,
		Types.GetDailySessionsCountQueryVariables
	>,
) {
	return Apollo.useQuery<
		Types.GetDailySessionsCountQuery,
		Types.GetDailySessionsCountQueryVariables
	>(GetDailySessionsCountDocument, baseOptions)
}
export function useGetDailySessionsCountLazyQuery(
	baseOptions?: Apollo.LazyQueryHookOptions<
		Types.GetDailySessionsCountQuery,
		Types.GetDailySessionsCountQueryVariables
	>,
) {
	return Apollo.useLazyQuery<
		Types.GetDailySessionsCountQuery,
		Types.GetDailySessionsCountQueryVariables
	>(GetDailySessionsCountDocument, baseOptions)
}
export type GetDailySessionsCountQueryHookResult = ReturnType<
	typeof useGetDailySessionsCountQuery
>
export type GetDailySessionsCountLazyQueryHookResult = ReturnType<
	typeof useGetDailySessionsCountLazyQuery
>
export type GetDailySessionsCountQueryResult = Apollo.QueryResult<
	Types.GetDailySessionsCountQuery,
	Types.GetDailySessionsCountQueryVariables
>
export const GetDailyErrorsCountDocument = gql`
	query GetDailyErrorsCount($project_id: ID!, $date_range: DateRangeInput!) {
		dailyErrorsCount(project_id: $project_id, date_range: $date_range) {
			date
			count
		}
	}
`

/**
 * __useGetDailyErrorsCountQuery__
 *
 * To run a query within a React component, call `useGetDailyErrorsCountQuery` and pass it any options that fit your needs.
 * When your component renders, `useGetDailyErrorsCountQuery` returns an object from Apollo Client that contains loading, error, and data properties
 * you can use to render your UI.
 *
 * @param baseOptions options that will be passed into the query, supported options are listed on: https://www.apollographql.com/docs/react/api/react-hooks/#options;
 *
 * @example
 * const { data, loading, error } = useGetDailyErrorsCountQuery({
 *   variables: {
 *      project_id: // value for 'project_id'
 *      date_range: // value for 'date_range'
 *   },
 * });
 */
export function useGetDailyErrorsCountQuery(
	baseOptions: Apollo.QueryHookOptions<
		Types.GetDailyErrorsCountQuery,
		Types.GetDailyErrorsCountQueryVariables
	>,
) {
	return Apollo.useQuery<
		Types.GetDailyErrorsCountQuery,
		Types.GetDailyErrorsCountQueryVariables
	>(GetDailyErrorsCountDocument, baseOptions)
}
export function useGetDailyErrorsCountLazyQuery(
	baseOptions?: Apollo.LazyQueryHookOptions<
		Types.GetDailyErrorsCountQuery,
		Types.GetDailyErrorsCountQueryVariables
	>,
) {
	return Apollo.useLazyQuery<
		Types.GetDailyErrorsCountQuery,
		Types.GetDailyErrorsCountQueryVariables
	>(GetDailyErrorsCountDocument, baseOptions)
}
export type GetDailyErrorsCountQueryHookResult = ReturnType<
	typeof useGetDailyErrorsCountQuery
>
export type GetDailyErrorsCountLazyQueryHookResult = ReturnType<
	typeof useGetDailyErrorsCountLazyQuery
>
export type GetDailyErrorsCountQueryResult = Apollo.QueryResult<
	Types.GetDailyErrorsCountQuery,
	Types.GetDailyErrorsCountQueryVariables
>
export const GetRageClicksForProjectDocument = gql`
	query GetRageClicksForProject($project_id: ID!, $lookBackPeriod: Int!) {
		rageClicksForProject(
			project_id: $project_id
			lookBackPeriod: $lookBackPeriod
		) {
			identifier
			session_secure_id
			total_clicks
			user_properties
		}
	}
`

/**
 * __useGetRageClicksForProjectQuery__
 *
 * To run a query within a React component, call `useGetRageClicksForProjectQuery` and pass it any options that fit your needs.
 * When your component renders, `useGetRageClicksForProjectQuery` returns an object from Apollo Client that contains loading, error, and data properties
 * you can use to render your UI.
 *
 * @param baseOptions options that will be passed into the query, supported options are listed on: https://www.apollographql.com/docs/react/api/react-hooks/#options;
 *
 * @example
 * const { data, loading, error } = useGetRageClicksForProjectQuery({
 *   variables: {
 *      project_id: // value for 'project_id'
 *      lookBackPeriod: // value for 'lookBackPeriod'
 *   },
 * });
 */
export function useGetRageClicksForProjectQuery(
	baseOptions: Apollo.QueryHookOptions<
		Types.GetRageClicksForProjectQuery,
		Types.GetRageClicksForProjectQueryVariables
	>,
) {
	return Apollo.useQuery<
		Types.GetRageClicksForProjectQuery,
		Types.GetRageClicksForProjectQueryVariables
	>(GetRageClicksForProjectDocument, baseOptions)
}
export function useGetRageClicksForProjectLazyQuery(
	baseOptions?: Apollo.LazyQueryHookOptions<
		Types.GetRageClicksForProjectQuery,
		Types.GetRageClicksForProjectQueryVariables
	>,
) {
	return Apollo.useLazyQuery<
		Types.GetRageClicksForProjectQuery,
		Types.GetRageClicksForProjectQueryVariables
	>(GetRageClicksForProjectDocument, baseOptions)
}
export type GetRageClicksForProjectQueryHookResult = ReturnType<
	typeof useGetRageClicksForProjectQuery
>
export type GetRageClicksForProjectLazyQueryHookResult = ReturnType<
	typeof useGetRageClicksForProjectLazyQuery
>
export type GetRageClicksForProjectQueryResult = Apollo.QueryResult<
	Types.GetRageClicksForProjectQuery,
	Types.GetRageClicksForProjectQueryVariables
>
export const GetDailyErrorFrequencyDocument = gql`
	query GetDailyErrorFrequency(
		$project_id: ID!
		$error_group_secure_id: String!
		$date_offset: Int!
	) {
		dailyErrorFrequency(
			project_id: $project_id
			error_group_secure_id: $error_group_secure_id
			date_offset: $date_offset
		)
	}
`

/**
 * __useGetDailyErrorFrequencyQuery__
 *
 * To run a query within a React component, call `useGetDailyErrorFrequencyQuery` and pass it any options that fit your needs.
 * When your component renders, `useGetDailyErrorFrequencyQuery` returns an object from Apollo Client that contains loading, error, and data properties
 * you can use to render your UI.
 *
 * @param baseOptions options that will be passed into the query, supported options are listed on: https://www.apollographql.com/docs/react/api/react-hooks/#options;
 *
 * @example
 * const { data, loading, error } = useGetDailyErrorFrequencyQuery({
 *   variables: {
 *      project_id: // value for 'project_id'
 *      error_group_secure_id: // value for 'error_group_secure_id'
 *      date_offset: // value for 'date_offset'
 *   },
 * });
 */
export function useGetDailyErrorFrequencyQuery(
	baseOptions: Apollo.QueryHookOptions<
		Types.GetDailyErrorFrequencyQuery,
		Types.GetDailyErrorFrequencyQueryVariables
	>,
) {
	return Apollo.useQuery<
		Types.GetDailyErrorFrequencyQuery,
		Types.GetDailyErrorFrequencyQueryVariables
	>(GetDailyErrorFrequencyDocument, baseOptions)
}
export function useGetDailyErrorFrequencyLazyQuery(
	baseOptions?: Apollo.LazyQueryHookOptions<
		Types.GetDailyErrorFrequencyQuery,
		Types.GetDailyErrorFrequencyQueryVariables
	>,
) {
	return Apollo.useLazyQuery<
		Types.GetDailyErrorFrequencyQuery,
		Types.GetDailyErrorFrequencyQueryVariables
	>(GetDailyErrorFrequencyDocument, baseOptions)
}
export type GetDailyErrorFrequencyQueryHookResult = ReturnType<
	typeof useGetDailyErrorFrequencyQuery
>
export type GetDailyErrorFrequencyLazyQueryHookResult = ReturnType<
	typeof useGetDailyErrorFrequencyLazyQuery
>
export type GetDailyErrorFrequencyQueryResult = Apollo.QueryResult<
	Types.GetDailyErrorFrequencyQuery,
	Types.GetDailyErrorFrequencyQueryVariables
>
export const GetErrorDistributionDocument = gql`
	query GetErrorDistribution(
		$project_id: ID!
		$error_group_secure_id: String!
		$property: String!
	) {
		errorDistribution(
			project_id: $project_id
			error_group_secure_id: $error_group_secure_id
			property: $property
		) {
			name
			value
		}
	}
`

/**
 * __useGetErrorDistributionQuery__
 *
 * To run a query within a React component, call `useGetErrorDistributionQuery` and pass it any options that fit your needs.
 * When your component renders, `useGetErrorDistributionQuery` returns an object from Apollo Client that contains loading, error, and data properties
 * you can use to render your UI.
 *
 * @param baseOptions options that will be passed into the query, supported options are listed on: https://www.apollographql.com/docs/react/api/react-hooks/#options;
 *
 * @example
 * const { data, loading, error } = useGetErrorDistributionQuery({
 *   variables: {
 *      project_id: // value for 'project_id'
 *      error_group_secure_id: // value for 'error_group_secure_id'
 *      property: // value for 'property'
 *   },
 * });
 */
export function useGetErrorDistributionQuery(
	baseOptions: Apollo.QueryHookOptions<
		Types.GetErrorDistributionQuery,
		Types.GetErrorDistributionQueryVariables
	>,
) {
	return Apollo.useQuery<
		Types.GetErrorDistributionQuery,
		Types.GetErrorDistributionQueryVariables
	>(GetErrorDistributionDocument, baseOptions)
}
export function useGetErrorDistributionLazyQuery(
	baseOptions?: Apollo.LazyQueryHookOptions<
		Types.GetErrorDistributionQuery,
		Types.GetErrorDistributionQueryVariables
	>,
) {
	return Apollo.useLazyQuery<
		Types.GetErrorDistributionQuery,
		Types.GetErrorDistributionQueryVariables
	>(GetErrorDistributionDocument, baseOptions)
}
export type GetErrorDistributionQueryHookResult = ReturnType<
	typeof useGetErrorDistributionQuery
>
export type GetErrorDistributionLazyQueryHookResult = ReturnType<
	typeof useGetErrorDistributionLazyQuery
>
export type GetErrorDistributionQueryResult = Apollo.QueryResult<
	Types.GetErrorDistributionQuery,
	Types.GetErrorDistributionQueryVariables
>
export const GetSlackChannelSuggestionDocument = gql`
	query GetSlackChannelSuggestion($project_id: ID!) {
		slack_channel_suggestion(project_id: $project_id) {
			webhook_channel
			webhook_channel_id
		}
	}
`

/**
 * __useGetSlackChannelSuggestionQuery__
 *
 * To run a query within a React component, call `useGetSlackChannelSuggestionQuery` and pass it any options that fit your needs.
 * When your component renders, `useGetSlackChannelSuggestionQuery` returns an object from Apollo Client that contains loading, error, and data properties
 * you can use to render your UI.
 *
 * @param baseOptions options that will be passed into the query, supported options are listed on: https://www.apollographql.com/docs/react/api/react-hooks/#options;
 *
 * @example
 * const { data, loading, error } = useGetSlackChannelSuggestionQuery({
 *   variables: {
 *      project_id: // value for 'project_id'
 *   },
 * });
 */
export function useGetSlackChannelSuggestionQuery(
	baseOptions: Apollo.QueryHookOptions<
		Types.GetSlackChannelSuggestionQuery,
		Types.GetSlackChannelSuggestionQueryVariables
	>,
) {
	return Apollo.useQuery<
		Types.GetSlackChannelSuggestionQuery,
		Types.GetSlackChannelSuggestionQueryVariables
	>(GetSlackChannelSuggestionDocument, baseOptions)
}
export function useGetSlackChannelSuggestionLazyQuery(
	baseOptions?: Apollo.LazyQueryHookOptions<
		Types.GetSlackChannelSuggestionQuery,
		Types.GetSlackChannelSuggestionQueryVariables
	>,
) {
	return Apollo.useLazyQuery<
		Types.GetSlackChannelSuggestionQuery,
		Types.GetSlackChannelSuggestionQueryVariables
	>(GetSlackChannelSuggestionDocument, baseOptions)
}
export type GetSlackChannelSuggestionQueryHookResult = ReturnType<
	typeof useGetSlackChannelSuggestionQuery
>
export type GetSlackChannelSuggestionLazyQueryHookResult = ReturnType<
	typeof useGetSlackChannelSuggestionLazyQuery
>
export type GetSlackChannelSuggestionQueryResult = Apollo.QueryResult<
	Types.GetSlackChannelSuggestionQuery,
	Types.GetSlackChannelSuggestionQueryVariables
>
export const GetWorkspaceIsIntegratedWithSlackDocument = gql`
	query GetWorkspaceIsIntegratedWithSlack($project_id: ID!) {
		is_integrated_with_slack: is_integrated_with(
			integration_type: Slack
			project_id: $project_id
		)
	}
`

/**
 * __useGetWorkspaceIsIntegratedWithSlackQuery__
 *
 * To run a query within a React component, call `useGetWorkspaceIsIntegratedWithSlackQuery` and pass it any options that fit your needs.
 * When your component renders, `useGetWorkspaceIsIntegratedWithSlackQuery` returns an object from Apollo Client that contains loading, error, and data properties
 * you can use to render your UI.
 *
 * @param baseOptions options that will be passed into the query, supported options are listed on: https://www.apollographql.com/docs/react/api/react-hooks/#options;
 *
 * @example
 * const { data, loading, error } = useGetWorkspaceIsIntegratedWithSlackQuery({
 *   variables: {
 *      project_id: // value for 'project_id'
 *   },
 * });
 */
export function useGetWorkspaceIsIntegratedWithSlackQuery(
	baseOptions: Apollo.QueryHookOptions<
		Types.GetWorkspaceIsIntegratedWithSlackQuery,
		Types.GetWorkspaceIsIntegratedWithSlackQueryVariables
	>,
) {
	return Apollo.useQuery<
		Types.GetWorkspaceIsIntegratedWithSlackQuery,
		Types.GetWorkspaceIsIntegratedWithSlackQueryVariables
	>(GetWorkspaceIsIntegratedWithSlackDocument, baseOptions)
}
export function useGetWorkspaceIsIntegratedWithSlackLazyQuery(
	baseOptions?: Apollo.LazyQueryHookOptions<
		Types.GetWorkspaceIsIntegratedWithSlackQuery,
		Types.GetWorkspaceIsIntegratedWithSlackQueryVariables
	>,
) {
	return Apollo.useLazyQuery<
		Types.GetWorkspaceIsIntegratedWithSlackQuery,
		Types.GetWorkspaceIsIntegratedWithSlackQueryVariables
	>(GetWorkspaceIsIntegratedWithSlackDocument, baseOptions)
}
export type GetWorkspaceIsIntegratedWithSlackQueryHookResult = ReturnType<
	typeof useGetWorkspaceIsIntegratedWithSlackQuery
>
export type GetWorkspaceIsIntegratedWithSlackLazyQueryHookResult = ReturnType<
	typeof useGetWorkspaceIsIntegratedWithSlackLazyQuery
>
export type GetWorkspaceIsIntegratedWithSlackQueryResult = Apollo.QueryResult<
	Types.GetWorkspaceIsIntegratedWithSlackQuery,
	Types.GetWorkspaceIsIntegratedWithSlackQueryVariables
>
export const GetWorkspaceIsIntegratedWithLinearDocument = gql`
	query GetWorkspaceIsIntegratedWithLinear($project_id: ID!) {
		is_integrated_with_linear: is_integrated_with(
			integration_type: Linear
			project_id: $project_id
		)
		linear_teams(project_id: $project_id) {
			team_id
			name
			key
		}
	}
`

/**
 * __useGetWorkspaceIsIntegratedWithLinearQuery__
 *
 * To run a query within a React component, call `useGetWorkspaceIsIntegratedWithLinearQuery` and pass it any options that fit your needs.
 * When your component renders, `useGetWorkspaceIsIntegratedWithLinearQuery` returns an object from Apollo Client that contains loading, error, and data properties
 * you can use to render your UI.
 *
 * @param baseOptions options that will be passed into the query, supported options are listed on: https://www.apollographql.com/docs/react/api/react-hooks/#options;
 *
 * @example
 * const { data, loading, error } = useGetWorkspaceIsIntegratedWithLinearQuery({
 *   variables: {
 *      project_id: // value for 'project_id'
 *   },
 * });
 */
export function useGetWorkspaceIsIntegratedWithLinearQuery(
	baseOptions: Apollo.QueryHookOptions<
		Types.GetWorkspaceIsIntegratedWithLinearQuery,
		Types.GetWorkspaceIsIntegratedWithLinearQueryVariables
	>,
) {
	return Apollo.useQuery<
		Types.GetWorkspaceIsIntegratedWithLinearQuery,
		Types.GetWorkspaceIsIntegratedWithLinearQueryVariables
	>(GetWorkspaceIsIntegratedWithLinearDocument, baseOptions)
}
export function useGetWorkspaceIsIntegratedWithLinearLazyQuery(
	baseOptions?: Apollo.LazyQueryHookOptions<
		Types.GetWorkspaceIsIntegratedWithLinearQuery,
		Types.GetWorkspaceIsIntegratedWithLinearQueryVariables
	>,
) {
	return Apollo.useLazyQuery<
		Types.GetWorkspaceIsIntegratedWithLinearQuery,
		Types.GetWorkspaceIsIntegratedWithLinearQueryVariables
	>(GetWorkspaceIsIntegratedWithLinearDocument, baseOptions)
}
export type GetWorkspaceIsIntegratedWithLinearQueryHookResult = ReturnType<
	typeof useGetWorkspaceIsIntegratedWithLinearQuery
>
export type GetWorkspaceIsIntegratedWithLinearLazyQueryHookResult = ReturnType<
	typeof useGetWorkspaceIsIntegratedWithLinearLazyQuery
>
export type GetWorkspaceIsIntegratedWithLinearQueryResult = Apollo.QueryResult<
	Types.GetWorkspaceIsIntegratedWithLinearQuery,
	Types.GetWorkspaceIsIntegratedWithLinearQueryVariables
>
export const GetWorkspaceIsIntegratedWithZapierDocument = gql`
	query GetWorkspaceIsIntegratedWithZapier($project_id: ID!) {
		is_integrated_with_linear: is_integrated_with(
			integration_type: Zapier
			project_id: $project_id
		)
	}
`

/**
 * __useGetWorkspaceIsIntegratedWithZapierQuery__
 *
 * To run a query within a React component, call `useGetWorkspaceIsIntegratedWithZapierQuery` and pass it any options that fit your needs.
 * When your component renders, `useGetWorkspaceIsIntegratedWithZapierQuery` returns an object from Apollo Client that contains loading, error, and data properties
 * you can use to render your UI.
 *
 * @param baseOptions options that will be passed into the query, supported options are listed on: https://www.apollographql.com/docs/react/api/react-hooks/#options;
 *
 * @example
 * const { data, loading, error } = useGetWorkspaceIsIntegratedWithZapierQuery({
 *   variables: {
 *      project_id: // value for 'project_id'
 *   },
 * });
 */
export function useGetWorkspaceIsIntegratedWithZapierQuery(
	baseOptions: Apollo.QueryHookOptions<
		Types.GetWorkspaceIsIntegratedWithZapierQuery,
		Types.GetWorkspaceIsIntegratedWithZapierQueryVariables
	>,
) {
	return Apollo.useQuery<
		Types.GetWorkspaceIsIntegratedWithZapierQuery,
		Types.GetWorkspaceIsIntegratedWithZapierQueryVariables
	>(GetWorkspaceIsIntegratedWithZapierDocument, baseOptions)
}
export function useGetWorkspaceIsIntegratedWithZapierLazyQuery(
	baseOptions?: Apollo.LazyQueryHookOptions<
		Types.GetWorkspaceIsIntegratedWithZapierQuery,
		Types.GetWorkspaceIsIntegratedWithZapierQueryVariables
	>,
) {
	return Apollo.useLazyQuery<
		Types.GetWorkspaceIsIntegratedWithZapierQuery,
		Types.GetWorkspaceIsIntegratedWithZapierQueryVariables
	>(GetWorkspaceIsIntegratedWithZapierDocument, baseOptions)
}
export type GetWorkspaceIsIntegratedWithZapierQueryHookResult = ReturnType<
	typeof useGetWorkspaceIsIntegratedWithZapierQuery
>
export type GetWorkspaceIsIntegratedWithZapierLazyQueryHookResult = ReturnType<
	typeof useGetWorkspaceIsIntegratedWithZapierLazyQuery
>
export type GetWorkspaceIsIntegratedWithZapierQueryResult = Apollo.QueryResult<
	Types.GetWorkspaceIsIntegratedWithZapierQuery,
	Types.GetWorkspaceIsIntegratedWithZapierQueryVariables
>
export const GetWorkspaceIsIntegratedWithFrontDocument = gql`
	query GetWorkspaceIsIntegratedWithFront($project_id: ID!) {
		is_integrated_with_front: is_integrated_with(
			integration_type: Front
			project_id: $project_id
		)
	}
`

/**
 * __useGetWorkspaceIsIntegratedWithFrontQuery__
 *
 * To run a query within a React component, call `useGetWorkspaceIsIntegratedWithFrontQuery` and pass it any options that fit your needs.
 * When your component renders, `useGetWorkspaceIsIntegratedWithFrontQuery` returns an object from Apollo Client that contains loading, error, and data properties
 * you can use to render your UI.
 *
 * @param baseOptions options that will be passed into the query, supported options are listed on: https://www.apollographql.com/docs/react/api/react-hooks/#options;
 *
 * @example
 * const { data, loading, error } = useGetWorkspaceIsIntegratedWithFrontQuery({
 *   variables: {
 *      project_id: // value for 'project_id'
 *   },
 * });
 */
export function useGetWorkspaceIsIntegratedWithFrontQuery(
	baseOptions: Apollo.QueryHookOptions<
		Types.GetWorkspaceIsIntegratedWithFrontQuery,
		Types.GetWorkspaceIsIntegratedWithFrontQueryVariables
	>,
) {
	return Apollo.useQuery<
		Types.GetWorkspaceIsIntegratedWithFrontQuery,
		Types.GetWorkspaceIsIntegratedWithFrontQueryVariables
	>(GetWorkspaceIsIntegratedWithFrontDocument, baseOptions)
}
export function useGetWorkspaceIsIntegratedWithFrontLazyQuery(
	baseOptions?: Apollo.LazyQueryHookOptions<
		Types.GetWorkspaceIsIntegratedWithFrontQuery,
		Types.GetWorkspaceIsIntegratedWithFrontQueryVariables
	>,
) {
	return Apollo.useLazyQuery<
		Types.GetWorkspaceIsIntegratedWithFrontQuery,
		Types.GetWorkspaceIsIntegratedWithFrontQueryVariables
	>(GetWorkspaceIsIntegratedWithFrontDocument, baseOptions)
}
export type GetWorkspaceIsIntegratedWithFrontQueryHookResult = ReturnType<
	typeof useGetWorkspaceIsIntegratedWithFrontQuery
>
export type GetWorkspaceIsIntegratedWithFrontLazyQueryHookResult = ReturnType<
	typeof useGetWorkspaceIsIntegratedWithFrontLazyQuery
>
export type GetWorkspaceIsIntegratedWithFrontQueryResult = Apollo.QueryResult<
	Types.GetWorkspaceIsIntegratedWithFrontQuery,
	Types.GetWorkspaceIsIntegratedWithFrontQueryVariables
>
export const GetWorkspaceIsIntegratedWithDiscordDocument = gql`
	query GetWorkspaceIsIntegratedWithDiscord($project_id: ID!) {
		is_integrated_with_discord: is_integrated_with(
			integration_type: Discord
			project_id: $project_id
		)
	}
`

/**
 * __useGetWorkspaceIsIntegratedWithDiscordQuery__
 *
 * To run a query within a React component, call `useGetWorkspaceIsIntegratedWithDiscordQuery` and pass it any options that fit your needs.
 * When your component renders, `useGetWorkspaceIsIntegratedWithDiscordQuery` returns an object from Apollo Client that contains loading, error, and data properties
 * you can use to render your UI.
 *
 * @param baseOptions options that will be passed into the query, supported options are listed on: https://www.apollographql.com/docs/react/api/react-hooks/#options;
 *
 * @example
 * const { data, loading, error } = useGetWorkspaceIsIntegratedWithDiscordQuery({
 *   variables: {
 *      project_id: // value for 'project_id'
 *   },
 * });
 */
export function useGetWorkspaceIsIntegratedWithDiscordQuery(
	baseOptions: Apollo.QueryHookOptions<
		Types.GetWorkspaceIsIntegratedWithDiscordQuery,
		Types.GetWorkspaceIsIntegratedWithDiscordQueryVariables
	>,
) {
	return Apollo.useQuery<
		Types.GetWorkspaceIsIntegratedWithDiscordQuery,
		Types.GetWorkspaceIsIntegratedWithDiscordQueryVariables
	>(GetWorkspaceIsIntegratedWithDiscordDocument, baseOptions)
}
export function useGetWorkspaceIsIntegratedWithDiscordLazyQuery(
	baseOptions?: Apollo.LazyQueryHookOptions<
		Types.GetWorkspaceIsIntegratedWithDiscordQuery,
		Types.GetWorkspaceIsIntegratedWithDiscordQueryVariables
	>,
) {
	return Apollo.useLazyQuery<
		Types.GetWorkspaceIsIntegratedWithDiscordQuery,
		Types.GetWorkspaceIsIntegratedWithDiscordQueryVariables
	>(GetWorkspaceIsIntegratedWithDiscordDocument, baseOptions)
}
export type GetWorkspaceIsIntegratedWithDiscordQueryHookResult = ReturnType<
	typeof useGetWorkspaceIsIntegratedWithDiscordQuery
>
export type GetWorkspaceIsIntegratedWithDiscordLazyQueryHookResult = ReturnType<
	typeof useGetWorkspaceIsIntegratedWithDiscordLazyQuery
>
export type GetWorkspaceIsIntegratedWithDiscordQueryResult = Apollo.QueryResult<
	Types.GetWorkspaceIsIntegratedWithDiscordQuery,
	Types.GetWorkspaceIsIntegratedWithDiscordQueryVariables
>
export const GetWorkspaceIsIntegratedWithVercelDocument = gql`
	query GetWorkspaceIsIntegratedWithVercel($project_id: ID!) {
		is_integrated_with_vercel: is_integrated_with(
			integration_type: Vercel
			project_id: $project_id
		)
		vercel_projects(project_id: $project_id) {
			id
			name
		}
		vercel_project_mappings(project_id: $project_id) {
			vercel_project_id
			project_id
		}
	}
`

/**
 * __useGetWorkspaceIsIntegratedWithVercelQuery__
 *
 * To run a query within a React component, call `useGetWorkspaceIsIntegratedWithVercelQuery` and pass it any options that fit your needs.
 * When your component renders, `useGetWorkspaceIsIntegratedWithVercelQuery` returns an object from Apollo Client that contains loading, error, and data properties
 * you can use to render your UI.
 *
 * @param baseOptions options that will be passed into the query, supported options are listed on: https://www.apollographql.com/docs/react/api/react-hooks/#options;
 *
 * @example
 * const { data, loading, error } = useGetWorkspaceIsIntegratedWithVercelQuery({
 *   variables: {
 *      project_id: // value for 'project_id'
 *   },
 * });
 */
export function useGetWorkspaceIsIntegratedWithVercelQuery(
	baseOptions: Apollo.QueryHookOptions<
		Types.GetWorkspaceIsIntegratedWithVercelQuery,
		Types.GetWorkspaceIsIntegratedWithVercelQueryVariables
	>,
) {
	return Apollo.useQuery<
		Types.GetWorkspaceIsIntegratedWithVercelQuery,
		Types.GetWorkspaceIsIntegratedWithVercelQueryVariables
	>(GetWorkspaceIsIntegratedWithVercelDocument, baseOptions)
}
export function useGetWorkspaceIsIntegratedWithVercelLazyQuery(
	baseOptions?: Apollo.LazyQueryHookOptions<
		Types.GetWorkspaceIsIntegratedWithVercelQuery,
		Types.GetWorkspaceIsIntegratedWithVercelQueryVariables
	>,
) {
	return Apollo.useLazyQuery<
		Types.GetWorkspaceIsIntegratedWithVercelQuery,
		Types.GetWorkspaceIsIntegratedWithVercelQueryVariables
	>(GetWorkspaceIsIntegratedWithVercelDocument, baseOptions)
}
export type GetWorkspaceIsIntegratedWithVercelQueryHookResult = ReturnType<
	typeof useGetWorkspaceIsIntegratedWithVercelQuery
>
export type GetWorkspaceIsIntegratedWithVercelLazyQueryHookResult = ReturnType<
	typeof useGetWorkspaceIsIntegratedWithVercelLazyQuery
>
export type GetWorkspaceIsIntegratedWithVercelQueryResult = Apollo.QueryResult<
	Types.GetWorkspaceIsIntegratedWithVercelQuery,
	Types.GetWorkspaceIsIntegratedWithVercelQueryVariables
>
export const GetClickUpIntegrationSettingsDocument = gql`
	query GetClickUpIntegrationSettings($workspace_id: ID!) {
		is_integrated: is_workspace_integrated_with(
			integration_type: ClickUp
			workspace_id: $workspace_id
		)
		clickup_teams(workspace_id: $workspace_id) {
			id
			name
			spaces {
				id
				name
			}
		}
		project_mappings: clickup_project_mappings(
			workspace_id: $workspace_id
		) {
			project_id
			clickup_space_id
		}
	}
`

/**
 * __useGetClickUpIntegrationSettingsQuery__
 *
 * To run a query within a React component, call `useGetClickUpIntegrationSettingsQuery` and pass it any options that fit your needs.
 * When your component renders, `useGetClickUpIntegrationSettingsQuery` returns an object from Apollo Client that contains loading, error, and data properties
 * you can use to render your UI.
 *
 * @param baseOptions options that will be passed into the query, supported options are listed on: https://www.apollographql.com/docs/react/api/react-hooks/#options;
 *
 * @example
 * const { data, loading, error } = useGetClickUpIntegrationSettingsQuery({
 *   variables: {
 *      workspace_id: // value for 'workspace_id'
 *   },
 * });
 */
export function useGetClickUpIntegrationSettingsQuery(
	baseOptions: Apollo.QueryHookOptions<
		Types.GetClickUpIntegrationSettingsQuery,
		Types.GetClickUpIntegrationSettingsQueryVariables
	>,
) {
	return Apollo.useQuery<
		Types.GetClickUpIntegrationSettingsQuery,
		Types.GetClickUpIntegrationSettingsQueryVariables
	>(GetClickUpIntegrationSettingsDocument, baseOptions)
}
export function useGetClickUpIntegrationSettingsLazyQuery(
	baseOptions?: Apollo.LazyQueryHookOptions<
		Types.GetClickUpIntegrationSettingsQuery,
		Types.GetClickUpIntegrationSettingsQueryVariables
	>,
) {
	return Apollo.useLazyQuery<
		Types.GetClickUpIntegrationSettingsQuery,
		Types.GetClickUpIntegrationSettingsQueryVariables
	>(GetClickUpIntegrationSettingsDocument, baseOptions)
}
export type GetClickUpIntegrationSettingsQueryHookResult = ReturnType<
	typeof useGetClickUpIntegrationSettingsQuery
>
export type GetClickUpIntegrationSettingsLazyQueryHookResult = ReturnType<
	typeof useGetClickUpIntegrationSettingsLazyQuery
>
export type GetClickUpIntegrationSettingsQueryResult = Apollo.QueryResult<
	Types.GetClickUpIntegrationSettingsQuery,
	Types.GetClickUpIntegrationSettingsQueryVariables
>
export const GetClickUpFoldersDocument = gql`
	query GetClickUpFolders($project_id: ID!) {
		clickup_folders(project_id: $project_id) {
			id
			name
			lists {
				id
				name
			}
		}
		clickup_folderless_lists(project_id: $project_id) {
			id
			name
		}
	}
`

/**
 * __useGetClickUpFoldersQuery__
 *
 * To run a query within a React component, call `useGetClickUpFoldersQuery` and pass it any options that fit your needs.
 * When your component renders, `useGetClickUpFoldersQuery` returns an object from Apollo Client that contains loading, error, and data properties
 * you can use to render your UI.
 *
 * @param baseOptions options that will be passed into the query, supported options are listed on: https://www.apollographql.com/docs/react/api/react-hooks/#options;
 *
 * @example
 * const { data, loading, error } = useGetClickUpFoldersQuery({
 *   variables: {
 *      project_id: // value for 'project_id'
 *   },
 * });
 */
export function useGetClickUpFoldersQuery(
	baseOptions: Apollo.QueryHookOptions<
		Types.GetClickUpFoldersQuery,
		Types.GetClickUpFoldersQueryVariables
	>,
) {
	return Apollo.useQuery<
		Types.GetClickUpFoldersQuery,
		Types.GetClickUpFoldersQueryVariables
	>(GetClickUpFoldersDocument, baseOptions)
}
export function useGetClickUpFoldersLazyQuery(
	baseOptions?: Apollo.LazyQueryHookOptions<
		Types.GetClickUpFoldersQuery,
		Types.GetClickUpFoldersQueryVariables
	>,
) {
	return Apollo.useLazyQuery<
		Types.GetClickUpFoldersQuery,
		Types.GetClickUpFoldersQueryVariables
	>(GetClickUpFoldersDocument, baseOptions)
}
export type GetClickUpFoldersQueryHookResult = ReturnType<
	typeof useGetClickUpFoldersQuery
>
export type GetClickUpFoldersLazyQueryHookResult = ReturnType<
	typeof useGetClickUpFoldersLazyQuery
>
export type GetClickUpFoldersQueryResult = Apollo.QueryResult<
	Types.GetClickUpFoldersQuery,
	Types.GetClickUpFoldersQueryVariables
>
export const GenerateNewZapierAccessTokenJwtDocument = gql`
	query GenerateNewZapierAccessTokenJwt($project_id: ID!) {
		generate_zapier_access_token(project_id: $project_id)
	}
`

/**
 * __useGenerateNewZapierAccessTokenJwtQuery__
 *
 * To run a query within a React component, call `useGenerateNewZapierAccessTokenJwtQuery` and pass it any options that fit your needs.
 * When your component renders, `useGenerateNewZapierAccessTokenJwtQuery` returns an object from Apollo Client that contains loading, error, and data properties
 * you can use to render your UI.
 *
 * @param baseOptions options that will be passed into the query, supported options are listed on: https://www.apollographql.com/docs/react/api/react-hooks/#options;
 *
 * @example
 * const { data, loading, error } = useGenerateNewZapierAccessTokenJwtQuery({
 *   variables: {
 *      project_id: // value for 'project_id'
 *   },
 * });
 */
export function useGenerateNewZapierAccessTokenJwtQuery(
	baseOptions: Apollo.QueryHookOptions<
		Types.GenerateNewZapierAccessTokenJwtQuery,
		Types.GenerateNewZapierAccessTokenJwtQueryVariables
	>,
) {
	return Apollo.useQuery<
		Types.GenerateNewZapierAccessTokenJwtQuery,
		Types.GenerateNewZapierAccessTokenJwtQueryVariables
	>(GenerateNewZapierAccessTokenJwtDocument, baseOptions)
}
export function useGenerateNewZapierAccessTokenJwtLazyQuery(
	baseOptions?: Apollo.LazyQueryHookOptions<
		Types.GenerateNewZapierAccessTokenJwtQuery,
		Types.GenerateNewZapierAccessTokenJwtQueryVariables
	>,
) {
	return Apollo.useLazyQuery<
		Types.GenerateNewZapierAccessTokenJwtQuery,
		Types.GenerateNewZapierAccessTokenJwtQueryVariables
	>(GenerateNewZapierAccessTokenJwtDocument, baseOptions)
}
export type GenerateNewZapierAccessTokenJwtQueryHookResult = ReturnType<
	typeof useGenerateNewZapierAccessTokenJwtQuery
>
export type GenerateNewZapierAccessTokenJwtLazyQueryHookResult = ReturnType<
	typeof useGenerateNewZapierAccessTokenJwtLazyQuery
>
export type GenerateNewZapierAccessTokenJwtQueryResult = Apollo.QueryResult<
	Types.GenerateNewZapierAccessTokenJwtQuery,
	Types.GenerateNewZapierAccessTokenJwtQueryVariables
>
export const GetIdentifierSuggestionsDocument = gql`
	query GetIdentifierSuggestions($project_id: ID!, $query: String!) {
		identifier_suggestion(project_id: $project_id, query: $query)
	}
`

/**
 * __useGetIdentifierSuggestionsQuery__
 *
 * To run a query within a React component, call `useGetIdentifierSuggestionsQuery` and pass it any options that fit your needs.
 * When your component renders, `useGetIdentifierSuggestionsQuery` returns an object from Apollo Client that contains loading, error, and data properties
 * you can use to render your UI.
 *
 * @param baseOptions options that will be passed into the query, supported options are listed on: https://www.apollographql.com/docs/react/api/react-hooks/#options;
 *
 * @example
 * const { data, loading, error } = useGetIdentifierSuggestionsQuery({
 *   variables: {
 *      project_id: // value for 'project_id'
 *      query: // value for 'query'
 *   },
 * });
 */
export function useGetIdentifierSuggestionsQuery(
	baseOptions: Apollo.QueryHookOptions<
		Types.GetIdentifierSuggestionsQuery,
		Types.GetIdentifierSuggestionsQueryVariables
	>,
) {
	return Apollo.useQuery<
		Types.GetIdentifierSuggestionsQuery,
		Types.GetIdentifierSuggestionsQueryVariables
	>(GetIdentifierSuggestionsDocument, baseOptions)
}
export function useGetIdentifierSuggestionsLazyQuery(
	baseOptions?: Apollo.LazyQueryHookOptions<
		Types.GetIdentifierSuggestionsQuery,
		Types.GetIdentifierSuggestionsQueryVariables
	>,
) {
	return Apollo.useLazyQuery<
		Types.GetIdentifierSuggestionsQuery,
		Types.GetIdentifierSuggestionsQueryVariables
	>(GetIdentifierSuggestionsDocument, baseOptions)
}
export type GetIdentifierSuggestionsQueryHookResult = ReturnType<
	typeof useGetIdentifierSuggestionsQuery
>
export type GetIdentifierSuggestionsLazyQueryHookResult = ReturnType<
	typeof useGetIdentifierSuggestionsLazyQuery
>
export type GetIdentifierSuggestionsQueryResult = Apollo.QueryResult<
	Types.GetIdentifierSuggestionsQuery,
	Types.GetIdentifierSuggestionsQueryVariables
>
export const GetAlertsPagePayloadDocument = gql`
	query GetAlertsPagePayload($project_id: ID!) {
		is_integrated_with_slack: is_integrated_with(
			integration_type: Slack
			project_id: $project_id
		)
		is_integrated_with_discord: is_integrated_with(
			integration_type: Discord
			project_id: $project_id
		)
		slack_channel_suggestion(project_id: $project_id) {
			webhook_channel
			webhook_channel_id
		}
		discord_channel_suggestions(project_id: $project_id) {
			...DiscordChannelFragment
		}
		admins: workspace_admins_by_project_id(project_id: $project_id) {
			admin {
				id
				name
				email
				photo_url
			}
		}
		environment_suggestion(project_id: $project_id) {
			name
			value
		}
		error_alerts(project_id: $project_id) {
			ChannelsToNotify {
				webhook_channel
				webhook_channel_id
			}
			DiscordChannelsToNotify {
				...DiscordChannelFragment
			}
			EmailsToNotify
			ExcludedEnvironments
			updated_at
			CountThreshold
			LastAdminToEditID
			ThresholdWindow
			RegexGroups
			Frequency
			id
			Type
			Name
			DailyFrequency
			disabled
		}
		session_feedback_alerts(project_id: $project_id) {
			...SessionAlertFragment
		}
		new_session_alerts(project_id: $project_id) {
			...SessionAlertFragment
		}
		rage_click_alerts(project_id: $project_id) {
			...SessionAlertFragment
		}
		new_user_alerts(project_id: $project_id) {
			...SessionAlertFragment
		}
		track_properties_alerts(project_id: $project_id) {
			...SessionAlertFragment
		}
		user_properties_alerts(project_id: $project_id) {
			...SessionAlertFragment
		}
		metric_monitors(project_id: $project_id) {
			id
			updated_at
			name
			channels_to_notify {
				webhook_channel
				webhook_channel_id
			}
			discord_channels_to_notify {
				id
				name
			}
			emails_to_notify
			aggregator
			period_minutes
			metric_to_monitor
			last_admin_to_edit_id
			threshold
			filters {
				tag
				op
				value
			}
			units
			disabled
		}
	}
	${DiscordChannelFragmentFragmentDoc}
	${SessionAlertFragmentFragmentDoc}
`

/**
 * __useGetAlertsPagePayloadQuery__
 *
 * To run a query within a React component, call `useGetAlertsPagePayloadQuery` and pass it any options that fit your needs.
 * When your component renders, `useGetAlertsPagePayloadQuery` returns an object from Apollo Client that contains loading, error, and data properties
 * you can use to render your UI.
 *
 * @param baseOptions options that will be passed into the query, supported options are listed on: https://www.apollographql.com/docs/react/api/react-hooks/#options;
 *
 * @example
 * const { data, loading, error } = useGetAlertsPagePayloadQuery({
 *   variables: {
 *      project_id: // value for 'project_id'
 *   },
 * });
 */
export function useGetAlertsPagePayloadQuery(
	baseOptions: Apollo.QueryHookOptions<
		Types.GetAlertsPagePayloadQuery,
		Types.GetAlertsPagePayloadQueryVariables
	>,
) {
	return Apollo.useQuery<
		Types.GetAlertsPagePayloadQuery,
		Types.GetAlertsPagePayloadQueryVariables
	>(GetAlertsPagePayloadDocument, baseOptions)
}
export function useGetAlertsPagePayloadLazyQuery(
	baseOptions?: Apollo.LazyQueryHookOptions<
		Types.GetAlertsPagePayloadQuery,
		Types.GetAlertsPagePayloadQueryVariables
	>,
) {
	return Apollo.useLazyQuery<
		Types.GetAlertsPagePayloadQuery,
		Types.GetAlertsPagePayloadQueryVariables
	>(GetAlertsPagePayloadDocument, baseOptions)
}
export type GetAlertsPagePayloadQueryHookResult = ReturnType<
	typeof useGetAlertsPagePayloadQuery
>
export type GetAlertsPagePayloadLazyQueryHookResult = ReturnType<
	typeof useGetAlertsPagePayloadLazyQuery
>
export type GetAlertsPagePayloadQueryResult = Apollo.QueryResult<
	Types.GetAlertsPagePayloadQuery,
	Types.GetAlertsPagePayloadQueryVariables
>
export const GetMetricMonitorsDocument = gql`
	query GetMetricMonitors($project_id: ID!, $metric_name: String!) {
		metric_monitors(project_id: $project_id, metric_name: $metric_name) {
			id
			updated_at
			name
			metric_to_monitor
		}
	}
`

/**
 * __useGetMetricMonitorsQuery__
 *
 * To run a query within a React component, call `useGetMetricMonitorsQuery` and pass it any options that fit your needs.
 * When your component renders, `useGetMetricMonitorsQuery` returns an object from Apollo Client that contains loading, error, and data properties
 * you can use to render your UI.
 *
 * @param baseOptions options that will be passed into the query, supported options are listed on: https://www.apollographql.com/docs/react/api/react-hooks/#options;
 *
 * @example
 * const { data, loading, error } = useGetMetricMonitorsQuery({
 *   variables: {
 *      project_id: // value for 'project_id'
 *      metric_name: // value for 'metric_name'
 *   },
 * });
 */
export function useGetMetricMonitorsQuery(
	baseOptions: Apollo.QueryHookOptions<
		Types.GetMetricMonitorsQuery,
		Types.GetMetricMonitorsQueryVariables
	>,
) {
	return Apollo.useQuery<
		Types.GetMetricMonitorsQuery,
		Types.GetMetricMonitorsQueryVariables
	>(GetMetricMonitorsDocument, baseOptions)
}
export function useGetMetricMonitorsLazyQuery(
	baseOptions?: Apollo.LazyQueryHookOptions<
		Types.GetMetricMonitorsQuery,
		Types.GetMetricMonitorsQueryVariables
	>,
) {
	return Apollo.useLazyQuery<
		Types.GetMetricMonitorsQuery,
		Types.GetMetricMonitorsQueryVariables
	>(GetMetricMonitorsDocument, baseOptions)
}
export type GetMetricMonitorsQueryHookResult = ReturnType<
	typeof useGetMetricMonitorsQuery
>
export type GetMetricMonitorsLazyQueryHookResult = ReturnType<
	typeof useGetMetricMonitorsLazyQuery
>
export type GetMetricMonitorsQueryResult = Apollo.QueryResult<
	Types.GetMetricMonitorsQuery,
	Types.GetMetricMonitorsQueryVariables
>
export const GetCommentMentionSuggestionsDocument = gql`
	query GetCommentMentionSuggestions($project_id: ID!) {
		admins: workspace_admins_by_project_id(project_id: $project_id) {
			admin {
				id
				name
				email
				photo_url
			}
		}
		slack_channel_suggestion(project_id: $project_id) {
			webhook_channel
			webhook_channel_id
		}
	}
`

/**
 * __useGetCommentMentionSuggestionsQuery__
 *
 * To run a query within a React component, call `useGetCommentMentionSuggestionsQuery` and pass it any options that fit your needs.
 * When your component renders, `useGetCommentMentionSuggestionsQuery` returns an object from Apollo Client that contains loading, error, and data properties
 * you can use to render your UI.
 *
 * @param baseOptions options that will be passed into the query, supported options are listed on: https://www.apollographql.com/docs/react/api/react-hooks/#options;
 *
 * @example
 * const { data, loading, error } = useGetCommentMentionSuggestionsQuery({
 *   variables: {
 *      project_id: // value for 'project_id'
 *   },
 * });
 */
export function useGetCommentMentionSuggestionsQuery(
	baseOptions: Apollo.QueryHookOptions<
		Types.GetCommentMentionSuggestionsQuery,
		Types.GetCommentMentionSuggestionsQueryVariables
	>,
) {
	return Apollo.useQuery<
		Types.GetCommentMentionSuggestionsQuery,
		Types.GetCommentMentionSuggestionsQueryVariables
	>(GetCommentMentionSuggestionsDocument, baseOptions)
}
export function useGetCommentMentionSuggestionsLazyQuery(
	baseOptions?: Apollo.LazyQueryHookOptions<
		Types.GetCommentMentionSuggestionsQuery,
		Types.GetCommentMentionSuggestionsQueryVariables
	>,
) {
	return Apollo.useLazyQuery<
		Types.GetCommentMentionSuggestionsQuery,
		Types.GetCommentMentionSuggestionsQueryVariables
	>(GetCommentMentionSuggestionsDocument, baseOptions)
}
export type GetCommentMentionSuggestionsQueryHookResult = ReturnType<
	typeof useGetCommentMentionSuggestionsQuery
>
export type GetCommentMentionSuggestionsLazyQueryHookResult = ReturnType<
	typeof useGetCommentMentionSuggestionsLazyQuery
>
export type GetCommentMentionSuggestionsQueryResult = Apollo.QueryResult<
	Types.GetCommentMentionSuggestionsQuery,
	Types.GetCommentMentionSuggestionsQueryVariables
>
export const GetCustomerPortalUrlDocument = gql`
	query GetCustomerPortalURL($workspace_id: ID!) {
		customer_portal_url(workspace_id: $workspace_id)
	}
`

/**
 * __useGetCustomerPortalUrlQuery__
 *
 * To run a query within a React component, call `useGetCustomerPortalUrlQuery` and pass it any options that fit your needs.
 * When your component renders, `useGetCustomerPortalUrlQuery` returns an object from Apollo Client that contains loading, error, and data properties
 * you can use to render your UI.
 *
 * @param baseOptions options that will be passed into the query, supported options are listed on: https://www.apollographql.com/docs/react/api/react-hooks/#options;
 *
 * @example
 * const { data, loading, error } = useGetCustomerPortalUrlQuery({
 *   variables: {
 *      workspace_id: // value for 'workspace_id'
 *   },
 * });
 */
export function useGetCustomerPortalUrlQuery(
	baseOptions: Apollo.QueryHookOptions<
		Types.GetCustomerPortalUrlQuery,
		Types.GetCustomerPortalUrlQueryVariables
	>,
) {
	return Apollo.useQuery<
		Types.GetCustomerPortalUrlQuery,
		Types.GetCustomerPortalUrlQueryVariables
	>(GetCustomerPortalUrlDocument, baseOptions)
}
export function useGetCustomerPortalUrlLazyQuery(
	baseOptions?: Apollo.LazyQueryHookOptions<
		Types.GetCustomerPortalUrlQuery,
		Types.GetCustomerPortalUrlQueryVariables
	>,
) {
	return Apollo.useLazyQuery<
		Types.GetCustomerPortalUrlQuery,
		Types.GetCustomerPortalUrlQueryVariables
	>(GetCustomerPortalUrlDocument, baseOptions)
}
export type GetCustomerPortalUrlQueryHookResult = ReturnType<
	typeof useGetCustomerPortalUrlQuery
>
export type GetCustomerPortalUrlLazyQueryHookResult = ReturnType<
	typeof useGetCustomerPortalUrlLazyQuery
>
export type GetCustomerPortalUrlQueryResult = Apollo.QueryResult<
	Types.GetCustomerPortalUrlQuery,
	Types.GetCustomerPortalUrlQueryVariables
>
export const OnSessionPayloadAppendedDocument = gql`
	subscription OnSessionPayloadAppended(
		$session_secure_id: String!
		$initial_events_count: Int!
	) {
		session_payload_appended(
			session_secure_id: $session_secure_id
			initial_events_count: $initial_events_count
		) {
			...SessionPayloadFragment
		}
	}
	${SessionPayloadFragmentFragmentDoc}
`

/**
 * __useOnSessionPayloadAppendedSubscription__
 *
 * To run a query within a React component, call `useOnSessionPayloadAppendedSubscription` and pass it any options that fit your needs.
 * When your component renders, `useOnSessionPayloadAppendedSubscription` returns an object from Apollo Client that contains loading, error, and data properties
 * you can use to render your UI.
 *
 * @param baseOptions options that will be passed into the subscription, supported options are listed on: https://www.apollographql.com/docs/react/api/react-hooks/#options;
 *
 * @example
 * const { data, loading, error } = useOnSessionPayloadAppendedSubscription({
 *   variables: {
 *      session_secure_id: // value for 'session_secure_id'
 *      initial_events_count: // value for 'initial_events_count'
 *   },
 * });
 */
export function useOnSessionPayloadAppendedSubscription(
	baseOptions: Apollo.SubscriptionHookOptions<
		Types.OnSessionPayloadAppendedSubscription,
		Types.OnSessionPayloadAppendedSubscriptionVariables
	>,
) {
	return Apollo.useSubscription<
		Types.OnSessionPayloadAppendedSubscription,
		Types.OnSessionPayloadAppendedSubscriptionVariables
	>(OnSessionPayloadAppendedDocument, baseOptions)
}
export type OnSessionPayloadAppendedSubscriptionHookResult = ReturnType<
	typeof useOnSessionPayloadAppendedSubscription
>
export type OnSessionPayloadAppendedSubscriptionResult =
	Apollo.SubscriptionResult<Types.OnSessionPayloadAppendedSubscription>
export const GetWebVitalsDocument = gql`
	query GetWebVitals($session_secure_id: String!) {
		web_vitals(session_secure_id: $session_secure_id) {
			name
			value
		}
	}
`

/**
 * __useGetWebVitalsQuery__
 *
 * To run a query within a React component, call `useGetWebVitalsQuery` and pass it any options that fit your needs.
 * When your component renders, `useGetWebVitalsQuery` returns an object from Apollo Client that contains loading, error, and data properties
 * you can use to render your UI.
 *
 * @param baseOptions options that will be passed into the query, supported options are listed on: https://www.apollographql.com/docs/react/api/react-hooks/#options;
 *
 * @example
 * const { data, loading, error } = useGetWebVitalsQuery({
 *   variables: {
 *      session_secure_id: // value for 'session_secure_id'
 *   },
 * });
 */
export function useGetWebVitalsQuery(
	baseOptions: Apollo.QueryHookOptions<
		Types.GetWebVitalsQuery,
		Types.GetWebVitalsQueryVariables
	>,
) {
	return Apollo.useQuery<
		Types.GetWebVitalsQuery,
		Types.GetWebVitalsQueryVariables
	>(GetWebVitalsDocument, baseOptions)
}
export function useGetWebVitalsLazyQuery(
	baseOptions?: Apollo.LazyQueryHookOptions<
		Types.GetWebVitalsQuery,
		Types.GetWebVitalsQueryVariables
	>,
) {
	return Apollo.useLazyQuery<
		Types.GetWebVitalsQuery,
		Types.GetWebVitalsQueryVariables
	>(GetWebVitalsDocument, baseOptions)
}
export type GetWebVitalsQueryHookResult = ReturnType<
	typeof useGetWebVitalsQuery
>
export type GetWebVitalsLazyQueryHookResult = ReturnType<
	typeof useGetWebVitalsLazyQuery
>
export type GetWebVitalsQueryResult = Apollo.QueryResult<
	Types.GetWebVitalsQuery,
	Types.GetWebVitalsQueryVariables
>
export const GetDashboardDefinitionsDocument = gql`
	query GetDashboardDefinitions($project_id: ID!) {
		dashboard_definitions(project_id: $project_id) {
			id
			updated_at
			project_id
			name
			is_default
			metrics {
				component_type
				name
				description
				max_good_value
				max_needs_improvement_value
				poor_value
				units
				help_article
				chart_type
				aggregator
				min_value
				min_percentile
				max_value
				max_percentile
				filters {
					value
					op
					tag
				}
				groups
			}
			last_admin_to_edit_id
			layout
		}
	}
`

/**
 * __useGetDashboardDefinitionsQuery__
 *
 * To run a query within a React component, call `useGetDashboardDefinitionsQuery` and pass it any options that fit your needs.
 * When your component renders, `useGetDashboardDefinitionsQuery` returns an object from Apollo Client that contains loading, error, and data properties
 * you can use to render your UI.
 *
 * @param baseOptions options that will be passed into the query, supported options are listed on: https://www.apollographql.com/docs/react/api/react-hooks/#options;
 *
 * @example
 * const { data, loading, error } = useGetDashboardDefinitionsQuery({
 *   variables: {
 *      project_id: // value for 'project_id'
 *   },
 * });
 */
export function useGetDashboardDefinitionsQuery(
	baseOptions: Apollo.QueryHookOptions<
		Types.GetDashboardDefinitionsQuery,
		Types.GetDashboardDefinitionsQueryVariables
	>,
) {
	return Apollo.useQuery<
		Types.GetDashboardDefinitionsQuery,
		Types.GetDashboardDefinitionsQueryVariables
	>(GetDashboardDefinitionsDocument, baseOptions)
}
export function useGetDashboardDefinitionsLazyQuery(
	baseOptions?: Apollo.LazyQueryHookOptions<
		Types.GetDashboardDefinitionsQuery,
		Types.GetDashboardDefinitionsQueryVariables
	>,
) {
	return Apollo.useLazyQuery<
		Types.GetDashboardDefinitionsQuery,
		Types.GetDashboardDefinitionsQueryVariables
	>(GetDashboardDefinitionsDocument, baseOptions)
}
export type GetDashboardDefinitionsQueryHookResult = ReturnType<
	typeof useGetDashboardDefinitionsQuery
>
export type GetDashboardDefinitionsLazyQueryHookResult = ReturnType<
	typeof useGetDashboardDefinitionsLazyQuery
>
export type GetDashboardDefinitionsQueryResult = Apollo.QueryResult<
	Types.GetDashboardDefinitionsQuery,
	Types.GetDashboardDefinitionsQueryVariables
>
export const GetSuggestedMetricsDocument = gql`
	query GetSuggestedMetrics($project_id: ID!, $prefix: String!) {
		suggested_metrics(project_id: $project_id, prefix: $prefix)
	}
`

/**
 * __useGetSuggestedMetricsQuery__
 *
 * To run a query within a React component, call `useGetSuggestedMetricsQuery` and pass it any options that fit your needs.
 * When your component renders, `useGetSuggestedMetricsQuery` returns an object from Apollo Client that contains loading, error, and data properties
 * you can use to render your UI.
 *
 * @param baseOptions options that will be passed into the query, supported options are listed on: https://www.apollographql.com/docs/react/api/react-hooks/#options;
 *
 * @example
 * const { data, loading, error } = useGetSuggestedMetricsQuery({
 *   variables: {
 *      project_id: // value for 'project_id'
 *      prefix: // value for 'prefix'
 *   },
 * });
 */
export function useGetSuggestedMetricsQuery(
	baseOptions: Apollo.QueryHookOptions<
		Types.GetSuggestedMetricsQuery,
		Types.GetSuggestedMetricsQueryVariables
	>,
) {
	return Apollo.useQuery<
		Types.GetSuggestedMetricsQuery,
		Types.GetSuggestedMetricsQueryVariables
	>(GetSuggestedMetricsDocument, baseOptions)
}
export function useGetSuggestedMetricsLazyQuery(
	baseOptions?: Apollo.LazyQueryHookOptions<
		Types.GetSuggestedMetricsQuery,
		Types.GetSuggestedMetricsQueryVariables
	>,
) {
	return Apollo.useLazyQuery<
		Types.GetSuggestedMetricsQuery,
		Types.GetSuggestedMetricsQueryVariables
	>(GetSuggestedMetricsDocument, baseOptions)
}
export type GetSuggestedMetricsQueryHookResult = ReturnType<
	typeof useGetSuggestedMetricsQuery
>
export type GetSuggestedMetricsLazyQueryHookResult = ReturnType<
	typeof useGetSuggestedMetricsLazyQuery
>
export type GetSuggestedMetricsQueryResult = Apollo.QueryResult<
	Types.GetSuggestedMetricsQuery,
	Types.GetSuggestedMetricsQueryVariables
>
export const GetMetricTagsDocument = gql`
	query GetMetricTags($project_id: ID!, $metric_name: String!) {
		metric_tags(project_id: $project_id, metric_name: $metric_name)
	}
`

/**
 * __useGetMetricTagsQuery__
 *
 * To run a query within a React component, call `useGetMetricTagsQuery` and pass it any options that fit your needs.
 * When your component renders, `useGetMetricTagsQuery` returns an object from Apollo Client that contains loading, error, and data properties
 * you can use to render your UI.
 *
 * @param baseOptions options that will be passed into the query, supported options are listed on: https://www.apollographql.com/docs/react/api/react-hooks/#options;
 *
 * @example
 * const { data, loading, error } = useGetMetricTagsQuery({
 *   variables: {
 *      project_id: // value for 'project_id'
 *      metric_name: // value for 'metric_name'
 *   },
 * });
 */
export function useGetMetricTagsQuery(
	baseOptions: Apollo.QueryHookOptions<
		Types.GetMetricTagsQuery,
		Types.GetMetricTagsQueryVariables
	>,
) {
	return Apollo.useQuery<
		Types.GetMetricTagsQuery,
		Types.GetMetricTagsQueryVariables
	>(GetMetricTagsDocument, baseOptions)
}
export function useGetMetricTagsLazyQuery(
	baseOptions?: Apollo.LazyQueryHookOptions<
		Types.GetMetricTagsQuery,
		Types.GetMetricTagsQueryVariables
	>,
) {
	return Apollo.useLazyQuery<
		Types.GetMetricTagsQuery,
		Types.GetMetricTagsQueryVariables
	>(GetMetricTagsDocument, baseOptions)
}
export type GetMetricTagsQueryHookResult = ReturnType<
	typeof useGetMetricTagsQuery
>
export type GetMetricTagsLazyQueryHookResult = ReturnType<
	typeof useGetMetricTagsLazyQuery
>
export type GetMetricTagsQueryResult = Apollo.QueryResult<
	Types.GetMetricTagsQuery,
	Types.GetMetricTagsQueryVariables
>
export const GetMetricTagValuesDocument = gql`
	query GetMetricTagValues(
		$project_id: ID!
		$metric_name: String!
		$tag_name: String!
	) {
		metric_tag_values(
			project_id: $project_id
			metric_name: $metric_name
			tag_name: $tag_name
		)
	}
`

/**
 * __useGetMetricTagValuesQuery__
 *
 * To run a query within a React component, call `useGetMetricTagValuesQuery` and pass it any options that fit your needs.
 * When your component renders, `useGetMetricTagValuesQuery` returns an object from Apollo Client that contains loading, error, and data properties
 * you can use to render your UI.
 *
 * @param baseOptions options that will be passed into the query, supported options are listed on: https://www.apollographql.com/docs/react/api/react-hooks/#options;
 *
 * @example
 * const { data, loading, error } = useGetMetricTagValuesQuery({
 *   variables: {
 *      project_id: // value for 'project_id'
 *      metric_name: // value for 'metric_name'
 *      tag_name: // value for 'tag_name'
 *   },
 * });
 */
export function useGetMetricTagValuesQuery(
	baseOptions: Apollo.QueryHookOptions<
		Types.GetMetricTagValuesQuery,
		Types.GetMetricTagValuesQueryVariables
	>,
) {
	return Apollo.useQuery<
		Types.GetMetricTagValuesQuery,
		Types.GetMetricTagValuesQueryVariables
	>(GetMetricTagValuesDocument, baseOptions)
}
export function useGetMetricTagValuesLazyQuery(
	baseOptions?: Apollo.LazyQueryHookOptions<
		Types.GetMetricTagValuesQuery,
		Types.GetMetricTagValuesQueryVariables
	>,
) {
	return Apollo.useLazyQuery<
		Types.GetMetricTagValuesQuery,
		Types.GetMetricTagValuesQueryVariables
	>(GetMetricTagValuesDocument, baseOptions)
}
export type GetMetricTagValuesQueryHookResult = ReturnType<
	typeof useGetMetricTagValuesQuery
>
export type GetMetricTagValuesLazyQueryHookResult = ReturnType<
	typeof useGetMetricTagValuesLazyQuery
>
export type GetMetricTagValuesQueryResult = Apollo.QueryResult<
	Types.GetMetricTagValuesQuery,
	Types.GetMetricTagValuesQueryVariables
>
export const GetSourcemapFilesDocument = gql`
	query GetSourcemapFiles($project_id: ID!, $version: String) {
		sourcemap_files(project_id: $project_id, version: $version) {
			key
		}
	}
`

/**
 * __useGetSourcemapFilesQuery__
 *
 * To run a query within a React component, call `useGetSourcemapFilesQuery` and pass it any options that fit your needs.
 * When your component renders, `useGetSourcemapFilesQuery` returns an object from Apollo Client that contains loading, error, and data properties
 * you can use to render your UI.
 *
 * @param baseOptions options that will be passed into the query, supported options are listed on: https://www.apollographql.com/docs/react/api/react-hooks/#options;
 *
 * @example
 * const { data, loading, error } = useGetSourcemapFilesQuery({
 *   variables: {
 *      project_id: // value for 'project_id'
 *      version: // value for 'version'
 *   },
 * });
 */
export function useGetSourcemapFilesQuery(
	baseOptions: Apollo.QueryHookOptions<
		Types.GetSourcemapFilesQuery,
		Types.GetSourcemapFilesQueryVariables
	>,
) {
	return Apollo.useQuery<
		Types.GetSourcemapFilesQuery,
		Types.GetSourcemapFilesQueryVariables
	>(GetSourcemapFilesDocument, baseOptions)
}
export function useGetSourcemapFilesLazyQuery(
	baseOptions?: Apollo.LazyQueryHookOptions<
		Types.GetSourcemapFilesQuery,
		Types.GetSourcemapFilesQueryVariables
	>,
) {
	return Apollo.useLazyQuery<
		Types.GetSourcemapFilesQuery,
		Types.GetSourcemapFilesQueryVariables
	>(GetSourcemapFilesDocument, baseOptions)
}
export type GetSourcemapFilesQueryHookResult = ReturnType<
	typeof useGetSourcemapFilesQuery
>
export type GetSourcemapFilesLazyQueryHookResult = ReturnType<
	typeof useGetSourcemapFilesLazyQuery
>
export type GetSourcemapFilesQueryResult = Apollo.QueryResult<
	Types.GetSourcemapFilesQuery,
	Types.GetSourcemapFilesQueryVariables
>
export const GetSourcemapVersionsDocument = gql`
	query GetSourcemapVersions($project_id: ID!) {
		sourcemap_versions(project_id: $project_id)
	}
`

/**
 * __useGetSourcemapVersionsQuery__
 *
 * To run a query within a React component, call `useGetSourcemapVersionsQuery` and pass it any options that fit your needs.
 * When your component renders, `useGetSourcemapVersionsQuery` returns an object from Apollo Client that contains loading, error, and data properties
 * you can use to render your UI.
 *
 * @param baseOptions options that will be passed into the query, supported options are listed on: https://www.apollographql.com/docs/react/api/react-hooks/#options;
 *
 * @example
 * const { data, loading, error } = useGetSourcemapVersionsQuery({
 *   variables: {
 *      project_id: // value for 'project_id'
 *   },
 * });
 */
export function useGetSourcemapVersionsQuery(
	baseOptions: Apollo.QueryHookOptions<
		Types.GetSourcemapVersionsQuery,
		Types.GetSourcemapVersionsQueryVariables
	>,
) {
	return Apollo.useQuery<
		Types.GetSourcemapVersionsQuery,
		Types.GetSourcemapVersionsQueryVariables
	>(GetSourcemapVersionsDocument, baseOptions)
}
export function useGetSourcemapVersionsLazyQuery(
	baseOptions?: Apollo.LazyQueryHookOptions<
		Types.GetSourcemapVersionsQuery,
		Types.GetSourcemapVersionsQueryVariables
	>,
) {
	return Apollo.useLazyQuery<
		Types.GetSourcemapVersionsQuery,
		Types.GetSourcemapVersionsQueryVariables
	>(GetSourcemapVersionsDocument, baseOptions)
}
export type GetSourcemapVersionsQueryHookResult = ReturnType<
	typeof useGetSourcemapVersionsQuery
>
export type GetSourcemapVersionsLazyQueryHookResult = ReturnType<
	typeof useGetSourcemapVersionsLazyQuery
>
export type GetSourcemapVersionsQueryResult = Apollo.QueryResult<
	Types.GetSourcemapVersionsQuery,
	Types.GetSourcemapVersionsQueryVariables
>
export const GetOAuthClientMetadataDocument = gql`
	query GetOAuthClientMetadata($client_id: String!) {
		oauth_client_metadata(client_id: $client_id) {
			id
			created_at
			app_name
		}
	}
`

/**
 * __useGetOAuthClientMetadataQuery__
 *
 * To run a query within a React component, call `useGetOAuthClientMetadataQuery` and pass it any options that fit your needs.
 * When your component renders, `useGetOAuthClientMetadataQuery` returns an object from Apollo Client that contains loading, error, and data properties
 * you can use to render your UI.
 *
 * @param baseOptions options that will be passed into the query, supported options are listed on: https://www.apollographql.com/docs/react/api/react-hooks/#options;
 *
 * @example
 * const { data, loading, error } = useGetOAuthClientMetadataQuery({
 *   variables: {
 *      client_id: // value for 'client_id'
 *   },
 * });
 */
export function useGetOAuthClientMetadataQuery(
	baseOptions: Apollo.QueryHookOptions<
		Types.GetOAuthClientMetadataQuery,
		Types.GetOAuthClientMetadataQueryVariables
	>,
) {
	return Apollo.useQuery<
		Types.GetOAuthClientMetadataQuery,
		Types.GetOAuthClientMetadataQueryVariables
	>(GetOAuthClientMetadataDocument, baseOptions)
}
export function useGetOAuthClientMetadataLazyQuery(
	baseOptions?: Apollo.LazyQueryHookOptions<
		Types.GetOAuthClientMetadataQuery,
		Types.GetOAuthClientMetadataQueryVariables
	>,
) {
	return Apollo.useLazyQuery<
		Types.GetOAuthClientMetadataQuery,
		Types.GetOAuthClientMetadataQueryVariables
	>(GetOAuthClientMetadataDocument, baseOptions)
}
export type GetOAuthClientMetadataQueryHookResult = ReturnType<
	typeof useGetOAuthClientMetadataQuery
>
export type GetOAuthClientMetadataLazyQueryHookResult = ReturnType<
	typeof useGetOAuthClientMetadataLazyQuery
>
export type GetOAuthClientMetadataQueryResult = Apollo.QueryResult<
	Types.GetOAuthClientMetadataQuery,
	Types.GetOAuthClientMetadataQueryVariables
>
export const GetErrorGroupFrequenciesDocument = gql`
	query GetErrorGroupFrequencies(
		$project_id: ID!
		$error_group_secure_ids: [String!]!
		$params: ErrorGroupFrequenciesParamsInput!
		$metric: String!
	) {
		errorGroupFrequencies(
			project_id: $project_id
			error_group_secure_ids: $error_group_secure_ids
			params: $params
			metric: $metric
		) {
			error_group_id
			date
			name
			value
		}
	}
`

/**
 * __useGetErrorGroupFrequenciesQuery__
 *
 * To run a query within a React component, call `useGetErrorGroupFrequenciesQuery` and pass it any options that fit your needs.
 * When your component renders, `useGetErrorGroupFrequenciesQuery` returns an object from Apollo Client that contains loading, error, and data properties
 * you can use to render your UI.
 *
 * @param baseOptions options that will be passed into the query, supported options are listed on: https://www.apollographql.com/docs/react/api/react-hooks/#options;
 *
 * @example
 * const { data, loading, error } = useGetErrorGroupFrequenciesQuery({
 *   variables: {
 *      project_id: // value for 'project_id'
 *      error_group_secure_ids: // value for 'error_group_secure_ids'
 *      params: // value for 'params'
 *      metric: // value for 'metric'
 *   },
 * });
 */
export function useGetErrorGroupFrequenciesQuery(
	baseOptions: Apollo.QueryHookOptions<
		Types.GetErrorGroupFrequenciesQuery,
		Types.GetErrorGroupFrequenciesQueryVariables
	>,
) {
	return Apollo.useQuery<
		Types.GetErrorGroupFrequenciesQuery,
		Types.GetErrorGroupFrequenciesQueryVariables
	>(GetErrorGroupFrequenciesDocument, baseOptions)
}
export function useGetErrorGroupFrequenciesLazyQuery(
	baseOptions?: Apollo.LazyQueryHookOptions<
		Types.GetErrorGroupFrequenciesQuery,
		Types.GetErrorGroupFrequenciesQueryVariables
	>,
) {
	return Apollo.useLazyQuery<
		Types.GetErrorGroupFrequenciesQuery,
		Types.GetErrorGroupFrequenciesQueryVariables
	>(GetErrorGroupFrequenciesDocument, baseOptions)
}
export type GetErrorGroupFrequenciesQueryHookResult = ReturnType<
	typeof useGetErrorGroupFrequenciesQuery
>
export type GetErrorGroupFrequenciesLazyQueryHookResult = ReturnType<
	typeof useGetErrorGroupFrequenciesLazyQuery
>
export type GetErrorGroupFrequenciesQueryResult = Apollo.QueryResult<
	Types.GetErrorGroupFrequenciesQuery,
	Types.GetErrorGroupFrequenciesQueryVariables
>
export const GetEmailOptOutsDocument = gql`
	query GetEmailOptOuts($token: String, $admin_id: ID) {
		email_opt_outs(token: $token, admin_id: $admin_id)
	}
`

/**
 * __useGetEmailOptOutsQuery__
 *
 * To run a query within a React component, call `useGetEmailOptOutsQuery` and pass it any options that fit your needs.
 * When your component renders, `useGetEmailOptOutsQuery` returns an object from Apollo Client that contains loading, error, and data properties
 * you can use to render your UI.
 *
 * @param baseOptions options that will be passed into the query, supported options are listed on: https://www.apollographql.com/docs/react/api/react-hooks/#options;
 *
 * @example
 * const { data, loading, error } = useGetEmailOptOutsQuery({
 *   variables: {
 *      token: // value for 'token'
 *      admin_id: // value for 'admin_id'
 *   },
 * });
 */
export function useGetEmailOptOutsQuery(
	baseOptions?: Apollo.QueryHookOptions<
		Types.GetEmailOptOutsQuery,
		Types.GetEmailOptOutsQueryVariables
	>,
) {
	return Apollo.useQuery<
		Types.GetEmailOptOutsQuery,
		Types.GetEmailOptOutsQueryVariables
	>(GetEmailOptOutsDocument, baseOptions)
}
export function useGetEmailOptOutsLazyQuery(
	baseOptions?: Apollo.LazyQueryHookOptions<
		Types.GetEmailOptOutsQuery,
		Types.GetEmailOptOutsQueryVariables
	>,
) {
	return Apollo.useLazyQuery<
		Types.GetEmailOptOutsQuery,
		Types.GetEmailOptOutsQueryVariables
	>(GetEmailOptOutsDocument, baseOptions)
}
export type GetEmailOptOutsQueryHookResult = ReturnType<
	typeof useGetEmailOptOutsQuery
>
export type GetEmailOptOutsLazyQueryHookResult = ReturnType<
	typeof useGetEmailOptOutsLazyQuery
>
export type GetEmailOptOutsQueryResult = Apollo.QueryResult<
	Types.GetEmailOptOutsQuery,
	Types.GetEmailOptOutsQueryVariables
><|MERGE_RESOLUTION|>--- conflicted
+++ resolved
@@ -3904,7 +3904,6 @@
 	Types.UpdateVercelSettingsMutation,
 	Types.UpdateVercelSettingsMutationVariables
 >
-<<<<<<< HEAD
 export const UpdateClickUpSettingsDocument = gql`
 	mutation UpdateClickUpSettings(
 		$workspace_id: ID!
@@ -3926,7 +3925,39 @@
  *
  * To run a mutation, you first call `useUpdateClickUpSettingsMutation` within a React component and pass it any options that fit your needs.
  * When your component renders, `useUpdateClickUpSettingsMutation` returns a tuple that includes:
-=======
+ * - A mutate function that you can call at any time to execute the mutation
+ * - An object with fields that represent the current status of the mutation's execution
+ *
+ * @param baseOptions options that will be passed into the mutation, supported options are listed on: https://www.apollographql.com/docs/react/api/react-hooks/#options-2;
+ *
+ * @example
+ * const [updateClickUpSettingsMutation, { data, loading, error }] = useUpdateClickUpSettingsMutation({
+ *   variables: {
+ *      workspace_id: // value for 'workspace_id'
+ *      project_mappings: // value for 'project_mappings'
+ *   },
+ * });
+ */
+export function useUpdateClickUpSettingsMutation(
+	baseOptions?: Apollo.MutationHookOptions<
+		Types.UpdateClickUpSettingsMutation,
+		Types.UpdateClickUpSettingsMutationVariables
+	>,
+) {
+	return Apollo.useMutation<
+		Types.UpdateClickUpSettingsMutation,
+		Types.UpdateClickUpSettingsMutationVariables
+	>(UpdateClickUpSettingsDocument, baseOptions)
+}
+export type UpdateClickUpSettingsMutationHookResult = ReturnType<
+	typeof useUpdateClickUpSettingsMutation
+>
+export type UpdateClickUpSettingsMutationResult =
+	Apollo.MutationResult<Types.UpdateClickUpSettingsMutation>
+export type UpdateClickUpSettingsMutationOptions = Apollo.BaseMutationOptions<
+	Types.UpdateClickUpSettingsMutation,
+	Types.UpdateClickUpSettingsMutationVariables
+>
 export const UpdateEmailOptOutDocument = gql`
 	mutation UpdateEmailOptOut(
 		$token: String
@@ -3952,41 +3983,12 @@
  *
  * To run a mutation, you first call `useUpdateEmailOptOutMutation` within a React component and pass it any options that fit your needs.
  * When your component renders, `useUpdateEmailOptOutMutation` returns a tuple that includes:
->>>>>>> e296ba06
  * - A mutate function that you can call at any time to execute the mutation
  * - An object with fields that represent the current status of the mutation's execution
  *
  * @param baseOptions options that will be passed into the mutation, supported options are listed on: https://www.apollographql.com/docs/react/api/react-hooks/#options-2;
  *
  * @example
-<<<<<<< HEAD
- * const [updateClickUpSettingsMutation, { data, loading, error }] = useUpdateClickUpSettingsMutation({
- *   variables: {
- *      workspace_id: // value for 'workspace_id'
- *      project_mappings: // value for 'project_mappings'
- *   },
- * });
- */
-export function useUpdateClickUpSettingsMutation(
-	baseOptions?: Apollo.MutationHookOptions<
-		Types.UpdateClickUpSettingsMutation,
-		Types.UpdateClickUpSettingsMutationVariables
-	>,
-) {
-	return Apollo.useMutation<
-		Types.UpdateClickUpSettingsMutation,
-		Types.UpdateClickUpSettingsMutationVariables
-	>(UpdateClickUpSettingsDocument, baseOptions)
-}
-export type UpdateClickUpSettingsMutationHookResult = ReturnType<
-	typeof useUpdateClickUpSettingsMutation
->
-export type UpdateClickUpSettingsMutationResult =
-	Apollo.MutationResult<Types.UpdateClickUpSettingsMutation>
-export type UpdateClickUpSettingsMutationOptions = Apollo.BaseMutationOptions<
-	Types.UpdateClickUpSettingsMutation,
-	Types.UpdateClickUpSettingsMutationVariables
-=======
  * const [updateEmailOptOutMutation, { data, loading, error }] = useUpdateEmailOptOutMutation({
  *   variables: {
  *      token: // value for 'token'
@@ -4015,7 +4017,6 @@
 export type UpdateEmailOptOutMutationOptions = Apollo.BaseMutationOptions<
 	Types.UpdateEmailOptOutMutation,
 	Types.UpdateEmailOptOutMutationVariables
->>>>>>> e296ba06
 >
 export const GetMetricsTimelineDocument = gql`
 	query GetMetricsTimeline(
