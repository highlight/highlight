--- conflicted
+++ resolved
@@ -8239,26 +8239,11 @@
 export const GetProjectDropdownOptionsDocument = gql`
 	query GetProjectDropdownOptions($project_id: ID!) {
 		project(id: $project_id) {
-<<<<<<< HEAD
 			...Project
 			workspace {
-=======
-			id
-			name
-			verbose_id
-			billing_email
-			secret
-			workspace_id
-			error_filters
-		}
-		workspace: workspace_for_project(project_id: $project_id) {
-			id
-			name
-			cloudflare_proxy
-			projects {
->>>>>>> 072137b6
 				id
 				name
+				cloudflare_proxy
 				projects {
 					...Project
 				}
