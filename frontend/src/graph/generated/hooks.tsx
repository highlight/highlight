import * as Types from './operations';

import { gql } from '@apollo/client';
import * as Apollo from '@apollo/client';

export const MarkSessionAsViewedDocument = gql`
    mutation MarkSessionAsViewed($secure_id: String!, $viewed: Boolean!) {
        markSessionAsViewed(secure_id: $secure_id, viewed: $viewed) {
            secure_id
            viewed
        }
    }
`;
export type MarkSessionAsViewedMutationFn = Apollo.MutationFunction<
    Types.MarkSessionAsViewedMutation,
    Types.MarkSessionAsViewedMutationVariables
>;

/**
 * __useMarkSessionAsViewedMutation__
 *
 * To run a mutation, you first call `useMarkSessionAsViewedMutation` within a React component and pass it any options that fit your needs.
 * When your component renders, `useMarkSessionAsViewedMutation` returns a tuple that includes:
 * - A mutate function that you can call at any time to execute the mutation
 * - An object with fields that represent the current status of the mutation's execution
 *
 * @param baseOptions options that will be passed into the mutation, supported options are listed on: https://www.apollographql.com/docs/react/api/react-hooks/#options-2;
 *
 * @example
 * const [markSessionAsViewedMutation, { data, loading, error }] = useMarkSessionAsViewedMutation({
 *   variables: {
 *      secure_id: // value for 'secure_id'
 *      viewed: // value for 'viewed'
 *   },
 * });
 */
export function useMarkSessionAsViewedMutation(
    baseOptions?: Apollo.MutationHookOptions<
        Types.MarkSessionAsViewedMutation,
        Types.MarkSessionAsViewedMutationVariables
    >
) {
    return Apollo.useMutation<
        Types.MarkSessionAsViewedMutation,
        Types.MarkSessionAsViewedMutationVariables
    >(MarkSessionAsViewedDocument, baseOptions);
}
export type MarkSessionAsViewedMutationHookResult = ReturnType<
    typeof useMarkSessionAsViewedMutation
>;
export type MarkSessionAsViewedMutationResult = Apollo.MutationResult<Types.MarkSessionAsViewedMutation>;
export type MarkSessionAsViewedMutationOptions = Apollo.BaseMutationOptions<
    Types.MarkSessionAsViewedMutation,
    Types.MarkSessionAsViewedMutationVariables
>;
export const MarkSessionAsStarredDocument = gql`
    mutation MarkSessionAsStarred($secure_id: String!, $starred: Boolean!) {
        markSessionAsStarred(secure_id: $secure_id, starred: $starred) {
            secure_id
            starred
        }
    }
`;
export type MarkSessionAsStarredMutationFn = Apollo.MutationFunction<
    Types.MarkSessionAsStarredMutation,
    Types.MarkSessionAsStarredMutationVariables
>;

/**
 * __useMarkSessionAsStarredMutation__
 *
 * To run a mutation, you first call `useMarkSessionAsStarredMutation` within a React component and pass it any options that fit your needs.
 * When your component renders, `useMarkSessionAsStarredMutation` returns a tuple that includes:
 * - A mutate function that you can call at any time to execute the mutation
 * - An object with fields that represent the current status of the mutation's execution
 *
 * @param baseOptions options that will be passed into the mutation, supported options are listed on: https://www.apollographql.com/docs/react/api/react-hooks/#options-2;
 *
 * @example
 * const [markSessionAsStarredMutation, { data, loading, error }] = useMarkSessionAsStarredMutation({
 *   variables: {
 *      secure_id: // value for 'secure_id'
 *      starred: // value for 'starred'
 *   },
 * });
 */
export function useMarkSessionAsStarredMutation(
    baseOptions?: Apollo.MutationHookOptions<
        Types.MarkSessionAsStarredMutation,
        Types.MarkSessionAsStarredMutationVariables
    >
) {
    return Apollo.useMutation<
        Types.MarkSessionAsStarredMutation,
        Types.MarkSessionAsStarredMutationVariables
    >(MarkSessionAsStarredDocument, baseOptions);
}
export type MarkSessionAsStarredMutationHookResult = ReturnType<
    typeof useMarkSessionAsStarredMutation
>;
export type MarkSessionAsStarredMutationResult = Apollo.MutationResult<Types.MarkSessionAsStarredMutation>;
export type MarkSessionAsStarredMutationOptions = Apollo.BaseMutationOptions<
    Types.MarkSessionAsStarredMutation,
    Types.MarkSessionAsStarredMutationVariables
>;
export const CreateOrUpdateStripeSubscriptionDocument = gql`
    mutation CreateOrUpdateStripeSubscription(
        $project_id: ID!
        $plan_type: PlanType!
    ) {
        createOrUpdateStripeSubscription(
            project_id: $project_id
            plan_type: $plan_type
        )
    }
`;
export type CreateOrUpdateStripeSubscriptionMutationFn = Apollo.MutationFunction<
    Types.CreateOrUpdateStripeSubscriptionMutation,
    Types.CreateOrUpdateStripeSubscriptionMutationVariables
>;

/**
 * __useCreateOrUpdateStripeSubscriptionMutation__
 *
 * To run a mutation, you first call `useCreateOrUpdateStripeSubscriptionMutation` within a React component and pass it any options that fit your needs.
 * When your component renders, `useCreateOrUpdateStripeSubscriptionMutation` returns a tuple that includes:
 * - A mutate function that you can call at any time to execute the mutation
 * - An object with fields that represent the current status of the mutation's execution
 *
 * @param baseOptions options that will be passed into the mutation, supported options are listed on: https://www.apollographql.com/docs/react/api/react-hooks/#options-2;
 *
 * @example
 * const [createOrUpdateStripeSubscriptionMutation, { data, loading, error }] = useCreateOrUpdateStripeSubscriptionMutation({
 *   variables: {
 *      project_id: // value for 'project_id'
 *      plan_type: // value for 'plan_type'
 *   },
 * });
 */
export function useCreateOrUpdateStripeSubscriptionMutation(
    baseOptions?: Apollo.MutationHookOptions<
        Types.CreateOrUpdateStripeSubscriptionMutation,
        Types.CreateOrUpdateStripeSubscriptionMutationVariables
    >
) {
    return Apollo.useMutation<
        Types.CreateOrUpdateStripeSubscriptionMutation,
        Types.CreateOrUpdateStripeSubscriptionMutationVariables
    >(CreateOrUpdateStripeSubscriptionDocument, baseOptions);
}
export type CreateOrUpdateStripeSubscriptionMutationHookResult = ReturnType<
    typeof useCreateOrUpdateStripeSubscriptionMutation
>;
export type CreateOrUpdateStripeSubscriptionMutationResult = Apollo.MutationResult<Types.CreateOrUpdateStripeSubscriptionMutation>;
export type CreateOrUpdateStripeSubscriptionMutationOptions = Apollo.BaseMutationOptions<
    Types.CreateOrUpdateStripeSubscriptionMutation,
    Types.CreateOrUpdateStripeSubscriptionMutationVariables
>;
export const UpdateBillingDetailsDocument = gql`
    mutation UpdateBillingDetails($project_id: ID!) {
        updateBillingDetails(project_id: $project_id)
    }
`;
export type UpdateBillingDetailsMutationFn = Apollo.MutationFunction<
    Types.UpdateBillingDetailsMutation,
    Types.UpdateBillingDetailsMutationVariables
>;

/**
 * __useUpdateBillingDetailsMutation__
 *
 * To run a mutation, you first call `useUpdateBillingDetailsMutation` within a React component and pass it any options that fit your needs.
 * When your component renders, `useUpdateBillingDetailsMutation` returns a tuple that includes:
 * - A mutate function that you can call at any time to execute the mutation
 * - An object with fields that represent the current status of the mutation's execution
 *
 * @param baseOptions options that will be passed into the mutation, supported options are listed on: https://www.apollographql.com/docs/react/api/react-hooks/#options-2;
 *
 * @example
 * const [updateBillingDetailsMutation, { data, loading, error }] = useUpdateBillingDetailsMutation({
 *   variables: {
 *      project_id: // value for 'project_id'
 *   },
 * });
 */
export function useUpdateBillingDetailsMutation(
    baseOptions?: Apollo.MutationHookOptions<
        Types.UpdateBillingDetailsMutation,
        Types.UpdateBillingDetailsMutationVariables
    >
) {
    return Apollo.useMutation<
        Types.UpdateBillingDetailsMutation,
        Types.UpdateBillingDetailsMutationVariables
    >(UpdateBillingDetailsDocument, baseOptions);
}
export type UpdateBillingDetailsMutationHookResult = ReturnType<
    typeof useUpdateBillingDetailsMutation
>;
export type UpdateBillingDetailsMutationResult = Apollo.MutationResult<Types.UpdateBillingDetailsMutation>;
export type UpdateBillingDetailsMutationOptions = Apollo.BaseMutationOptions<
    Types.UpdateBillingDetailsMutation,
    Types.UpdateBillingDetailsMutationVariables
>;
export const UpdateErrorGroupStateDocument = gql`
    mutation updateErrorGroupState($secure_id: String!, $state: String!) {
        updateErrorGroupState(secure_id: $secure_id, state: $state) {
            secure_id
            state
        }
    }
`;
export type UpdateErrorGroupStateMutationFn = Apollo.MutationFunction<
    Types.UpdateErrorGroupStateMutation,
    Types.UpdateErrorGroupStateMutationVariables
>;

/**
 * __useUpdateErrorGroupStateMutation__
 *
 * To run a mutation, you first call `useUpdateErrorGroupStateMutation` within a React component and pass it any options that fit your needs.
 * When your component renders, `useUpdateErrorGroupStateMutation` returns a tuple that includes:
 * - A mutate function that you can call at any time to execute the mutation
 * - An object with fields that represent the current status of the mutation's execution
 *
 * @param baseOptions options that will be passed into the mutation, supported options are listed on: https://www.apollographql.com/docs/react/api/react-hooks/#options-2;
 *
 * @example
 * const [updateErrorGroupStateMutation, { data, loading, error }] = useUpdateErrorGroupStateMutation({
 *   variables: {
 *      secure_id: // value for 'secure_id'
 *      state: // value for 'state'
 *   },
 * });
 */
export function useUpdateErrorGroupStateMutation(
    baseOptions?: Apollo.MutationHookOptions<
        Types.UpdateErrorGroupStateMutation,
        Types.UpdateErrorGroupStateMutationVariables
    >
) {
    return Apollo.useMutation<
        Types.UpdateErrorGroupStateMutation,
        Types.UpdateErrorGroupStateMutationVariables
    >(UpdateErrorGroupStateDocument, baseOptions);
}
export type UpdateErrorGroupStateMutationHookResult = ReturnType<
    typeof useUpdateErrorGroupStateMutation
>;
export type UpdateErrorGroupStateMutationResult = Apollo.MutationResult<Types.UpdateErrorGroupStateMutation>;
export type UpdateErrorGroupStateMutationOptions = Apollo.BaseMutationOptions<
    Types.UpdateErrorGroupStateMutation,
    Types.UpdateErrorGroupStateMutationVariables
>;
export const SendEmailSignupDocument = gql`
    mutation SendEmailSignup($email: String!) {
        emailSignup(email: $email)
    }
`;
export type SendEmailSignupMutationFn = Apollo.MutationFunction<
    Types.SendEmailSignupMutation,
    Types.SendEmailSignupMutationVariables
>;

/**
 * __useSendEmailSignupMutation__
 *
 * To run a mutation, you first call `useSendEmailSignupMutation` within a React component and pass it any options that fit your needs.
 * When your component renders, `useSendEmailSignupMutation` returns a tuple that includes:
 * - A mutate function that you can call at any time to execute the mutation
 * - An object with fields that represent the current status of the mutation's execution
 *
 * @param baseOptions options that will be passed into the mutation, supported options are listed on: https://www.apollographql.com/docs/react/api/react-hooks/#options-2;
 *
 * @example
 * const [sendEmailSignupMutation, { data, loading, error }] = useSendEmailSignupMutation({
 *   variables: {
 *      email: // value for 'email'
 *   },
 * });
 */
export function useSendEmailSignupMutation(
    baseOptions?: Apollo.MutationHookOptions<
        Types.SendEmailSignupMutation,
        Types.SendEmailSignupMutationVariables
    >
) {
    return Apollo.useMutation<
        Types.SendEmailSignupMutation,
        Types.SendEmailSignupMutationVariables
    >(SendEmailSignupDocument, baseOptions);
}
export type SendEmailSignupMutationHookResult = ReturnType<
    typeof useSendEmailSignupMutation
>;
export type SendEmailSignupMutationResult = Apollo.MutationResult<Types.SendEmailSignupMutation>;
export type SendEmailSignupMutationOptions = Apollo.BaseMutationOptions<
    Types.SendEmailSignupMutation,
    Types.SendEmailSignupMutationVariables
>;
export const AddAdminToProjectDocument = gql`
    mutation AddAdminToProject($project_id: ID!, $invite_id: String!) {
        addAdminToProject(project_id: $project_id, invite_id: $invite_id)
    }
`;
export type AddAdminToProjectMutationFn = Apollo.MutationFunction<
    Types.AddAdminToProjectMutation,
    Types.AddAdminToProjectMutationVariables
>;

/**
 * __useAddAdminToProjectMutation__
 *
 * To run a mutation, you first call `useAddAdminToProjectMutation` within a React component and pass it any options that fit your needs.
 * When your component renders, `useAddAdminToProjectMutation` returns a tuple that includes:
 * - A mutate function that you can call at any time to execute the mutation
 * - An object with fields that represent the current status of the mutation's execution
 *
 * @param baseOptions options that will be passed into the mutation, supported options are listed on: https://www.apollographql.com/docs/react/api/react-hooks/#options-2;
 *
 * @example
 * const [addAdminToProjectMutation, { data, loading, error }] = useAddAdminToProjectMutation({
 *   variables: {
 *      project_id: // value for 'project_id'
 *      invite_id: // value for 'invite_id'
 *   },
 * });
 */
export function useAddAdminToProjectMutation(
    baseOptions?: Apollo.MutationHookOptions<
        Types.AddAdminToProjectMutation,
        Types.AddAdminToProjectMutationVariables
    >
) {
    return Apollo.useMutation<
        Types.AddAdminToProjectMutation,
        Types.AddAdminToProjectMutationVariables
    >(AddAdminToProjectDocument, baseOptions);
}
export type AddAdminToProjectMutationHookResult = ReturnType<
    typeof useAddAdminToProjectMutation
>;
export type AddAdminToProjectMutationResult = Apollo.MutationResult<Types.AddAdminToProjectMutation>;
export type AddAdminToProjectMutationOptions = Apollo.BaseMutationOptions<
    Types.AddAdminToProjectMutation,
    Types.AddAdminToProjectMutationVariables
>;
export const AddAdminToWorkspaceDocument = gql`
    mutation AddAdminToWorkspace($workspace_id: ID!, $invite_id: String!) {
        addAdminToWorkspace(workspace_id: $workspace_id, invite_id: $invite_id)
    }
`;
export type AddAdminToWorkspaceMutationFn = Apollo.MutationFunction<
    Types.AddAdminToWorkspaceMutation,
    Types.AddAdminToWorkspaceMutationVariables
>;

/**
 * __useAddAdminToWorkspaceMutation__
 *
 * To run a mutation, you first call `useAddAdminToWorkspaceMutation` within a React component and pass it any options that fit your needs.
 * When your component renders, `useAddAdminToWorkspaceMutation` returns a tuple that includes:
 * - A mutate function that you can call at any time to execute the mutation
 * - An object with fields that represent the current status of the mutation's execution
 *
 * @param baseOptions options that will be passed into the mutation, supported options are listed on: https://www.apollographql.com/docs/react/api/react-hooks/#options-2;
 *
 * @example
 * const [addAdminToWorkspaceMutation, { data, loading, error }] = useAddAdminToWorkspaceMutation({
 *   variables: {
 *      workspace_id: // value for 'workspace_id'
 *      invite_id: // value for 'invite_id'
 *   },
 * });
 */
export function useAddAdminToWorkspaceMutation(
    baseOptions?: Apollo.MutationHookOptions<
        Types.AddAdminToWorkspaceMutation,
        Types.AddAdminToWorkspaceMutationVariables
    >
) {
    return Apollo.useMutation<
        Types.AddAdminToWorkspaceMutation,
        Types.AddAdminToWorkspaceMutationVariables
    >(AddAdminToWorkspaceDocument, baseOptions);
}
export type AddAdminToWorkspaceMutationHookResult = ReturnType<
    typeof useAddAdminToWorkspaceMutation
>;
export type AddAdminToWorkspaceMutationResult = Apollo.MutationResult<Types.AddAdminToWorkspaceMutation>;
export type AddAdminToWorkspaceMutationOptions = Apollo.BaseMutationOptions<
    Types.AddAdminToWorkspaceMutation,
    Types.AddAdminToWorkspaceMutationVariables
>;
export const DeleteAdminFromProjectDocument = gql`
    mutation DeleteAdminFromProject($project_id: ID!, $admin_id: ID!) {
        deleteAdminFromProject(project_id: $project_id, admin_id: $admin_id)
    }
`;
export type DeleteAdminFromProjectMutationFn = Apollo.MutationFunction<
    Types.DeleteAdminFromProjectMutation,
    Types.DeleteAdminFromProjectMutationVariables
>;

/**
 * __useDeleteAdminFromProjectMutation__
 *
 * To run a mutation, you first call `useDeleteAdminFromProjectMutation` within a React component and pass it any options that fit your needs.
 * When your component renders, `useDeleteAdminFromProjectMutation` returns a tuple that includes:
 * - A mutate function that you can call at any time to execute the mutation
 * - An object with fields that represent the current status of the mutation's execution
 *
 * @param baseOptions options that will be passed into the mutation, supported options are listed on: https://www.apollographql.com/docs/react/api/react-hooks/#options-2;
 *
 * @example
 * const [deleteAdminFromProjectMutation, { data, loading, error }] = useDeleteAdminFromProjectMutation({
 *   variables: {
 *      project_id: // value for 'project_id'
 *      admin_id: // value for 'admin_id'
 *   },
 * });
 */
export function useDeleteAdminFromProjectMutation(
    baseOptions?: Apollo.MutationHookOptions<
        Types.DeleteAdminFromProjectMutation,
        Types.DeleteAdminFromProjectMutationVariables
    >
) {
    return Apollo.useMutation<
        Types.DeleteAdminFromProjectMutation,
        Types.DeleteAdminFromProjectMutationVariables
    >(DeleteAdminFromProjectDocument, baseOptions);
}
export type DeleteAdminFromProjectMutationHookResult = ReturnType<
    typeof useDeleteAdminFromProjectMutation
>;
export type DeleteAdminFromProjectMutationResult = Apollo.MutationResult<Types.DeleteAdminFromProjectMutation>;
export type DeleteAdminFromProjectMutationOptions = Apollo.BaseMutationOptions<
    Types.DeleteAdminFromProjectMutation,
    Types.DeleteAdminFromProjectMutationVariables
>;
export const DeleteAdminFromWorkspaceDocument = gql`
    mutation DeleteAdminFromWorkspace($workspace_id: ID!, $admin_id: ID!) {
        deleteAdminFromWorkspace(
            workspace_id: $workspace_id
            admin_id: $admin_id
        )
    }
`;
export type DeleteAdminFromWorkspaceMutationFn = Apollo.MutationFunction<
    Types.DeleteAdminFromWorkspaceMutation,
    Types.DeleteAdminFromWorkspaceMutationVariables
>;

/**
 * __useDeleteAdminFromWorkspaceMutation__
 *
 * To run a mutation, you first call `useDeleteAdminFromWorkspaceMutation` within a React component and pass it any options that fit your needs.
 * When your component renders, `useDeleteAdminFromWorkspaceMutation` returns a tuple that includes:
 * - A mutate function that you can call at any time to execute the mutation
 * - An object with fields that represent the current status of the mutation's execution
 *
 * @param baseOptions options that will be passed into the mutation, supported options are listed on: https://www.apollographql.com/docs/react/api/react-hooks/#options-2;
 *
 * @example
 * const [deleteAdminFromWorkspaceMutation, { data, loading, error }] = useDeleteAdminFromWorkspaceMutation({
 *   variables: {
 *      workspace_id: // value for 'workspace_id'
 *      admin_id: // value for 'admin_id'
 *   },
 * });
 */
export function useDeleteAdminFromWorkspaceMutation(
    baseOptions?: Apollo.MutationHookOptions<
        Types.DeleteAdminFromWorkspaceMutation,
        Types.DeleteAdminFromWorkspaceMutationVariables
    >
) {
    return Apollo.useMutation<
        Types.DeleteAdminFromWorkspaceMutation,
        Types.DeleteAdminFromWorkspaceMutationVariables
    >(DeleteAdminFromWorkspaceDocument, baseOptions);
}
export type DeleteAdminFromWorkspaceMutationHookResult = ReturnType<
    typeof useDeleteAdminFromWorkspaceMutation
>;
export type DeleteAdminFromWorkspaceMutationResult = Apollo.MutationResult<Types.DeleteAdminFromWorkspaceMutation>;
export type DeleteAdminFromWorkspaceMutationOptions = Apollo.BaseMutationOptions<
    Types.DeleteAdminFromWorkspaceMutation,
    Types.DeleteAdminFromWorkspaceMutationVariables
>;
export const OpenSlackConversationDocument = gql`
    mutation OpenSlackConversation(
        $project_id: ID!
        $code: String!
        $redirect_path: String!
    ) {
        openSlackConversation(
            project_id: $project_id
            code: $code
            redirect_path: $redirect_path
        )
    }
`;
export type OpenSlackConversationMutationFn = Apollo.MutationFunction<
    Types.OpenSlackConversationMutation,
    Types.OpenSlackConversationMutationVariables
>;

/**
 * __useOpenSlackConversationMutation__
 *
 * To run a mutation, you first call `useOpenSlackConversationMutation` within a React component and pass it any options that fit your needs.
 * When your component renders, `useOpenSlackConversationMutation` returns a tuple that includes:
 * - A mutate function that you can call at any time to execute the mutation
 * - An object with fields that represent the current status of the mutation's execution
 *
 * @param baseOptions options that will be passed into the mutation, supported options are listed on: https://www.apollographql.com/docs/react/api/react-hooks/#options-2;
 *
 * @example
 * const [openSlackConversationMutation, { data, loading, error }] = useOpenSlackConversationMutation({
 *   variables: {
 *      project_id: // value for 'project_id'
 *      code: // value for 'code'
 *      redirect_path: // value for 'redirect_path'
 *   },
 * });
 */
export function useOpenSlackConversationMutation(
    baseOptions?: Apollo.MutationHookOptions<
        Types.OpenSlackConversationMutation,
        Types.OpenSlackConversationMutationVariables
    >
) {
    return Apollo.useMutation<
        Types.OpenSlackConversationMutation,
        Types.OpenSlackConversationMutationVariables
    >(OpenSlackConversationDocument, baseOptions);
}
export type OpenSlackConversationMutationHookResult = ReturnType<
    typeof useOpenSlackConversationMutation
>;
export type OpenSlackConversationMutationResult = Apollo.MutationResult<Types.OpenSlackConversationMutation>;
export type OpenSlackConversationMutationOptions = Apollo.BaseMutationOptions<
    Types.OpenSlackConversationMutation,
    Types.OpenSlackConversationMutationVariables
>;
export const AddSlackBotIntegrationToProjectDocument = gql`
    mutation AddSlackBotIntegrationToProject(
        $project_id: ID!
        $code: String!
        $redirect_path: String!
    ) {
        addSlackBotIntegrationToProject(
            project_id: $project_id
            code: $code
            redirect_path: $redirect_path
        )
    }
`;
export type AddSlackBotIntegrationToProjectMutationFn = Apollo.MutationFunction<
    Types.AddSlackBotIntegrationToProjectMutation,
    Types.AddSlackBotIntegrationToProjectMutationVariables
>;

/**
 * __useAddSlackBotIntegrationToProjectMutation__
 *
 * To run a mutation, you first call `useAddSlackBotIntegrationToProjectMutation` within a React component and pass it any options that fit your needs.
 * When your component renders, `useAddSlackBotIntegrationToProjectMutation` returns a tuple that includes:
 * - A mutate function that you can call at any time to execute the mutation
 * - An object with fields that represent the current status of the mutation's execution
 *
 * @param baseOptions options that will be passed into the mutation, supported options are listed on: https://www.apollographql.com/docs/react/api/react-hooks/#options-2;
 *
 * @example
 * const [addSlackBotIntegrationToProjectMutation, { data, loading, error }] = useAddSlackBotIntegrationToProjectMutation({
 *   variables: {
 *      project_id: // value for 'project_id'
 *      code: // value for 'code'
 *      redirect_path: // value for 'redirect_path'
 *   },
 * });
 */
export function useAddSlackBotIntegrationToProjectMutation(
    baseOptions?: Apollo.MutationHookOptions<
        Types.AddSlackBotIntegrationToProjectMutation,
        Types.AddSlackBotIntegrationToProjectMutationVariables
    >
) {
    return Apollo.useMutation<
        Types.AddSlackBotIntegrationToProjectMutation,
        Types.AddSlackBotIntegrationToProjectMutationVariables
    >(AddSlackBotIntegrationToProjectDocument, baseOptions);
}
export type AddSlackBotIntegrationToProjectMutationHookResult = ReturnType<
    typeof useAddSlackBotIntegrationToProjectMutation
>;
export type AddSlackBotIntegrationToProjectMutationResult = Apollo.MutationResult<Types.AddSlackBotIntegrationToProjectMutation>;
export type AddSlackBotIntegrationToProjectMutationOptions = Apollo.BaseMutationOptions<
    Types.AddSlackBotIntegrationToProjectMutation,
    Types.AddSlackBotIntegrationToProjectMutationVariables
>;
export const CreateProjectDocument = gql`
    mutation CreateProject($name: String!, $workspace_id: ID!) {
        createProject(name: $name, workspace_id: $workspace_id) {
            id
            name
        }
    }
`;
export type CreateProjectMutationFn = Apollo.MutationFunction<
    Types.CreateProjectMutation,
    Types.CreateProjectMutationVariables
>;

/**
 * __useCreateProjectMutation__
 *
 * To run a mutation, you first call `useCreateProjectMutation` within a React component and pass it any options that fit your needs.
 * When your component renders, `useCreateProjectMutation` returns a tuple that includes:
 * - A mutate function that you can call at any time to execute the mutation
 * - An object with fields that represent the current status of the mutation's execution
 *
 * @param baseOptions options that will be passed into the mutation, supported options are listed on: https://www.apollographql.com/docs/react/api/react-hooks/#options-2;
 *
 * @example
 * const [createProjectMutation, { data, loading, error }] = useCreateProjectMutation({
 *   variables: {
 *      name: // value for 'name'
 *      workspace_id: // value for 'workspace_id'
 *   },
 * });
 */
export function useCreateProjectMutation(
    baseOptions?: Apollo.MutationHookOptions<
        Types.CreateProjectMutation,
        Types.CreateProjectMutationVariables
    >
) {
    return Apollo.useMutation<
        Types.CreateProjectMutation,
        Types.CreateProjectMutationVariables
    >(CreateProjectDocument, baseOptions);
}
export type CreateProjectMutationHookResult = ReturnType<
    typeof useCreateProjectMutation
>;
export type CreateProjectMutationResult = Apollo.MutationResult<Types.CreateProjectMutation>;
export type CreateProjectMutationOptions = Apollo.BaseMutationOptions<
    Types.CreateProjectMutation,
    Types.CreateProjectMutationVariables
>;
export const CreateWorkspaceDocument = gql`
    mutation CreateWorkspace($name: String!) {
        createWorkspace(name: $name) {
            id
            name
        }
    }
`;
export type CreateWorkspaceMutationFn = Apollo.MutationFunction<
    Types.CreateWorkspaceMutation,
    Types.CreateWorkspaceMutationVariables
>;

/**
 * __useCreateWorkspaceMutation__
 *
 * To run a mutation, you first call `useCreateWorkspaceMutation` within a React component and pass it any options that fit your needs.
 * When your component renders, `useCreateWorkspaceMutation` returns a tuple that includes:
 * - A mutate function that you can call at any time to execute the mutation
 * - An object with fields that represent the current status of the mutation's execution
 *
 * @param baseOptions options that will be passed into the mutation, supported options are listed on: https://www.apollographql.com/docs/react/api/react-hooks/#options-2;
 *
 * @example
 * const [createWorkspaceMutation, { data, loading, error }] = useCreateWorkspaceMutation({
 *   variables: {
 *      name: // value for 'name'
 *   },
 * });
 */
export function useCreateWorkspaceMutation(
    baseOptions?: Apollo.MutationHookOptions<
        Types.CreateWorkspaceMutation,
        Types.CreateWorkspaceMutationVariables
    >
) {
    return Apollo.useMutation<
        Types.CreateWorkspaceMutation,
        Types.CreateWorkspaceMutationVariables
    >(CreateWorkspaceDocument, baseOptions);
}
export type CreateWorkspaceMutationHookResult = ReturnType<
    typeof useCreateWorkspaceMutation
>;
export type CreateWorkspaceMutationResult = Apollo.MutationResult<Types.CreateWorkspaceMutation>;
export type CreateWorkspaceMutationOptions = Apollo.BaseMutationOptions<
    Types.CreateWorkspaceMutation,
    Types.CreateWorkspaceMutationVariables
>;
export const EditProjectDocument = gql`
    mutation EditProject($id: ID!, $name: String, $billing_email: String) {
        editProject(id: $id, name: $name, billing_email: $billing_email) {
            id
            name
            billing_email
        }
    }
`;
export type EditProjectMutationFn = Apollo.MutationFunction<
    Types.EditProjectMutation,
    Types.EditProjectMutationVariables
>;

/**
 * __useEditProjectMutation__
 *
 * To run a mutation, you first call `useEditProjectMutation` within a React component and pass it any options that fit your needs.
 * When your component renders, `useEditProjectMutation` returns a tuple that includes:
 * - A mutate function that you can call at any time to execute the mutation
 * - An object with fields that represent the current status of the mutation's execution
 *
 * @param baseOptions options that will be passed into the mutation, supported options are listed on: https://www.apollographql.com/docs/react/api/react-hooks/#options-2;
 *
 * @example
 * const [editProjectMutation, { data, loading, error }] = useEditProjectMutation({
 *   variables: {
 *      id: // value for 'id'
 *      name: // value for 'name'
 *      billing_email: // value for 'billing_email'
 *   },
 * });
 */
export function useEditProjectMutation(
    baseOptions?: Apollo.MutationHookOptions<
        Types.EditProjectMutation,
        Types.EditProjectMutationVariables
    >
) {
    return Apollo.useMutation<
        Types.EditProjectMutation,
        Types.EditProjectMutationVariables
    >(EditProjectDocument, baseOptions);
}
export type EditProjectMutationHookResult = ReturnType<
    typeof useEditProjectMutation
>;
export type EditProjectMutationResult = Apollo.MutationResult<Types.EditProjectMutation>;
export type EditProjectMutationOptions = Apollo.BaseMutationOptions<
    Types.EditProjectMutation,
    Types.EditProjectMutationVariables
>;
export const DeleteProjectDocument = gql`
    mutation DeleteProject($id: ID!) {
        deleteProject(id: $id)
    }
`;
export type DeleteProjectMutationFn = Apollo.MutationFunction<
    Types.DeleteProjectMutation,
    Types.DeleteProjectMutationVariables
>;

/**
 * __useDeleteProjectMutation__
 *
 * To run a mutation, you first call `useDeleteProjectMutation` within a React component and pass it any options that fit your needs.
 * When your component renders, `useDeleteProjectMutation` returns a tuple that includes:
 * - A mutate function that you can call at any time to execute the mutation
 * - An object with fields that represent the current status of the mutation's execution
 *
 * @param baseOptions options that will be passed into the mutation, supported options are listed on: https://www.apollographql.com/docs/react/api/react-hooks/#options-2;
 *
 * @example
 * const [deleteProjectMutation, { data, loading, error }] = useDeleteProjectMutation({
 *   variables: {
 *      id: // value for 'id'
 *   },
 * });
 */
export function useDeleteProjectMutation(
    baseOptions?: Apollo.MutationHookOptions<
        Types.DeleteProjectMutation,
        Types.DeleteProjectMutationVariables
    >
) {
    return Apollo.useMutation<
        Types.DeleteProjectMutation,
        Types.DeleteProjectMutationVariables
    >(DeleteProjectDocument, baseOptions);
}
export type DeleteProjectMutationHookResult = ReturnType<
    typeof useDeleteProjectMutation
>;
export type DeleteProjectMutationResult = Apollo.MutationResult<Types.DeleteProjectMutation>;
export type DeleteProjectMutationOptions = Apollo.BaseMutationOptions<
    Types.DeleteProjectMutation,
    Types.DeleteProjectMutationVariables
>;
export const EditWorkspaceDocument = gql`
    mutation EditWorkspace($id: ID!, $name: String) {
        editWorkspace(id: $id, name: $name) {
            id
            name
        }
    }
`;
export type EditWorkspaceMutationFn = Apollo.MutationFunction<
    Types.EditWorkspaceMutation,
    Types.EditWorkspaceMutationVariables
>;

/**
 * __useEditWorkspaceMutation__
 *
 * To run a mutation, you first call `useEditWorkspaceMutation` within a React component and pass it any options that fit your needs.
 * When your component renders, `useEditWorkspaceMutation` returns a tuple that includes:
 * - A mutate function that you can call at any time to execute the mutation
 * - An object with fields that represent the current status of the mutation's execution
 *
 * @param baseOptions options that will be passed into the mutation, supported options are listed on: https://www.apollographql.com/docs/react/api/react-hooks/#options-2;
 *
 * @example
 * const [editWorkspaceMutation, { data, loading, error }] = useEditWorkspaceMutation({
 *   variables: {
 *      id: // value for 'id'
 *      name: // value for 'name'
 *   },
 * });
 */
export function useEditWorkspaceMutation(
    baseOptions?: Apollo.MutationHookOptions<
        Types.EditWorkspaceMutation,
        Types.EditWorkspaceMutationVariables
    >
) {
    return Apollo.useMutation<
        Types.EditWorkspaceMutation,
        Types.EditWorkspaceMutationVariables
    >(EditWorkspaceDocument, baseOptions);
}
export type EditWorkspaceMutationHookResult = ReturnType<
    typeof useEditWorkspaceMutation
>;
export type EditWorkspaceMutationResult = Apollo.MutationResult<Types.EditWorkspaceMutation>;
export type EditWorkspaceMutationOptions = Apollo.BaseMutationOptions<
    Types.EditWorkspaceMutation,
    Types.EditWorkspaceMutationVariables
>;
export const DeleteSegmentDocument = gql`
    mutation DeleteSegment($segment_id: ID!) {
        deleteSegment(segment_id: $segment_id)
    }
`;
export type DeleteSegmentMutationFn = Apollo.MutationFunction<
    Types.DeleteSegmentMutation,
    Types.DeleteSegmentMutationVariables
>;

/**
 * __useDeleteSegmentMutation__
 *
 * To run a mutation, you first call `useDeleteSegmentMutation` within a React component and pass it any options that fit your needs.
 * When your component renders, `useDeleteSegmentMutation` returns a tuple that includes:
 * - A mutate function that you can call at any time to execute the mutation
 * - An object with fields that represent the current status of the mutation's execution
 *
 * @param baseOptions options that will be passed into the mutation, supported options are listed on: https://www.apollographql.com/docs/react/api/react-hooks/#options-2;
 *
 * @example
 * const [deleteSegmentMutation, { data, loading, error }] = useDeleteSegmentMutation({
 *   variables: {
 *      segment_id: // value for 'segment_id'
 *   },
 * });
 */
export function useDeleteSegmentMutation(
    baseOptions?: Apollo.MutationHookOptions<
        Types.DeleteSegmentMutation,
        Types.DeleteSegmentMutationVariables
    >
) {
    return Apollo.useMutation<
        Types.DeleteSegmentMutation,
        Types.DeleteSegmentMutationVariables
    >(DeleteSegmentDocument, baseOptions);
}
export type DeleteSegmentMutationHookResult = ReturnType<
    typeof useDeleteSegmentMutation
>;
export type DeleteSegmentMutationResult = Apollo.MutationResult<Types.DeleteSegmentMutation>;
export type DeleteSegmentMutationOptions = Apollo.BaseMutationOptions<
    Types.DeleteSegmentMutation,
    Types.DeleteSegmentMutationVariables
>;
export const EditSegmentDocument = gql`
    mutation EditSegment(
        $project_id: ID!
        $id: ID!
        $params: SearchParamsInput!
    ) {
        editSegment(project_id: $project_id, id: $id, params: $params)
    }
`;
export type EditSegmentMutationFn = Apollo.MutationFunction<
    Types.EditSegmentMutation,
    Types.EditSegmentMutationVariables
>;

/**
 * __useEditSegmentMutation__
 *
 * To run a mutation, you first call `useEditSegmentMutation` within a React component and pass it any options that fit your needs.
 * When your component renders, `useEditSegmentMutation` returns a tuple that includes:
 * - A mutate function that you can call at any time to execute the mutation
 * - An object with fields that represent the current status of the mutation's execution
 *
 * @param baseOptions options that will be passed into the mutation, supported options are listed on: https://www.apollographql.com/docs/react/api/react-hooks/#options-2;
 *
 * @example
 * const [editSegmentMutation, { data, loading, error }] = useEditSegmentMutation({
 *   variables: {
 *      project_id: // value for 'project_id'
 *      id: // value for 'id'
 *      params: // value for 'params'
 *   },
 * });
 */
export function useEditSegmentMutation(
    baseOptions?: Apollo.MutationHookOptions<
        Types.EditSegmentMutation,
        Types.EditSegmentMutationVariables
    >
) {
    return Apollo.useMutation<
        Types.EditSegmentMutation,
        Types.EditSegmentMutationVariables
    >(EditSegmentDocument, baseOptions);
}
export type EditSegmentMutationHookResult = ReturnType<
    typeof useEditSegmentMutation
>;
export type EditSegmentMutationResult = Apollo.MutationResult<Types.EditSegmentMutation>;
export type EditSegmentMutationOptions = Apollo.BaseMutationOptions<
    Types.EditSegmentMutation,
    Types.EditSegmentMutationVariables
>;
export const CreateSegmentDocument = gql`
    mutation CreateSegment(
        $project_id: ID!
        $name: String!
        $params: SearchParamsInput!
    ) {
        createSegment(project_id: $project_id, name: $name, params: $params) {
            name
            id
            params {
                user_properties {
                    name
                    value
                }
                excluded_properties {
                    name
                    value
                }
                date_range {
                    start_date
                    end_date
                }
                os
                browser
                visited_url
                referrer
                identified
                hide_viewed
                app_versions
                environments
                device_id
                show_live_sessions
            }
        }
    }
`;
export type CreateSegmentMutationFn = Apollo.MutationFunction<
    Types.CreateSegmentMutation,
    Types.CreateSegmentMutationVariables
>;

/**
 * __useCreateSegmentMutation__
 *
 * To run a mutation, you first call `useCreateSegmentMutation` within a React component and pass it any options that fit your needs.
 * When your component renders, `useCreateSegmentMutation` returns a tuple that includes:
 * - A mutate function that you can call at any time to execute the mutation
 * - An object with fields that represent the current status of the mutation's execution
 *
 * @param baseOptions options that will be passed into the mutation, supported options are listed on: https://www.apollographql.com/docs/react/api/react-hooks/#options-2;
 *
 * @example
 * const [createSegmentMutation, { data, loading, error }] = useCreateSegmentMutation({
 *   variables: {
 *      project_id: // value for 'project_id'
 *      name: // value for 'name'
 *      params: // value for 'params'
 *   },
 * });
 */
export function useCreateSegmentMutation(
    baseOptions?: Apollo.MutationHookOptions<
        Types.CreateSegmentMutation,
        Types.CreateSegmentMutationVariables
    >
) {
    return Apollo.useMutation<
        Types.CreateSegmentMutation,
        Types.CreateSegmentMutationVariables
    >(CreateSegmentDocument, baseOptions);
}
export type CreateSegmentMutationHookResult = ReturnType<
    typeof useCreateSegmentMutation
>;
export type CreateSegmentMutationResult = Apollo.MutationResult<Types.CreateSegmentMutation>;
export type CreateSegmentMutationOptions = Apollo.BaseMutationOptions<
    Types.CreateSegmentMutation,
    Types.CreateSegmentMutationVariables
>;
export const CreateSessionCommentDocument = gql`
    mutation CreateSessionComment(
        $project_id: ID!
        $session_secure_id: String!
        $session_timestamp: Int!
        $text: String!
        $text_for_email: String!
        $x_coordinate: Float!
        $y_coordinate: Float!
        $tagged_admins: [SanitizedAdminInput]!
        $tagged_slack_users: [SanitizedSlackChannelInput]!
        $session_url: String!
        $time: Float!
        $author_name: String!
        $session_image: String
    ) {
        createSessionComment(
            project_id: $project_id
            session_secure_id: $session_secure_id
            session_timestamp: $session_timestamp
            text: $text
            text_for_email: $text_for_email
            x_coordinate: $x_coordinate
            y_coordinate: $y_coordinate
            tagged_admins: $tagged_admins
            tagged_slack_users: $tagged_slack_users
            session_url: $session_url
            time: $time
            author_name: $author_name
            session_image: $session_image
        ) {
            id
            timestamp
            created_at
            updated_at
            author {
                id
                name
                email
            }
            text
            x_coordinate
            y_coordinate
        }
    }
`;
export type CreateSessionCommentMutationFn = Apollo.MutationFunction<
    Types.CreateSessionCommentMutation,
    Types.CreateSessionCommentMutationVariables
>;

/**
 * __useCreateSessionCommentMutation__
 *
 * To run a mutation, you first call `useCreateSessionCommentMutation` within a React component and pass it any options that fit your needs.
 * When your component renders, `useCreateSessionCommentMutation` returns a tuple that includes:
 * - A mutate function that you can call at any time to execute the mutation
 * - An object with fields that represent the current status of the mutation's execution
 *
 * @param baseOptions options that will be passed into the mutation, supported options are listed on: https://www.apollographql.com/docs/react/api/react-hooks/#options-2;
 *
 * @example
 * const [createSessionCommentMutation, { data, loading, error }] = useCreateSessionCommentMutation({
 *   variables: {
 *      project_id: // value for 'project_id'
 *      session_secure_id: // value for 'session_secure_id'
 *      session_timestamp: // value for 'session_timestamp'
 *      text: // value for 'text'
 *      text_for_email: // value for 'text_for_email'
 *      x_coordinate: // value for 'x_coordinate'
 *      y_coordinate: // value for 'y_coordinate'
 *      tagged_admins: // value for 'tagged_admins'
 *      tagged_slack_users: // value for 'tagged_slack_users'
 *      session_url: // value for 'session_url'
 *      time: // value for 'time'
 *      author_name: // value for 'author_name'
 *      session_image: // value for 'session_image'
 *   },
 * });
 */
export function useCreateSessionCommentMutation(
    baseOptions?: Apollo.MutationHookOptions<
        Types.CreateSessionCommentMutation,
        Types.CreateSessionCommentMutationVariables
    >
) {
    return Apollo.useMutation<
        Types.CreateSessionCommentMutation,
        Types.CreateSessionCommentMutationVariables
    >(CreateSessionCommentDocument, baseOptions);
}
export type CreateSessionCommentMutationHookResult = ReturnType<
    typeof useCreateSessionCommentMutation
>;
export type CreateSessionCommentMutationResult = Apollo.MutationResult<Types.CreateSessionCommentMutation>;
export type CreateSessionCommentMutationOptions = Apollo.BaseMutationOptions<
    Types.CreateSessionCommentMutation,
    Types.CreateSessionCommentMutationVariables
>;
export const DeleteSessionCommentDocument = gql`
    mutation DeleteSessionComment($id: ID!) {
        deleteSessionComment(id: $id)
    }
`;
export type DeleteSessionCommentMutationFn = Apollo.MutationFunction<
    Types.DeleteSessionCommentMutation,
    Types.DeleteSessionCommentMutationVariables
>;

/**
 * __useDeleteSessionCommentMutation__
 *
 * To run a mutation, you first call `useDeleteSessionCommentMutation` within a React component and pass it any options that fit your needs.
 * When your component renders, `useDeleteSessionCommentMutation` returns a tuple that includes:
 * - A mutate function that you can call at any time to execute the mutation
 * - An object with fields that represent the current status of the mutation's execution
 *
 * @param baseOptions options that will be passed into the mutation, supported options are listed on: https://www.apollographql.com/docs/react/api/react-hooks/#options-2;
 *
 * @example
 * const [deleteSessionCommentMutation, { data, loading, error }] = useDeleteSessionCommentMutation({
 *   variables: {
 *      id: // value for 'id'
 *   },
 * });
 */
export function useDeleteSessionCommentMutation(
    baseOptions?: Apollo.MutationHookOptions<
        Types.DeleteSessionCommentMutation,
        Types.DeleteSessionCommentMutationVariables
    >
) {
    return Apollo.useMutation<
        Types.DeleteSessionCommentMutation,
        Types.DeleteSessionCommentMutationVariables
    >(DeleteSessionCommentDocument, baseOptions);
}
export type DeleteSessionCommentMutationHookResult = ReturnType<
    typeof useDeleteSessionCommentMutation
>;
export type DeleteSessionCommentMutationResult = Apollo.MutationResult<Types.DeleteSessionCommentMutation>;
export type DeleteSessionCommentMutationOptions = Apollo.BaseMutationOptions<
    Types.DeleteSessionCommentMutation,
    Types.DeleteSessionCommentMutationVariables
>;
export const CreateErrorCommentDocument = gql`
    mutation CreateErrorComment(
        $project_id: ID!
        $error_group_secure_id: String!
        $text: String!
        $text_for_email: String!
        $tagged_admins: [SanitizedAdminInput]!
        $tagged_slack_users: [SanitizedSlackChannelInput]!
        $error_url: String!
        $author_name: String!
    ) {
        createErrorComment(
            project_id: $project_id
            error_group_secure_id: $error_group_secure_id
            text: $text
            text_for_email: $text_for_email
            tagged_admins: $tagged_admins
            tagged_slack_users: $tagged_slack_users
            error_url: $error_url
            author_name: $author_name
        ) {
            id
            created_at
            updated_at
            author {
                id
                name
                email
            }
            text
        }
    }
`;
export type CreateErrorCommentMutationFn = Apollo.MutationFunction<
    Types.CreateErrorCommentMutation,
    Types.CreateErrorCommentMutationVariables
>;

/**
 * __useCreateErrorCommentMutation__
 *
 * To run a mutation, you first call `useCreateErrorCommentMutation` within a React component and pass it any options that fit your needs.
 * When your component renders, `useCreateErrorCommentMutation` returns a tuple that includes:
 * - A mutate function that you can call at any time to execute the mutation
 * - An object with fields that represent the current status of the mutation's execution
 *
 * @param baseOptions options that will be passed into the mutation, supported options are listed on: https://www.apollographql.com/docs/react/api/react-hooks/#options-2;
 *
 * @example
 * const [createErrorCommentMutation, { data, loading, error }] = useCreateErrorCommentMutation({
 *   variables: {
 *      project_id: // value for 'project_id'
 *      error_group_secure_id: // value for 'error_group_secure_id'
 *      text: // value for 'text'
 *      text_for_email: // value for 'text_for_email'
 *      tagged_admins: // value for 'tagged_admins'
 *      tagged_slack_users: // value for 'tagged_slack_users'
 *      error_url: // value for 'error_url'
 *      author_name: // value for 'author_name'
 *   },
 * });
 */
export function useCreateErrorCommentMutation(
    baseOptions?: Apollo.MutationHookOptions<
        Types.CreateErrorCommentMutation,
        Types.CreateErrorCommentMutationVariables
    >
) {
    return Apollo.useMutation<
        Types.CreateErrorCommentMutation,
        Types.CreateErrorCommentMutationVariables
    >(CreateErrorCommentDocument, baseOptions);
}
export type CreateErrorCommentMutationHookResult = ReturnType<
    typeof useCreateErrorCommentMutation
>;
export type CreateErrorCommentMutationResult = Apollo.MutationResult<Types.CreateErrorCommentMutation>;
export type CreateErrorCommentMutationOptions = Apollo.BaseMutationOptions<
    Types.CreateErrorCommentMutation,
    Types.CreateErrorCommentMutationVariables
>;
export const DeleteErrorCommentDocument = gql`
    mutation DeleteErrorComment($id: ID!) {
        deleteErrorComment(id: $id)
    }
`;
export type DeleteErrorCommentMutationFn = Apollo.MutationFunction<
    Types.DeleteErrorCommentMutation,
    Types.DeleteErrorCommentMutationVariables
>;

/**
 * __useDeleteErrorCommentMutation__
 *
 * To run a mutation, you first call `useDeleteErrorCommentMutation` within a React component and pass it any options that fit your needs.
 * When your component renders, `useDeleteErrorCommentMutation` returns a tuple that includes:
 * - A mutate function that you can call at any time to execute the mutation
 * - An object with fields that represent the current status of the mutation's execution
 *
 * @param baseOptions options that will be passed into the mutation, supported options are listed on: https://www.apollographql.com/docs/react/api/react-hooks/#options-2;
 *
 * @example
 * const [deleteErrorCommentMutation, { data, loading, error }] = useDeleteErrorCommentMutation({
 *   variables: {
 *      id: // value for 'id'
 *   },
 * });
 */
export function useDeleteErrorCommentMutation(
    baseOptions?: Apollo.MutationHookOptions<
        Types.DeleteErrorCommentMutation,
        Types.DeleteErrorCommentMutationVariables
    >
) {
    return Apollo.useMutation<
        Types.DeleteErrorCommentMutation,
        Types.DeleteErrorCommentMutationVariables
    >(DeleteErrorCommentDocument, baseOptions);
}
export type DeleteErrorCommentMutationHookResult = ReturnType<
    typeof useDeleteErrorCommentMutation
>;
export type DeleteErrorCommentMutationResult = Apollo.MutationResult<Types.DeleteErrorCommentMutation>;
export type DeleteErrorCommentMutationOptions = Apollo.BaseMutationOptions<
    Types.DeleteErrorCommentMutation,
    Types.DeleteErrorCommentMutationVariables
>;
export const DeleteErrorSegmentDocument = gql`
    mutation DeleteErrorSegment($segment_id: ID!) {
        deleteErrorSegment(segment_id: $segment_id)
    }
`;
export type DeleteErrorSegmentMutationFn = Apollo.MutationFunction<
    Types.DeleteErrorSegmentMutation,
    Types.DeleteErrorSegmentMutationVariables
>;

/**
 * __useDeleteErrorSegmentMutation__
 *
 * To run a mutation, you first call `useDeleteErrorSegmentMutation` within a React component and pass it any options that fit your needs.
 * When your component renders, `useDeleteErrorSegmentMutation` returns a tuple that includes:
 * - A mutate function that you can call at any time to execute the mutation
 * - An object with fields that represent the current status of the mutation's execution
 *
 * @param baseOptions options that will be passed into the mutation, supported options are listed on: https://www.apollographql.com/docs/react/api/react-hooks/#options-2;
 *
 * @example
 * const [deleteErrorSegmentMutation, { data, loading, error }] = useDeleteErrorSegmentMutation({
 *   variables: {
 *      segment_id: // value for 'segment_id'
 *   },
 * });
 */
export function useDeleteErrorSegmentMutation(
    baseOptions?: Apollo.MutationHookOptions<
        Types.DeleteErrorSegmentMutation,
        Types.DeleteErrorSegmentMutationVariables
    >
) {
    return Apollo.useMutation<
        Types.DeleteErrorSegmentMutation,
        Types.DeleteErrorSegmentMutationVariables
    >(DeleteErrorSegmentDocument, baseOptions);
}
export type DeleteErrorSegmentMutationHookResult = ReturnType<
    typeof useDeleteErrorSegmentMutation
>;
export type DeleteErrorSegmentMutationResult = Apollo.MutationResult<Types.DeleteErrorSegmentMutation>;
export type DeleteErrorSegmentMutationOptions = Apollo.BaseMutationOptions<
    Types.DeleteErrorSegmentMutation,
    Types.DeleteErrorSegmentMutationVariables
>;
export const EditErrorSegmentDocument = gql`
    mutation EditErrorSegment(
        $project_id: ID!
        $id: ID!
        $params: ErrorSearchParamsInput!
    ) {
        editErrorSegment(project_id: $project_id, id: $id, params: $params)
    }
`;
export type EditErrorSegmentMutationFn = Apollo.MutationFunction<
    Types.EditErrorSegmentMutation,
    Types.EditErrorSegmentMutationVariables
>;

/**
 * __useEditErrorSegmentMutation__
 *
 * To run a mutation, you first call `useEditErrorSegmentMutation` within a React component and pass it any options that fit your needs.
 * When your component renders, `useEditErrorSegmentMutation` returns a tuple that includes:
 * - A mutate function that you can call at any time to execute the mutation
 * - An object with fields that represent the current status of the mutation's execution
 *
 * @param baseOptions options that will be passed into the mutation, supported options are listed on: https://www.apollographql.com/docs/react/api/react-hooks/#options-2;
 *
 * @example
 * const [editErrorSegmentMutation, { data, loading, error }] = useEditErrorSegmentMutation({
 *   variables: {
 *      project_id: // value for 'project_id'
 *      id: // value for 'id'
 *      params: // value for 'params'
 *   },
 * });
 */
export function useEditErrorSegmentMutation(
    baseOptions?: Apollo.MutationHookOptions<
        Types.EditErrorSegmentMutation,
        Types.EditErrorSegmentMutationVariables
    >
) {
    return Apollo.useMutation<
        Types.EditErrorSegmentMutation,
        Types.EditErrorSegmentMutationVariables
    >(EditErrorSegmentDocument, baseOptions);
}
export type EditErrorSegmentMutationHookResult = ReturnType<
    typeof useEditErrorSegmentMutation
>;
export type EditErrorSegmentMutationResult = Apollo.MutationResult<Types.EditErrorSegmentMutation>;
export type EditErrorSegmentMutationOptions = Apollo.BaseMutationOptions<
    Types.EditErrorSegmentMutation,
    Types.EditErrorSegmentMutationVariables
>;
export const CreateErrorSegmentDocument = gql`
    mutation CreateErrorSegment(
        $project_id: ID!
        $name: String!
        $params: ErrorSearchParamsInput!
    ) {
        createErrorSegment(
            project_id: $project_id
            name: $name
            params: $params
        ) {
            name
            id
            params {
                date_range {
                    start_date
                    end_date
                }
                os
                browser
                visited_url
                state
            }
        }
    }
`;
export type CreateErrorSegmentMutationFn = Apollo.MutationFunction<
    Types.CreateErrorSegmentMutation,
    Types.CreateErrorSegmentMutationVariables
>;

/**
 * __useCreateErrorSegmentMutation__
 *
 * To run a mutation, you first call `useCreateErrorSegmentMutation` within a React component and pass it any options that fit your needs.
 * When your component renders, `useCreateErrorSegmentMutation` returns a tuple that includes:
 * - A mutate function that you can call at any time to execute the mutation
 * - An object with fields that represent the current status of the mutation's execution
 *
 * @param baseOptions options that will be passed into the mutation, supported options are listed on: https://www.apollographql.com/docs/react/api/react-hooks/#options-2;
 *
 * @example
 * const [createErrorSegmentMutation, { data, loading, error }] = useCreateErrorSegmentMutation({
 *   variables: {
 *      project_id: // value for 'project_id'
 *      name: // value for 'name'
 *      params: // value for 'params'
 *   },
 * });
 */
export function useCreateErrorSegmentMutation(
    baseOptions?: Apollo.MutationHookOptions<
        Types.CreateErrorSegmentMutation,
        Types.CreateErrorSegmentMutationVariables
    >
) {
    return Apollo.useMutation<
        Types.CreateErrorSegmentMutation,
        Types.CreateErrorSegmentMutationVariables
    >(CreateErrorSegmentDocument, baseOptions);
}
export type CreateErrorSegmentMutationHookResult = ReturnType<
    typeof useCreateErrorSegmentMutation
>;
export type CreateErrorSegmentMutationResult = Apollo.MutationResult<Types.CreateErrorSegmentMutation>;
export type CreateErrorSegmentMutationOptions = Apollo.BaseMutationOptions<
    Types.CreateErrorSegmentMutation,
    Types.CreateErrorSegmentMutationVariables
>;
export const CreateErrorAlertDocument = gql`
    mutation CreateErrorAlert(
        $project_id: ID!
        $name: String!
        $count_threshold: Int!
        $threshold_window: Int!
        $slack_channels: [SanitizedSlackChannelInput]!
        $environments: [String]!
    ) {
        createErrorAlert(
            project_id: $project_id
            count_threshold: $count_threshold
            name: $name
            slack_channels: $slack_channels
            environments: $environments
            threshold_window: $threshold_window
        ) {
            id
            ChannelsToNotify {
                webhook_channel
                webhook_channel_id
            }
            Name
            ExcludedEnvironments
            CountThreshold
            ThresholdWindow
        }
    }
`;
export type CreateErrorAlertMutationFn = Apollo.MutationFunction<
    Types.CreateErrorAlertMutation,
    Types.CreateErrorAlertMutationVariables
>;

/**
 * __useCreateErrorAlertMutation__
 *
 * To run a mutation, you first call `useCreateErrorAlertMutation` within a React component and pass it any options that fit your needs.
 * When your component renders, `useCreateErrorAlertMutation` returns a tuple that includes:
 * - A mutate function that you can call at any time to execute the mutation
 * - An object with fields that represent the current status of the mutation's execution
 *
 * @param baseOptions options that will be passed into the mutation, supported options are listed on: https://www.apollographql.com/docs/react/api/react-hooks/#options-2;
 *
 * @example
 * const [createErrorAlertMutation, { data, loading, error }] = useCreateErrorAlertMutation({
 *   variables: {
 *      project_id: // value for 'project_id'
 *      name: // value for 'name'
 *      count_threshold: // value for 'count_threshold'
 *      threshold_window: // value for 'threshold_window'
 *      slack_channels: // value for 'slack_channels'
 *      environments: // value for 'environments'
 *   },
 * });
 */
export function useCreateErrorAlertMutation(
    baseOptions?: Apollo.MutationHookOptions<
        Types.CreateErrorAlertMutation,
        Types.CreateErrorAlertMutationVariables
    >
) {
    return Apollo.useMutation<
        Types.CreateErrorAlertMutation,
        Types.CreateErrorAlertMutationVariables
    >(CreateErrorAlertDocument, baseOptions);
}
export type CreateErrorAlertMutationHookResult = ReturnType<
    typeof useCreateErrorAlertMutation
>;
export type CreateErrorAlertMutationResult = Apollo.MutationResult<Types.CreateErrorAlertMutation>;
export type CreateErrorAlertMutationOptions = Apollo.BaseMutationOptions<
    Types.CreateErrorAlertMutation,
    Types.CreateErrorAlertMutationVariables
>;
export const UpdateErrorAlertDocument = gql`
    mutation UpdateErrorAlert(
        $project_id: ID!
        $name: String!
        $error_alert_id: ID!
        $count_threshold: Int!
        $threshold_window: Int!
        $slack_channels: [SanitizedSlackChannelInput]!
        $environments: [String]!
    ) {
        updateErrorAlert(
            project_id: $project_id
            error_alert_id: $error_alert_id
            name: $name
            count_threshold: $count_threshold
            slack_channels: $slack_channels
            environments: $environments
            threshold_window: $threshold_window
        ) {
            Name
            ChannelsToNotify {
                webhook_channel
                webhook_channel_id
            }
            ExcludedEnvironments
            CountThreshold
            ThresholdWindow
        }
    }
`;
export type UpdateErrorAlertMutationFn = Apollo.MutationFunction<
    Types.UpdateErrorAlertMutation,
    Types.UpdateErrorAlertMutationVariables
>;

/**
 * __useUpdateErrorAlertMutation__
 *
 * To run a mutation, you first call `useUpdateErrorAlertMutation` within a React component and pass it any options that fit your needs.
 * When your component renders, `useUpdateErrorAlertMutation` returns a tuple that includes:
 * - A mutate function that you can call at any time to execute the mutation
 * - An object with fields that represent the current status of the mutation's execution
 *
 * @param baseOptions options that will be passed into the mutation, supported options are listed on: https://www.apollographql.com/docs/react/api/react-hooks/#options-2;
 *
 * @example
 * const [updateErrorAlertMutation, { data, loading, error }] = useUpdateErrorAlertMutation({
 *   variables: {
 *      project_id: // value for 'project_id'
 *      name: // value for 'name'
 *      error_alert_id: // value for 'error_alert_id'
 *      count_threshold: // value for 'count_threshold'
 *      threshold_window: // value for 'threshold_window'
 *      slack_channels: // value for 'slack_channels'
 *      environments: // value for 'environments'
 *   },
 * });
 */
export function useUpdateErrorAlertMutation(
    baseOptions?: Apollo.MutationHookOptions<
        Types.UpdateErrorAlertMutation,
        Types.UpdateErrorAlertMutationVariables
    >
) {
    return Apollo.useMutation<
        Types.UpdateErrorAlertMutation,
        Types.UpdateErrorAlertMutationVariables
    >(UpdateErrorAlertDocument, baseOptions);
}
export type UpdateErrorAlertMutationHookResult = ReturnType<
    typeof useUpdateErrorAlertMutation
>;
export type UpdateErrorAlertMutationResult = Apollo.MutationResult<Types.UpdateErrorAlertMutation>;
export type UpdateErrorAlertMutationOptions = Apollo.BaseMutationOptions<
    Types.UpdateErrorAlertMutation,
    Types.UpdateErrorAlertMutationVariables
>;
export const DeleteErrorAlertDocument = gql`
    mutation DeleteErrorAlert($project_id: ID!, $error_alert_id: ID!) {
        deleteErrorAlert(
            project_id: $project_id
            error_alert_id: $error_alert_id
        ) {
            id
        }
    }
`;
export type DeleteErrorAlertMutationFn = Apollo.MutationFunction<
    Types.DeleteErrorAlertMutation,
    Types.DeleteErrorAlertMutationVariables
>;

/**
 * __useDeleteErrorAlertMutation__
 *
 * To run a mutation, you first call `useDeleteErrorAlertMutation` within a React component and pass it any options that fit your needs.
 * When your component renders, `useDeleteErrorAlertMutation` returns a tuple that includes:
 * - A mutate function that you can call at any time to execute the mutation
 * - An object with fields that represent the current status of the mutation's execution
 *
 * @param baseOptions options that will be passed into the mutation, supported options are listed on: https://www.apollographql.com/docs/react/api/react-hooks/#options-2;
 *
 * @example
 * const [deleteErrorAlertMutation, { data, loading, error }] = useDeleteErrorAlertMutation({
 *   variables: {
 *      project_id: // value for 'project_id'
 *      error_alert_id: // value for 'error_alert_id'
 *   },
 * });
 */
export function useDeleteErrorAlertMutation(
    baseOptions?: Apollo.MutationHookOptions<
        Types.DeleteErrorAlertMutation,
        Types.DeleteErrorAlertMutationVariables
    >
) {
    return Apollo.useMutation<
        Types.DeleteErrorAlertMutation,
        Types.DeleteErrorAlertMutationVariables
    >(DeleteErrorAlertDocument, baseOptions);
}
export type DeleteErrorAlertMutationHookResult = ReturnType<
    typeof useDeleteErrorAlertMutation
>;
export type DeleteErrorAlertMutationResult = Apollo.MutationResult<Types.DeleteErrorAlertMutation>;
export type DeleteErrorAlertMutationOptions = Apollo.BaseMutationOptions<
    Types.DeleteErrorAlertMutation,
    Types.DeleteErrorAlertMutationVariables
>;
export const DeleteSessionAlertDocument = gql`
    mutation DeleteSessionAlert($project_id: ID!, $session_alert_id: ID!) {
        deleteSessionAlert(
            project_id: $project_id
            session_alert_id: $session_alert_id
        ) {
            id
        }
    }
`;
export type DeleteSessionAlertMutationFn = Apollo.MutationFunction<
    Types.DeleteSessionAlertMutation,
    Types.DeleteSessionAlertMutationVariables
>;

/**
 * __useDeleteSessionAlertMutation__
 *
 * To run a mutation, you first call `useDeleteSessionAlertMutation` within a React component and pass it any options that fit your needs.
 * When your component renders, `useDeleteSessionAlertMutation` returns a tuple that includes:
 * - A mutate function that you can call at any time to execute the mutation
 * - An object with fields that represent the current status of the mutation's execution
 *
 * @param baseOptions options that will be passed into the mutation, supported options are listed on: https://www.apollographql.com/docs/react/api/react-hooks/#options-2;
 *
 * @example
 * const [deleteSessionAlertMutation, { data, loading, error }] = useDeleteSessionAlertMutation({
 *   variables: {
 *      project_id: // value for 'project_id'
 *      session_alert_id: // value for 'session_alert_id'
 *   },
 * });
 */
export function useDeleteSessionAlertMutation(
    baseOptions?: Apollo.MutationHookOptions<
        Types.DeleteSessionAlertMutation,
        Types.DeleteSessionAlertMutationVariables
    >
) {
    return Apollo.useMutation<
        Types.DeleteSessionAlertMutation,
        Types.DeleteSessionAlertMutationVariables
    >(DeleteSessionAlertDocument, baseOptions);
}
export type DeleteSessionAlertMutationHookResult = ReturnType<
    typeof useDeleteSessionAlertMutation
>;
export type DeleteSessionAlertMutationResult = Apollo.MutationResult<Types.DeleteSessionAlertMutation>;
export type DeleteSessionAlertMutationOptions = Apollo.BaseMutationOptions<
    Types.DeleteSessionAlertMutation,
    Types.DeleteSessionAlertMutationVariables
>;
export const CreateSessionFeedbackAlertDocument = gql`
    mutation CreateSessionFeedbackAlert(
        $project_id: ID!
        $name: String!
        $count_threshold: Int!
        $threshold_window: Int!
        $slack_channels: [SanitizedSlackChannelInput]!
        $environments: [String]!
    ) {
        createSessionFeedbackAlert(
            project_id: $project_id
            count_threshold: $count_threshold
            name: $name
            slack_channels: $slack_channels
            environments: $environments
            threshold_window: $threshold_window
        ) {
            id
            ChannelsToNotify {
                webhook_channel
                webhook_channel_id
            }
            Name
            ExcludedEnvironments
            CountThreshold
            ThresholdWindow
        }
    }
`;
export type CreateSessionFeedbackAlertMutationFn = Apollo.MutationFunction<
    Types.CreateSessionFeedbackAlertMutation,
    Types.CreateSessionFeedbackAlertMutationVariables
>;

/**
 * __useCreateSessionFeedbackAlertMutation__
 *
 * To run a mutation, you first call `useCreateSessionFeedbackAlertMutation` within a React component and pass it any options that fit your needs.
 * When your component renders, `useCreateSessionFeedbackAlertMutation` returns a tuple that includes:
 * - A mutate function that you can call at any time to execute the mutation
 * - An object with fields that represent the current status of the mutation's execution
 *
 * @param baseOptions options that will be passed into the mutation, supported options are listed on: https://www.apollographql.com/docs/react/api/react-hooks/#options-2;
 *
 * @example
 * const [createSessionFeedbackAlertMutation, { data, loading, error }] = useCreateSessionFeedbackAlertMutation({
 *   variables: {
 *      project_id: // value for 'project_id'
 *      name: // value for 'name'
 *      count_threshold: // value for 'count_threshold'
 *      threshold_window: // value for 'threshold_window'
 *      slack_channels: // value for 'slack_channels'
 *      environments: // value for 'environments'
 *   },
 * });
 */
export function useCreateSessionFeedbackAlertMutation(
    baseOptions?: Apollo.MutationHookOptions<
        Types.CreateSessionFeedbackAlertMutation,
        Types.CreateSessionFeedbackAlertMutationVariables
    >
) {
    return Apollo.useMutation<
        Types.CreateSessionFeedbackAlertMutation,
        Types.CreateSessionFeedbackAlertMutationVariables
    >(CreateSessionFeedbackAlertDocument, baseOptions);
}
export type CreateSessionFeedbackAlertMutationHookResult = ReturnType<
    typeof useCreateSessionFeedbackAlertMutation
>;
export type CreateSessionFeedbackAlertMutationResult = Apollo.MutationResult<Types.CreateSessionFeedbackAlertMutation>;
export type CreateSessionFeedbackAlertMutationOptions = Apollo.BaseMutationOptions<
    Types.CreateSessionFeedbackAlertMutation,
    Types.CreateSessionFeedbackAlertMutationVariables
>;
export const UpdateSessionFeedbackAlertDocument = gql`
    mutation UpdateSessionFeedbackAlert(
        $project_id: ID!
        $session_feedback_alert_id: ID!
        $count_threshold: Int!
        $name: String!
        $threshold_window: Int!
        $slack_channels: [SanitizedSlackChannelInput]!
        $environments: [String]!
    ) {
        updateSessionFeedbackAlert(
            project_id: $project_id
            session_feedback_alert_id: $session_feedback_alert_id
            count_threshold: $count_threshold
            slack_channels: $slack_channels
            name: $name
            environments: $environments
            threshold_window: $threshold_window
        ) {
            id
            ChannelsToNotify {
                webhook_channel
                webhook_channel_id
            }
            ExcludedEnvironments
            CountThreshold
            ThresholdWindow
        }
    }
`;
export type UpdateSessionFeedbackAlertMutationFn = Apollo.MutationFunction<
    Types.UpdateSessionFeedbackAlertMutation,
    Types.UpdateSessionFeedbackAlertMutationVariables
>;

/**
 * __useUpdateSessionFeedbackAlertMutation__
 *
 * To run a mutation, you first call `useUpdateSessionFeedbackAlertMutation` within a React component and pass it any options that fit your needs.
 * When your component renders, `useUpdateSessionFeedbackAlertMutation` returns a tuple that includes:
 * - A mutate function that you can call at any time to execute the mutation
 * - An object with fields that represent the current status of the mutation's execution
 *
 * @param baseOptions options that will be passed into the mutation, supported options are listed on: https://www.apollographql.com/docs/react/api/react-hooks/#options-2;
 *
 * @example
 * const [updateSessionFeedbackAlertMutation, { data, loading, error }] = useUpdateSessionFeedbackAlertMutation({
 *   variables: {
 *      project_id: // value for 'project_id'
 *      session_feedback_alert_id: // value for 'session_feedback_alert_id'
 *      count_threshold: // value for 'count_threshold'
 *      name: // value for 'name'
 *      threshold_window: // value for 'threshold_window'
 *      slack_channels: // value for 'slack_channels'
 *      environments: // value for 'environments'
 *   },
 * });
 */
export function useUpdateSessionFeedbackAlertMutation(
    baseOptions?: Apollo.MutationHookOptions<
        Types.UpdateSessionFeedbackAlertMutation,
        Types.UpdateSessionFeedbackAlertMutationVariables
    >
) {
    return Apollo.useMutation<
        Types.UpdateSessionFeedbackAlertMutation,
        Types.UpdateSessionFeedbackAlertMutationVariables
    >(UpdateSessionFeedbackAlertDocument, baseOptions);
}
export type UpdateSessionFeedbackAlertMutationHookResult = ReturnType<
    typeof useUpdateSessionFeedbackAlertMutation
>;
export type UpdateSessionFeedbackAlertMutationResult = Apollo.MutationResult<Types.UpdateSessionFeedbackAlertMutation>;
export type UpdateSessionFeedbackAlertMutationOptions = Apollo.BaseMutationOptions<
    Types.UpdateSessionFeedbackAlertMutation,
    Types.UpdateSessionFeedbackAlertMutationVariables
>;
<<<<<<< HEAD
export const CreateNewUserAlertDocument = gql`
    mutation CreateNewUserAlert(
        $project_id: ID!
        $name: String!
        $count_threshold: Int!
        $slack_channels: [SanitizedSlackChannelInput]!
        $environments: [String]!
        $threshold_window: Int!
    ) {
        createNewUserAlert(
            project_id: $project_id
            count_threshold: $count_threshold
            name: $name
            slack_channels: $slack_channels
            environments: $environments
            threshold_window: $threshold_window
        ) {
            id
=======
export const UpdateNewSessionAlertDocument = gql`
    mutation UpdateNewSessionAlert(
        $project_id: ID!
        $session_alert_id: ID!
        $slack_channels: [SanitizedSlackChannelInput]!
        $environments: [String]!
    ) {
        updateNewSessionAlert(
            project_id: $project_id
            session_alert_id: $session_alert_id
            slack_channels: $slack_channels
            environments: $environments
        ) {
>>>>>>> 975d537c
            ChannelsToNotify {
                webhook_channel
                webhook_channel_id
            }
<<<<<<< HEAD
            Name
            ExcludedEnvironments
            CountThreshold
            ThresholdWindow
        }
    }
`;
export type CreateNewUserAlertMutationFn = Apollo.MutationFunction<
    Types.CreateNewUserAlertMutation,
    Types.CreateNewUserAlertMutationVariables
>;

/**
 * __useCreateNewUserAlertMutation__
 *
 * To run a mutation, you first call `useCreateNewUserAlertMutation` within a React component and pass it any options that fit your needs.
 * When your component renders, `useCreateNewUserAlertMutation` returns a tuple that includes:
=======
            ExcludedEnvironments
            CountThreshold
        }
    }
`;
export type UpdateNewSessionAlertMutationFn = Apollo.MutationFunction<
    Types.UpdateNewSessionAlertMutation,
    Types.UpdateNewSessionAlertMutationVariables
>;

/**
 * __useUpdateNewSessionAlertMutation__
 *
 * To run a mutation, you first call `useUpdateNewSessionAlertMutation` within a React component and pass it any options that fit your needs.
 * When your component renders, `useUpdateNewSessionAlertMutation` returns a tuple that includes:
>>>>>>> 975d537c
 * - A mutate function that you can call at any time to execute the mutation
 * - An object with fields that represent the current status of the mutation's execution
 *
 * @param baseOptions options that will be passed into the mutation, supported options are listed on: https://www.apollographql.com/docs/react/api/react-hooks/#options-2;
 *
 * @example
<<<<<<< HEAD
 * const [createNewUserAlertMutation, { data, loading, error }] = useCreateNewUserAlertMutation({
 *   variables: {
 *      project_id: // value for 'project_id'
 *      name: // value for 'name'
 *      count_threshold: // value for 'count_threshold'
 *      slack_channels: // value for 'slack_channels'
 *      environments: // value for 'environments'
 *      threshold_window: // value for 'threshold_window'
 *   },
 * });
 */
export function useCreateNewUserAlertMutation(
    baseOptions?: Apollo.MutationHookOptions<
        Types.CreateNewUserAlertMutation,
        Types.CreateNewUserAlertMutationVariables
    >
) {
    return Apollo.useMutation<
        Types.CreateNewUserAlertMutation,
        Types.CreateNewUserAlertMutationVariables
    >(CreateNewUserAlertDocument, baseOptions);
}
export type CreateNewUserAlertMutationHookResult = ReturnType<
    typeof useCreateNewUserAlertMutation
>;
export type CreateNewUserAlertMutationResult = Apollo.MutationResult<Types.CreateNewUserAlertMutation>;
export type CreateNewUserAlertMutationOptions = Apollo.BaseMutationOptions<
    Types.CreateNewUserAlertMutation,
    Types.CreateNewUserAlertMutationVariables
=======
 * const [updateNewSessionAlertMutation, { data, loading, error }] = useUpdateNewSessionAlertMutation({
 *   variables: {
 *      project_id: // value for 'project_id'
 *      session_alert_id: // value for 'session_alert_id'
 *      slack_channels: // value for 'slack_channels'
 *      environments: // value for 'environments'
 *   },
 * });
 */
export function useUpdateNewSessionAlertMutation(
    baseOptions?: Apollo.MutationHookOptions<
        Types.UpdateNewSessionAlertMutation,
        Types.UpdateNewSessionAlertMutationVariables
    >
) {
    return Apollo.useMutation<
        Types.UpdateNewSessionAlertMutation,
        Types.UpdateNewSessionAlertMutationVariables
    >(UpdateNewSessionAlertDocument, baseOptions);
}
export type UpdateNewSessionAlertMutationHookResult = ReturnType<
    typeof useUpdateNewSessionAlertMutation
>;
export type UpdateNewSessionAlertMutationResult = Apollo.MutationResult<Types.UpdateNewSessionAlertMutation>;
export type UpdateNewSessionAlertMutationOptions = Apollo.BaseMutationOptions<
    Types.UpdateNewSessionAlertMutation,
    Types.UpdateNewSessionAlertMutationVariables
>>>>>>> 975d537c
>;
export const UpdateNewUserAlertDocument = gql`
    mutation UpdateNewUserAlert(
        $project_id: ID!
        $session_alert_id: ID!
        $count_threshold: Int!
        $name: String!
        $slack_channels: [SanitizedSlackChannelInput]!
        $environments: [String]!
        $threshold_window: Int!
    ) {
        updateNewUserAlert(
            project_id: $project_id
            session_alert_id: $session_alert_id
            count_threshold: $count_threshold
            name: $name
            slack_channels: $slack_channels
            environments: $environments
            threshold_window: $threshold_window
        ) {
            id
            ChannelsToNotify {
                webhook_channel
                webhook_channel_id
            }
            ExcludedEnvironments
            CountThreshold
        }
    }
`;
export type UpdateNewUserAlertMutationFn = Apollo.MutationFunction<
    Types.UpdateNewUserAlertMutation,
    Types.UpdateNewUserAlertMutationVariables
>;

/**
 * __useUpdateNewUserAlertMutation__
 *
 * To run a mutation, you first call `useUpdateNewUserAlertMutation` within a React component and pass it any options that fit your needs.
 * When your component renders, `useUpdateNewUserAlertMutation` returns a tuple that includes:
 * - A mutate function that you can call at any time to execute the mutation
 * - An object with fields that represent the current status of the mutation's execution
 *
 * @param baseOptions options that will be passed into the mutation, supported options are listed on: https://www.apollographql.com/docs/react/api/react-hooks/#options-2;
 *
 * @example
 * const [updateNewUserAlertMutation, { data, loading, error }] = useUpdateNewUserAlertMutation({
 *   variables: {
 *      project_id: // value for 'project_id'
 *      session_alert_id: // value for 'session_alert_id'
 *      count_threshold: // value for 'count_threshold'
 *      name: // value for 'name'
 *      slack_channels: // value for 'slack_channels'
 *      environments: // value for 'environments'
 *      threshold_window: // value for 'threshold_window'
 *   },
 * });
 */
export function useUpdateNewUserAlertMutation(
    baseOptions?: Apollo.MutationHookOptions<
        Types.UpdateNewUserAlertMutation,
        Types.UpdateNewUserAlertMutationVariables
    >
) {
    return Apollo.useMutation<
        Types.UpdateNewUserAlertMutation,
        Types.UpdateNewUserAlertMutationVariables
    >(UpdateNewUserAlertDocument, baseOptions);
}
export type UpdateNewUserAlertMutationHookResult = ReturnType<
    typeof useUpdateNewUserAlertMutation
>;
export type UpdateNewUserAlertMutationResult = Apollo.MutationResult<Types.UpdateNewUserAlertMutation>;
export type UpdateNewUserAlertMutationOptions = Apollo.BaseMutationOptions<
    Types.UpdateNewUserAlertMutation,
    Types.UpdateNewUserAlertMutationVariables
>;
export const CreateTrackPropertiesAlertDocument = gql`
    mutation CreateTrackPropertiesAlert(
        $project_id: ID!
        $name: String!
        $slack_channels: [SanitizedSlackChannelInput]!
        $environments: [String]!
        $track_properties: [TrackPropertyInput]!
        $threshold_window: Int!
    ) {
        createTrackPropertiesAlert(
            project_id: $project_id
            name: $name
            slack_channels: $slack_channels
            environments: $environments
            track_properties: $track_properties
            threshold_window: $threshold_window
        ) {
            id
            ChannelsToNotify {
                webhook_channel
                webhook_channel_id
            }
            Name
            ExcludedEnvironments
            CountThreshold
            ThresholdWindow
        }
    }
`;
export type CreateTrackPropertiesAlertMutationFn = Apollo.MutationFunction<
    Types.CreateTrackPropertiesAlertMutation,
    Types.CreateTrackPropertiesAlertMutationVariables
>;

/**
 * __useCreateTrackPropertiesAlertMutation__
 *
 * To run a mutation, you first call `useCreateTrackPropertiesAlertMutation` within a React component and pass it any options that fit your needs.
 * When your component renders, `useCreateTrackPropertiesAlertMutation` returns a tuple that includes:
 * - A mutate function that you can call at any time to execute the mutation
 * - An object with fields that represent the current status of the mutation's execution
 *
 * @param baseOptions options that will be passed into the mutation, supported options are listed on: https://www.apollographql.com/docs/react/api/react-hooks/#options-2;
 *
 * @example
 * const [createTrackPropertiesAlertMutation, { data, loading, error }] = useCreateTrackPropertiesAlertMutation({
 *   variables: {
 *      project_id: // value for 'project_id'
 *      name: // value for 'name'
 *      slack_channels: // value for 'slack_channels'
 *      environments: // value for 'environments'
 *      track_properties: // value for 'track_properties'
 *      threshold_window: // value for 'threshold_window'
 *   },
 * });
 */
export function useCreateTrackPropertiesAlertMutation(
    baseOptions?: Apollo.MutationHookOptions<
        Types.CreateTrackPropertiesAlertMutation,
        Types.CreateTrackPropertiesAlertMutationVariables
    >
) {
    return Apollo.useMutation<
        Types.CreateTrackPropertiesAlertMutation,
        Types.CreateTrackPropertiesAlertMutationVariables
    >(CreateTrackPropertiesAlertDocument, baseOptions);
}
export type CreateTrackPropertiesAlertMutationHookResult = ReturnType<
    typeof useCreateTrackPropertiesAlertMutation
>;
export type CreateTrackPropertiesAlertMutationResult = Apollo.MutationResult<Types.CreateTrackPropertiesAlertMutation>;
export type CreateTrackPropertiesAlertMutationOptions = Apollo.BaseMutationOptions<
    Types.CreateTrackPropertiesAlertMutation,
    Types.CreateTrackPropertiesAlertMutationVariables
>;
export const UpdateTrackPropertiesAlertDocument = gql`
    mutation UpdateTrackPropertiesAlert(
        $project_id: ID!
        $session_alert_id: ID!
        $name: String!
        $slack_channels: [SanitizedSlackChannelInput]!
        $environments: [String]!
        $track_properties: [TrackPropertyInput]!
        $threshold_window: Int!
    ) {
        updateTrackPropertiesAlert(
            project_id: $project_id
            session_alert_id: $session_alert_id
            slack_channels: $slack_channels
            environments: $environments
            name: $name
            track_properties: $track_properties
            threshold_window: $threshold_window
        ) {
            id
            ChannelsToNotify {
                webhook_channel
                webhook_channel_id
            }
            ExcludedEnvironments
            CountThreshold
        }
    }
`;
export type UpdateTrackPropertiesAlertMutationFn = Apollo.MutationFunction<
    Types.UpdateTrackPropertiesAlertMutation,
    Types.UpdateTrackPropertiesAlertMutationVariables
>;

/**
 * __useUpdateTrackPropertiesAlertMutation__
 *
 * To run a mutation, you first call `useUpdateTrackPropertiesAlertMutation` within a React component and pass it any options that fit your needs.
 * When your component renders, `useUpdateTrackPropertiesAlertMutation` returns a tuple that includes:
 * - A mutate function that you can call at any time to execute the mutation
 * - An object with fields that represent the current status of the mutation's execution
 *
 * @param baseOptions options that will be passed into the mutation, supported options are listed on: https://www.apollographql.com/docs/react/api/react-hooks/#options-2;
 *
 * @example
 * const [updateTrackPropertiesAlertMutation, { data, loading, error }] = useUpdateTrackPropertiesAlertMutation({
 *   variables: {
 *      project_id: // value for 'project_id'
 *      session_alert_id: // value for 'session_alert_id'
 *      name: // value for 'name'
 *      slack_channels: // value for 'slack_channels'
 *      environments: // value for 'environments'
 *      track_properties: // value for 'track_properties'
 *      threshold_window: // value for 'threshold_window'
 *   },
 * });
 */
export function useUpdateTrackPropertiesAlertMutation(
    baseOptions?: Apollo.MutationHookOptions<
        Types.UpdateTrackPropertiesAlertMutation,
        Types.UpdateTrackPropertiesAlertMutationVariables
    >
) {
    return Apollo.useMutation<
        Types.UpdateTrackPropertiesAlertMutation,
        Types.UpdateTrackPropertiesAlertMutationVariables
    >(UpdateTrackPropertiesAlertDocument, baseOptions);
}
export type UpdateTrackPropertiesAlertMutationHookResult = ReturnType<
    typeof useUpdateTrackPropertiesAlertMutation
>;
export type UpdateTrackPropertiesAlertMutationResult = Apollo.MutationResult<Types.UpdateTrackPropertiesAlertMutation>;
export type UpdateTrackPropertiesAlertMutationOptions = Apollo.BaseMutationOptions<
    Types.UpdateTrackPropertiesAlertMutation,
    Types.UpdateTrackPropertiesAlertMutationVariables
>;
export const CreateUserPropertiesAlertDocument = gql`
    mutation CreateUserPropertiesAlert(
        $project_id: ID!
        $name: String!
        $slack_channels: [SanitizedSlackChannelInput]!
        $environments: [String]!
        $user_properties: [UserPropertyInput]!
        $threshold_window: Int!
    ) {
        createUserPropertiesAlert(
            project_id: $project_id
            name: $name
            slack_channels: $slack_channels
            environments: $environments
            user_properties: $user_properties
            threshold_window: $threshold_window
        ) {
            id
            ChannelsToNotify {
                webhook_channel
                webhook_channel_id
            }
            Name
            ExcludedEnvironments
            CountThreshold
            ThresholdWindow
        }
    }
`;
export type CreateUserPropertiesAlertMutationFn = Apollo.MutationFunction<
    Types.CreateUserPropertiesAlertMutation,
    Types.CreateUserPropertiesAlertMutationVariables
>;

/**
 * __useCreateUserPropertiesAlertMutation__
 *
 * To run a mutation, you first call `useCreateUserPropertiesAlertMutation` within a React component and pass it any options that fit your needs.
 * When your component renders, `useCreateUserPropertiesAlertMutation` returns a tuple that includes:
 * - A mutate function that you can call at any time to execute the mutation
 * - An object with fields that represent the current status of the mutation's execution
 *
 * @param baseOptions options that will be passed into the mutation, supported options are listed on: https://www.apollographql.com/docs/react/api/react-hooks/#options-2;
 *
 * @example
 * const [createUserPropertiesAlertMutation, { data, loading, error }] = useCreateUserPropertiesAlertMutation({
 *   variables: {
 *      project_id: // value for 'project_id'
 *      name: // value for 'name'
 *      slack_channels: // value for 'slack_channels'
 *      environments: // value for 'environments'
 *      user_properties: // value for 'user_properties'
 *      threshold_window: // value for 'threshold_window'
 *   },
 * });
 */
export function useCreateUserPropertiesAlertMutation(
    baseOptions?: Apollo.MutationHookOptions<
        Types.CreateUserPropertiesAlertMutation,
        Types.CreateUserPropertiesAlertMutationVariables
    >
) {
    return Apollo.useMutation<
        Types.CreateUserPropertiesAlertMutation,
        Types.CreateUserPropertiesAlertMutationVariables
    >(CreateUserPropertiesAlertDocument, baseOptions);
}
export type CreateUserPropertiesAlertMutationHookResult = ReturnType<
    typeof useCreateUserPropertiesAlertMutation
>;
export type CreateUserPropertiesAlertMutationResult = Apollo.MutationResult<Types.CreateUserPropertiesAlertMutation>;
export type CreateUserPropertiesAlertMutationOptions = Apollo.BaseMutationOptions<
    Types.CreateUserPropertiesAlertMutation,
    Types.CreateUserPropertiesAlertMutationVariables
>;
export const UpdateUserPropertiesAlertDocument = gql`
    mutation UpdateUserPropertiesAlert(
        $project_id: ID!
        $session_alert_id: ID!
        $name: String!
        $slack_channels: [SanitizedSlackChannelInput]!
        $environments: [String]!
        $user_properties: [UserPropertyInput]!
        $threshold_window: Int!
    ) {
        updateUserPropertiesAlert(
            project_id: $project_id
            session_alert_id: $session_alert_id
            slack_channels: $slack_channels
            environments: $environments
            name: $name
            user_properties: $user_properties
            threshold_window: $threshold_window
        ) {
            id
            ChannelsToNotify {
                webhook_channel
                webhook_channel_id
            }
            ExcludedEnvironments
            CountThreshold
        }
    }
`;
export type UpdateUserPropertiesAlertMutationFn = Apollo.MutationFunction<
    Types.UpdateUserPropertiesAlertMutation,
    Types.UpdateUserPropertiesAlertMutationVariables
>;

/**
 * __useUpdateUserPropertiesAlertMutation__
 *
 * To run a mutation, you first call `useUpdateUserPropertiesAlertMutation` within a React component and pass it any options that fit your needs.
 * When your component renders, `useUpdateUserPropertiesAlertMutation` returns a tuple that includes:
 * - A mutate function that you can call at any time to execute the mutation
 * - An object with fields that represent the current status of the mutation's execution
 *
 * @param baseOptions options that will be passed into the mutation, supported options are listed on: https://www.apollographql.com/docs/react/api/react-hooks/#options-2;
 *
 * @example
 * const [updateUserPropertiesAlertMutation, { data, loading, error }] = useUpdateUserPropertiesAlertMutation({
 *   variables: {
 *      project_id: // value for 'project_id'
 *      session_alert_id: // value for 'session_alert_id'
 *      name: // value for 'name'
 *      slack_channels: // value for 'slack_channels'
 *      environments: // value for 'environments'
 *      user_properties: // value for 'user_properties'
 *      threshold_window: // value for 'threshold_window'
 *   },
 * });
 */
export function useUpdateUserPropertiesAlertMutation(
    baseOptions?: Apollo.MutationHookOptions<
        Types.UpdateUserPropertiesAlertMutation,
        Types.UpdateUserPropertiesAlertMutationVariables
    >
) {
    return Apollo.useMutation<
        Types.UpdateUserPropertiesAlertMutation,
        Types.UpdateUserPropertiesAlertMutationVariables
    >(UpdateUserPropertiesAlertDocument, baseOptions);
}
export type UpdateUserPropertiesAlertMutationHookResult = ReturnType<
    typeof useUpdateUserPropertiesAlertMutation
>;
export type UpdateUserPropertiesAlertMutationResult = Apollo.MutationResult<Types.UpdateUserPropertiesAlertMutation>;
export type UpdateUserPropertiesAlertMutationOptions = Apollo.BaseMutationOptions<
    Types.UpdateUserPropertiesAlertMutation,
    Types.UpdateUserPropertiesAlertMutationVariables
>;
export const UpdateSessionIsPublicDocument = gql`
    mutation UpdateSessionIsPublic(
        $session_secure_id: String!
        $is_public: Boolean!
    ) {
        updateSessionIsPublic(
            session_secure_id: $session_secure_id
            is_public: $is_public
        ) {
            secure_id
            is_public
        }
    }
`;
export type UpdateSessionIsPublicMutationFn = Apollo.MutationFunction<
    Types.UpdateSessionIsPublicMutation,
    Types.UpdateSessionIsPublicMutationVariables
>;

/**
 * __useUpdateSessionIsPublicMutation__
 *
 * To run a mutation, you first call `useUpdateSessionIsPublicMutation` within a React component and pass it any options that fit your needs.
 * When your component renders, `useUpdateSessionIsPublicMutation` returns a tuple that includes:
 * - A mutate function that you can call at any time to execute the mutation
 * - An object with fields that represent the current status of the mutation's execution
 *
 * @param baseOptions options that will be passed into the mutation, supported options are listed on: https://www.apollographql.com/docs/react/api/react-hooks/#options-2;
 *
 * @example
 * const [updateSessionIsPublicMutation, { data, loading, error }] = useUpdateSessionIsPublicMutation({
 *   variables: {
 *      session_secure_id: // value for 'session_secure_id'
 *      is_public: // value for 'is_public'
 *   },
 * });
 */
export function useUpdateSessionIsPublicMutation(
    baseOptions?: Apollo.MutationHookOptions<
        Types.UpdateSessionIsPublicMutation,
        Types.UpdateSessionIsPublicMutationVariables
    >
) {
    return Apollo.useMutation<
        Types.UpdateSessionIsPublicMutation,
        Types.UpdateSessionIsPublicMutationVariables
    >(UpdateSessionIsPublicDocument, baseOptions);
}
export type UpdateSessionIsPublicMutationHookResult = ReturnType<
    typeof useUpdateSessionIsPublicMutation
>;
export type UpdateSessionIsPublicMutationResult = Apollo.MutationResult<Types.UpdateSessionIsPublicMutation>;
export type UpdateSessionIsPublicMutationOptions = Apollo.BaseMutationOptions<
    Types.UpdateSessionIsPublicMutation,
    Types.UpdateSessionIsPublicMutationVariables
>;
export const UpdateErrorGroupIsPublicDocument = gql`
    mutation UpdateErrorGroupIsPublic(
        $error_group_secure_id: String!
        $is_public: Boolean!
    ) {
        updateErrorGroupIsPublic(
            error_group_secure_id: $error_group_secure_id
            is_public: $is_public
        ) {
            secure_id
            is_public
        }
    }
`;
export type UpdateErrorGroupIsPublicMutationFn = Apollo.MutationFunction<
    Types.UpdateErrorGroupIsPublicMutation,
    Types.UpdateErrorGroupIsPublicMutationVariables
>;

/**
 * __useUpdateErrorGroupIsPublicMutation__
 *
 * To run a mutation, you first call `useUpdateErrorGroupIsPublicMutation` within a React component and pass it any options that fit your needs.
 * When your component renders, `useUpdateErrorGroupIsPublicMutation` returns a tuple that includes:
 * - A mutate function that you can call at any time to execute the mutation
 * - An object with fields that represent the current status of the mutation's execution
 *
 * @param baseOptions options that will be passed into the mutation, supported options are listed on: https://www.apollographql.com/docs/react/api/react-hooks/#options-2;
 *
 * @example
 * const [updateErrorGroupIsPublicMutation, { data, loading, error }] = useUpdateErrorGroupIsPublicMutation({
 *   variables: {
 *      error_group_secure_id: // value for 'error_group_secure_id'
 *      is_public: // value for 'is_public'
 *   },
 * });
 */
export function useUpdateErrorGroupIsPublicMutation(
    baseOptions?: Apollo.MutationHookOptions<
        Types.UpdateErrorGroupIsPublicMutation,
        Types.UpdateErrorGroupIsPublicMutationVariables
    >
) {
    return Apollo.useMutation<
        Types.UpdateErrorGroupIsPublicMutation,
        Types.UpdateErrorGroupIsPublicMutationVariables
    >(UpdateErrorGroupIsPublicDocument, baseOptions);
}
export type UpdateErrorGroupIsPublicMutationHookResult = ReturnType<
    typeof useUpdateErrorGroupIsPublicMutation
>;
export type UpdateErrorGroupIsPublicMutationResult = Apollo.MutationResult<Types.UpdateErrorGroupIsPublicMutation>;
export type UpdateErrorGroupIsPublicMutationOptions = Apollo.BaseMutationOptions<
    Types.UpdateErrorGroupIsPublicMutation,
    Types.UpdateErrorGroupIsPublicMutationVariables
>;
export const GetSessionPayloadDocument = gql`
    query GetSessionPayload($session_secure_id: String!) {
        events(session_secure_id: $session_secure_id)
        errors(session_secure_id: $session_secure_id) {
            id
            error_group_secure_id
            event
            type
            url
            source
            stack_trace
            timestamp
            payload
        }
        rage_clicks(session_secure_id: $session_secure_id) {
            start_timestamp
            end_timestamp
            total_clicks
        }
    }
`;

/**
 * __useGetSessionPayloadQuery__
 *
 * To run a query within a React component, call `useGetSessionPayloadQuery` and pass it any options that fit your needs.
 * When your component renders, `useGetSessionPayloadQuery` returns an object from Apollo Client that contains loading, error, and data properties
 * you can use to render your UI.
 *
 * @param baseOptions options that will be passed into the query, supported options are listed on: https://www.apollographql.com/docs/react/api/react-hooks/#options;
 *
 * @example
 * const { data, loading, error } = useGetSessionPayloadQuery({
 *   variables: {
 *      session_secure_id: // value for 'session_secure_id'
 *   },
 * });
 */
export function useGetSessionPayloadQuery(
    baseOptions: Apollo.QueryHookOptions<
        Types.GetSessionPayloadQuery,
        Types.GetSessionPayloadQueryVariables
    >
) {
    return Apollo.useQuery<
        Types.GetSessionPayloadQuery,
        Types.GetSessionPayloadQueryVariables
    >(GetSessionPayloadDocument, baseOptions);
}
export function useGetSessionPayloadLazyQuery(
    baseOptions?: Apollo.LazyQueryHookOptions<
        Types.GetSessionPayloadQuery,
        Types.GetSessionPayloadQueryVariables
    >
) {
    return Apollo.useLazyQuery<
        Types.GetSessionPayloadQuery,
        Types.GetSessionPayloadQueryVariables
    >(GetSessionPayloadDocument, baseOptions);
}
export type GetSessionPayloadQueryHookResult = ReturnType<
    typeof useGetSessionPayloadQuery
>;
export type GetSessionPayloadLazyQueryHookResult = ReturnType<
    typeof useGetSessionPayloadLazyQuery
>;
export type GetSessionPayloadQueryResult = Apollo.QueryResult<
    Types.GetSessionPayloadQuery,
    Types.GetSessionPayloadQueryVariables
>;
export const GetSessionDocument = gql`
    query GetSession($secure_id: String!) {
        session(secure_id: $secure_id) {
            secure_id
            os_name
            os_version
            browser_name
            browser_version
            environment
            app_version
            city
            state
            postal
            fingerprint
            created_at
            language
            user_object
            user_properties
            identifier
            starred
            enable_strict_privacy
            enable_recording_network_contents
            field_group
            fields {
                name
                value
                type
            }
            object_storage_enabled
            payload_size
            within_billing_quota
            client_version
            is_public
        }
    }
`;

/**
 * __useGetSessionQuery__
 *
 * To run a query within a React component, call `useGetSessionQuery` and pass it any options that fit your needs.
 * When your component renders, `useGetSessionQuery` returns an object from Apollo Client that contains loading, error, and data properties
 * you can use to render your UI.
 *
 * @param baseOptions options that will be passed into the query, supported options are listed on: https://www.apollographql.com/docs/react/api/react-hooks/#options;
 *
 * @example
 * const { data, loading, error } = useGetSessionQuery({
 *   variables: {
 *      secure_id: // value for 'secure_id'
 *   },
 * });
 */
export function useGetSessionQuery(
    baseOptions: Apollo.QueryHookOptions<
        Types.GetSessionQuery,
        Types.GetSessionQueryVariables
    >
) {
    return Apollo.useQuery<
        Types.GetSessionQuery,
        Types.GetSessionQueryVariables
    >(GetSessionDocument, baseOptions);
}
export function useGetSessionLazyQuery(
    baseOptions?: Apollo.LazyQueryHookOptions<
        Types.GetSessionQuery,
        Types.GetSessionQueryVariables
    >
) {
    return Apollo.useLazyQuery<
        Types.GetSessionQuery,
        Types.GetSessionQueryVariables
    >(GetSessionDocument, baseOptions);
}
export type GetSessionQueryHookResult = ReturnType<typeof useGetSessionQuery>;
export type GetSessionLazyQueryHookResult = ReturnType<
    typeof useGetSessionLazyQuery
>;
export type GetSessionQueryResult = Apollo.QueryResult<
    Types.GetSessionQuery,
    Types.GetSessionQueryVariables
>;
export const GetProjectAdminsDocument = gql`
    query GetProjectAdmins($project_id: ID!) {
        admins: project_admins(project_id: $project_id) {
            id
            name
            email
            photo_url
            role
        }
    }
`;

/**
 * __useGetProjectAdminsQuery__
 *
 * To run a query within a React component, call `useGetProjectAdminsQuery` and pass it any options that fit your needs.
 * When your component renders, `useGetProjectAdminsQuery` returns an object from Apollo Client that contains loading, error, and data properties
 * you can use to render your UI.
 *
 * @param baseOptions options that will be passed into the query, supported options are listed on: https://www.apollographql.com/docs/react/api/react-hooks/#options;
 *
 * @example
 * const { data, loading, error } = useGetProjectAdminsQuery({
 *   variables: {
 *      project_id: // value for 'project_id'
 *   },
 * });
 */
export function useGetProjectAdminsQuery(
    baseOptions: Apollo.QueryHookOptions<
        Types.GetProjectAdminsQuery,
        Types.GetProjectAdminsQueryVariables
    >
) {
    return Apollo.useQuery<
        Types.GetProjectAdminsQuery,
        Types.GetProjectAdminsQueryVariables
    >(GetProjectAdminsDocument, baseOptions);
}
export function useGetProjectAdminsLazyQuery(
    baseOptions?: Apollo.LazyQueryHookOptions<
        Types.GetProjectAdminsQuery,
        Types.GetProjectAdminsQueryVariables
    >
) {
    return Apollo.useLazyQuery<
        Types.GetProjectAdminsQuery,
        Types.GetProjectAdminsQueryVariables
    >(GetProjectAdminsDocument, baseOptions);
}
export type GetProjectAdminsQueryHookResult = ReturnType<
    typeof useGetProjectAdminsQuery
>;
export type GetProjectAdminsLazyQueryHookResult = ReturnType<
    typeof useGetProjectAdminsLazyQuery
>;
export type GetProjectAdminsQueryResult = Apollo.QueryResult<
    Types.GetProjectAdminsQuery,
    Types.GetProjectAdminsQueryVariables
>;
export const GetWorkspaceAdminsDocument = gql`
    query GetWorkspaceAdmins($workspace_id: ID!) {
        admins: workspace_admins(workspace_id: $workspace_id) {
            id
            name
            email
            photo_url
            role
        }
        workspace(id: $workspace_id) {
            id
            name
            secret
        }
    }
`;

/**
 * __useGetWorkspaceAdminsQuery__
 *
 * To run a query within a React component, call `useGetWorkspaceAdminsQuery` and pass it any options that fit your needs.
 * When your component renders, `useGetWorkspaceAdminsQuery` returns an object from Apollo Client that contains loading, error, and data properties
 * you can use to render your UI.
 *
 * @param baseOptions options that will be passed into the query, supported options are listed on: https://www.apollographql.com/docs/react/api/react-hooks/#options;
 *
 * @example
 * const { data, loading, error } = useGetWorkspaceAdminsQuery({
 *   variables: {
 *      workspace_id: // value for 'workspace_id'
 *   },
 * });
 */
export function useGetWorkspaceAdminsQuery(
    baseOptions: Apollo.QueryHookOptions<
        Types.GetWorkspaceAdminsQuery,
        Types.GetWorkspaceAdminsQueryVariables
    >
) {
    return Apollo.useQuery<
        Types.GetWorkspaceAdminsQuery,
        Types.GetWorkspaceAdminsQueryVariables
    >(GetWorkspaceAdminsDocument, baseOptions);
}
export function useGetWorkspaceAdminsLazyQuery(
    baseOptions?: Apollo.LazyQueryHookOptions<
        Types.GetWorkspaceAdminsQuery,
        Types.GetWorkspaceAdminsQueryVariables
    >
) {
    return Apollo.useLazyQuery<
        Types.GetWorkspaceAdminsQuery,
        Types.GetWorkspaceAdminsQueryVariables
    >(GetWorkspaceAdminsDocument, baseOptions);
}
export type GetWorkspaceAdminsQueryHookResult = ReturnType<
    typeof useGetWorkspaceAdminsQuery
>;
export type GetWorkspaceAdminsLazyQueryHookResult = ReturnType<
    typeof useGetWorkspaceAdminsLazyQuery
>;
export type GetWorkspaceAdminsQueryResult = Apollo.QueryResult<
    Types.GetWorkspaceAdminsQuery,
    Types.GetWorkspaceAdminsQueryVariables
>;
export const GetSessionCommentsDocument = gql`
    query GetSessionComments($session_secure_id: String!) {
        session_comments(session_secure_id: $session_secure_id) {
            id
            timestamp
            session_id
            session_secure_id
            created_at
            updated_at
            project_id
            text
            author {
                id
                name
                email
                photo_url
            }
            x_coordinate
            y_coordinate
            type
            metadata
        }
    }
`;

/**
 * __useGetSessionCommentsQuery__
 *
 * To run a query within a React component, call `useGetSessionCommentsQuery` and pass it any options that fit your needs.
 * When your component renders, `useGetSessionCommentsQuery` returns an object from Apollo Client that contains loading, error, and data properties
 * you can use to render your UI.
 *
 * @param baseOptions options that will be passed into the query, supported options are listed on: https://www.apollographql.com/docs/react/api/react-hooks/#options;
 *
 * @example
 * const { data, loading, error } = useGetSessionCommentsQuery({
 *   variables: {
 *      session_secure_id: // value for 'session_secure_id'
 *   },
 * });
 */
export function useGetSessionCommentsQuery(
    baseOptions: Apollo.QueryHookOptions<
        Types.GetSessionCommentsQuery,
        Types.GetSessionCommentsQueryVariables
    >
) {
    return Apollo.useQuery<
        Types.GetSessionCommentsQuery,
        Types.GetSessionCommentsQueryVariables
    >(GetSessionCommentsDocument, baseOptions);
}
export function useGetSessionCommentsLazyQuery(
    baseOptions?: Apollo.LazyQueryHookOptions<
        Types.GetSessionCommentsQuery,
        Types.GetSessionCommentsQueryVariables
    >
) {
    return Apollo.useLazyQuery<
        Types.GetSessionCommentsQuery,
        Types.GetSessionCommentsQueryVariables
    >(GetSessionCommentsDocument, baseOptions);
}
export type GetSessionCommentsQueryHookResult = ReturnType<
    typeof useGetSessionCommentsQuery
>;
export type GetSessionCommentsLazyQueryHookResult = ReturnType<
    typeof useGetSessionCommentsLazyQuery
>;
export type GetSessionCommentsQueryResult = Apollo.QueryResult<
    Types.GetSessionCommentsQuery,
    Types.GetSessionCommentsQueryVariables
>;
export const GetNotificationsDocument = gql`
    query GetNotifications($project_id: ID!) {
        session_comments_for_project(project_id: $project_id) {
            id
            timestamp
            updated_at
            session_id
            session_secure_id
            text
            author {
                id
                name
                email
                photo_url
            }
            type
            metadata
        }
        error_comments_for_project(project_id: $project_id) {
            id
            updated_at
            project_id
            text
            error_id
            error_secure_id
            author {
                id
                name
                email
                photo_url
            }
        }
    }
`;

/**
 * __useGetNotificationsQuery__
 *
 * To run a query within a React component, call `useGetNotificationsQuery` and pass it any options that fit your needs.
 * When your component renders, `useGetNotificationsQuery` returns an object from Apollo Client that contains loading, error, and data properties
 * you can use to render your UI.
 *
 * @param baseOptions options that will be passed into the query, supported options are listed on: https://www.apollographql.com/docs/react/api/react-hooks/#options;
 *
 * @example
 * const { data, loading, error } = useGetNotificationsQuery({
 *   variables: {
 *      project_id: // value for 'project_id'
 *   },
 * });
 */
export function useGetNotificationsQuery(
    baseOptions: Apollo.QueryHookOptions<
        Types.GetNotificationsQuery,
        Types.GetNotificationsQueryVariables
    >
) {
    return Apollo.useQuery<
        Types.GetNotificationsQuery,
        Types.GetNotificationsQueryVariables
    >(GetNotificationsDocument, baseOptions);
}
export function useGetNotificationsLazyQuery(
    baseOptions?: Apollo.LazyQueryHookOptions<
        Types.GetNotificationsQuery,
        Types.GetNotificationsQueryVariables
    >
) {
    return Apollo.useLazyQuery<
        Types.GetNotificationsQuery,
        Types.GetNotificationsQueryVariables
    >(GetNotificationsDocument, baseOptions);
}
export type GetNotificationsQueryHookResult = ReturnType<
    typeof useGetNotificationsQuery
>;
export type GetNotificationsLazyQueryHookResult = ReturnType<
    typeof useGetNotificationsLazyQuery
>;
export type GetNotificationsQueryResult = Apollo.QueryResult<
    Types.GetNotificationsQuery,
    Types.GetNotificationsQueryVariables
>;
export const GetSessionCommentsForAdminDocument = gql`
    query GetSessionCommentsForAdmin {
        session_comments_for_admin {
            id
            timestamp
            created_at
            project_id
            updated_at
            text
            author {
                id
                name
                email
                photo_url
            }
        }
    }
`;

/**
 * __useGetSessionCommentsForAdminQuery__
 *
 * To run a query within a React component, call `useGetSessionCommentsForAdminQuery` and pass it any options that fit your needs.
 * When your component renders, `useGetSessionCommentsForAdminQuery` returns an object from Apollo Client that contains loading, error, and data properties
 * you can use to render your UI.
 *
 * @param baseOptions options that will be passed into the query, supported options are listed on: https://www.apollographql.com/docs/react/api/react-hooks/#options;
 *
 * @example
 * const { data, loading, error } = useGetSessionCommentsForAdminQuery({
 *   variables: {
 *   },
 * });
 */
export function useGetSessionCommentsForAdminQuery(
    baseOptions?: Apollo.QueryHookOptions<
        Types.GetSessionCommentsForAdminQuery,
        Types.GetSessionCommentsForAdminQueryVariables
    >
) {
    return Apollo.useQuery<
        Types.GetSessionCommentsForAdminQuery,
        Types.GetSessionCommentsForAdminQueryVariables
    >(GetSessionCommentsForAdminDocument, baseOptions);
}
export function useGetSessionCommentsForAdminLazyQuery(
    baseOptions?: Apollo.LazyQueryHookOptions<
        Types.GetSessionCommentsForAdminQuery,
        Types.GetSessionCommentsForAdminQueryVariables
    >
) {
    return Apollo.useLazyQuery<
        Types.GetSessionCommentsForAdminQuery,
        Types.GetSessionCommentsForAdminQueryVariables
    >(GetSessionCommentsForAdminDocument, baseOptions);
}
export type GetSessionCommentsForAdminQueryHookResult = ReturnType<
    typeof useGetSessionCommentsForAdminQuery
>;
export type GetSessionCommentsForAdminLazyQueryHookResult = ReturnType<
    typeof useGetSessionCommentsForAdminLazyQuery
>;
export type GetSessionCommentsForAdminQueryResult = Apollo.QueryResult<
    Types.GetSessionCommentsForAdminQuery,
    Types.GetSessionCommentsForAdminQueryVariables
>;
export const GetErrorCommentsDocument = gql`
    query GetErrorComments($error_group_secure_id: String!) {
        error_comments(error_group_secure_id: $error_group_secure_id) {
            id
            created_at
            updated_at
            text
            project_id
            author {
                id
                name
                email
                photo_url
            }
        }
    }
`;

/**
 * __useGetErrorCommentsQuery__
 *
 * To run a query within a React component, call `useGetErrorCommentsQuery` and pass it any options that fit your needs.
 * When your component renders, `useGetErrorCommentsQuery` returns an object from Apollo Client that contains loading, error, and data properties
 * you can use to render your UI.
 *
 * @param baseOptions options that will be passed into the query, supported options are listed on: https://www.apollographql.com/docs/react/api/react-hooks/#options;
 *
 * @example
 * const { data, loading, error } = useGetErrorCommentsQuery({
 *   variables: {
 *      error_group_secure_id: // value for 'error_group_secure_id'
 *   },
 * });
 */
export function useGetErrorCommentsQuery(
    baseOptions: Apollo.QueryHookOptions<
        Types.GetErrorCommentsQuery,
        Types.GetErrorCommentsQueryVariables
    >
) {
    return Apollo.useQuery<
        Types.GetErrorCommentsQuery,
        Types.GetErrorCommentsQueryVariables
    >(GetErrorCommentsDocument, baseOptions);
}
export function useGetErrorCommentsLazyQuery(
    baseOptions?: Apollo.LazyQueryHookOptions<
        Types.GetErrorCommentsQuery,
        Types.GetErrorCommentsQueryVariables
    >
) {
    return Apollo.useLazyQuery<
        Types.GetErrorCommentsQuery,
        Types.GetErrorCommentsQueryVariables
    >(GetErrorCommentsDocument, baseOptions);
}
export type GetErrorCommentsQueryHookResult = ReturnType<
    typeof useGetErrorCommentsQuery
>;
export type GetErrorCommentsLazyQueryHookResult = ReturnType<
    typeof useGetErrorCommentsLazyQuery
>;
export type GetErrorCommentsQueryResult = Apollo.QueryResult<
    Types.GetErrorCommentsQuery,
    Types.GetErrorCommentsQueryVariables
>;
export const GetOnboardingStepsDocument = gql`
    query GetOnboardingSteps($project_id: ID!, $admin_id: ID!) {
        workspace: workspace_for_project(project_id: $project_id) {
            id
            slack_channels
        }
        admins: project_admins(project_id: $project_id) {
            id
        }
        isIntegrated(project_id: $project_id)
        adminHasCreatedComment(admin_id: $admin_id)
        projectHasViewedASession(project_id: $project_id) {
            secure_id
        }
        admin {
            slack_im_channel_id
        }
    }
`;

/**
 * __useGetOnboardingStepsQuery__
 *
 * To run a query within a React component, call `useGetOnboardingStepsQuery` and pass it any options that fit your needs.
 * When your component renders, `useGetOnboardingStepsQuery` returns an object from Apollo Client that contains loading, error, and data properties
 * you can use to render your UI.
 *
 * @param baseOptions options that will be passed into the query, supported options are listed on: https://www.apollographql.com/docs/react/api/react-hooks/#options;
 *
 * @example
 * const { data, loading, error } = useGetOnboardingStepsQuery({
 *   variables: {
 *      project_id: // value for 'project_id'
 *      admin_id: // value for 'admin_id'
 *   },
 * });
 */
export function useGetOnboardingStepsQuery(
    baseOptions: Apollo.QueryHookOptions<
        Types.GetOnboardingStepsQuery,
        Types.GetOnboardingStepsQueryVariables
    >
) {
    return Apollo.useQuery<
        Types.GetOnboardingStepsQuery,
        Types.GetOnboardingStepsQueryVariables
    >(GetOnboardingStepsDocument, baseOptions);
}
export function useGetOnboardingStepsLazyQuery(
    baseOptions?: Apollo.LazyQueryHookOptions<
        Types.GetOnboardingStepsQuery,
        Types.GetOnboardingStepsQueryVariables
    >
) {
    return Apollo.useLazyQuery<
        Types.GetOnboardingStepsQuery,
        Types.GetOnboardingStepsQueryVariables
    >(GetOnboardingStepsDocument, baseOptions);
}
export type GetOnboardingStepsQueryHookResult = ReturnType<
    typeof useGetOnboardingStepsQuery
>;
export type GetOnboardingStepsLazyQueryHookResult = ReturnType<
    typeof useGetOnboardingStepsLazyQuery
>;
export type GetOnboardingStepsQueryResult = Apollo.QueryResult<
    Types.GetOnboardingStepsQuery,
    Types.GetOnboardingStepsQueryVariables
>;
export const SendAdminWorkspaceInviteDocument = gql`
    mutation SendAdminWorkspaceInvite(
        $workspace_id: ID!
        $email: String!
        $base_url: String!
    ) {
        sendAdminWorkspaceInvite(
            workspace_id: $workspace_id
            email: $email
            base_url: $base_url
        )
    }
`;
export type SendAdminWorkspaceInviteMutationFn = Apollo.MutationFunction<
    Types.SendAdminWorkspaceInviteMutation,
    Types.SendAdminWorkspaceInviteMutationVariables
>;

/**
 * __useSendAdminWorkspaceInviteMutation__
 *
 * To run a mutation, you first call `useSendAdminWorkspaceInviteMutation` within a React component and pass it any options that fit your needs.
 * When your component renders, `useSendAdminWorkspaceInviteMutation` returns a tuple that includes:
 * - A mutate function that you can call at any time to execute the mutation
 * - An object with fields that represent the current status of the mutation's execution
 *
 * @param baseOptions options that will be passed into the mutation, supported options are listed on: https://www.apollographql.com/docs/react/api/react-hooks/#options-2;
 *
 * @example
 * const [sendAdminWorkspaceInviteMutation, { data, loading, error }] = useSendAdminWorkspaceInviteMutation({
 *   variables: {
 *      workspace_id: // value for 'workspace_id'
 *      email: // value for 'email'
 *      base_url: // value for 'base_url'
 *   },
 * });
 */
export function useSendAdminWorkspaceInviteMutation(
    baseOptions?: Apollo.MutationHookOptions<
        Types.SendAdminWorkspaceInviteMutation,
        Types.SendAdminWorkspaceInviteMutationVariables
    >
) {
    return Apollo.useMutation<
        Types.SendAdminWorkspaceInviteMutation,
        Types.SendAdminWorkspaceInviteMutationVariables
    >(SendAdminWorkspaceInviteDocument, baseOptions);
}
export type SendAdminWorkspaceInviteMutationHookResult = ReturnType<
    typeof useSendAdminWorkspaceInviteMutation
>;
export type SendAdminWorkspaceInviteMutationResult = Apollo.MutationResult<Types.SendAdminWorkspaceInviteMutation>;
export type SendAdminWorkspaceInviteMutationOptions = Apollo.BaseMutationOptions<
    Types.SendAdminWorkspaceInviteMutation,
    Types.SendAdminWorkspaceInviteMutationVariables
>;
export const GetSessionsDocument = gql`
    query GetSessions(
        $project_id: ID!
        $count: Int!
        $lifecycle: SessionLifecycle!
        $starred: Boolean!
        $params: SearchParamsInput
    ) {
        sessions(
            project_id: $project_id
            count: $count
            lifecycle: $lifecycle
            starred: $starred
            params: $params
        ) {
            sessions {
                id
                secure_id
                fingerprint
                identifier
                os_name
                os_version
                browser_name
                browser_version
                city
                state
                postal
                created_at
                language
                length
                active_length
                enable_recording_network_contents
                viewed
                starred
                processed
                field_group
                fields {
                    name
                    value
                    type
                    id
                }
                first_time
                user_properties
            }
            totalCount
        }
    }
`;

/**
 * __useGetSessionsQuery__
 *
 * To run a query within a React component, call `useGetSessionsQuery` and pass it any options that fit your needs.
 * When your component renders, `useGetSessionsQuery` returns an object from Apollo Client that contains loading, error, and data properties
 * you can use to render your UI.
 *
 * @param baseOptions options that will be passed into the query, supported options are listed on: https://www.apollographql.com/docs/react/api/react-hooks/#options;
 *
 * @example
 * const { data, loading, error } = useGetSessionsQuery({
 *   variables: {
 *      project_id: // value for 'project_id'
 *      count: // value for 'count'
 *      lifecycle: // value for 'lifecycle'
 *      starred: // value for 'starred'
 *      params: // value for 'params'
 *   },
 * });
 */
export function useGetSessionsQuery(
    baseOptions: Apollo.QueryHookOptions<
        Types.GetSessionsQuery,
        Types.GetSessionsQueryVariables
    >
) {
    return Apollo.useQuery<
        Types.GetSessionsQuery,
        Types.GetSessionsQueryVariables
    >(GetSessionsDocument, baseOptions);
}
export function useGetSessionsLazyQuery(
    baseOptions?: Apollo.LazyQueryHookOptions<
        Types.GetSessionsQuery,
        Types.GetSessionsQueryVariables
    >
) {
    return Apollo.useLazyQuery<
        Types.GetSessionsQuery,
        Types.GetSessionsQueryVariables
    >(GetSessionsDocument, baseOptions);
}
export type GetSessionsQueryHookResult = ReturnType<typeof useGetSessionsQuery>;
export type GetSessionsLazyQueryHookResult = ReturnType<
    typeof useGetSessionsLazyQuery
>;
export type GetSessionsQueryResult = Apollo.QueryResult<
    Types.GetSessionsQuery,
    Types.GetSessionsQueryVariables
>;
export const GetProjectsDocument = gql`
    query GetProjects {
        projects {
            id
            name
            workspace_id
        }
    }
`;

/**
 * __useGetProjectsQuery__
 *
 * To run a query within a React component, call `useGetProjectsQuery` and pass it any options that fit your needs.
 * When your component renders, `useGetProjectsQuery` returns an object from Apollo Client that contains loading, error, and data properties
 * you can use to render your UI.
 *
 * @param baseOptions options that will be passed into the query, supported options are listed on: https://www.apollographql.com/docs/react/api/react-hooks/#options;
 *
 * @example
 * const { data, loading, error } = useGetProjectsQuery({
 *   variables: {
 *   },
 * });
 */
export function useGetProjectsQuery(
    baseOptions?: Apollo.QueryHookOptions<
        Types.GetProjectsQuery,
        Types.GetProjectsQueryVariables
    >
) {
    return Apollo.useQuery<
        Types.GetProjectsQuery,
        Types.GetProjectsQueryVariables
    >(GetProjectsDocument, baseOptions);
}
export function useGetProjectsLazyQuery(
    baseOptions?: Apollo.LazyQueryHookOptions<
        Types.GetProjectsQuery,
        Types.GetProjectsQueryVariables
    >
) {
    return Apollo.useLazyQuery<
        Types.GetProjectsQuery,
        Types.GetProjectsQueryVariables
    >(GetProjectsDocument, baseOptions);
}
export type GetProjectsQueryHookResult = ReturnType<typeof useGetProjectsQuery>;
export type GetProjectsLazyQueryHookResult = ReturnType<
    typeof useGetProjectsLazyQuery
>;
export type GetProjectsQueryResult = Apollo.QueryResult<
    Types.GetProjectsQuery,
    Types.GetProjectsQueryVariables
>;
export const GetWorkspaceDocument = gql`
    query GetWorkspace($id: ID!) {
        workspace(id: $id) {
            id
            name
            secret
            projects {
                id
                name
            }
        }
    }
`;

/**
 * __useGetWorkspaceQuery__
 *
 * To run a query within a React component, call `useGetWorkspaceQuery` and pass it any options that fit your needs.
 * When your component renders, `useGetWorkspaceQuery` returns an object from Apollo Client that contains loading, error, and data properties
 * you can use to render your UI.
 *
 * @param baseOptions options that will be passed into the query, supported options are listed on: https://www.apollographql.com/docs/react/api/react-hooks/#options;
 *
 * @example
 * const { data, loading, error } = useGetWorkspaceQuery({
 *   variables: {
 *      id: // value for 'id'
 *   },
 * });
 */
export function useGetWorkspaceQuery(
    baseOptions: Apollo.QueryHookOptions<
        Types.GetWorkspaceQuery,
        Types.GetWorkspaceQueryVariables
    >
) {
    return Apollo.useQuery<
        Types.GetWorkspaceQuery,
        Types.GetWorkspaceQueryVariables
    >(GetWorkspaceDocument, baseOptions);
}
export function useGetWorkspaceLazyQuery(
    baseOptions?: Apollo.LazyQueryHookOptions<
        Types.GetWorkspaceQuery,
        Types.GetWorkspaceQueryVariables
    >
) {
    return Apollo.useLazyQuery<
        Types.GetWorkspaceQuery,
        Types.GetWorkspaceQueryVariables
    >(GetWorkspaceDocument, baseOptions);
}
export type GetWorkspaceQueryHookResult = ReturnType<
    typeof useGetWorkspaceQuery
>;
export type GetWorkspaceLazyQueryHookResult = ReturnType<
    typeof useGetWorkspaceLazyQuery
>;
export type GetWorkspaceQueryResult = Apollo.QueryResult<
    Types.GetWorkspaceQuery,
    Types.GetWorkspaceQueryVariables
>;
export const GetWorkspacesDocument = gql`
    query GetWorkspaces {
        workspaces {
            id
            name
        }
    }
`;

/**
 * __useGetWorkspacesQuery__
 *
 * To run a query within a React component, call `useGetWorkspacesQuery` and pass it any options that fit your needs.
 * When your component renders, `useGetWorkspacesQuery` returns an object from Apollo Client that contains loading, error, and data properties
 * you can use to render your UI.
 *
 * @param baseOptions options that will be passed into the query, supported options are listed on: https://www.apollographql.com/docs/react/api/react-hooks/#options;
 *
 * @example
 * const { data, loading, error } = useGetWorkspacesQuery({
 *   variables: {
 *   },
 * });
 */
export function useGetWorkspacesQuery(
    baseOptions?: Apollo.QueryHookOptions<
        Types.GetWorkspacesQuery,
        Types.GetWorkspacesQueryVariables
    >
) {
    return Apollo.useQuery<
        Types.GetWorkspacesQuery,
        Types.GetWorkspacesQueryVariables
    >(GetWorkspacesDocument, baseOptions);
}
export function useGetWorkspacesLazyQuery(
    baseOptions?: Apollo.LazyQueryHookOptions<
        Types.GetWorkspacesQuery,
        Types.GetWorkspacesQueryVariables
    >
) {
    return Apollo.useLazyQuery<
        Types.GetWorkspacesQuery,
        Types.GetWorkspacesQueryVariables
    >(GetWorkspacesDocument, baseOptions);
}
export type GetWorkspacesQueryHookResult = ReturnType<
    typeof useGetWorkspacesQuery
>;
export type GetWorkspacesLazyQueryHookResult = ReturnType<
    typeof useGetWorkspacesLazyQuery
>;
export type GetWorkspacesQueryResult = Apollo.QueryResult<
    Types.GetWorkspacesQuery,
    Types.GetWorkspacesQueryVariables
>;
export const GetProjectsAndWorkspacesDocument = gql`
    query GetProjectsAndWorkspaces {
        projects {
            id
            name
        }
        workspaces {
            id
            name
        }
    }
`;

/**
 * __useGetProjectsAndWorkspacesQuery__
 *
 * To run a query within a React component, call `useGetProjectsAndWorkspacesQuery` and pass it any options that fit your needs.
 * When your component renders, `useGetProjectsAndWorkspacesQuery` returns an object from Apollo Client that contains loading, error, and data properties
 * you can use to render your UI.
 *
 * @param baseOptions options that will be passed into the query, supported options are listed on: https://www.apollographql.com/docs/react/api/react-hooks/#options;
 *
 * @example
 * const { data, loading, error } = useGetProjectsAndWorkspacesQuery({
 *   variables: {
 *   },
 * });
 */
export function useGetProjectsAndWorkspacesQuery(
    baseOptions?: Apollo.QueryHookOptions<
        Types.GetProjectsAndWorkspacesQuery,
        Types.GetProjectsAndWorkspacesQueryVariables
    >
) {
    return Apollo.useQuery<
        Types.GetProjectsAndWorkspacesQuery,
        Types.GetProjectsAndWorkspacesQueryVariables
    >(GetProjectsAndWorkspacesDocument, baseOptions);
}
export function useGetProjectsAndWorkspacesLazyQuery(
    baseOptions?: Apollo.LazyQueryHookOptions<
        Types.GetProjectsAndWorkspacesQuery,
        Types.GetProjectsAndWorkspacesQueryVariables
    >
) {
    return Apollo.useLazyQuery<
        Types.GetProjectsAndWorkspacesQuery,
        Types.GetProjectsAndWorkspacesQueryVariables
    >(GetProjectsAndWorkspacesDocument, baseOptions);
}
export type GetProjectsAndWorkspacesQueryHookResult = ReturnType<
    typeof useGetProjectsAndWorkspacesQuery
>;
export type GetProjectsAndWorkspacesLazyQueryHookResult = ReturnType<
    typeof useGetProjectsAndWorkspacesLazyQuery
>;
export type GetProjectsAndWorkspacesQueryResult = Apollo.QueryResult<
    Types.GetProjectsAndWorkspacesQuery,
    Types.GetProjectsAndWorkspacesQueryVariables
>;
export const GetProjectOrWorkspaceDocument = gql`
    query GetProjectOrWorkspace(
        $project_id: ID!
        $workspace_id: ID!
        $is_workspace: Boolean!
    ) {
        project(id: $project_id) @skip(if: $is_workspace) {
            id
            name
            billing_email
        }
        workspace(id: $workspace_id) @include(if: $is_workspace) {
            id
            name
        }
    }
`;

/**
 * __useGetProjectOrWorkspaceQuery__
 *
 * To run a query within a React component, call `useGetProjectOrWorkspaceQuery` and pass it any options that fit your needs.
 * When your component renders, `useGetProjectOrWorkspaceQuery` returns an object from Apollo Client that contains loading, error, and data properties
 * you can use to render your UI.
 *
 * @param baseOptions options that will be passed into the query, supported options are listed on: https://www.apollographql.com/docs/react/api/react-hooks/#options;
 *
 * @example
 * const { data, loading, error } = useGetProjectOrWorkspaceQuery({
 *   variables: {
 *      project_id: // value for 'project_id'
 *      workspace_id: // value for 'workspace_id'
 *      is_workspace: // value for 'is_workspace'
 *   },
 * });
 */
export function useGetProjectOrWorkspaceQuery(
    baseOptions: Apollo.QueryHookOptions<
        Types.GetProjectOrWorkspaceQuery,
        Types.GetProjectOrWorkspaceQueryVariables
    >
) {
    return Apollo.useQuery<
        Types.GetProjectOrWorkspaceQuery,
        Types.GetProjectOrWorkspaceQueryVariables
    >(GetProjectOrWorkspaceDocument, baseOptions);
}
export function useGetProjectOrWorkspaceLazyQuery(
    baseOptions?: Apollo.LazyQueryHookOptions<
        Types.GetProjectOrWorkspaceQuery,
        Types.GetProjectOrWorkspaceQueryVariables
    >
) {
    return Apollo.useLazyQuery<
        Types.GetProjectOrWorkspaceQuery,
        Types.GetProjectOrWorkspaceQueryVariables
    >(GetProjectOrWorkspaceDocument, baseOptions);
}
export type GetProjectOrWorkspaceQueryHookResult = ReturnType<
    typeof useGetProjectOrWorkspaceQuery
>;
export type GetProjectOrWorkspaceLazyQueryHookResult = ReturnType<
    typeof useGetProjectOrWorkspaceLazyQuery
>;
export type GetProjectOrWorkspaceQueryResult = Apollo.QueryResult<
    Types.GetProjectOrWorkspaceQuery,
    Types.GetProjectOrWorkspaceQueryVariables
>;
export const GetProjectDropdownOptionsDocument = gql`
    query GetProjectDropdownOptions($project_id: ID!) {
        project(id: $project_id) {
            id
            name
            verbose_id
            billing_email
            secret
            workspace_id
        }
        workspace: workspace_for_project(project_id: $project_id) {
            id
            name
            projects {
                id
                name
            }
        }
        workspaces {
            id
            name
        }
    }
`;

/**
 * __useGetProjectDropdownOptionsQuery__
 *
 * To run a query within a React component, call `useGetProjectDropdownOptionsQuery` and pass it any options that fit your needs.
 * When your component renders, `useGetProjectDropdownOptionsQuery` returns an object from Apollo Client that contains loading, error, and data properties
 * you can use to render your UI.
 *
 * @param baseOptions options that will be passed into the query, supported options are listed on: https://www.apollographql.com/docs/react/api/react-hooks/#options;
 *
 * @example
 * const { data, loading, error } = useGetProjectDropdownOptionsQuery({
 *   variables: {
 *      project_id: // value for 'project_id'
 *   },
 * });
 */
export function useGetProjectDropdownOptionsQuery(
    baseOptions: Apollo.QueryHookOptions<
        Types.GetProjectDropdownOptionsQuery,
        Types.GetProjectDropdownOptionsQueryVariables
    >
) {
    return Apollo.useQuery<
        Types.GetProjectDropdownOptionsQuery,
        Types.GetProjectDropdownOptionsQueryVariables
    >(GetProjectDropdownOptionsDocument, baseOptions);
}
export function useGetProjectDropdownOptionsLazyQuery(
    baseOptions?: Apollo.LazyQueryHookOptions<
        Types.GetProjectDropdownOptionsQuery,
        Types.GetProjectDropdownOptionsQueryVariables
    >
) {
    return Apollo.useLazyQuery<
        Types.GetProjectDropdownOptionsQuery,
        Types.GetProjectDropdownOptionsQueryVariables
    >(GetProjectDropdownOptionsDocument, baseOptions);
}
export type GetProjectDropdownOptionsQueryHookResult = ReturnType<
    typeof useGetProjectDropdownOptionsQuery
>;
export type GetProjectDropdownOptionsLazyQueryHookResult = ReturnType<
    typeof useGetProjectDropdownOptionsLazyQuery
>;
export type GetProjectDropdownOptionsQueryResult = Apollo.QueryResult<
    Types.GetProjectDropdownOptionsQuery,
    Types.GetProjectDropdownOptionsQueryVariables
>;
export const GetWorkspaceDropdownOptionsDocument = gql`
    query GetWorkspaceDropdownOptions($workspace_id: ID!) {
        workspace(id: $workspace_id) {
            id
            name
            projects {
                id
                name
            }
        }
        workspaces {
            id
            name
        }
    }
`;

/**
 * __useGetWorkspaceDropdownOptionsQuery__
 *
 * To run a query within a React component, call `useGetWorkspaceDropdownOptionsQuery` and pass it any options that fit your needs.
 * When your component renders, `useGetWorkspaceDropdownOptionsQuery` returns an object from Apollo Client that contains loading, error, and data properties
 * you can use to render your UI.
 *
 * @param baseOptions options that will be passed into the query, supported options are listed on: https://www.apollographql.com/docs/react/api/react-hooks/#options;
 *
 * @example
 * const { data, loading, error } = useGetWorkspaceDropdownOptionsQuery({
 *   variables: {
 *      workspace_id: // value for 'workspace_id'
 *   },
 * });
 */
export function useGetWorkspaceDropdownOptionsQuery(
    baseOptions: Apollo.QueryHookOptions<
        Types.GetWorkspaceDropdownOptionsQuery,
        Types.GetWorkspaceDropdownOptionsQueryVariables
    >
) {
    return Apollo.useQuery<
        Types.GetWorkspaceDropdownOptionsQuery,
        Types.GetWorkspaceDropdownOptionsQueryVariables
    >(GetWorkspaceDropdownOptionsDocument, baseOptions);
}
export function useGetWorkspaceDropdownOptionsLazyQuery(
    baseOptions?: Apollo.LazyQueryHookOptions<
        Types.GetWorkspaceDropdownOptionsQuery,
        Types.GetWorkspaceDropdownOptionsQueryVariables
    >
) {
    return Apollo.useLazyQuery<
        Types.GetWorkspaceDropdownOptionsQuery,
        Types.GetWorkspaceDropdownOptionsQueryVariables
    >(GetWorkspaceDropdownOptionsDocument, baseOptions);
}
export type GetWorkspaceDropdownOptionsQueryHookResult = ReturnType<
    typeof useGetWorkspaceDropdownOptionsQuery
>;
export type GetWorkspaceDropdownOptionsLazyQueryHookResult = ReturnType<
    typeof useGetWorkspaceDropdownOptionsLazyQuery
>;
export type GetWorkspaceDropdownOptionsQueryResult = Apollo.QueryResult<
    Types.GetWorkspaceDropdownOptionsQuery,
    Types.GetWorkspaceDropdownOptionsQueryVariables
>;
export const GetAdminDocument = gql`
    query GetAdmin {
        admin {
            id
            name
            email
            photo_url
            slack_im_channel_id
            role
        }
    }
`;

/**
 * __useGetAdminQuery__
 *
 * To run a query within a React component, call `useGetAdminQuery` and pass it any options that fit your needs.
 * When your component renders, `useGetAdminQuery` returns an object from Apollo Client that contains loading, error, and data properties
 * you can use to render your UI.
 *
 * @param baseOptions options that will be passed into the query, supported options are listed on: https://www.apollographql.com/docs/react/api/react-hooks/#options;
 *
 * @example
 * const { data, loading, error } = useGetAdminQuery({
 *   variables: {
 *   },
 * });
 */
export function useGetAdminQuery(
    baseOptions?: Apollo.QueryHookOptions<
        Types.GetAdminQuery,
        Types.GetAdminQueryVariables
    >
) {
    return Apollo.useQuery<Types.GetAdminQuery, Types.GetAdminQueryVariables>(
        GetAdminDocument,
        baseOptions
    );
}
export function useGetAdminLazyQuery(
    baseOptions?: Apollo.LazyQueryHookOptions<
        Types.GetAdminQuery,
        Types.GetAdminQueryVariables
    >
) {
    return Apollo.useLazyQuery<
        Types.GetAdminQuery,
        Types.GetAdminQueryVariables
    >(GetAdminDocument, baseOptions);
}
export type GetAdminQueryHookResult = ReturnType<typeof useGetAdminQuery>;
export type GetAdminLazyQueryHookResult = ReturnType<
    typeof useGetAdminLazyQuery
>;
export type GetAdminQueryResult = Apollo.QueryResult<
    Types.GetAdminQuery,
    Types.GetAdminQueryVariables
>;
export const GetProjectDocument = gql`
    query GetProject($id: ID!) {
        project(id: $id) {
            id
            name
            verbose_id
            billing_email
        }
        workspace: workspace_for_project(project_id: $id) {
            id
            slack_webhook_channel
        }
    }
`;

/**
 * __useGetProjectQuery__
 *
 * To run a query within a React component, call `useGetProjectQuery` and pass it any options that fit your needs.
 * When your component renders, `useGetProjectQuery` returns an object from Apollo Client that contains loading, error, and data properties
 * you can use to render your UI.
 *
 * @param baseOptions options that will be passed into the query, supported options are listed on: https://www.apollographql.com/docs/react/api/react-hooks/#options;
 *
 * @example
 * const { data, loading, error } = useGetProjectQuery({
 *   variables: {
 *      id: // value for 'id'
 *   },
 * });
 */
export function useGetProjectQuery(
    baseOptions: Apollo.QueryHookOptions<
        Types.GetProjectQuery,
        Types.GetProjectQueryVariables
    >
) {
    return Apollo.useQuery<
        Types.GetProjectQuery,
        Types.GetProjectQueryVariables
    >(GetProjectDocument, baseOptions);
}
export function useGetProjectLazyQuery(
    baseOptions?: Apollo.LazyQueryHookOptions<
        Types.GetProjectQuery,
        Types.GetProjectQueryVariables
    >
) {
    return Apollo.useLazyQuery<
        Types.GetProjectQuery,
        Types.GetProjectQueryVariables
    >(GetProjectDocument, baseOptions);
}
export type GetProjectQueryHookResult = ReturnType<typeof useGetProjectQuery>;
export type GetProjectLazyQueryHookResult = ReturnType<
    typeof useGetProjectLazyQuery
>;
export type GetProjectQueryResult = Apollo.QueryResult<
    Types.GetProjectQuery,
    Types.GetProjectQueryVariables
>;
export const GetBillingDetailsDocument = gql`
    query GetBillingDetails($project_id: ID!) {
        billingDetails(project_id: $project_id) {
            plan {
                type
                quota
            }
            meter
            sessionsOutOfQuota
        }
        project(id: $project_id) {
            id
            trial_end_date
        }
    }
`;

/**
 * __useGetBillingDetailsQuery__
 *
 * To run a query within a React component, call `useGetBillingDetailsQuery` and pass it any options that fit your needs.
 * When your component renders, `useGetBillingDetailsQuery` returns an object from Apollo Client that contains loading, error, and data properties
 * you can use to render your UI.
 *
 * @param baseOptions options that will be passed into the query, supported options are listed on: https://www.apollographql.com/docs/react/api/react-hooks/#options;
 *
 * @example
 * const { data, loading, error } = useGetBillingDetailsQuery({
 *   variables: {
 *      project_id: // value for 'project_id'
 *   },
 * });
 */
export function useGetBillingDetailsQuery(
    baseOptions: Apollo.QueryHookOptions<
        Types.GetBillingDetailsQuery,
        Types.GetBillingDetailsQueryVariables
    >
) {
    return Apollo.useQuery<
        Types.GetBillingDetailsQuery,
        Types.GetBillingDetailsQueryVariables
    >(GetBillingDetailsDocument, baseOptions);
}
export function useGetBillingDetailsLazyQuery(
    baseOptions?: Apollo.LazyQueryHookOptions<
        Types.GetBillingDetailsQuery,
        Types.GetBillingDetailsQueryVariables
    >
) {
    return Apollo.useLazyQuery<
        Types.GetBillingDetailsQuery,
        Types.GetBillingDetailsQueryVariables
    >(GetBillingDetailsDocument, baseOptions);
}
export type GetBillingDetailsQueryHookResult = ReturnType<
    typeof useGetBillingDetailsQuery
>;
export type GetBillingDetailsLazyQueryHookResult = ReturnType<
    typeof useGetBillingDetailsLazyQuery
>;
export type GetBillingDetailsQueryResult = Apollo.QueryResult<
    Types.GetBillingDetailsQuery,
    Types.GetBillingDetailsQueryVariables
>;
export const GetErrorGroupDocument = gql`
    query GetErrorGroup($secure_id: String!) {
        error_group(secure_id: $secure_id) {
            created_at
            id
            secure_id
            type
            project_id
            event
            state
            stack_trace {
                fileName
                lineNumber
                functionName
                columnNumber
            }
            mapped_stack_trace
            metadata_log {
                error_id
                session_secure_id
                environment
                timestamp
                os
                browser
                visited_url
                fingerprint
                identifier
                user_properties
            }
            field_group {
                name
                value
            }
            error_frequency
            is_public
        }
    }
`;

/**
 * __useGetErrorGroupQuery__
 *
 * To run a query within a React component, call `useGetErrorGroupQuery` and pass it any options that fit your needs.
 * When your component renders, `useGetErrorGroupQuery` returns an object from Apollo Client that contains loading, error, and data properties
 * you can use to render your UI.
 *
 * @param baseOptions options that will be passed into the query, supported options are listed on: https://www.apollographql.com/docs/react/api/react-hooks/#options;
 *
 * @example
 * const { data, loading, error } = useGetErrorGroupQuery({
 *   variables: {
 *      secure_id: // value for 'secure_id'
 *   },
 * });
 */
export function useGetErrorGroupQuery(
    baseOptions: Apollo.QueryHookOptions<
        Types.GetErrorGroupQuery,
        Types.GetErrorGroupQueryVariables
    >
) {
    return Apollo.useQuery<
        Types.GetErrorGroupQuery,
        Types.GetErrorGroupQueryVariables
    >(GetErrorGroupDocument, baseOptions);
}
export function useGetErrorGroupLazyQuery(
    baseOptions?: Apollo.LazyQueryHookOptions<
        Types.GetErrorGroupQuery,
        Types.GetErrorGroupQueryVariables
    >
) {
    return Apollo.useLazyQuery<
        Types.GetErrorGroupQuery,
        Types.GetErrorGroupQueryVariables
    >(GetErrorGroupDocument, baseOptions);
}
export type GetErrorGroupQueryHookResult = ReturnType<
    typeof useGetErrorGroupQuery
>;
export type GetErrorGroupLazyQueryHookResult = ReturnType<
    typeof useGetErrorGroupLazyQuery
>;
export type GetErrorGroupQueryResult = Apollo.QueryResult<
    Types.GetErrorGroupQuery,
    Types.GetErrorGroupQueryVariables
>;
export const GetErrorGroupsDocument = gql`
    query GetErrorGroups(
        $project_id: ID!
        $count: Int!
        $params: ErrorSearchParamsInput
    ) {
        error_groups(project_id: $project_id, count: $count, params: $params) {
            error_groups {
                created_at
                id
                secure_id
                type
                event
                state
                state
                environments
                stack_trace {
                    fileName
                    lineNumber
                    functionName
                    columnNumber
                }
                metadata_log {
                    error_id
                    session_secure_id
                    timestamp
                }
                error_frequency
            }
            totalCount
        }
    }
`;

/**
 * __useGetErrorGroupsQuery__
 *
 * To run a query within a React component, call `useGetErrorGroupsQuery` and pass it any options that fit your needs.
 * When your component renders, `useGetErrorGroupsQuery` returns an object from Apollo Client that contains loading, error, and data properties
 * you can use to render your UI.
 *
 * @param baseOptions options that will be passed into the query, supported options are listed on: https://www.apollographql.com/docs/react/api/react-hooks/#options;
 *
 * @example
 * const { data, loading, error } = useGetErrorGroupsQuery({
 *   variables: {
 *      project_id: // value for 'project_id'
 *      count: // value for 'count'
 *      params: // value for 'params'
 *   },
 * });
 */
export function useGetErrorGroupsQuery(
    baseOptions: Apollo.QueryHookOptions<
        Types.GetErrorGroupsQuery,
        Types.GetErrorGroupsQueryVariables
    >
) {
    return Apollo.useQuery<
        Types.GetErrorGroupsQuery,
        Types.GetErrorGroupsQueryVariables
    >(GetErrorGroupsDocument, baseOptions);
}
export function useGetErrorGroupsLazyQuery(
    baseOptions?: Apollo.LazyQueryHookOptions<
        Types.GetErrorGroupsQuery,
        Types.GetErrorGroupsQueryVariables
    >
) {
    return Apollo.useLazyQuery<
        Types.GetErrorGroupsQuery,
        Types.GetErrorGroupsQueryVariables
    >(GetErrorGroupsDocument, baseOptions);
}
export type GetErrorGroupsQueryHookResult = ReturnType<
    typeof useGetErrorGroupsQuery
>;
export type GetErrorGroupsLazyQueryHookResult = ReturnType<
    typeof useGetErrorGroupsLazyQuery
>;
export type GetErrorGroupsQueryResult = Apollo.QueryResult<
    Types.GetErrorGroupsQuery,
    Types.GetErrorGroupsQueryVariables
>;
export const GetMessagesDocument = gql`
    query GetMessages($session_secure_id: String!) {
        messages(session_secure_id: $session_secure_id)
    }
`;

/**
 * __useGetMessagesQuery__
 *
 * To run a query within a React component, call `useGetMessagesQuery` and pass it any options that fit your needs.
 * When your component renders, `useGetMessagesQuery` returns an object from Apollo Client that contains loading, error, and data properties
 * you can use to render your UI.
 *
 * @param baseOptions options that will be passed into the query, supported options are listed on: https://www.apollographql.com/docs/react/api/react-hooks/#options;
 *
 * @example
 * const { data, loading, error } = useGetMessagesQuery({
 *   variables: {
 *      session_secure_id: // value for 'session_secure_id'
 *   },
 * });
 */
export function useGetMessagesQuery(
    baseOptions: Apollo.QueryHookOptions<
        Types.GetMessagesQuery,
        Types.GetMessagesQueryVariables
    >
) {
    return Apollo.useQuery<
        Types.GetMessagesQuery,
        Types.GetMessagesQueryVariables
    >(GetMessagesDocument, baseOptions);
}
export function useGetMessagesLazyQuery(
    baseOptions?: Apollo.LazyQueryHookOptions<
        Types.GetMessagesQuery,
        Types.GetMessagesQueryVariables
    >
) {
    return Apollo.useLazyQuery<
        Types.GetMessagesQuery,
        Types.GetMessagesQueryVariables
    >(GetMessagesDocument, baseOptions);
}
export type GetMessagesQueryHookResult = ReturnType<typeof useGetMessagesQuery>;
export type GetMessagesLazyQueryHookResult = ReturnType<
    typeof useGetMessagesLazyQuery
>;
export type GetMessagesQueryResult = Apollo.QueryResult<
    Types.GetMessagesQuery,
    Types.GetMessagesQueryVariables
>;
export const GetResourcesDocument = gql`
    query GetResources($session_secure_id: String!) {
        resources(session_secure_id: $session_secure_id)
    }
`;

/**
 * __useGetResourcesQuery__
 *
 * To run a query within a React component, call `useGetResourcesQuery` and pass it any options that fit your needs.
 * When your component renders, `useGetResourcesQuery` returns an object from Apollo Client that contains loading, error, and data properties
 * you can use to render your UI.
 *
 * @param baseOptions options that will be passed into the query, supported options are listed on: https://www.apollographql.com/docs/react/api/react-hooks/#options;
 *
 * @example
 * const { data, loading, error } = useGetResourcesQuery({
 *   variables: {
 *      session_secure_id: // value for 'session_secure_id'
 *   },
 * });
 */
export function useGetResourcesQuery(
    baseOptions: Apollo.QueryHookOptions<
        Types.GetResourcesQuery,
        Types.GetResourcesQueryVariables
    >
) {
    return Apollo.useQuery<
        Types.GetResourcesQuery,
        Types.GetResourcesQueryVariables
    >(GetResourcesDocument, baseOptions);
}
export function useGetResourcesLazyQuery(
    baseOptions?: Apollo.LazyQueryHookOptions<
        Types.GetResourcesQuery,
        Types.GetResourcesQueryVariables
    >
) {
    return Apollo.useLazyQuery<
        Types.GetResourcesQuery,
        Types.GetResourcesQueryVariables
    >(GetResourcesDocument, baseOptions);
}
export type GetResourcesQueryHookResult = ReturnType<
    typeof useGetResourcesQuery
>;
export type GetResourcesLazyQueryHookResult = ReturnType<
    typeof useGetResourcesLazyQuery
>;
export type GetResourcesQueryResult = Apollo.QueryResult<
    Types.GetResourcesQuery,
    Types.GetResourcesQueryVariables
>;
export const GetFieldSuggestionDocument = gql`
    query GetFieldSuggestion(
        $project_id: ID!
        $name: String!
        $query: String!
    ) {
        field_suggestion(project_id: $project_id, name: $name, query: $query) {
            name
            value
        }
    }
`;

/**
 * __useGetFieldSuggestionQuery__
 *
 * To run a query within a React component, call `useGetFieldSuggestionQuery` and pass it any options that fit your needs.
 * When your component renders, `useGetFieldSuggestionQuery` returns an object from Apollo Client that contains loading, error, and data properties
 * you can use to render your UI.
 *
 * @param baseOptions options that will be passed into the query, supported options are listed on: https://www.apollographql.com/docs/react/api/react-hooks/#options;
 *
 * @example
 * const { data, loading, error } = useGetFieldSuggestionQuery({
 *   variables: {
 *      project_id: // value for 'project_id'
 *      name: // value for 'name'
 *      query: // value for 'query'
 *   },
 * });
 */
export function useGetFieldSuggestionQuery(
    baseOptions: Apollo.QueryHookOptions<
        Types.GetFieldSuggestionQuery,
        Types.GetFieldSuggestionQueryVariables
    >
) {
    return Apollo.useQuery<
        Types.GetFieldSuggestionQuery,
        Types.GetFieldSuggestionQueryVariables
    >(GetFieldSuggestionDocument, baseOptions);
}
export function useGetFieldSuggestionLazyQuery(
    baseOptions?: Apollo.LazyQueryHookOptions<
        Types.GetFieldSuggestionQuery,
        Types.GetFieldSuggestionQueryVariables
    >
) {
    return Apollo.useLazyQuery<
        Types.GetFieldSuggestionQuery,
        Types.GetFieldSuggestionQueryVariables
    >(GetFieldSuggestionDocument, baseOptions);
}
export type GetFieldSuggestionQueryHookResult = ReturnType<
    typeof useGetFieldSuggestionQuery
>;
export type GetFieldSuggestionLazyQueryHookResult = ReturnType<
    typeof useGetFieldSuggestionLazyQuery
>;
export type GetFieldSuggestionQueryResult = Apollo.QueryResult<
    Types.GetFieldSuggestionQuery,
    Types.GetFieldSuggestionQueryVariables
>;
export const GetEnvironmentsDocument = gql`
    query GetEnvironments($project_id: ID!) {
        environment_suggestion(project_id: $project_id) {
            name
            value
        }
    }
`;

/**
 * __useGetEnvironmentsQuery__
 *
 * To run a query within a React component, call `useGetEnvironmentsQuery` and pass it any options that fit your needs.
 * When your component renders, `useGetEnvironmentsQuery` returns an object from Apollo Client that contains loading, error, and data properties
 * you can use to render your UI.
 *
 * @param baseOptions options that will be passed into the query, supported options are listed on: https://www.apollographql.com/docs/react/api/react-hooks/#options;
 *
 * @example
 * const { data, loading, error } = useGetEnvironmentsQuery({
 *   variables: {
 *      project_id: // value for 'project_id'
 *   },
 * });
 */
export function useGetEnvironmentsQuery(
    baseOptions: Apollo.QueryHookOptions<
        Types.GetEnvironmentsQuery,
        Types.GetEnvironmentsQueryVariables
    >
) {
    return Apollo.useQuery<
        Types.GetEnvironmentsQuery,
        Types.GetEnvironmentsQueryVariables
    >(GetEnvironmentsDocument, baseOptions);
}
export function useGetEnvironmentsLazyQuery(
    baseOptions?: Apollo.LazyQueryHookOptions<
        Types.GetEnvironmentsQuery,
        Types.GetEnvironmentsQueryVariables
    >
) {
    return Apollo.useLazyQuery<
        Types.GetEnvironmentsQuery,
        Types.GetEnvironmentsQueryVariables
    >(GetEnvironmentsDocument, baseOptions);
}
export type GetEnvironmentsQueryHookResult = ReturnType<
    typeof useGetEnvironmentsQuery
>;
export type GetEnvironmentsLazyQueryHookResult = ReturnType<
    typeof useGetEnvironmentsLazyQuery
>;
export type GetEnvironmentsQueryResult = Apollo.QueryResult<
    Types.GetEnvironmentsQuery,
    Types.GetEnvironmentsQueryVariables
>;
export const GetAppVersionsDocument = gql`
    query GetAppVersions($project_id: ID!) {
        app_version_suggestion(project_id: $project_id)
    }
`;

/**
 * __useGetAppVersionsQuery__
 *
 * To run a query within a React component, call `useGetAppVersionsQuery` and pass it any options that fit your needs.
 * When your component renders, `useGetAppVersionsQuery` returns an object from Apollo Client that contains loading, error, and data properties
 * you can use to render your UI.
 *
 * @param baseOptions options that will be passed into the query, supported options are listed on: https://www.apollographql.com/docs/react/api/react-hooks/#options;
 *
 * @example
 * const { data, loading, error } = useGetAppVersionsQuery({
 *   variables: {
 *      project_id: // value for 'project_id'
 *   },
 * });
 */
export function useGetAppVersionsQuery(
    baseOptions: Apollo.QueryHookOptions<
        Types.GetAppVersionsQuery,
        Types.GetAppVersionsQueryVariables
    >
) {
    return Apollo.useQuery<
        Types.GetAppVersionsQuery,
        Types.GetAppVersionsQueryVariables
    >(GetAppVersionsDocument, baseOptions);
}
export function useGetAppVersionsLazyQuery(
    baseOptions?: Apollo.LazyQueryHookOptions<
        Types.GetAppVersionsQuery,
        Types.GetAppVersionsQueryVariables
    >
) {
    return Apollo.useLazyQuery<
        Types.GetAppVersionsQuery,
        Types.GetAppVersionsQueryVariables
    >(GetAppVersionsDocument, baseOptions);
}
export type GetAppVersionsQueryHookResult = ReturnType<
    typeof useGetAppVersionsQuery
>;
export type GetAppVersionsLazyQueryHookResult = ReturnType<
    typeof useGetAppVersionsLazyQuery
>;
export type GetAppVersionsQueryResult = Apollo.QueryResult<
    Types.GetAppVersionsQuery,
    Types.GetAppVersionsQueryVariables
>;
export const GetProjectSuggestionDocument = gql`
    query GetProjectSuggestion($query: String!) {
        projectSuggestion(query: $query) {
            id
            name
        }
    }
`;

/**
 * __useGetProjectSuggestionQuery__
 *
 * To run a query within a React component, call `useGetProjectSuggestionQuery` and pass it any options that fit your needs.
 * When your component renders, `useGetProjectSuggestionQuery` returns an object from Apollo Client that contains loading, error, and data properties
 * you can use to render your UI.
 *
 * @param baseOptions options that will be passed into the query, supported options are listed on: https://www.apollographql.com/docs/react/api/react-hooks/#options;
 *
 * @example
 * const { data, loading, error } = useGetProjectSuggestionQuery({
 *   variables: {
 *      query: // value for 'query'
 *   },
 * });
 */
export function useGetProjectSuggestionQuery(
    baseOptions: Apollo.QueryHookOptions<
        Types.GetProjectSuggestionQuery,
        Types.GetProjectSuggestionQueryVariables
    >
) {
    return Apollo.useQuery<
        Types.GetProjectSuggestionQuery,
        Types.GetProjectSuggestionQueryVariables
    >(GetProjectSuggestionDocument, baseOptions);
}
export function useGetProjectSuggestionLazyQuery(
    baseOptions?: Apollo.LazyQueryHookOptions<
        Types.GetProjectSuggestionQuery,
        Types.GetProjectSuggestionQueryVariables
    >
) {
    return Apollo.useLazyQuery<
        Types.GetProjectSuggestionQuery,
        Types.GetProjectSuggestionQueryVariables
    >(GetProjectSuggestionDocument, baseOptions);
}
export type GetProjectSuggestionQueryHookResult = ReturnType<
    typeof useGetProjectSuggestionQuery
>;
export type GetProjectSuggestionLazyQueryHookResult = ReturnType<
    typeof useGetProjectSuggestionLazyQuery
>;
export type GetProjectSuggestionQueryResult = Apollo.QueryResult<
    Types.GetProjectSuggestionQuery,
    Types.GetProjectSuggestionQueryVariables
>;
export const GetErrorFieldSuggestionDocument = gql`
    query GetErrorFieldSuggestion(
        $project_id: ID!
        $name: String!
        $query: String!
    ) {
        error_field_suggestion(
            project_id: $project_id
            name: $name
            query: $query
        ) {
            name
            value
        }
    }
`;

/**
 * __useGetErrorFieldSuggestionQuery__
 *
 * To run a query within a React component, call `useGetErrorFieldSuggestionQuery` and pass it any options that fit your needs.
 * When your component renders, `useGetErrorFieldSuggestionQuery` returns an object from Apollo Client that contains loading, error, and data properties
 * you can use to render your UI.
 *
 * @param baseOptions options that will be passed into the query, supported options are listed on: https://www.apollographql.com/docs/react/api/react-hooks/#options;
 *
 * @example
 * const { data, loading, error } = useGetErrorFieldSuggestionQuery({
 *   variables: {
 *      project_id: // value for 'project_id'
 *      name: // value for 'name'
 *      query: // value for 'query'
 *   },
 * });
 */
export function useGetErrorFieldSuggestionQuery(
    baseOptions: Apollo.QueryHookOptions<
        Types.GetErrorFieldSuggestionQuery,
        Types.GetErrorFieldSuggestionQueryVariables
    >
) {
    return Apollo.useQuery<
        Types.GetErrorFieldSuggestionQuery,
        Types.GetErrorFieldSuggestionQueryVariables
    >(GetErrorFieldSuggestionDocument, baseOptions);
}
export function useGetErrorFieldSuggestionLazyQuery(
    baseOptions?: Apollo.LazyQueryHookOptions<
        Types.GetErrorFieldSuggestionQuery,
        Types.GetErrorFieldSuggestionQueryVariables
    >
) {
    return Apollo.useLazyQuery<
        Types.GetErrorFieldSuggestionQuery,
        Types.GetErrorFieldSuggestionQueryVariables
    >(GetErrorFieldSuggestionDocument, baseOptions);
}
export type GetErrorFieldSuggestionQueryHookResult = ReturnType<
    typeof useGetErrorFieldSuggestionQuery
>;
export type GetErrorFieldSuggestionLazyQueryHookResult = ReturnType<
    typeof useGetErrorFieldSuggestionLazyQuery
>;
export type GetErrorFieldSuggestionQueryResult = Apollo.QueryResult<
    Types.GetErrorFieldSuggestionQuery,
    Types.GetErrorFieldSuggestionQueryVariables
>;
export const GetErrorSearchSuggestionsDocument = gql`
    query GetErrorSearchSuggestions($project_id: ID!, $query: String!) {
        visitedUrls: error_field_suggestion(
            project_id: $project_id
            name: "visited_url"
            query: $query
        ) {
            name
            value
        }
        fields: error_field_suggestion(
            project_id: $project_id
            name: "event"
            query: $query
        ) {
            name
            value
        }
    }
`;

/**
 * __useGetErrorSearchSuggestionsQuery__
 *
 * To run a query within a React component, call `useGetErrorSearchSuggestionsQuery` and pass it any options that fit your needs.
 * When your component renders, `useGetErrorSearchSuggestionsQuery` returns an object from Apollo Client that contains loading, error, and data properties
 * you can use to render your UI.
 *
 * @param baseOptions options that will be passed into the query, supported options are listed on: https://www.apollographql.com/docs/react/api/react-hooks/#options;
 *
 * @example
 * const { data, loading, error } = useGetErrorSearchSuggestionsQuery({
 *   variables: {
 *      project_id: // value for 'project_id'
 *      query: // value for 'query'
 *   },
 * });
 */
export function useGetErrorSearchSuggestionsQuery(
    baseOptions: Apollo.QueryHookOptions<
        Types.GetErrorSearchSuggestionsQuery,
        Types.GetErrorSearchSuggestionsQueryVariables
    >
) {
    return Apollo.useQuery<
        Types.GetErrorSearchSuggestionsQuery,
        Types.GetErrorSearchSuggestionsQueryVariables
    >(GetErrorSearchSuggestionsDocument, baseOptions);
}
export function useGetErrorSearchSuggestionsLazyQuery(
    baseOptions?: Apollo.LazyQueryHookOptions<
        Types.GetErrorSearchSuggestionsQuery,
        Types.GetErrorSearchSuggestionsQueryVariables
    >
) {
    return Apollo.useLazyQuery<
        Types.GetErrorSearchSuggestionsQuery,
        Types.GetErrorSearchSuggestionsQueryVariables
    >(GetErrorSearchSuggestionsDocument, baseOptions);
}
export type GetErrorSearchSuggestionsQueryHookResult = ReturnType<
    typeof useGetErrorSearchSuggestionsQuery
>;
export type GetErrorSearchSuggestionsLazyQueryHookResult = ReturnType<
    typeof useGetErrorSearchSuggestionsLazyQuery
>;
export type GetErrorSearchSuggestionsQueryResult = Apollo.QueryResult<
    Types.GetErrorSearchSuggestionsQuery,
    Types.GetErrorSearchSuggestionsQueryVariables
>;
export const GetSessionSearchResultsDocument = gql`
    query GetSessionSearchResults($project_id: ID!, $query: String!) {
        trackProperties: property_suggestion(
            project_id: $project_id
            query: $query
            type: "track"
        ) {
            id
            name
            value
        }
        userProperties: property_suggestion(
            project_id: $project_id
            query: $query
            type: "user"
        ) {
            id
            name
            value
        }
        visitedUrls: field_suggestion(
            project_id: $project_id
            name: "visited-url"
            query: $query
        ) {
            id
            name
            value
        }
        referrers: field_suggestion(
            project_id: $project_id
            name: "referrer"
            query: $query
        ) {
            id
            name
            value
        }
    }
`;

/**
 * __useGetSessionSearchResultsQuery__
 *
 * To run a query within a React component, call `useGetSessionSearchResultsQuery` and pass it any options that fit your needs.
 * When your component renders, `useGetSessionSearchResultsQuery` returns an object from Apollo Client that contains loading, error, and data properties
 * you can use to render your UI.
 *
 * @param baseOptions options that will be passed into the query, supported options are listed on: https://www.apollographql.com/docs/react/api/react-hooks/#options;
 *
 * @example
 * const { data, loading, error } = useGetSessionSearchResultsQuery({
 *   variables: {
 *      project_id: // value for 'project_id'
 *      query: // value for 'query'
 *   },
 * });
 */
export function useGetSessionSearchResultsQuery(
    baseOptions: Apollo.QueryHookOptions<
        Types.GetSessionSearchResultsQuery,
        Types.GetSessionSearchResultsQueryVariables
    >
) {
    return Apollo.useQuery<
        Types.GetSessionSearchResultsQuery,
        Types.GetSessionSearchResultsQueryVariables
    >(GetSessionSearchResultsDocument, baseOptions);
}
export function useGetSessionSearchResultsLazyQuery(
    baseOptions?: Apollo.LazyQueryHookOptions<
        Types.GetSessionSearchResultsQuery,
        Types.GetSessionSearchResultsQueryVariables
    >
) {
    return Apollo.useLazyQuery<
        Types.GetSessionSearchResultsQuery,
        Types.GetSessionSearchResultsQueryVariables
    >(GetSessionSearchResultsDocument, baseOptions);
}
export type GetSessionSearchResultsQueryHookResult = ReturnType<
    typeof useGetSessionSearchResultsQuery
>;
export type GetSessionSearchResultsLazyQueryHookResult = ReturnType<
    typeof useGetSessionSearchResultsLazyQuery
>;
export type GetSessionSearchResultsQueryResult = Apollo.QueryResult<
    Types.GetSessionSearchResultsQuery,
    Types.GetSessionSearchResultsQueryVariables
>;
export const GetTrackSuggestionDocument = gql`
    query GetTrackSuggestion($project_id: ID!, $query: String!) {
        property_suggestion(
            project_id: $project_id
            query: $query
            type: "track"
        ) {
            id
            name
            value
        }
    }
`;

/**
 * __useGetTrackSuggestionQuery__
 *
 * To run a query within a React component, call `useGetTrackSuggestionQuery` and pass it any options that fit your needs.
 * When your component renders, `useGetTrackSuggestionQuery` returns an object from Apollo Client that contains loading, error, and data properties
 * you can use to render your UI.
 *
 * @param baseOptions options that will be passed into the query, supported options are listed on: https://www.apollographql.com/docs/react/api/react-hooks/#options;
 *
 * @example
 * const { data, loading, error } = useGetTrackSuggestionQuery({
 *   variables: {
 *      project_id: // value for 'project_id'
 *      query: // value for 'query'
 *   },
 * });
 */
export function useGetTrackSuggestionQuery(
    baseOptions: Apollo.QueryHookOptions<
        Types.GetTrackSuggestionQuery,
        Types.GetTrackSuggestionQueryVariables
    >
) {
    return Apollo.useQuery<
        Types.GetTrackSuggestionQuery,
        Types.GetTrackSuggestionQueryVariables
    >(GetTrackSuggestionDocument, baseOptions);
}
export function useGetTrackSuggestionLazyQuery(
    baseOptions?: Apollo.LazyQueryHookOptions<
        Types.GetTrackSuggestionQuery,
        Types.GetTrackSuggestionQueryVariables
    >
) {
    return Apollo.useLazyQuery<
        Types.GetTrackSuggestionQuery,
        Types.GetTrackSuggestionQueryVariables
    >(GetTrackSuggestionDocument, baseOptions);
}
export type GetTrackSuggestionQueryHookResult = ReturnType<
    typeof useGetTrackSuggestionQuery
>;
export type GetTrackSuggestionLazyQueryHookResult = ReturnType<
    typeof useGetTrackSuggestionLazyQuery
>;
export type GetTrackSuggestionQueryResult = Apollo.QueryResult<
    Types.GetTrackSuggestionQuery,
    Types.GetTrackSuggestionQueryVariables
>;
export const GetUserSuggestionDocument = gql`
    query GetUserSuggestion($project_id: ID!, $query: String!) {
        property_suggestion(
            project_id: $project_id
            query: $query
            type: "user"
        ) {
            id
            name
            value
        }
    }
`;

/**
 * __useGetUserSuggestionQuery__
 *
 * To run a query within a React component, call `useGetUserSuggestionQuery` and pass it any options that fit your needs.
 * When your component renders, `useGetUserSuggestionQuery` returns an object from Apollo Client that contains loading, error, and data properties
 * you can use to render your UI.
 *
 * @param baseOptions options that will be passed into the query, supported options are listed on: https://www.apollographql.com/docs/react/api/react-hooks/#options;
 *
 * @example
 * const { data, loading, error } = useGetUserSuggestionQuery({
 *   variables: {
 *      project_id: // value for 'project_id'
 *      query: // value for 'query'
 *   },
 * });
 */
export function useGetUserSuggestionQuery(
    baseOptions: Apollo.QueryHookOptions<
        Types.GetUserSuggestionQuery,
        Types.GetUserSuggestionQueryVariables
    >
) {
    return Apollo.useQuery<
        Types.GetUserSuggestionQuery,
        Types.GetUserSuggestionQueryVariables
    >(GetUserSuggestionDocument, baseOptions);
}
export function useGetUserSuggestionLazyQuery(
    baseOptions?: Apollo.LazyQueryHookOptions<
        Types.GetUserSuggestionQuery,
        Types.GetUserSuggestionQueryVariables
    >
) {
    return Apollo.useLazyQuery<
        Types.GetUserSuggestionQuery,
        Types.GetUserSuggestionQueryVariables
    >(GetUserSuggestionDocument, baseOptions);
}
export type GetUserSuggestionQueryHookResult = ReturnType<
    typeof useGetUserSuggestionQuery
>;
export type GetUserSuggestionLazyQueryHookResult = ReturnType<
    typeof useGetUserSuggestionLazyQuery
>;
export type GetUserSuggestionQueryResult = Apollo.QueryResult<
    Types.GetUserSuggestionQuery,
    Types.GetUserSuggestionQueryVariables
>;
export const GetSegmentsDocument = gql`
    query GetSegments($project_id: ID!) {
        segments(project_id: $project_id) {
            id
            name
            params {
                user_properties {
                    name
                    value
                }
                excluded_properties {
                    name
                    value
                }
                track_properties {
                    name
                    value
                }
                date_range {
                    start_date
                    end_date
                }
                length_range {
                    min
                    max
                }
                os
                browser
                visited_url
                referrer
                identified
                hide_viewed
                first_time
                app_versions
                environments
                device_id
                show_live_sessions
            }
        }
    }
`;

/**
 * __useGetSegmentsQuery__
 *
 * To run a query within a React component, call `useGetSegmentsQuery` and pass it any options that fit your needs.
 * When your component renders, `useGetSegmentsQuery` returns an object from Apollo Client that contains loading, error, and data properties
 * you can use to render your UI.
 *
 * @param baseOptions options that will be passed into the query, supported options are listed on: https://www.apollographql.com/docs/react/api/react-hooks/#options;
 *
 * @example
 * const { data, loading, error } = useGetSegmentsQuery({
 *   variables: {
 *      project_id: // value for 'project_id'
 *   },
 * });
 */
export function useGetSegmentsQuery(
    baseOptions: Apollo.QueryHookOptions<
        Types.GetSegmentsQuery,
        Types.GetSegmentsQueryVariables
    >
) {
    return Apollo.useQuery<
        Types.GetSegmentsQuery,
        Types.GetSegmentsQueryVariables
    >(GetSegmentsDocument, baseOptions);
}
export function useGetSegmentsLazyQuery(
    baseOptions?: Apollo.LazyQueryHookOptions<
        Types.GetSegmentsQuery,
        Types.GetSegmentsQueryVariables
    >
) {
    return Apollo.useLazyQuery<
        Types.GetSegmentsQuery,
        Types.GetSegmentsQueryVariables
    >(GetSegmentsDocument, baseOptions);
}
export type GetSegmentsQueryHookResult = ReturnType<typeof useGetSegmentsQuery>;
export type GetSegmentsLazyQueryHookResult = ReturnType<
    typeof useGetSegmentsLazyQuery
>;
export type GetSegmentsQueryResult = Apollo.QueryResult<
    Types.GetSegmentsQuery,
    Types.GetSegmentsQueryVariables
>;
export const GetErrorSegmentsDocument = gql`
    query GetErrorSegments($project_id: ID!) {
        error_segments(project_id: $project_id) {
            id
            name
            params {
                date_range {
                    start_date
                    end_date
                }
                os
                browser
                visited_url
                state
                event
            }
        }
    }
`;

/**
 * __useGetErrorSegmentsQuery__
 *
 * To run a query within a React component, call `useGetErrorSegmentsQuery` and pass it any options that fit your needs.
 * When your component renders, `useGetErrorSegmentsQuery` returns an object from Apollo Client that contains loading, error, and data properties
 * you can use to render your UI.
 *
 * @param baseOptions options that will be passed into the query, supported options are listed on: https://www.apollographql.com/docs/react/api/react-hooks/#options;
 *
 * @example
 * const { data, loading, error } = useGetErrorSegmentsQuery({
 *   variables: {
 *      project_id: // value for 'project_id'
 *   },
 * });
 */
export function useGetErrorSegmentsQuery(
    baseOptions: Apollo.QueryHookOptions<
        Types.GetErrorSegmentsQuery,
        Types.GetErrorSegmentsQueryVariables
    >
) {
    return Apollo.useQuery<
        Types.GetErrorSegmentsQuery,
        Types.GetErrorSegmentsQueryVariables
    >(GetErrorSegmentsDocument, baseOptions);
}
export function useGetErrorSegmentsLazyQuery(
    baseOptions?: Apollo.LazyQueryHookOptions<
        Types.GetErrorSegmentsQuery,
        Types.GetErrorSegmentsQueryVariables
    >
) {
    return Apollo.useLazyQuery<
        Types.GetErrorSegmentsQuery,
        Types.GetErrorSegmentsQueryVariables
    >(GetErrorSegmentsDocument, baseOptions);
}
export type GetErrorSegmentsQueryHookResult = ReturnType<
    typeof useGetErrorSegmentsQuery
>;
export type GetErrorSegmentsLazyQueryHookResult = ReturnType<
    typeof useGetErrorSegmentsLazyQuery
>;
export type GetErrorSegmentsQueryResult = Apollo.QueryResult<
    Types.GetErrorSegmentsQuery,
    Types.GetErrorSegmentsQueryVariables
>;
export const IsIntegratedDocument = gql`
    query IsIntegrated($project_id: ID!) {
        isIntegrated(project_id: $project_id)
    }
`;

/**
 * __useIsIntegratedQuery__
 *
 * To run a query within a React component, call `useIsIntegratedQuery` and pass it any options that fit your needs.
 * When your component renders, `useIsIntegratedQuery` returns an object from Apollo Client that contains loading, error, and data properties
 * you can use to render your UI.
 *
 * @param baseOptions options that will be passed into the query, supported options are listed on: https://www.apollographql.com/docs/react/api/react-hooks/#options;
 *
 * @example
 * const { data, loading, error } = useIsIntegratedQuery({
 *   variables: {
 *      project_id: // value for 'project_id'
 *   },
 * });
 */
export function useIsIntegratedQuery(
    baseOptions: Apollo.QueryHookOptions<
        Types.IsIntegratedQuery,
        Types.IsIntegratedQueryVariables
    >
) {
    return Apollo.useQuery<
        Types.IsIntegratedQuery,
        Types.IsIntegratedQueryVariables
    >(IsIntegratedDocument, baseOptions);
}
export function useIsIntegratedLazyQuery(
    baseOptions?: Apollo.LazyQueryHookOptions<
        Types.IsIntegratedQuery,
        Types.IsIntegratedQueryVariables
    >
) {
    return Apollo.useLazyQuery<
        Types.IsIntegratedQuery,
        Types.IsIntegratedQueryVariables
    >(IsIntegratedDocument, baseOptions);
}
export type IsIntegratedQueryHookResult = ReturnType<
    typeof useIsIntegratedQuery
>;
export type IsIntegratedLazyQueryHookResult = ReturnType<
    typeof useIsIntegratedLazyQuery
>;
export type IsIntegratedQueryResult = Apollo.QueryResult<
    Types.IsIntegratedQuery,
    Types.IsIntegratedQueryVariables
>;
export const UnprocessedSessionsCountDocument = gql`
    query UnprocessedSessionsCount($project_id: ID!) {
        unprocessedSessionsCount(project_id: $project_id)
    }
`;

/**
 * __useUnprocessedSessionsCountQuery__
 *
 * To run a query within a React component, call `useUnprocessedSessionsCountQuery` and pass it any options that fit your needs.
 * When your component renders, `useUnprocessedSessionsCountQuery` returns an object from Apollo Client that contains loading, error, and data properties
 * you can use to render your UI.
 *
 * @param baseOptions options that will be passed into the query, supported options are listed on: https://www.apollographql.com/docs/react/api/react-hooks/#options;
 *
 * @example
 * const { data, loading, error } = useUnprocessedSessionsCountQuery({
 *   variables: {
 *      project_id: // value for 'project_id'
 *   },
 * });
 */
export function useUnprocessedSessionsCountQuery(
    baseOptions: Apollo.QueryHookOptions<
        Types.UnprocessedSessionsCountQuery,
        Types.UnprocessedSessionsCountQueryVariables
    >
) {
    return Apollo.useQuery<
        Types.UnprocessedSessionsCountQuery,
        Types.UnprocessedSessionsCountQueryVariables
    >(UnprocessedSessionsCountDocument, baseOptions);
}
export function useUnprocessedSessionsCountLazyQuery(
    baseOptions?: Apollo.LazyQueryHookOptions<
        Types.UnprocessedSessionsCountQuery,
        Types.UnprocessedSessionsCountQueryVariables
    >
) {
    return Apollo.useLazyQuery<
        Types.UnprocessedSessionsCountQuery,
        Types.UnprocessedSessionsCountQueryVariables
    >(UnprocessedSessionsCountDocument, baseOptions);
}
export type UnprocessedSessionsCountQueryHookResult = ReturnType<
    typeof useUnprocessedSessionsCountQuery
>;
export type UnprocessedSessionsCountLazyQueryHookResult = ReturnType<
    typeof useUnprocessedSessionsCountLazyQuery
>;
export type UnprocessedSessionsCountQueryResult = Apollo.QueryResult<
    Types.UnprocessedSessionsCountQuery,
    Types.UnprocessedSessionsCountQueryVariables
>;
export const GetKeyPerformanceIndicatorsDocument = gql`
    query GetKeyPerformanceIndicators($project_id: ID!, $lookBackPeriod: Int!) {
        unprocessedSessionsCount(project_id: $project_id)
        newUsersCount(
            project_id: $project_id
            lookBackPeriod: $lookBackPeriod
        ) {
            count
        }
        averageSessionLength(
            project_id: $project_id
            lookBackPeriod: $lookBackPeriod
        ) {
            length
        }
        userFingerprintCount(
            project_id: $project_id
            lookBackPeriod: $lookBackPeriod
        ) {
            count
        }
    }
`;

/**
 * __useGetKeyPerformanceIndicatorsQuery__
 *
 * To run a query within a React component, call `useGetKeyPerformanceIndicatorsQuery` and pass it any options that fit your needs.
 * When your component renders, `useGetKeyPerformanceIndicatorsQuery` returns an object from Apollo Client that contains loading, error, and data properties
 * you can use to render your UI.
 *
 * @param baseOptions options that will be passed into the query, supported options are listed on: https://www.apollographql.com/docs/react/api/react-hooks/#options;
 *
 * @example
 * const { data, loading, error } = useGetKeyPerformanceIndicatorsQuery({
 *   variables: {
 *      project_id: // value for 'project_id'
 *      lookBackPeriod: // value for 'lookBackPeriod'
 *   },
 * });
 */
export function useGetKeyPerformanceIndicatorsQuery(
    baseOptions: Apollo.QueryHookOptions<
        Types.GetKeyPerformanceIndicatorsQuery,
        Types.GetKeyPerformanceIndicatorsQueryVariables
    >
) {
    return Apollo.useQuery<
        Types.GetKeyPerformanceIndicatorsQuery,
        Types.GetKeyPerformanceIndicatorsQueryVariables
    >(GetKeyPerformanceIndicatorsDocument, baseOptions);
}
export function useGetKeyPerformanceIndicatorsLazyQuery(
    baseOptions?: Apollo.LazyQueryHookOptions<
        Types.GetKeyPerformanceIndicatorsQuery,
        Types.GetKeyPerformanceIndicatorsQueryVariables
    >
) {
    return Apollo.useLazyQuery<
        Types.GetKeyPerformanceIndicatorsQuery,
        Types.GetKeyPerformanceIndicatorsQueryVariables
    >(GetKeyPerformanceIndicatorsDocument, baseOptions);
}
export type GetKeyPerformanceIndicatorsQueryHookResult = ReturnType<
    typeof useGetKeyPerformanceIndicatorsQuery
>;
export type GetKeyPerformanceIndicatorsLazyQueryHookResult = ReturnType<
    typeof useGetKeyPerformanceIndicatorsLazyQuery
>;
export type GetKeyPerformanceIndicatorsQueryResult = Apollo.QueryResult<
    Types.GetKeyPerformanceIndicatorsQuery,
    Types.GetKeyPerformanceIndicatorsQueryVariables
>;
export const GetReferrersCountDocument = gql`
    query GetReferrersCount($project_id: ID!, $lookBackPeriod: Int!) {
        referrers(project_id: $project_id, lookBackPeriod: $lookBackPeriod) {
            host
            count
            percent
        }
    }
`;

/**
 * __useGetReferrersCountQuery__
 *
 * To run a query within a React component, call `useGetReferrersCountQuery` and pass it any options that fit your needs.
 * When your component renders, `useGetReferrersCountQuery` returns an object from Apollo Client that contains loading, error, and data properties
 * you can use to render your UI.
 *
 * @param baseOptions options that will be passed into the query, supported options are listed on: https://www.apollographql.com/docs/react/api/react-hooks/#options;
 *
 * @example
 * const { data, loading, error } = useGetReferrersCountQuery({
 *   variables: {
 *      project_id: // value for 'project_id'
 *      lookBackPeriod: // value for 'lookBackPeriod'
 *   },
 * });
 */
export function useGetReferrersCountQuery(
    baseOptions: Apollo.QueryHookOptions<
        Types.GetReferrersCountQuery,
        Types.GetReferrersCountQueryVariables
    >
) {
    return Apollo.useQuery<
        Types.GetReferrersCountQuery,
        Types.GetReferrersCountQueryVariables
    >(GetReferrersCountDocument, baseOptions);
}
export function useGetReferrersCountLazyQuery(
    baseOptions?: Apollo.LazyQueryHookOptions<
        Types.GetReferrersCountQuery,
        Types.GetReferrersCountQueryVariables
    >
) {
    return Apollo.useLazyQuery<
        Types.GetReferrersCountQuery,
        Types.GetReferrersCountQueryVariables
    >(GetReferrersCountDocument, baseOptions);
}
export type GetReferrersCountQueryHookResult = ReturnType<
    typeof useGetReferrersCountQuery
>;
export type GetReferrersCountLazyQueryHookResult = ReturnType<
    typeof useGetReferrersCountLazyQuery
>;
export type GetReferrersCountQueryResult = Apollo.QueryResult<
    Types.GetReferrersCountQuery,
    Types.GetReferrersCountQueryVariables
>;
export const GetNewUsersCountDocument = gql`
    query GetNewUsersCount($project_id: ID!, $lookBackPeriod: Int!) {
        newUsersCount(
            project_id: $project_id
            lookBackPeriod: $lookBackPeriod
        ) {
            count
        }
    }
`;

/**
 * __useGetNewUsersCountQuery__
 *
 * To run a query within a React component, call `useGetNewUsersCountQuery` and pass it any options that fit your needs.
 * When your component renders, `useGetNewUsersCountQuery` returns an object from Apollo Client that contains loading, error, and data properties
 * you can use to render your UI.
 *
 * @param baseOptions options that will be passed into the query, supported options are listed on: https://www.apollographql.com/docs/react/api/react-hooks/#options;
 *
 * @example
 * const { data, loading, error } = useGetNewUsersCountQuery({
 *   variables: {
 *      project_id: // value for 'project_id'
 *      lookBackPeriod: // value for 'lookBackPeriod'
 *   },
 * });
 */
export function useGetNewUsersCountQuery(
    baseOptions: Apollo.QueryHookOptions<
        Types.GetNewUsersCountQuery,
        Types.GetNewUsersCountQueryVariables
    >
) {
    return Apollo.useQuery<
        Types.GetNewUsersCountQuery,
        Types.GetNewUsersCountQueryVariables
    >(GetNewUsersCountDocument, baseOptions);
}
export function useGetNewUsersCountLazyQuery(
    baseOptions?: Apollo.LazyQueryHookOptions<
        Types.GetNewUsersCountQuery,
        Types.GetNewUsersCountQueryVariables
    >
) {
    return Apollo.useLazyQuery<
        Types.GetNewUsersCountQuery,
        Types.GetNewUsersCountQueryVariables
    >(GetNewUsersCountDocument, baseOptions);
}
export type GetNewUsersCountQueryHookResult = ReturnType<
    typeof useGetNewUsersCountQuery
>;
export type GetNewUsersCountLazyQueryHookResult = ReturnType<
    typeof useGetNewUsersCountLazyQuery
>;
export type GetNewUsersCountQueryResult = Apollo.QueryResult<
    Types.GetNewUsersCountQuery,
    Types.GetNewUsersCountQueryVariables
>;
export const GetAverageSessionLengthDocument = gql`
    query GetAverageSessionLength($project_id: ID!, $lookBackPeriod: Int!) {
        averageSessionLength(
            project_id: $project_id
            lookBackPeriod: $lookBackPeriod
        ) {
            length
        }
    }
`;

/**
 * __useGetAverageSessionLengthQuery__
 *
 * To run a query within a React component, call `useGetAverageSessionLengthQuery` and pass it any options that fit your needs.
 * When your component renders, `useGetAverageSessionLengthQuery` returns an object from Apollo Client that contains loading, error, and data properties
 * you can use to render your UI.
 *
 * @param baseOptions options that will be passed into the query, supported options are listed on: https://www.apollographql.com/docs/react/api/react-hooks/#options;
 *
 * @example
 * const { data, loading, error } = useGetAverageSessionLengthQuery({
 *   variables: {
 *      project_id: // value for 'project_id'
 *      lookBackPeriod: // value for 'lookBackPeriod'
 *   },
 * });
 */
export function useGetAverageSessionLengthQuery(
    baseOptions: Apollo.QueryHookOptions<
        Types.GetAverageSessionLengthQuery,
        Types.GetAverageSessionLengthQueryVariables
    >
) {
    return Apollo.useQuery<
        Types.GetAverageSessionLengthQuery,
        Types.GetAverageSessionLengthQueryVariables
    >(GetAverageSessionLengthDocument, baseOptions);
}
export function useGetAverageSessionLengthLazyQuery(
    baseOptions?: Apollo.LazyQueryHookOptions<
        Types.GetAverageSessionLengthQuery,
        Types.GetAverageSessionLengthQueryVariables
    >
) {
    return Apollo.useLazyQuery<
        Types.GetAverageSessionLengthQuery,
        Types.GetAverageSessionLengthQueryVariables
    >(GetAverageSessionLengthDocument, baseOptions);
}
export type GetAverageSessionLengthQueryHookResult = ReturnType<
    typeof useGetAverageSessionLengthQuery
>;
export type GetAverageSessionLengthLazyQueryHookResult = ReturnType<
    typeof useGetAverageSessionLengthLazyQuery
>;
export type GetAverageSessionLengthQueryResult = Apollo.QueryResult<
    Types.GetAverageSessionLengthQuery,
    Types.GetAverageSessionLengthQueryVariables
>;
export const GetTopUsersDocument = gql`
    query GetTopUsers($project_id: ID!, $lookBackPeriod: Int!) {
        topUsers(project_id: $project_id, lookBackPeriod: $lookBackPeriod) {
            identifier
            total_active_time
            active_time_percentage
            id
        }
    }
`;

/**
 * __useGetTopUsersQuery__
 *
 * To run a query within a React component, call `useGetTopUsersQuery` and pass it any options that fit your needs.
 * When your component renders, `useGetTopUsersQuery` returns an object from Apollo Client that contains loading, error, and data properties
 * you can use to render your UI.
 *
 * @param baseOptions options that will be passed into the query, supported options are listed on: https://www.apollographql.com/docs/react/api/react-hooks/#options;
 *
 * @example
 * const { data, loading, error } = useGetTopUsersQuery({
 *   variables: {
 *      project_id: // value for 'project_id'
 *      lookBackPeriod: // value for 'lookBackPeriod'
 *   },
 * });
 */
export function useGetTopUsersQuery(
    baseOptions: Apollo.QueryHookOptions<
        Types.GetTopUsersQuery,
        Types.GetTopUsersQueryVariables
    >
) {
    return Apollo.useQuery<
        Types.GetTopUsersQuery,
        Types.GetTopUsersQueryVariables
    >(GetTopUsersDocument, baseOptions);
}
export function useGetTopUsersLazyQuery(
    baseOptions?: Apollo.LazyQueryHookOptions<
        Types.GetTopUsersQuery,
        Types.GetTopUsersQueryVariables
    >
) {
    return Apollo.useLazyQuery<
        Types.GetTopUsersQuery,
        Types.GetTopUsersQueryVariables
    >(GetTopUsersDocument, baseOptions);
}
export type GetTopUsersQueryHookResult = ReturnType<typeof useGetTopUsersQuery>;
export type GetTopUsersLazyQueryHookResult = ReturnType<
    typeof useGetTopUsersLazyQuery
>;
export type GetTopUsersQueryResult = Apollo.QueryResult<
    Types.GetTopUsersQuery,
    Types.GetTopUsersQueryVariables
>;
export const GetDailySessionsCountDocument = gql`
    query GetDailySessionsCount(
        $project_id: ID!
        $date_range: DateRangeInput!
    ) {
        dailySessionsCount(project_id: $project_id, date_range: $date_range) {
            date
            count
        }
    }
`;

/**
 * __useGetDailySessionsCountQuery__
 *
 * To run a query within a React component, call `useGetDailySessionsCountQuery` and pass it any options that fit your needs.
 * When your component renders, `useGetDailySessionsCountQuery` returns an object from Apollo Client that contains loading, error, and data properties
 * you can use to render your UI.
 *
 * @param baseOptions options that will be passed into the query, supported options are listed on: https://www.apollographql.com/docs/react/api/react-hooks/#options;
 *
 * @example
 * const { data, loading, error } = useGetDailySessionsCountQuery({
 *   variables: {
 *      project_id: // value for 'project_id'
 *      date_range: // value for 'date_range'
 *   },
 * });
 */
export function useGetDailySessionsCountQuery(
    baseOptions: Apollo.QueryHookOptions<
        Types.GetDailySessionsCountQuery,
        Types.GetDailySessionsCountQueryVariables
    >
) {
    return Apollo.useQuery<
        Types.GetDailySessionsCountQuery,
        Types.GetDailySessionsCountQueryVariables
    >(GetDailySessionsCountDocument, baseOptions);
}
export function useGetDailySessionsCountLazyQuery(
    baseOptions?: Apollo.LazyQueryHookOptions<
        Types.GetDailySessionsCountQuery,
        Types.GetDailySessionsCountQueryVariables
    >
) {
    return Apollo.useLazyQuery<
        Types.GetDailySessionsCountQuery,
        Types.GetDailySessionsCountQueryVariables
    >(GetDailySessionsCountDocument, baseOptions);
}
export type GetDailySessionsCountQueryHookResult = ReturnType<
    typeof useGetDailySessionsCountQuery
>;
export type GetDailySessionsCountLazyQueryHookResult = ReturnType<
    typeof useGetDailySessionsCountLazyQuery
>;
export type GetDailySessionsCountQueryResult = Apollo.QueryResult<
    Types.GetDailySessionsCountQuery,
    Types.GetDailySessionsCountQueryVariables
>;
export const GetDailyErrorsCountDocument = gql`
    query GetDailyErrorsCount($project_id: ID!, $date_range: DateRangeInput!) {
        dailyErrorsCount(project_id: $project_id, date_range: $date_range) {
            date
            count
        }
    }
`;

/**
 * __useGetDailyErrorsCountQuery__
 *
 * To run a query within a React component, call `useGetDailyErrorsCountQuery` and pass it any options that fit your needs.
 * When your component renders, `useGetDailyErrorsCountQuery` returns an object from Apollo Client that contains loading, error, and data properties
 * you can use to render your UI.
 *
 * @param baseOptions options that will be passed into the query, supported options are listed on: https://www.apollographql.com/docs/react/api/react-hooks/#options;
 *
 * @example
 * const { data, loading, error } = useGetDailyErrorsCountQuery({
 *   variables: {
 *      project_id: // value for 'project_id'
 *      date_range: // value for 'date_range'
 *   },
 * });
 */
export function useGetDailyErrorsCountQuery(
    baseOptions: Apollo.QueryHookOptions<
        Types.GetDailyErrorsCountQuery,
        Types.GetDailyErrorsCountQueryVariables
    >
) {
    return Apollo.useQuery<
        Types.GetDailyErrorsCountQuery,
        Types.GetDailyErrorsCountQueryVariables
    >(GetDailyErrorsCountDocument, baseOptions);
}
export function useGetDailyErrorsCountLazyQuery(
    baseOptions?: Apollo.LazyQueryHookOptions<
        Types.GetDailyErrorsCountQuery,
        Types.GetDailyErrorsCountQueryVariables
    >
) {
    return Apollo.useLazyQuery<
        Types.GetDailyErrorsCountQuery,
        Types.GetDailyErrorsCountQueryVariables
    >(GetDailyErrorsCountDocument, baseOptions);
}
export type GetDailyErrorsCountQueryHookResult = ReturnType<
    typeof useGetDailyErrorsCountQuery
>;
export type GetDailyErrorsCountLazyQueryHookResult = ReturnType<
    typeof useGetDailyErrorsCountLazyQuery
>;
export type GetDailyErrorsCountQueryResult = Apollo.QueryResult<
    Types.GetDailyErrorsCountQuery,
    Types.GetDailyErrorsCountQueryVariables
>;
export const GetDailyErrorFrequencyDocument = gql`
    query GetDailyErrorFrequency(
        $project_id: ID!
        $error_group_secure_id: String!
        $date_offset: Int!
    ) {
        dailyErrorFrequency(
            project_id: $project_id
            error_group_secure_id: $error_group_secure_id
            date_offset: $date_offset
        )
    }
`;

/**
 * __useGetDailyErrorFrequencyQuery__
 *
 * To run a query within a React component, call `useGetDailyErrorFrequencyQuery` and pass it any options that fit your needs.
 * When your component renders, `useGetDailyErrorFrequencyQuery` returns an object from Apollo Client that contains loading, error, and data properties
 * you can use to render your UI.
 *
 * @param baseOptions options that will be passed into the query, supported options are listed on: https://www.apollographql.com/docs/react/api/react-hooks/#options;
 *
 * @example
 * const { data, loading, error } = useGetDailyErrorFrequencyQuery({
 *   variables: {
 *      project_id: // value for 'project_id'
 *      error_group_secure_id: // value for 'error_group_secure_id'
 *      date_offset: // value for 'date_offset'
 *   },
 * });
 */
export function useGetDailyErrorFrequencyQuery(
    baseOptions: Apollo.QueryHookOptions<
        Types.GetDailyErrorFrequencyQuery,
        Types.GetDailyErrorFrequencyQueryVariables
    >
) {
    return Apollo.useQuery<
        Types.GetDailyErrorFrequencyQuery,
        Types.GetDailyErrorFrequencyQueryVariables
    >(GetDailyErrorFrequencyDocument, baseOptions);
}
export function useGetDailyErrorFrequencyLazyQuery(
    baseOptions?: Apollo.LazyQueryHookOptions<
        Types.GetDailyErrorFrequencyQuery,
        Types.GetDailyErrorFrequencyQueryVariables
    >
) {
    return Apollo.useLazyQuery<
        Types.GetDailyErrorFrequencyQuery,
        Types.GetDailyErrorFrequencyQueryVariables
    >(GetDailyErrorFrequencyDocument, baseOptions);
}
export type GetDailyErrorFrequencyQueryHookResult = ReturnType<
    typeof useGetDailyErrorFrequencyQuery
>;
export type GetDailyErrorFrequencyLazyQueryHookResult = ReturnType<
    typeof useGetDailyErrorFrequencyLazyQuery
>;
export type GetDailyErrorFrequencyQueryResult = Apollo.QueryResult<
    Types.GetDailyErrorFrequencyQuery,
    Types.GetDailyErrorFrequencyQueryVariables
>;
export const GetSlackChannelSuggestionDocument = gql`
    query GetSlackChannelSuggestion($project_id: ID!) {
        slack_channel_suggestion(project_id: $project_id) {
            webhook_channel
            webhook_channel_id
        }
    }
`;

/**
 * __useGetSlackChannelSuggestionQuery__
 *
 * To run a query within a React component, call `useGetSlackChannelSuggestionQuery` and pass it any options that fit your needs.
 * When your component renders, `useGetSlackChannelSuggestionQuery` returns an object from Apollo Client that contains loading, error, and data properties
 * you can use to render your UI.
 *
 * @param baseOptions options that will be passed into the query, supported options are listed on: https://www.apollographql.com/docs/react/api/react-hooks/#options;
 *
 * @example
 * const { data, loading, error } = useGetSlackChannelSuggestionQuery({
 *   variables: {
 *      project_id: // value for 'project_id'
 *   },
 * });
 */
export function useGetSlackChannelSuggestionQuery(
    baseOptions: Apollo.QueryHookOptions<
        Types.GetSlackChannelSuggestionQuery,
        Types.GetSlackChannelSuggestionQueryVariables
    >
) {
    return Apollo.useQuery<
        Types.GetSlackChannelSuggestionQuery,
        Types.GetSlackChannelSuggestionQueryVariables
    >(GetSlackChannelSuggestionDocument, baseOptions);
}
export function useGetSlackChannelSuggestionLazyQuery(
    baseOptions?: Apollo.LazyQueryHookOptions<
        Types.GetSlackChannelSuggestionQuery,
        Types.GetSlackChannelSuggestionQueryVariables
    >
) {
    return Apollo.useLazyQuery<
        Types.GetSlackChannelSuggestionQuery,
        Types.GetSlackChannelSuggestionQueryVariables
    >(GetSlackChannelSuggestionDocument, baseOptions);
}
export type GetSlackChannelSuggestionQueryHookResult = ReturnType<
    typeof useGetSlackChannelSuggestionQuery
>;
export type GetSlackChannelSuggestionLazyQueryHookResult = ReturnType<
    typeof useGetSlackChannelSuggestionLazyQuery
>;
export type GetSlackChannelSuggestionQueryResult = Apollo.QueryResult<
    Types.GetSlackChannelSuggestionQuery,
    Types.GetSlackChannelSuggestionQueryVariables
>;
export const GetAlertsPagePayloadDocument = gql`
    query GetAlertsPagePayload($project_id: ID!) {
        is_integrated_with_slack(project_id: $project_id)
        slack_channel_suggestion(project_id: $project_id) {
            webhook_channel
            webhook_channel_id
        }
        environment_suggestion(project_id: $project_id) {
            name
            value
        }
        error_alerts(project_id: $project_id) {
            ChannelsToNotify {
                webhook_channel
                webhook_channel_id
            }
            ExcludedEnvironments
            updated_at
            CountThreshold
            LastAdminToEditID
            ThresholdWindow
            id
            Name
        }
        session_feedback_alerts(project_id: $project_id) {
            ChannelsToNotify {
                webhook_channel
                webhook_channel_id
            }
            updated_at
            ExcludedEnvironments
            CountThreshold
            ThresholdWindow
            LastAdminToEditID
            id
            Name
        }
<<<<<<< HEAD
        new_user_alerts(project_id: $project_id) {
=======
        new_session_alert(project_id: $project_id) {
            ChannelsToNotify {
                webhook_channel
                webhook_channel_id
            }
            ExcludedEnvironments
            CountThreshold
            ThresholdWindow
            id
        }
        new_user_alert(project_id: $project_id) {
>>>>>>> 975d537c
            id
            ChannelsToNotify {
                webhook_channel
                webhook_channel_id
            }
            ExcludedEnvironments
            CountThreshold
            updated_at
            LastAdminToEditID
            Name
        }
        track_properties_alerts(project_id: $project_id) {
            id
            ChannelsToNotify {
                webhook_channel
                webhook_channel_id
            }
            TrackProperties {
                id
                name
                value
            }
            ExcludedEnvironments
            updated_at
            LastAdminToEditID
            CountThreshold
            Name
        }
        user_properties_alerts(project_id: $project_id) {
            id
            ChannelsToNotify {
                webhook_channel
                webhook_channel_id
            }
            UserProperties {
                id
                name
                value
            }
            ExcludedEnvironments
            updated_at
            LastAdminToEditID
            CountThreshold
            Name
        }
    }
`;

/**
 * __useGetAlertsPagePayloadQuery__
 *
 * To run a query within a React component, call `useGetAlertsPagePayloadQuery` and pass it any options that fit your needs.
 * When your component renders, `useGetAlertsPagePayloadQuery` returns an object from Apollo Client that contains loading, error, and data properties
 * you can use to render your UI.
 *
 * @param baseOptions options that will be passed into the query, supported options are listed on: https://www.apollographql.com/docs/react/api/react-hooks/#options;
 *
 * @example
 * const { data, loading, error } = useGetAlertsPagePayloadQuery({
 *   variables: {
 *      project_id: // value for 'project_id'
 *   },
 * });
 */
export function useGetAlertsPagePayloadQuery(
    baseOptions: Apollo.QueryHookOptions<
        Types.GetAlertsPagePayloadQuery,
        Types.GetAlertsPagePayloadQueryVariables
    >
) {
    return Apollo.useQuery<
        Types.GetAlertsPagePayloadQuery,
        Types.GetAlertsPagePayloadQueryVariables
    >(GetAlertsPagePayloadDocument, baseOptions);
}
export function useGetAlertsPagePayloadLazyQuery(
    baseOptions?: Apollo.LazyQueryHookOptions<
        Types.GetAlertsPagePayloadQuery,
        Types.GetAlertsPagePayloadQueryVariables
    >
) {
    return Apollo.useLazyQuery<
        Types.GetAlertsPagePayloadQuery,
        Types.GetAlertsPagePayloadQueryVariables
    >(GetAlertsPagePayloadDocument, baseOptions);
}
export type GetAlertsPagePayloadQueryHookResult = ReturnType<
    typeof useGetAlertsPagePayloadQuery
>;
export type GetAlertsPagePayloadLazyQueryHookResult = ReturnType<
    typeof useGetAlertsPagePayloadLazyQuery
>;
export type GetAlertsPagePayloadQueryResult = Apollo.QueryResult<
    Types.GetAlertsPagePayloadQuery,
    Types.GetAlertsPagePayloadQueryVariables
>;
export const GetCommentMentionSuggestionsDocument = gql`
    query GetCommentMentionSuggestions($project_id: ID!) {
        admins: project_admins(project_id: $project_id) {
            id
            name
            email
            photo_url
        }
        slack_members(project_id: $project_id) {
            webhook_channel
            webhook_channel_id
        }
    }
`;

/**
 * __useGetCommentMentionSuggestionsQuery__
 *
 * To run a query within a React component, call `useGetCommentMentionSuggestionsQuery` and pass it any options that fit your needs.
 * When your component renders, `useGetCommentMentionSuggestionsQuery` returns an object from Apollo Client that contains loading, error, and data properties
 * you can use to render your UI.
 *
 * @param baseOptions options that will be passed into the query, supported options are listed on: https://www.apollographql.com/docs/react/api/react-hooks/#options;
 *
 * @example
 * const { data, loading, error } = useGetCommentMentionSuggestionsQuery({
 *   variables: {
 *      project_id: // value for 'project_id'
 *   },
 * });
 */
export function useGetCommentMentionSuggestionsQuery(
    baseOptions: Apollo.QueryHookOptions<
        Types.GetCommentMentionSuggestionsQuery,
        Types.GetCommentMentionSuggestionsQueryVariables
    >
) {
    return Apollo.useQuery<
        Types.GetCommentMentionSuggestionsQuery,
        Types.GetCommentMentionSuggestionsQueryVariables
    >(GetCommentMentionSuggestionsDocument, baseOptions);
}
export function useGetCommentMentionSuggestionsLazyQuery(
    baseOptions?: Apollo.LazyQueryHookOptions<
        Types.GetCommentMentionSuggestionsQuery,
        Types.GetCommentMentionSuggestionsQueryVariables
    >
) {
    return Apollo.useLazyQuery<
        Types.GetCommentMentionSuggestionsQuery,
        Types.GetCommentMentionSuggestionsQueryVariables
    >(GetCommentMentionSuggestionsDocument, baseOptions);
}
export type GetCommentMentionSuggestionsQueryHookResult = ReturnType<
    typeof useGetCommentMentionSuggestionsQuery
>;
export type GetCommentMentionSuggestionsLazyQueryHookResult = ReturnType<
    typeof useGetCommentMentionSuggestionsLazyQuery
>;
export type GetCommentMentionSuggestionsQueryResult = Apollo.QueryResult<
    Types.GetCommentMentionSuggestionsQuery,
    Types.GetCommentMentionSuggestionsQueryVariables
>;<|MERGE_RESOLUTION|>--- conflicted
+++ resolved
@@ -1872,7 +1872,6 @@
     Types.UpdateSessionFeedbackAlertMutation,
     Types.UpdateSessionFeedbackAlertMutationVariables
 >;
-<<<<<<< HEAD
 export const CreateNewUserAlertDocument = gql`
     mutation CreateNewUserAlert(
         $project_id: ID!
@@ -1891,26 +1890,10 @@
             threshold_window: $threshold_window
         ) {
             id
-=======
-export const UpdateNewSessionAlertDocument = gql`
-    mutation UpdateNewSessionAlert(
-        $project_id: ID!
-        $session_alert_id: ID!
-        $slack_channels: [SanitizedSlackChannelInput]!
-        $environments: [String]!
-    ) {
-        updateNewSessionAlert(
-            project_id: $project_id
-            session_alert_id: $session_alert_id
-            slack_channels: $slack_channels
-            environments: $environments
-        ) {
->>>>>>> 975d537c
             ChannelsToNotify {
                 webhook_channel
                 webhook_channel_id
             }
-<<<<<<< HEAD
             Name
             ExcludedEnvironments
             CountThreshold
@@ -1928,30 +1911,12 @@
  *
  * To run a mutation, you first call `useCreateNewUserAlertMutation` within a React component and pass it any options that fit your needs.
  * When your component renders, `useCreateNewUserAlertMutation` returns a tuple that includes:
-=======
-            ExcludedEnvironments
-            CountThreshold
-        }
-    }
-`;
-export type UpdateNewSessionAlertMutationFn = Apollo.MutationFunction<
-    Types.UpdateNewSessionAlertMutation,
-    Types.UpdateNewSessionAlertMutationVariables
->;
-
-/**
- * __useUpdateNewSessionAlertMutation__
- *
- * To run a mutation, you first call `useUpdateNewSessionAlertMutation` within a React component and pass it any options that fit your needs.
- * When your component renders, `useUpdateNewSessionAlertMutation` returns a tuple that includes:
->>>>>>> 975d537c
  * - A mutate function that you can call at any time to execute the mutation
  * - An object with fields that represent the current status of the mutation's execution
  *
  * @param baseOptions options that will be passed into the mutation, supported options are listed on: https://www.apollographql.com/docs/react/api/react-hooks/#options-2;
  *
  * @example
-<<<<<<< HEAD
  * const [createNewUserAlertMutation, { data, loading, error }] = useCreateNewUserAlertMutation({
  *   variables: {
  *      project_id: // value for 'project_id'
@@ -1981,13 +1946,138 @@
 export type CreateNewUserAlertMutationOptions = Apollo.BaseMutationOptions<
     Types.CreateNewUserAlertMutation,
     Types.CreateNewUserAlertMutationVariables
-=======
+>;
+export const CreateNewSessionAlertDocument = gql`
+    mutation CreateNewSessionAlert(
+        $project_id: ID!
+        $name: String!
+        $count_threshold: Int!
+        $slack_channels: [SanitizedSlackChannelInput]!
+        $environments: [String]!
+        $threshold_window: Int!
+    ) {
+        createNewSessionAlert(
+            project_id: $project_id
+            count_threshold: $count_threshold
+            name: $name
+            slack_channels: $slack_channels
+            environments: $environments
+            threshold_window: $threshold_window
+        ) {
+            id
+            ChannelsToNotify {
+                webhook_channel
+                webhook_channel_id
+            }
+            Name
+            ExcludedEnvironments
+            CountThreshold
+            ThresholdWindow
+        }
+    }
+`;
+export type CreateNewSessionAlertMutationFn = Apollo.MutationFunction<
+    Types.CreateNewSessionAlertMutation,
+    Types.CreateNewSessionAlertMutationVariables
+>;
+
+/**
+ * __useCreateNewSessionAlertMutation__
+ *
+ * To run a mutation, you first call `useCreateNewSessionAlertMutation` within a React component and pass it any options that fit your needs.
+ * When your component renders, `useCreateNewSessionAlertMutation` returns a tuple that includes:
+ * - A mutate function that you can call at any time to execute the mutation
+ * - An object with fields that represent the current status of the mutation's execution
+ *
+ * @param baseOptions options that will be passed into the mutation, supported options are listed on: https://www.apollographql.com/docs/react/api/react-hooks/#options-2;
+ *
+ * @example
+ * const [createNewSessionAlertMutation, { data, loading, error }] = useCreateNewSessionAlertMutation({
+ *   variables: {
+ *      project_id: // value for 'project_id'
+ *      name: // value for 'name'
+ *      count_threshold: // value for 'count_threshold'
+ *      slack_channels: // value for 'slack_channels'
+ *      environments: // value for 'environments'
+ *      threshold_window: // value for 'threshold_window'
+ *   },
+ * });
+ */
+export function useCreateNewSessionAlertMutation(
+    baseOptions?: Apollo.MutationHookOptions<
+        Types.CreateNewSessionAlertMutation,
+        Types.CreateNewSessionAlertMutationVariables
+    >
+) {
+    return Apollo.useMutation<
+        Types.CreateNewSessionAlertMutation,
+        Types.CreateNewSessionAlertMutationVariables
+    >(CreateNewSessionAlertDocument, baseOptions);
+}
+export type CreateNewSessionAlertMutationHookResult = ReturnType<
+    typeof useCreateNewSessionAlertMutation
+>;
+export type CreateNewSessionAlertMutationResult = Apollo.MutationResult<Types.CreateNewSessionAlertMutation>;
+export type CreateNewSessionAlertMutationOptions = Apollo.BaseMutationOptions<
+    Types.CreateNewSessionAlertMutation,
+    Types.CreateNewSessionAlertMutationVariables
+>;
+export const UpdateNewSessionAlertDocument = gql`
+    mutation UpdateNewSessionAlert(
+        $project_id: ID!
+        $session_alert_id: ID!
+        $name: String!
+        $count_threshold: Int!
+        $slack_channels: [SanitizedSlackChannelInput]!
+        $environments: [String]!
+        $threshold_window: Int!
+    ) {
+        updateNewSessionAlert(
+            project_id: $project_id
+            session_alert_id: $session_alert_id
+            name: $name
+            count_threshold: $count_threshold
+            slack_channels: $slack_channels
+            environments: $environments
+            threshold_window: $threshold_window
+        ) {
+            id
+            ChannelsToNotify {
+                webhook_channel
+                webhook_channel_id
+            }
+            Name
+            ExcludedEnvironments
+            CountThreshold
+            ThresholdWindow
+        }
+    }
+`;
+export type UpdateNewSessionAlertMutationFn = Apollo.MutationFunction<
+    Types.UpdateNewSessionAlertMutation,
+    Types.UpdateNewSessionAlertMutationVariables
+>;
+
+/**
+ * __useUpdateNewSessionAlertMutation__
+ *
+ * To run a mutation, you first call `useUpdateNewSessionAlertMutation` within a React component and pass it any options that fit your needs.
+ * When your component renders, `useUpdateNewSessionAlertMutation` returns a tuple that includes:
+ * - A mutate function that you can call at any time to execute the mutation
+ * - An object with fields that represent the current status of the mutation's execution
+ *
+ * @param baseOptions options that will be passed into the mutation, supported options are listed on: https://www.apollographql.com/docs/react/api/react-hooks/#options-2;
+ *
+ * @example
  * const [updateNewSessionAlertMutation, { data, loading, error }] = useUpdateNewSessionAlertMutation({
  *   variables: {
  *      project_id: // value for 'project_id'
  *      session_alert_id: // value for 'session_alert_id'
+ *      name: // value for 'name'
+ *      count_threshold: // value for 'count_threshold'
  *      slack_channels: // value for 'slack_channels'
  *      environments: // value for 'environments'
+ *      threshold_window: // value for 'threshold_window'
  *   },
  * });
  */
@@ -2009,7 +2099,6 @@
 export type UpdateNewSessionAlertMutationOptions = Apollo.BaseMutationOptions<
     Types.UpdateNewSessionAlertMutation,
     Types.UpdateNewSessionAlertMutationVariables
->>>>>>> 975d537c
 >;
 export const UpdateNewUserAlertDocument = gql`
     mutation UpdateNewUserAlert(
@@ -5627,10 +5716,7 @@
             id
             Name
         }
-<<<<<<< HEAD
-        new_user_alerts(project_id: $project_id) {
-=======
-        new_session_alert(project_id: $project_id) {
+        new_session_alerts(project_id: $project_id) {
             ChannelsToNotify {
                 webhook_channel
                 webhook_channel_id
@@ -5638,10 +5724,12 @@
             ExcludedEnvironments
             CountThreshold
             ThresholdWindow
-            id
-        }
-        new_user_alert(project_id: $project_id) {
->>>>>>> 975d537c
+            updated_at
+            LastAdminToEditID
+            Name
+            id
+        }
+        new_user_alerts(project_id: $project_id) {
             id
             ChannelsToNotify {
                 webhook_channel
