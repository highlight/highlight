--- conflicted
+++ resolved
@@ -13006,7 +13006,6 @@
 	Types.GetWorkspacePendingInvitesQuery,
 	Types.GetWorkspacePendingInvitesQueryVariables
 >
-<<<<<<< HEAD
 export const GetErrorResolutionSuggestionDocument = gql`
 	query GetErrorResolutionSuggestion($error_object_id: ID!) {
 		error_resolution_suggestion(error_object_id: $error_object_id)
@@ -13018,28 +13017,11 @@
  *
  * To run a query within a React component, call `useGetErrorResolutionSuggestionQuery` and pass it any options that fit your needs.
  * When your component renders, `useGetErrorResolutionSuggestionQuery` returns an object from Apollo Client that contains loading, error, and data properties
-=======
-export const GetWorkspaceSettingsDocument = gql`
-	query GetWorkspaceSettings($workspace_id: ID!) {
-		workspaceSettings(workspace_id: $workspace_id) {
-			workspace_id
-			ai_insights
-		}
-	}
-`
-
-/**
- * __useGetWorkspaceSettingsQuery__
- *
- * To run a query within a React component, call `useGetWorkspaceSettingsQuery` and pass it any options that fit your needs.
- * When your component renders, `useGetWorkspaceSettingsQuery` returns an object from Apollo Client that contains loading, error, and data properties
->>>>>>> d0e197e8
  * you can use to render your UI.
  *
  * @param baseOptions options that will be passed into the query, supported options are listed on: https://www.apollographql.com/docs/react/api/react-hooks/#options;
  *
  * @example
-<<<<<<< HEAD
  * const { data, loading, error } = useGetErrorResolutionSuggestionQuery({
  *   variables: {
  *      error_object_id: // value for 'error_object_id'
@@ -13077,43 +13059,4 @@
 export type GetErrorResolutionSuggestionQueryResult = Apollo.QueryResult<
 	Types.GetErrorResolutionSuggestionQuery,
 	Types.GetErrorResolutionSuggestionQueryVariables
-=======
- * const { data, loading, error } = useGetWorkspaceSettingsQuery({
- *   variables: {
- *      workspace_id: // value for 'workspace_id'
- *   },
- * });
- */
-export function useGetWorkspaceSettingsQuery(
-	baseOptions: Apollo.QueryHookOptions<
-		Types.GetWorkspaceSettingsQuery,
-		Types.GetWorkspaceSettingsQueryVariables
-	>,
-) {
-	return Apollo.useQuery<
-		Types.GetWorkspaceSettingsQuery,
-		Types.GetWorkspaceSettingsQueryVariables
-	>(GetWorkspaceSettingsDocument, baseOptions)
-}
-export function useGetWorkspaceSettingsLazyQuery(
-	baseOptions?: Apollo.LazyQueryHookOptions<
-		Types.GetWorkspaceSettingsQuery,
-		Types.GetWorkspaceSettingsQueryVariables
-	>,
-) {
-	return Apollo.useLazyQuery<
-		Types.GetWorkspaceSettingsQuery,
-		Types.GetWorkspaceSettingsQueryVariables
-	>(GetWorkspaceSettingsDocument, baseOptions)
-}
-export type GetWorkspaceSettingsQueryHookResult = ReturnType<
-	typeof useGetWorkspaceSettingsQuery
->
-export type GetWorkspaceSettingsLazyQueryHookResult = ReturnType<
-	typeof useGetWorkspaceSettingsLazyQuery
->
-export type GetWorkspaceSettingsQueryResult = Apollo.QueryResult<
-	Types.GetWorkspaceSettingsQuery,
-	Types.GetWorkspaceSettingsQueryVariables
->>>>>>> d0e197e8
 >