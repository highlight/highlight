export type Maybe<T> = T | null;
export type Exact<T extends { [key: string]: unknown }> = {
    [K in keyof T]: T[K];
};
export type MakeOptional<T, K extends keyof T> = Omit<T, K> &
    { [SubKey in K]?: Maybe<T[SubKey]> };
export type MakeMaybe<T, K extends keyof T> = Omit<T, K> &
    { [SubKey in K]: Maybe<T[SubKey]> };
/** All built-in and custom scalars, mapped to their actual values */
export type Scalars = {
    ID: string;
    String: string;
    Boolean: boolean;
    Int: number;
    Float: number;
    Any: any;
    Timestamp: any;
    Int64: any;
    Upload: any;
};

export type Field = {
    __typename?: 'Field';
    id: Scalars['ID'];
    name: Scalars['String'];
    value: Scalars['String'];
    type?: Maybe<Scalars['String']>;
};

export type Session = {
    __typename?: 'Session';
    id: Scalars['ID'];
    secure_id: Scalars['String'];
    fingerprint?: Maybe<Scalars['Int']>;
    os_name: Scalars['String'];
    os_version: Scalars['String'];
    browser_name: Scalars['String'];
    browser_version: Scalars['String'];
    city: Scalars['String'];
    state: Scalars['String'];
    postal: Scalars['String'];
    environment?: Maybe<Scalars['String']>;
    app_version?: Maybe<Scalars['String']>;
    client_version?: Maybe<Scalars['String']>;
    client_config?: Maybe<Scalars['String']>;
    language: Scalars['String'];
    identifier: Scalars['String'];
    created_at?: Maybe<Scalars['Timestamp']>;
    length?: Maybe<Scalars['Int']>;
    active_length?: Maybe<Scalars['Int']>;
    user_object?: Maybe<Scalars['Any']>;
    user_properties?: Maybe<Scalars['String']>;
    fields?: Maybe<Array<Maybe<Field>>>;
    viewed?: Maybe<Scalars['Boolean']>;
    starred?: Maybe<Scalars['Boolean']>;
    processed?: Maybe<Scalars['Boolean']>;
    first_time?: Maybe<Scalars['Boolean']>;
    field_group?: Maybe<Scalars['String']>;
    enable_strict_privacy?: Maybe<Scalars['Boolean']>;
    enable_recording_network_contents?: Maybe<Scalars['Boolean']>;
    object_storage_enabled?: Maybe<Scalars['Boolean']>;
    payload_size?: Maybe<Scalars['Int64']>;
    within_billing_quota?: Maybe<Scalars['Boolean']>;
    is_public?: Maybe<Scalars['Boolean']>;
    event_counts?: Maybe<Scalars['String']>;
    direct_download_url?: Maybe<Scalars['String']>;
};

export type RageClickEvent = {
    __typename?: 'RageClickEvent';
    id: Scalars['ID'];
    project_id: Scalars['ID'];
    session_secure_id: Scalars['String'];
    start_timestamp: Scalars['Timestamp'];
    end_timestamp: Scalars['Timestamp'];
    total_clicks: Scalars['Int'];
};

export type RageClickEventForProject = {
    __typename?: 'RageClickEventForProject';
    identifier: Scalars['String'];
    session_secure_id: Scalars['String'];
    total_clicks: Scalars['Int'];
    user_properties: Scalars['String'];
};

export type BillingDetails = {
    __typename?: 'BillingDetails';
    plan: Plan;
    meter: Scalars['Int64'];
    membersMeter: Scalars['Int64'];
    sessionsOutOfQuota: Scalars['Int64'];
};

export type Plan = {
    __typename?: 'Plan';
    type: PlanType;
    interval: SubscriptionInterval;
    quota: Scalars['Int'];
    membersLimit: Scalars['Int'];
};

export enum PlanType {
    Free = 'Free',
    Basic = 'Basic',
    Startup = 'Startup',
    Enterprise = 'Enterprise',
}

export enum SubscriptionInterval {
    Monthly = 'Monthly',
    Annual = 'Annual',
}

export type EnhancedUserDetailsResult = {
    __typename?: 'EnhancedUserDetailsResult';
    id?: Maybe<Scalars['ID']>;
    name?: Maybe<Scalars['String']>;
    avatar?: Maybe<Scalars['String']>;
    bio?: Maybe<Scalars['String']>;
    socials?: Maybe<Array<Maybe<SocialLink>>>;
    email?: Maybe<Scalars['String']>;
};

export type SocialLink = {
    __typename?: 'SocialLink';
    type: SocialType;
    link?: Maybe<Scalars['String']>;
};

export enum SocialType {
    Github = 'Github',
    LinkedIn = 'LinkedIn',
    Twitter = 'Twitter',
    Facebook = 'Facebook',
    Site = 'Site',
}

export enum ErrorState {
    Open = 'OPEN',
    Resolved = 'RESOLVED',
    Ignored = 'IGNORED',
}

export enum AdminRole {
    Admin = 'ADMIN',
    Member = 'MEMBER',
}

export enum SessionCommentType {
    Admin = 'Admin',
    Feedback = 'FEEDBACK',
}

export type Project = {
    __typename?: 'Project';
    id: Scalars['ID'];
    verbose_id: Scalars['String'];
    name: Scalars['String'];
    billing_email?: Maybe<Scalars['String']>;
    secret?: Maybe<Scalars['String']>;
    workspace_id: Scalars['ID'];
};

export type Workspace = {
    __typename?: 'Workspace';
    id: Scalars['ID'];
    name: Scalars['String'];
    slack_webhook_channel?: Maybe<Scalars['String']>;
    slack_channels?: Maybe<Scalars['String']>;
    secret?: Maybe<Scalars['String']>;
    projects: Array<Maybe<Project>>;
    trial_end_date?: Maybe<Scalars['Timestamp']>;
    billing_period_end?: Maybe<Scalars['Timestamp']>;
    next_invoice_date?: Maybe<Scalars['Timestamp']>;
    allow_meter_overage: Scalars['Boolean'];
};

export type Segment = {
    __typename?: 'Segment';
    id: Scalars['ID'];
    name: Scalars['String'];
    params: SearchParams;
    project_id: Scalars['ID'];
};

export type ErrorSegment = {
    __typename?: 'ErrorSegment';
    id: Scalars['ID'];
    name: Scalars['String'];
    params: ErrorSearchParams;
    project_id: Scalars['ID'];
};

export type ErrorObject = {
    __typename?: 'ErrorObject';
    id: Scalars['ID'];
    project_id: Scalars['Int'];
    session_id: Scalars['Int'];
    error_group_id: Scalars['Int'];
    error_group_secure_id: Scalars['String'];
    event: Array<Maybe<Scalars['String']>>;
    type: Scalars['String'];
    url: Scalars['String'];
    source?: Maybe<Scalars['String']>;
    lineNumber?: Maybe<Scalars['Int']>;
    columnNumber?: Maybe<Scalars['Int']>;
    stack_trace: Scalars['String'];
    structured_stack_trace: Array<Maybe<ErrorTrace>>;
    timestamp?: Maybe<Scalars['Timestamp']>;
    payload?: Maybe<Scalars['String']>;
    request_id?: Maybe<Scalars['String']>;
};

export type ErrorField = {
    __typename?: 'ErrorField';
    project_id?: Maybe<Scalars['Int']>;
    name: Scalars['String'];
    value: Scalars['String'];
};

export type ErrorGroup = {
    __typename?: 'ErrorGroup';
    created_at: Scalars['Timestamp'];
    id: Scalars['ID'];
    secure_id: Scalars['String'];
    project_id: Scalars['Int'];
    type: Scalars['String'];
    event: Array<Maybe<Scalars['String']>>;
    structured_stack_trace: Array<Maybe<ErrorTrace>>;
    metadata_log: Array<Maybe<ErrorMetadata>>;
    mapped_stack_trace?: Maybe<Scalars['String']>;
    stack_trace?: Maybe<Scalars['String']>;
    field_group?: Maybe<Array<Maybe<ErrorField>>>;
    state: ErrorState;
    environments?: Maybe<Scalars['String']>;
    error_frequency: Array<Maybe<Scalars['Int64']>>;
    is_public: Scalars['Boolean'];
};

export type ErrorMetadata = {
    __typename?: 'ErrorMetadata';
    error_id: Scalars['Int'];
    session_id: Scalars['Int'];
    session_secure_id: Scalars['String'];
    environment?: Maybe<Scalars['String']>;
    timestamp?: Maybe<Scalars['Timestamp']>;
    os?: Maybe<Scalars['String']>;
    browser?: Maybe<Scalars['String']>;
    visited_url?: Maybe<Scalars['String']>;
    fingerprint: Scalars['String'];
    identifier?: Maybe<Scalars['String']>;
    user_properties?: Maybe<Scalars['String']>;
    request_id?: Maybe<Scalars['String']>;
};

export type ErrorTrace = {
    __typename?: 'ErrorTrace';
    fileName?: Maybe<Scalars['String']>;
    lineNumber?: Maybe<Scalars['Int']>;
    functionName?: Maybe<Scalars['String']>;
    columnNumber?: Maybe<Scalars['Int']>;
    error?: Maybe<Scalars['String']>;
};

export type ReferrerTablePayload = {
    __typename?: 'ReferrerTablePayload';
    host: Scalars['String'];
    count: Scalars['Int'];
    percent: Scalars['Float'];
};

export type TopUsersPayload = {
    __typename?: 'TopUsersPayload';
    id: Scalars['ID'];
    identifier: Scalars['String'];
    total_active_time: Scalars['Int'];
    active_time_percentage: Scalars['Float'];
    user_properties: Scalars['String'];
};

export type NewUsersCount = {
    __typename?: 'NewUsersCount';
    count: Scalars['Int64'];
};

export type AverageSessionLength = {
    __typename?: 'AverageSessionLength';
    length: Scalars['Float'];
};

export type UserFingerprintCount = {
    __typename?: 'UserFingerprintCount';
    count: Scalars['Int64'];
};

export type SearchParamsInput = {
    user_properties?: Maybe<Array<Maybe<UserPropertyInput>>>;
    excluded_properties?: Maybe<Array<Maybe<UserPropertyInput>>>;
    track_properties?: Maybe<Array<Maybe<UserPropertyInput>>>;
    excluded_track_properties?: Maybe<Array<Maybe<UserPropertyInput>>>;
    environments?: Maybe<Array<Maybe<Scalars['String']>>>;
    app_versions?: Maybe<Array<Maybe<Scalars['String']>>>;
    date_range?: Maybe<DateRangeInput>;
    length_range?: Maybe<LengthRangeInput>;
    os?: Maybe<Scalars['String']>;
    browser?: Maybe<Scalars['String']>;
    device_id?: Maybe<Scalars['String']>;
    visited_url?: Maybe<Scalars['String']>;
    referrer?: Maybe<Scalars['String']>;
    identified?: Maybe<Scalars['Boolean']>;
    hide_viewed?: Maybe<Scalars['Boolean']>;
    first_time?: Maybe<Scalars['Boolean']>;
    show_live_sessions?: Maybe<Scalars['Boolean']>;
};

export type SearchParams = {
    __typename?: 'SearchParams';
    user_properties?: Maybe<Array<Maybe<UserProperty>>>;
    excluded_properties?: Maybe<Array<Maybe<UserProperty>>>;
    track_properties?: Maybe<Array<Maybe<UserProperty>>>;
    excluded_track_properties?: Maybe<Array<Maybe<UserProperty>>>;
    environments?: Maybe<Array<Maybe<Scalars['String']>>>;
    app_versions?: Maybe<Array<Maybe<Scalars['String']>>>;
    date_range?: Maybe<DateRange>;
    length_range?: Maybe<LengthRange>;
    os?: Maybe<Scalars['String']>;
    browser?: Maybe<Scalars['String']>;
    visited_url?: Maybe<Scalars['String']>;
    device_id?: Maybe<Scalars['String']>;
    referrer?: Maybe<Scalars['String']>;
    identified?: Maybe<Scalars['Boolean']>;
    hide_viewed?: Maybe<Scalars['Boolean']>;
    first_time?: Maybe<Scalars['Boolean']>;
    show_live_sessions?: Maybe<Scalars['Boolean']>;
};

export type ErrorSearchParamsInput = {
    date_range?: Maybe<DateRangeInput>;
    os?: Maybe<Scalars['String']>;
    browser?: Maybe<Scalars['String']>;
    visited_url?: Maybe<Scalars['String']>;
    state?: Maybe<ErrorState>;
    event?: Maybe<Scalars['String']>;
    type?: Maybe<Scalars['String']>;
};

export type ErrorSearchParams = {
    __typename?: 'ErrorSearchParams';
    date_range?: Maybe<DateRange>;
    os?: Maybe<Scalars['String']>;
    browser?: Maybe<Scalars['String']>;
    visited_url?: Maybe<Scalars['String']>;
    state?: Maybe<ErrorState>;
    event?: Maybe<Scalars['String']>;
};

export type DateRange = {
    __typename?: 'DateRange';
    start_date?: Maybe<Scalars['Timestamp']>;
    end_date?: Maybe<Scalars['Timestamp']>;
};

export type DateRangeInput = {
    start_date?: Maybe<Scalars['Timestamp']>;
    end_date?: Maybe<Scalars['Timestamp']>;
};

export type LengthRange = {
    __typename?: 'LengthRange';
    min?: Maybe<Scalars['Float']>;
    max?: Maybe<Scalars['Float']>;
};

export type LengthRangeInput = {
    min?: Maybe<Scalars['Float']>;
    max?: Maybe<Scalars['Float']>;
};

export type UserProperty = {
    __typename?: 'UserProperty';
    id: Scalars['ID'];
    name: Scalars['String'];
    value: Scalars['String'];
};

export type UserPropertyInput = {
    id?: Maybe<Scalars['ID']>;
    name: Scalars['String'];
    value: Scalars['String'];
};

export type User = {
    __typename?: 'User';
    id: Scalars['ID'];
};

export type Admin = {
    __typename?: 'Admin';
    id: Scalars['ID'];
    name: Scalars['String'];
    uid: Scalars['String'];
    email: Scalars['String'];
    photo_url?: Maybe<Scalars['String']>;
    role: Scalars['String'];
    slack_im_channel_id?: Maybe<Scalars['String']>;
};

export type SanitizedAdmin = {
    __typename?: 'SanitizedAdmin';
    id: Scalars['ID'];
    name?: Maybe<Scalars['String']>;
    email: Scalars['String'];
    photo_url?: Maybe<Scalars['String']>;
};

export type SanitizedAdminInput = {
    id: Scalars['ID'];
    name?: Maybe<Scalars['String']>;
    email: Scalars['String'];
};

export type SessionResults = {
    __typename?: 'SessionResults';
    sessions: Array<Session>;
    totalCount: Scalars['Int64'];
};

export type ErrorResults = {
    __typename?: 'ErrorResults';
    error_groups: Array<ErrorGroup>;
    totalCount: Scalars['Int64'];
};

export type SessionComment = {
    __typename?: 'SessionComment';
    id: Scalars['ID'];
    project_id: Scalars['ID'];
    timestamp?: Maybe<Scalars['Int']>;
    created_at: Scalars['Timestamp'];
    updated_at: Scalars['Timestamp'];
    session_id: Scalars['Int'];
    session_secure_id: Scalars['String'];
    author?: Maybe<SanitizedAdmin>;
    text: Scalars['String'];
    x_coordinate?: Maybe<Scalars['Float']>;
    y_coordinate?: Maybe<Scalars['Float']>;
    type: SessionCommentType;
    metadata?: Maybe<Scalars['Any']>;
    tags: Array<Maybe<Scalars['String']>>;
};

export type SessionCommentTag = {
    __typename?: 'SessionCommentTag';
    id: Scalars['ID'];
    name: Scalars['String'];
};

export type SessionCommentTagInput = {
    id?: Maybe<Scalars['ID']>;
    name: Scalars['String'];
};

export type ErrorComment = {
    __typename?: 'ErrorComment';
    id: Scalars['ID'];
    project_id: Scalars['ID'];
    created_at: Scalars['Timestamp'];
    error_id: Scalars['Int'];
    error_secure_id: Scalars['String'];
    updated_at: Scalars['Timestamp'];
    author: SanitizedAdmin;
    text: Scalars['String'];
};

export enum SessionLifecycle {
    All = 'All',
    Live = 'Live',
    Completed = 'Completed',
}

export type DailySessionCount = {
    __typename?: 'DailySessionCount';
    project_id: Scalars['ID'];
    date: Scalars['Timestamp'];
    count: Scalars['Int64'];
};

export type DailyErrorCount = {
    __typename?: 'DailyErrorCount';
    project_id: Scalars['ID'];
    date: Scalars['Timestamp'];
    count: Scalars['Int64'];
};

export type SanitizedSlackChannel = {
    __typename?: 'SanitizedSlackChannel';
    webhook_channel?: Maybe<Scalars['String']>;
    webhook_channel_id?: Maybe<Scalars['String']>;
};

export type SanitizedSlackChannelInput = {
    webhook_channel_name?: Maybe<Scalars['String']>;
    webhook_channel_id?: Maybe<Scalars['String']>;
};

export type ErrorAlert = {
    __typename?: 'ErrorAlert';
    id: Scalars['ID'];
    updated_at: Scalars['Timestamp'];
    Name?: Maybe<Scalars['String']>;
    ChannelsToNotify: Array<Maybe<SanitizedSlackChannel>>;
    ExcludedEnvironments: Array<Maybe<Scalars['String']>>;
    CountThreshold: Scalars['Int'];
    ThresholdWindow?: Maybe<Scalars['Int']>;
    LastAdminToEditID?: Maybe<Scalars['ID']>;
    Type: Scalars['String'];
};

export type TrackProperty = {
    __typename?: 'TrackProperty';
    id: Scalars['ID'];
    name: Scalars['String'];
    value: Scalars['String'];
};

export type TrackPropertyInput = {
    id?: Maybe<Scalars['ID']>;
    name: Scalars['String'];
    value: Scalars['String'];
};

export type SessionAlert = {
    __typename?: 'SessionAlert';
    id: Scalars['ID'];
    updated_at: Scalars['Timestamp'];
    Name?: Maybe<Scalars['String']>;
    ChannelsToNotify: Array<Maybe<SanitizedSlackChannel>>;
    ExcludedEnvironments: Array<Maybe<Scalars['String']>>;
    CountThreshold: Scalars['Int'];
    TrackProperties: Array<Maybe<TrackProperty>>;
    UserProperties: Array<Maybe<UserProperty>>;
    ThresholdWindow: Scalars['Int'];
    LastAdminToEditID?: Maybe<Scalars['ID']>;
    Type: Scalars['String'];
    ExcludeRules: Array<Maybe<Scalars['String']>>;
};

export type WorkspaceInviteLink = {
    __typename?: 'WorkspaceInviteLink';
    id: Scalars['ID'];
    invitee_email?: Maybe<Scalars['String']>;
    invitee_role: Scalars['String'];
    expiration_date: Scalars['Timestamp'];
    secret: Scalars['String'];
};

export type SessionPayload = {
    __typename?: 'SessionPayload';
    events: Array<Maybe<Scalars['Any']>>;
    errors: Array<Maybe<ErrorObject>>;
    rage_clicks: Array<RageClickEvent>;
    session_comments: Array<Maybe<SessionComment>>;
};

export type Query = {
    __typename?: 'Query';
    session?: Maybe<Session>;
    events?: Maybe<Array<Maybe<Scalars['Any']>>>;
    rage_clicks: Array<RageClickEvent>;
    rageClicksForProject: Array<RageClickEventForProject>;
    error_groups?: Maybe<ErrorResults>;
    error_group?: Maybe<ErrorGroup>;
    messages?: Maybe<Array<Maybe<Scalars['Any']>>>;
    enhanced_user_details?: Maybe<EnhancedUserDetailsResult>;
    errors?: Maybe<Array<Maybe<ErrorObject>>>;
    resources?: Maybe<Array<Maybe<Scalars['Any']>>>;
    session_comments: Array<Maybe<SessionComment>>;
    session_comment_tags_for_project: Array<SessionCommentTag>;
    session_comments_for_admin: Array<Maybe<SessionComment>>;
    session_comments_for_project: Array<Maybe<SessionComment>>;
    error_comments: Array<Maybe<ErrorComment>>;
    error_comments_for_admin: Array<Maybe<ErrorComment>>;
    error_comments_for_project: Array<Maybe<ErrorComment>>;
    project_admins: Array<Maybe<Admin>>;
    workspace_admins: Array<Maybe<Admin>>;
    isIntegrated?: Maybe<Scalars['Boolean']>;
    unprocessedSessionsCount?: Maybe<Scalars['Int64']>;
    adminHasCreatedComment?: Maybe<Scalars['Boolean']>;
    projectHasViewedASession?: Maybe<Session>;
    dailySessionsCount: Array<Maybe<DailySessionCount>>;
    dailyErrorsCount: Array<Maybe<DailyErrorCount>>;
    dailyErrorFrequency: Array<Maybe<Scalars['Int64']>>;
    referrers: Array<Maybe<ReferrerTablePayload>>;
    newUsersCount?: Maybe<NewUsersCount>;
    topUsers: Array<Maybe<TopUsersPayload>>;
    averageSessionLength?: Maybe<AverageSessionLength>;
    userFingerprintCount?: Maybe<UserFingerprintCount>;
    sessions: SessionResults;
    billingDetailsForProject: BillingDetails;
    billingDetails: BillingDetails;
    field_suggestion?: Maybe<Array<Maybe<Field>>>;
    property_suggestion?: Maybe<Array<Maybe<Field>>>;
    error_field_suggestion?: Maybe<Array<Maybe<ErrorField>>>;
    projects?: Maybe<Array<Maybe<Project>>>;
    workspaces?: Maybe<Array<Maybe<Workspace>>>;
    error_alerts: Array<Maybe<ErrorAlert>>;
    session_feedback_alerts: Array<Maybe<SessionAlert>>;
    new_user_alerts?: Maybe<Array<Maybe<SessionAlert>>>;
    track_properties_alerts: Array<Maybe<SessionAlert>>;
    user_properties_alerts: Array<Maybe<SessionAlert>>;
    new_session_alerts: Array<Maybe<SessionAlert>>;
    rage_click_alerts: Array<Maybe<SessionAlert>>;
    projectSuggestion: Array<Maybe<Project>>;
    workspaceSuggestion: Array<Maybe<Workspace>>;
    environment_suggestion?: Maybe<Array<Maybe<Field>>>;
    identifier_suggestion: Array<Maybe<Scalars['String']>>;
    app_version_suggestion: Array<Maybe<Scalars['String']>>;
    slack_channel_suggestion?: Maybe<Array<Maybe<SanitizedSlackChannel>>>;
    slack_members: Array<Maybe<SanitizedSlackChannel>>;
    is_integrated_with_slack: Scalars['Boolean'];
    project?: Maybe<Project>;
    workspace?: Maybe<Workspace>;
    workspace_invite_links: WorkspaceInviteLink;
    workspace_for_project?: Maybe<Workspace>;
    admin?: Maybe<Admin>;
    segments?: Maybe<Array<Maybe<Segment>>>;
    error_segments?: Maybe<Array<Maybe<ErrorSegment>>>;
    api_key_to_org_id?: Maybe<Scalars['ID']>;
    customer_portal_url: Scalars['String'];
};

export type QuerySessionArgs = {
    secure_id: Scalars['String'];
};

export type QueryEventsArgs = {
    session_secure_id: Scalars['String'];
};

export type QueryRage_ClicksArgs = {
    session_secure_id: Scalars['String'];
};

export type QueryRageClicksForProjectArgs = {
    project_id: Scalars['ID'];
    lookBackPeriod: Scalars['Int'];
};

export type QueryError_GroupsArgs = {
    project_id: Scalars['ID'];
    count: Scalars['Int'];
    params?: Maybe<ErrorSearchParamsInput>;
};

export type QueryError_GroupArgs = {
    secure_id: Scalars['String'];
};

export type QueryMessagesArgs = {
    session_secure_id: Scalars['String'];
};

export type QueryEnhanced_User_DetailsArgs = {
    session_secure_id: Scalars['String'];
};

export type QueryErrorsArgs = {
    session_secure_id: Scalars['String'];
};

export type QueryResourcesArgs = {
    session_secure_id: Scalars['String'];
};

export type QuerySession_CommentsArgs = {
    session_secure_id: Scalars['String'];
};

export type QuerySession_Comment_Tags_For_ProjectArgs = {
    project_id: Scalars['ID'];
};

export type QuerySession_Comments_For_ProjectArgs = {
    project_id: Scalars['ID'];
};

export type QueryError_CommentsArgs = {
    error_group_secure_id: Scalars['String'];
};

export type QueryError_Comments_For_ProjectArgs = {
    project_id: Scalars['ID'];
};

export type QueryProject_AdminsArgs = {
    project_id: Scalars['ID'];
};

export type QueryWorkspace_AdminsArgs = {
    workspace_id: Scalars['ID'];
};

export type QueryIsIntegratedArgs = {
    project_id: Scalars['ID'];
};

export type QueryUnprocessedSessionsCountArgs = {
    project_id: Scalars['ID'];
};

export type QueryAdminHasCreatedCommentArgs = {
    admin_id: Scalars['ID'];
};

export type QueryProjectHasViewedASessionArgs = {
    project_id: Scalars['ID'];
};

export type QueryDailySessionsCountArgs = {
    project_id: Scalars['ID'];
    date_range: DateRangeInput;
};

export type QueryDailyErrorsCountArgs = {
    project_id: Scalars['ID'];
    date_range: DateRangeInput;
};

export type QueryDailyErrorFrequencyArgs = {
    project_id: Scalars['ID'];
    error_group_secure_id: Scalars['String'];
    date_offset: Scalars['Int'];
};

export type QueryReferrersArgs = {
    project_id: Scalars['ID'];
    lookBackPeriod: Scalars['Int'];
};

export type QueryNewUsersCountArgs = {
    project_id: Scalars['ID'];
    lookBackPeriod: Scalars['Int'];
};

export type QueryTopUsersArgs = {
    project_id: Scalars['ID'];
    lookBackPeriod: Scalars['Int'];
};

export type QueryAverageSessionLengthArgs = {
    project_id: Scalars['ID'];
    lookBackPeriod: Scalars['Int'];
};

export type QueryUserFingerprintCountArgs = {
    project_id: Scalars['ID'];
    lookBackPeriod: Scalars['Int'];
};

export type QuerySessionsArgs = {
    project_id: Scalars['ID'];
    count: Scalars['Int'];
    lifecycle: SessionLifecycle;
    starred: Scalars['Boolean'];
    params?: Maybe<SearchParamsInput>;
};

export type QueryBillingDetailsForProjectArgs = {
    project_id: Scalars['ID'];
};

export type QueryBillingDetailsArgs = {
    workspace_id: Scalars['ID'];
};

export type QueryField_SuggestionArgs = {
    project_id: Scalars['ID'];
    name: Scalars['String'];
    query: Scalars['String'];
};

export type QueryProperty_SuggestionArgs = {
    project_id: Scalars['ID'];
    query: Scalars['String'];
    type: Scalars['String'];
};

export type QueryError_Field_SuggestionArgs = {
    project_id: Scalars['ID'];
    name: Scalars['String'];
    query: Scalars['String'];
};

export type QueryError_AlertsArgs = {
    project_id: Scalars['ID'];
};

export type QuerySession_Feedback_AlertsArgs = {
    project_id: Scalars['ID'];
};

export type QueryNew_User_AlertsArgs = {
    project_id: Scalars['ID'];
};

export type QueryTrack_Properties_AlertsArgs = {
    project_id: Scalars['ID'];
};

export type QueryUser_Properties_AlertsArgs = {
    project_id: Scalars['ID'];
};

export type QueryNew_Session_AlertsArgs = {
    project_id: Scalars['ID'];
};

export type QueryRage_Click_AlertsArgs = {
    project_id: Scalars['ID'];
};

export type QueryProjectSuggestionArgs = {
    query: Scalars['String'];
};

export type QueryWorkspaceSuggestionArgs = {
    query: Scalars['String'];
};

export type QueryEnvironment_SuggestionArgs = {
    project_id: Scalars['ID'];
};

export type QueryIdentifier_SuggestionArgs = {
    project_id: Scalars['ID'];
};

export type QueryApp_Version_SuggestionArgs = {
    project_id: Scalars['ID'];
};

export type QuerySlack_Channel_SuggestionArgs = {
    project_id: Scalars['ID'];
};

export type QuerySlack_MembersArgs = {
    project_id: Scalars['ID'];
};

export type QueryIs_Integrated_With_SlackArgs = {
    project_id: Scalars['ID'];
};

export type QueryProjectArgs = {
    id: Scalars['ID'];
};

export type QueryWorkspaceArgs = {
    id: Scalars['ID'];
};

export type QueryWorkspace_Invite_LinksArgs = {
    workspace_id: Scalars['ID'];
};

export type QueryWorkspace_For_ProjectArgs = {
    project_id: Scalars['ID'];
};

export type QuerySegmentsArgs = {
    project_id: Scalars['ID'];
};

export type QueryError_SegmentsArgs = {
    project_id: Scalars['ID'];
};

export type QueryApi_Key_To_Org_IdArgs = {
    api_key: Scalars['String'];
};

export type QueryCustomer_Portal_UrlArgs = {
    workspace_id: Scalars['ID'];
};

export type Mutation = {
    __typename?: 'Mutation';
    createProject?: Maybe<Project>;
    createWorkspace?: Maybe<Workspace>;
    editProject?: Maybe<Project>;
    editWorkspace?: Maybe<Workspace>;
    markSessionAsViewed?: Maybe<Session>;
    markSessionAsStarred?: Maybe<Session>;
    updateErrorGroupState?: Maybe<ErrorGroup>;
    deleteProject?: Maybe<Scalars['Boolean']>;
    sendAdminProjectInvite?: Maybe<Scalars['String']>;
    sendAdminWorkspaceInvite?: Maybe<Scalars['String']>;
    addAdminToWorkspace?: Maybe<Scalars['ID']>;
    changeAdminRole: Scalars['Boolean'];
    deleteAdminFromProject?: Maybe<Scalars['ID']>;
    deleteAdminFromWorkspace?: Maybe<Scalars['ID']>;
    createSegment?: Maybe<Segment>;
    emailSignup: Scalars['String'];
    editSegment?: Maybe<Scalars['Boolean']>;
    deleteSegment?: Maybe<Scalars['Boolean']>;
    createErrorSegment?: Maybe<ErrorSegment>;
    editErrorSegment?: Maybe<Scalars['Boolean']>;
    deleteErrorSegment?: Maybe<Scalars['Boolean']>;
    createOrUpdateStripeSubscription?: Maybe<Scalars['String']>;
    updateBillingDetails?: Maybe<Scalars['Boolean']>;
    createSessionComment?: Maybe<SessionComment>;
    deleteSessionComment?: Maybe<Scalars['Boolean']>;
    createErrorComment?: Maybe<ErrorComment>;
    deleteErrorComment?: Maybe<Scalars['Boolean']>;
    openSlackConversation?: Maybe<Scalars['Boolean']>;
    addSlackBotIntegrationToProject: Scalars['Boolean'];
    createDefaultAlerts?: Maybe<Scalars['Boolean']>;
    createRageClickAlert?: Maybe<SessionAlert>;
    createErrorAlert?: Maybe<ErrorAlert>;
    updateErrorAlert?: Maybe<ErrorAlert>;
    deleteErrorAlert?: Maybe<ErrorAlert>;
    updateSessionFeedbackAlert?: Maybe<SessionAlert>;
    createSessionFeedbackAlert?: Maybe<SessionAlert>;
    updateRageClickAlert?: Maybe<SessionAlert>;
    updateNewUserAlert?: Maybe<SessionAlert>;
    createNewUserAlert?: Maybe<SessionAlert>;
    updateTrackPropertiesAlert?: Maybe<SessionAlert>;
    createTrackPropertiesAlert?: Maybe<SessionAlert>;
    createUserPropertiesAlert?: Maybe<SessionAlert>;
    deleteSessionAlert?: Maybe<SessionAlert>;
    updateUserPropertiesAlert?: Maybe<SessionAlert>;
    updateNewSessionAlert?: Maybe<SessionAlert>;
    createNewSessionAlert?: Maybe<SessionAlert>;
    updateSessionIsPublic?: Maybe<Session>;
    updateErrorGroupIsPublic?: Maybe<ErrorGroup>;
    updateAllowMeterOverage?: Maybe<Workspace>;
};

export type MutationCreateProjectArgs = {
    name: Scalars['String'];
    workspace_id: Scalars['ID'];
};

export type MutationCreateWorkspaceArgs = {
    name: Scalars['String'];
};

export type MutationEditProjectArgs = {
    id: Scalars['ID'];
    name?: Maybe<Scalars['String']>;
    billing_email?: Maybe<Scalars['String']>;
};

export type MutationEditWorkspaceArgs = {
    id: Scalars['ID'];
    name?: Maybe<Scalars['String']>;
};

export type MutationMarkSessionAsViewedArgs = {
    secure_id: Scalars['String'];
    viewed?: Maybe<Scalars['Boolean']>;
};

export type MutationMarkSessionAsStarredArgs = {
    secure_id: Scalars['String'];
    starred?: Maybe<Scalars['Boolean']>;
};

export type MutationUpdateErrorGroupStateArgs = {
    secure_id: Scalars['String'];
    state: Scalars['String'];
};

export type MutationDeleteProjectArgs = {
    id: Scalars['ID'];
};

export type MutationSendAdminProjectInviteArgs = {
    project_id: Scalars['ID'];
    email: Scalars['String'];
    base_url: Scalars['String'];
};

export type MutationSendAdminWorkspaceInviteArgs = {
    workspace_id: Scalars['ID'];
    email: Scalars['String'];
    base_url: Scalars['String'];
    role: Scalars['String'];
};

export type MutationAddAdminToWorkspaceArgs = {
    workspace_id: Scalars['ID'];
    invite_id: Scalars['String'];
};

export type MutationChangeAdminRoleArgs = {
    workspace_id: Scalars['ID'];
    admin_id: Scalars['ID'];
    new_role: Scalars['String'];
};

export type MutationDeleteAdminFromProjectArgs = {
    project_id: Scalars['ID'];
    admin_id: Scalars['ID'];
};

export type MutationDeleteAdminFromWorkspaceArgs = {
    workspace_id: Scalars['ID'];
    admin_id: Scalars['ID'];
};

export type MutationCreateSegmentArgs = {
    project_id: Scalars['ID'];
    name: Scalars['String'];
    params: SearchParamsInput;
};

export type MutationEmailSignupArgs = {
    email: Scalars['String'];
};

export type MutationEditSegmentArgs = {
    id: Scalars['ID'];
    project_id: Scalars['ID'];
    params: SearchParamsInput;
};

export type MutationDeleteSegmentArgs = {
    segment_id: Scalars['ID'];
};

export type MutationCreateErrorSegmentArgs = {
    project_id: Scalars['ID'];
    name: Scalars['String'];
    params: ErrorSearchParamsInput;
};

export type MutationEditErrorSegmentArgs = {
    id: Scalars['ID'];
    project_id: Scalars['ID'];
    params: ErrorSearchParamsInput;
};

export type MutationDeleteErrorSegmentArgs = {
    segment_id: Scalars['ID'];
};

export type MutationCreateOrUpdateStripeSubscriptionArgs = {
    workspace_id: Scalars['ID'];
    plan_type: PlanType;
    interval: SubscriptionInterval;
};

export type MutationUpdateBillingDetailsArgs = {
    workspace_id: Scalars['ID'];
};

export type MutationCreateSessionCommentArgs = {
    project_id: Scalars['ID'];
    session_secure_id: Scalars['String'];
    session_timestamp: Scalars['Int'];
    text: Scalars['String'];
    text_for_email: Scalars['String'];
    x_coordinate: Scalars['Float'];
    y_coordinate: Scalars['Float'];
    tagged_admins: Array<Maybe<SanitizedAdminInput>>;
    tagged_slack_users: Array<Maybe<SanitizedSlackChannelInput>>;
    session_url: Scalars['String'];
    time: Scalars['Float'];
    author_name: Scalars['String'];
    session_image?: Maybe<Scalars['String']>;
    tags: Array<Maybe<SessionCommentTagInput>>;
};

export type MutationDeleteSessionCommentArgs = {
    id: Scalars['ID'];
};

export type MutationCreateErrorCommentArgs = {
    project_id: Scalars['ID'];
    error_group_secure_id: Scalars['String'];
    text: Scalars['String'];
    text_for_email: Scalars['String'];
    tagged_admins: Array<Maybe<SanitizedAdminInput>>;
    tagged_slack_users: Array<Maybe<SanitizedSlackChannelInput>>;
    error_url: Scalars['String'];
    author_name: Scalars['String'];
};

export type MutationDeleteErrorCommentArgs = {
    id: Scalars['ID'];
};

export type MutationOpenSlackConversationArgs = {
    project_id: Scalars['ID'];
    code: Scalars['String'];
    redirect_path: Scalars['String'];
};

export type MutationAddSlackBotIntegrationToProjectArgs = {
    project_id: Scalars['ID'];
    code: Scalars['String'];
    redirect_path: Scalars['String'];
};

export type MutationCreateDefaultAlertsArgs = {
    project_id: Scalars['ID'];
    alert_types: Array<Scalars['String']>;
    slack_channels: Array<SanitizedSlackChannelInput>;
};

export type MutationCreateRageClickAlertArgs = {
    project_id: Scalars['ID'];
    name: Scalars['String'];
    count_threshold: Scalars['Int'];
    threshold_window: Scalars['Int'];
    slack_channels: Array<Maybe<SanitizedSlackChannelInput>>;
    environments: Array<Maybe<Scalars['String']>>;
};

export type MutationCreateErrorAlertArgs = {
    project_id: Scalars['ID'];
    name: Scalars['String'];
    count_threshold: Scalars['Int'];
    threshold_window: Scalars['Int'];
    slack_channels: Array<Maybe<SanitizedSlackChannelInput>>;
    environments: Array<Maybe<Scalars['String']>>;
};

export type MutationUpdateErrorAlertArgs = {
    project_id: Scalars['ID'];
    name: Scalars['String'];
    error_alert_id: Scalars['ID'];
    count_threshold: Scalars['Int'];
    threshold_window: Scalars['Int'];
    slack_channels: Array<Maybe<SanitizedSlackChannelInput>>;
    environments: Array<Maybe<Scalars['String']>>;
};

export type MutationDeleteErrorAlertArgs = {
    project_id: Scalars['ID'];
    error_alert_id: Scalars['ID'];
};

export type MutationUpdateSessionFeedbackAlertArgs = {
    project_id: Scalars['ID'];
    session_feedback_alert_id: Scalars['ID'];
    name: Scalars['String'];
    count_threshold: Scalars['Int'];
    threshold_window: Scalars['Int'];
    slack_channels: Array<Maybe<SanitizedSlackChannelInput>>;
    environments: Array<Maybe<Scalars['String']>>;
};

export type MutationCreateSessionFeedbackAlertArgs = {
    project_id: Scalars['ID'];
    name: Scalars['String'];
    count_threshold: Scalars['Int'];
    threshold_window: Scalars['Int'];
    slack_channels: Array<Maybe<SanitizedSlackChannelInput>>;
    environments: Array<Maybe<Scalars['String']>>;
};

export type MutationUpdateRageClickAlertArgs = {
    project_id: Scalars['ID'];
    rage_click_alert_id: Scalars['ID'];
    name: Scalars['String'];
    count_threshold: Scalars['Int'];
    threshold_window: Scalars['Int'];
    slack_channels: Array<Maybe<SanitizedSlackChannelInput>>;
    environments: Array<Maybe<Scalars['String']>>;
};

export type MutationUpdateNewUserAlertArgs = {
    project_id: Scalars['ID'];
    session_alert_id: Scalars['ID'];
    name: Scalars['String'];
    count_threshold: Scalars['Int'];
    threshold_window: Scalars['Int'];
    slack_channels: Array<Maybe<SanitizedSlackChannelInput>>;
    environments: Array<Maybe<Scalars['String']>>;
};

export type MutationCreateNewUserAlertArgs = {
    project_id: Scalars['ID'];
    name: Scalars['String'];
    count_threshold: Scalars['Int'];
    slack_channels: Array<Maybe<SanitizedSlackChannelInput>>;
    environments: Array<Maybe<Scalars['String']>>;
    threshold_window: Scalars['Int'];
};

export type MutationUpdateTrackPropertiesAlertArgs = {
    project_id: Scalars['ID'];
    session_alert_id: Scalars['ID'];
    name: Scalars['String'];
    slack_channels: Array<Maybe<SanitizedSlackChannelInput>>;
    environments: Array<Maybe<Scalars['String']>>;
    track_properties: Array<Maybe<TrackPropertyInput>>;
    threshold_window: Scalars['Int'];
};

export type MutationCreateTrackPropertiesAlertArgs = {
    project_id: Scalars['ID'];
    name: Scalars['String'];
    slack_channels: Array<Maybe<SanitizedSlackChannelInput>>;
    environments: Array<Maybe<Scalars['String']>>;
    track_properties: Array<Maybe<TrackPropertyInput>>;
    threshold_window: Scalars['Int'];
};

export type MutationCreateUserPropertiesAlertArgs = {
    project_id: Scalars['ID'];
    name: Scalars['String'];
    slack_channels: Array<Maybe<SanitizedSlackChannelInput>>;
    environments: Array<Maybe<Scalars['String']>>;
    user_properties: Array<Maybe<UserPropertyInput>>;
    threshold_window: Scalars['Int'];
};

export type MutationDeleteSessionAlertArgs = {
    project_id: Scalars['ID'];
    session_alert_id: Scalars['ID'];
};

export type MutationUpdateUserPropertiesAlertArgs = {
    project_id: Scalars['ID'];
    session_alert_id: Scalars['ID'];
    name: Scalars['String'];
    slack_channels: Array<Maybe<SanitizedSlackChannelInput>>;
    environments: Array<Maybe<Scalars['String']>>;
    user_properties: Array<Maybe<UserPropertyInput>>;
    threshold_window: Scalars['Int'];
};

export type MutationUpdateNewSessionAlertArgs = {
    project_id: Scalars['ID'];
    session_alert_id: Scalars['ID'];
    name: Scalars['String'];
    count_threshold: Scalars['Int'];
    slack_channels: Array<Maybe<SanitizedSlackChannelInput>>;
    environments: Array<Maybe<Scalars['String']>>;
    threshold_window: Scalars['Int'];
    exclude_rules: Array<Maybe<Scalars['String']>>;
};

export type MutationCreateNewSessionAlertArgs = {
    project_id: Scalars['ID'];
    name: Scalars['String'];
    count_threshold: Scalars['Int'];
    slack_channels: Array<Maybe<SanitizedSlackChannelInput>>;
    environments: Array<Maybe<Scalars['String']>>;
    threshold_window: Scalars['Int'];
    exclude_rules: Array<Maybe<Scalars['String']>>;
};

export type MutationUpdateSessionIsPublicArgs = {
    session_secure_id: Scalars['String'];
    is_public: Scalars['Boolean'];
};

export type MutationUpdateErrorGroupIsPublicArgs = {
    error_group_secure_id: Scalars['String'];
    is_public: Scalars['Boolean'];
};

<<<<<<< HEAD
export type Subscription = {
    __typename?: 'Subscription';
    session_payload_appended?: Maybe<SessionPayload>;
};

export type SubscriptionSession_Payload_AppendedArgs = {
    session_secure_id: Scalars['String'];
    initial_events_count: Scalars['Int'];
=======
export type MutationUpdateAllowMeterOverageArgs = {
    workspace_id: Scalars['ID'];
    allow_meter_overage: Scalars['Boolean'];
>>>>>>> 6a55b580
};<|MERGE_RESOLUTION|>--- conflicted
+++ resolved
@@ -1265,7 +1265,11 @@
     is_public: Scalars['Boolean'];
 };
 
-<<<<<<< HEAD
+export type MutationUpdateAllowMeterOverageArgs = {
+    workspace_id: Scalars['ID'];
+    allow_meter_overage: Scalars['Boolean'];
+};
+
 export type Subscription = {
     __typename?: 'Subscription';
     session_payload_appended?: Maybe<SessionPayload>;
@@ -1274,9 +1278,4 @@
 export type SubscriptionSession_Payload_AppendedArgs = {
     session_secure_id: Scalars['String'];
     initial_events_count: Scalars['Int'];
-=======
-export type MutationUpdateAllowMeterOverageArgs = {
-    workspace_id: Scalars['ID'];
-    allow_meter_overage: Scalars['Boolean'];
->>>>>>> 6a55b580
 };