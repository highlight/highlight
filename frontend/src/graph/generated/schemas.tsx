--- conflicted
+++ resolved
@@ -661,10 +661,7 @@
     sessions_opensearch: SessionResults;
     field_types: Array<Field>;
     fields_opensearch: Array<Scalars['String']>;
-<<<<<<< HEAD
-=======
     error_fields_opensearch: Array<Scalars['String']>;
->>>>>>> 17d69b00
     quickFields_opensearch: Array<Maybe<Field>>;
     billingDetailsForProject?: Maybe<BillingDetails>;
     billingDetails: BillingDetails;
@@ -867,8 +864,6 @@
     query: Scalars['String'];
 };
 
-<<<<<<< HEAD
-=======
 export type QueryError_Fields_OpensearchArgs = {
     project_id: Scalars['ID'];
     count: Scalars['Int'];
@@ -877,7 +872,6 @@
     query: Scalars['String'];
 };
 
->>>>>>> 17d69b00
 export type QueryQuickFields_OpensearchArgs = {
     project_id: Scalars['ID'];
     count: Scalars['Int'];
