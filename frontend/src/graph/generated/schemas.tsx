--- conflicted
+++ resolved
@@ -369,16 +369,6 @@
 
 export type ErrorAlert = {
     __typename?: 'ErrorAlert';
-<<<<<<< HEAD
-    ChannelsToNotify: Array<Maybe<SanitizedSlackChannel>>;
-    ExcludedEnvironments: Array<Maybe<Scalars['String']>>;
-    CountThreshold: Scalars['Int'];
-};
-
-export type SessionAlert = {
-    __typename?: 'SessionAlert';
-=======
->>>>>>> 415be8f1
     ChannelsToNotify: Array<Maybe<SanitizedSlackChannel>>;
     ExcludedEnvironments: Array<Maybe<Scalars['String']>>;
     CountThreshold: Scalars['Int'];
@@ -416,10 +406,6 @@
     error_field_suggestion?: Maybe<Array<Maybe<ErrorField>>>;
     organizations?: Maybe<Array<Maybe<Organization>>>;
     error_alerts?: Maybe<Array<Maybe<ErrorAlert>>>;
-<<<<<<< HEAD
-    session_alerts?: Maybe<Array<Maybe<SessionAlert>>>;
-=======
->>>>>>> 415be8f1
     organizationSuggestion?: Maybe<Array<Maybe<Organization>>>;
     environment_suggestion?: Maybe<Array<Maybe<Field>>>;
     slack_channel_suggestion?: Maybe<Array<Maybe<SanitizedSlackChannel>>>;
@@ -557,13 +543,6 @@
     organization_id: Scalars['ID'];
 };
 
-<<<<<<< HEAD
-export type QuerySession_AlertsArgs = {
-    organization_id: Scalars['ID'];
-};
-
-=======
->>>>>>> 415be8f1
 export type QueryOrganizationSuggestionArgs = {
     query: Scalars['String'];
 };
@@ -618,7 +597,6 @@
     createErrorComment?: Maybe<ErrorComment>;
     deleteErrorComment?: Maybe<Scalars['Boolean']>;
     updateErrorAlert?: Maybe<ErrorAlert>;
-    updateSessionAlert?: Maybe<SessionAlert>;
 };
 
 export type MutationCreateOrganizationArgs = {
@@ -754,15 +732,4 @@
     count_threshold: Scalars['Int'];
     slack_channels: Array<Maybe<SanitizedSlackChannelInput>>;
     environments: Array<Maybe<Scalars['String']>>;
-<<<<<<< HEAD
-};
-
-export type MutationUpdateSessionAlertArgs = {
-    organization_id: Scalars['ID'];
-    session_alert_id: Scalars['ID'];
-    count_threshold: Scalars['Int'];
-    slack_channels: Array<Maybe<SanitizedSlackChannelInput>>;
-    environments: Array<Maybe<Scalars['String']>>;
-=======
->>>>>>> 415be8f1
 };