--- conflicted
+++ resolved
@@ -30,11 +30,7 @@
 export type Session = {
     __typename?: 'Session';
     id: Scalars['ID'];
-<<<<<<< HEAD
-=======
     secure_id: Scalars['String'];
-    user_id: Scalars['ID'];
->>>>>>> e8435990
     fingerprint?: Maybe<Scalars['Int']>;
     os_name: Scalars['String'];
     os_version: Scalars['String'];
