export type Maybe<T> = T | null
export type Exact<T extends { [key: string]: unknown }> = {
	[K in keyof T]: T[K]
}
export type MakeOptional<T, K extends keyof T> = Omit<T, K> & {
	[SubKey in K]?: Maybe<T[SubKey]>
}
export type MakeMaybe<T, K extends keyof T> = Omit<T, K> & {
	[SubKey in K]: Maybe<T[SubKey]>
}
/** All built-in and custom scalars, mapped to their actual values */
export type Scalars = {
	ID: string
	String: string
	Boolean: boolean
	Int: number
	Float: number
	Any: any
	Timestamp: string
	Int64: number
	StringArray: string[]
	Upload: any
}

export type Field = {
	__typename?: 'Field'
	id: Scalars['Int64']
	name: Scalars['String']
	value: Scalars['String']
	type?: Maybe<Scalars['String']>
}

export type Session = {
	__typename?: 'Session'
	id: Scalars['ID']
	secure_id: Scalars['String']
	client_id: Scalars['String']
	fingerprint?: Maybe<Scalars['Int']>
	os_name: Scalars['String']
	os_version: Scalars['String']
	browser_name: Scalars['String']
	browser_version: Scalars['String']
	city: Scalars['String']
	state: Scalars['String']
	country: Scalars['String']
	postal: Scalars['String']
	environment?: Maybe<Scalars['String']>
	app_version?: Maybe<Scalars['String']>
	client_version?: Maybe<Scalars['String']>
	firstload_version?: Maybe<Scalars['String']>
	client_config?: Maybe<Scalars['String']>
	language: Scalars['String']
	identifier: Scalars['String']
	identified: Scalars['Boolean']
	created_at?: Maybe<Scalars['Timestamp']>
	length?: Maybe<Scalars['Int']>
	active_length?: Maybe<Scalars['Int']>
	user_object?: Maybe<Scalars['Any']>
	user_properties?: Maybe<Scalars['String']>
	fields?: Maybe<Array<Maybe<Field>>>
	viewed?: Maybe<Scalars['Boolean']>
	starred?: Maybe<Scalars['Boolean']>
	processed?: Maybe<Scalars['Boolean']>
	excluded?: Maybe<Scalars['Boolean']>
	has_rage_clicks?: Maybe<Scalars['Boolean']>
	has_errors?: Maybe<Scalars['Boolean']>
	first_time?: Maybe<Scalars['Boolean']>
	field_group?: Maybe<Scalars['String']>
	enable_strict_privacy?: Maybe<Scalars['Boolean']>
	enable_recording_network_contents?: Maybe<Scalars['Boolean']>
	object_storage_enabled?: Maybe<Scalars['Boolean']>
	payload_size?: Maybe<Scalars['Int64']>
	within_billing_quota?: Maybe<Scalars['Boolean']>
	is_public?: Maybe<Scalars['Boolean']>
	event_counts?: Maybe<Scalars['String']>
	direct_download_url?: Maybe<Scalars['String']>
	resources_url?: Maybe<Scalars['String']>
	messages_url?: Maybe<Scalars['String']>
	deviceMemory?: Maybe<Scalars['Int']>
	last_user_interaction_time: Scalars['Timestamp']
	chunked?: Maybe<Scalars['Boolean']>
}

export type SessionInterval = {
	__typename?: 'SessionInterval'
	session_secure_id: Scalars['String']
	start_time: Scalars['Timestamp']
	end_time: Scalars['Timestamp']
	duration: Scalars['Int']
	active: Scalars['Boolean']
}

export type TimelineIndicatorEvent = {
	__typename?: 'TimelineIndicatorEvent'
	session_secure_id: Scalars['String']
	timestamp: Scalars['Float']
	sid: Scalars['Float']
	data?: Maybe<Scalars['Any']>
	type: Scalars['Int']
}

export type RageClickEvent = {
	__typename?: 'RageClickEvent'
	id: Scalars['ID']
	project_id: Scalars['ID']
	session_secure_id: Scalars['String']
	start_timestamp: Scalars['Timestamp']
	end_timestamp: Scalars['Timestamp']
	total_clicks: Scalars['Int']
}

export type RageClickEventForProject = {
	__typename?: 'RageClickEventForProject'
	identifier: Scalars['String']
	session_secure_id: Scalars['String']
	total_clicks: Scalars['Int']
	user_properties: Scalars['String']
}

export type BillingDetails = {
	__typename?: 'BillingDetails'
	plan: Plan
	meter: Scalars['Int64']
	membersMeter: Scalars['Int64']
	sessionsOutOfQuota: Scalars['Int64']
}

export type Invoice = {
	__typename?: 'Invoice'
	amountDue?: Maybe<Scalars['Int64']>
	amountPaid?: Maybe<Scalars['Int64']>
	attemptCount?: Maybe<Scalars['Int64']>
	date?: Maybe<Scalars['Timestamp']>
	url?: Maybe<Scalars['String']>
	status?: Maybe<Scalars['String']>
}

export type SubscriptionDetails = {
	__typename?: 'SubscriptionDetails'
	baseAmount: Scalars['Int64']
	discountPercent: Scalars['Float']
	discountAmount: Scalars['Int64']
	lastInvoice?: Maybe<Invoice>
}

export type Plan = {
	__typename?: 'Plan'
	type: PlanType
	interval: SubscriptionInterval
	quota: Scalars['Int']
	membersLimit?: Maybe<Scalars['Int']>
}

export enum PlanType {
	Free = 'Free',
	Basic = 'Basic',
	Startup = 'Startup',
	Enterprise = 'Enterprise',
}

export enum SubscriptionInterval {
	Monthly = 'Monthly',
	Annual = 'Annual',
}

export enum OpenSearchCalendarInterval {
	Minute = 'minute',
	Hour = 'hour',
	Day = 'day',
	Week = 'week',
	Month = 'month',
	Quarter = 'quarter',
	Year = 'year',
}

export type EnhancedUserDetailsResult = {
	__typename?: 'EnhancedUserDetailsResult'
	id?: Maybe<Scalars['ID']>
	name?: Maybe<Scalars['String']>
	avatar?: Maybe<Scalars['String']>
	bio?: Maybe<Scalars['String']>
	socials?: Maybe<Array<Maybe<SocialLink>>>
	email?: Maybe<Scalars['String']>
}

export type LinearTeam = {
	__typename?: 'LinearTeam'
	team_id: Scalars['String']
	name: Scalars['String']
	key: Scalars['String']
}

export type VercelEnv = {
	__typename?: 'VercelEnv'
	id: Scalars['String']
	key: Scalars['String']
	configurationId: Scalars['String']
}

export type VercelProject = {
	__typename?: 'VercelProject'
	id: Scalars['String']
	name: Scalars['String']
	env: Array<VercelEnv>
}

export type SocialLink = {
	__typename?: 'SocialLink'
	type: SocialType
	link?: Maybe<Scalars['String']>
}

export enum SocialType {
	Github = 'Github',
	LinkedIn = 'LinkedIn',
	Twitter = 'Twitter',
	Facebook = 'Facebook',
	Site = 'Site',
}

export enum IntegrationType {
	Slack = 'Slack',
	Linear = 'Linear',
	Zapier = 'Zapier',
	Front = 'Front',
	Vercel = 'Vercel',
}

export enum ErrorState {
	Open = 'OPEN',
	Resolved = 'RESOLVED',
	Ignored = 'IGNORED',
}

export enum AdminRole {
	Admin = 'ADMIN',
	Member = 'MEMBER',
}

export enum SessionCommentType {
	Admin = 'Admin',
	Feedback = 'FEEDBACK',
}

export type Project = {
	__typename?: 'Project'
	id: Scalars['ID']
	verbose_id: Scalars['String']
	name: Scalars['String']
	billing_email?: Maybe<Scalars['String']>
	secret?: Maybe<Scalars['String']>
	workspace_id: Scalars['ID']
	excluded_users?: Maybe<Scalars['StringArray']>
	error_json_paths?: Maybe<Scalars['StringArray']>
	rage_click_window_seconds?: Maybe<Scalars['Int']>
	rage_click_radius_pixels?: Maybe<Scalars['Int']>
	rage_click_count?: Maybe<Scalars['Int']>
	backend_domains?: Maybe<Scalars['StringArray']>
}

export type Account = {
	__typename?: 'Account'
	id: Scalars['ID']
	name: Scalars['String']
	session_count_cur: Scalars['Int']
	view_count_cur: Scalars['Int']
	session_count_prev: Scalars['Int']
	view_count_prev: Scalars['Int']
	session_count_prev_prev: Scalars['Int']
	session_limit: Scalars['Int']
	paid_prev: Scalars['Int']
	paid_prev_prev: Scalars['Int']
	email: Scalars['String']
	subscription_start?: Maybe<Scalars['Timestamp']>
	plan_tier: Scalars['String']
	unlimited_members: Scalars['Boolean']
	stripe_customer_id: Scalars['String']
	member_count: Scalars['Int']
	member_limit?: Maybe<Scalars['Int']>
}

export type AccountDetailsMember = {
	__typename?: 'AccountDetailsMember'
	id: Scalars['ID']
	name: Scalars['String']
	email: Scalars['String']
	last_active?: Maybe<Scalars['Timestamp']>
}

export type AccountDetails = {
	__typename?: 'AccountDetails'
	id: Scalars['ID']
	name: Scalars['String']
	session_count_per_month?: Maybe<Array<Maybe<NamedCount>>>
	session_count_per_day?: Maybe<Array<Maybe<NamedCount>>>
	stripe_customer_id: Scalars['String']
	members: Array<AccountDetailsMember>
}

export type NamedCount = {
	__typename?: 'NamedCount'
	name: Scalars['String']
	count: Scalars['Int']
}

export type Workspace = {
	__typename?: 'Workspace'
	id: Scalars['ID']
	name: Scalars['String']
	slack_webhook_channel?: Maybe<Scalars['String']>
	slack_channels?: Maybe<Scalars['String']>
	secret?: Maybe<Scalars['String']>
	projects: Array<Maybe<Project>>
	plan_tier: Scalars['String']
	unlimited_members: Scalars['Boolean']
	trial_end_date?: Maybe<Scalars['Timestamp']>
	billing_period_end?: Maybe<Scalars['Timestamp']>
	next_invoice_date?: Maybe<Scalars['Timestamp']>
	allow_meter_overage: Scalars['Boolean']
	allowed_auto_join_email_origins?: Maybe<Scalars['String']>
	eligible_for_trial_extension: Scalars['Boolean']
	trial_extension_enabled: Scalars['Boolean']
	clearbit_enabled: Scalars['Boolean']
}

export type Segment = {
	__typename?: 'Segment'
	id: Scalars['ID']
	name: Scalars['String']
	params: SearchParams
	project_id: Scalars['ID']
}

export type ErrorSegment = {
	__typename?: 'ErrorSegment'
	id: Scalars['ID']
	name: Scalars['String']
	params: ErrorSearchParams
	project_id: Scalars['ID']
}

export type ErrorObject = {
	__typename?: 'ErrorObject'
	id: Scalars['ID']
	project_id: Scalars['Int']
	session_id: Scalars['Int']
	error_group_id: Scalars['Int']
	error_group_secure_id: Scalars['String']
	event: Array<Maybe<Scalars['String']>>
	type: Scalars['String']
	url: Scalars['String']
	source?: Maybe<Scalars['String']>
	lineNumber?: Maybe<Scalars['Int']>
	columnNumber?: Maybe<Scalars['Int']>
	stack_trace: Scalars['String']
	structured_stack_trace: Array<Maybe<ErrorTrace>>
	timestamp?: Maybe<Scalars['Timestamp']>
	payload?: Maybe<Scalars['String']>
	request_id?: Maybe<Scalars['String']>
}

export type ErrorField = {
	__typename?: 'ErrorField'
	project_id?: Maybe<Scalars['Int']>
	name: Scalars['String']
	value: Scalars['String']
}

export type ErrorGroup = {
	__typename?: 'ErrorGroup'
	created_at: Scalars['Timestamp']
	id: Scalars['ID']
	secure_id: Scalars['String']
	project_id: Scalars['Int']
	type: Scalars['String']
	event: Array<Maybe<Scalars['String']>>
	structured_stack_trace: Array<Maybe<ErrorTrace>>
	metadata_log: Array<Maybe<ErrorMetadata>>
	mapped_stack_trace?: Maybe<Scalars['String']>
	stack_trace?: Maybe<Scalars['String']>
	fields?: Maybe<Array<Maybe<ErrorField>>>
	state: ErrorState
	environments?: Maybe<Scalars['String']>
	error_frequency: Array<Maybe<Scalars['Int64']>>
	is_public: Scalars['Boolean']
}

export type ErrorMetadata = {
	__typename?: 'ErrorMetadata'
	error_id: Scalars['Int']
	session_id: Scalars['Int']
	session_secure_id: Scalars['String']
	environment?: Maybe<Scalars['String']>
	timestamp?: Maybe<Scalars['Timestamp']>
	os?: Maybe<Scalars['String']>
	browser?: Maybe<Scalars['String']>
	visited_url?: Maybe<Scalars['String']>
	fingerprint: Scalars['String']
	identifier?: Maybe<Scalars['String']>
	user_properties?: Maybe<Scalars['String']>
	request_id?: Maybe<Scalars['String']>
	payload?: Maybe<Scalars['String']>
}

export type ErrorTrace = {
	__typename?: 'ErrorTrace'
	fileName?: Maybe<Scalars['String']>
	lineNumber?: Maybe<Scalars['Int']>
	functionName?: Maybe<Scalars['String']>
	columnNumber?: Maybe<Scalars['Int']>
	error?: Maybe<Scalars['String']>
	lineContent?: Maybe<Scalars['String']>
	linesBefore?: Maybe<Scalars['String']>
	linesAfter?: Maybe<Scalars['String']>
}

export type S3File = {
	__typename?: 'S3File'
	key?: Maybe<Scalars['String']>
}

export type ReferrerTablePayload = {
	__typename?: 'ReferrerTablePayload'
	host: Scalars['String']
	count: Scalars['Int']
	percent: Scalars['Float']
}

export type TopUsersPayload = {
	__typename?: 'TopUsersPayload'
	id: Scalars['ID']
	identifier: Scalars['String']
	total_active_time: Scalars['Int']
	active_time_percentage: Scalars['Float']
	user_properties: Scalars['String']
}

export type NewUsersCount = {
	__typename?: 'NewUsersCount'
	count: Scalars['Int64']
}

export type AverageSessionLength = {
	__typename?: 'AverageSessionLength'
	length: Scalars['Float']
}

export type UserFingerprintCount = {
	__typename?: 'UserFingerprintCount'
	count: Scalars['Int64']
}

export type SearchParamsInput = {
	user_properties?: Maybe<Array<Maybe<UserPropertyInput>>>
	excluded_properties?: Maybe<Array<Maybe<UserPropertyInput>>>
	track_properties?: Maybe<Array<Maybe<UserPropertyInput>>>
	excluded_track_properties?: Maybe<Array<Maybe<UserPropertyInput>>>
	environments?: Maybe<Array<Maybe<Scalars['String']>>>
	app_versions?: Maybe<Array<Maybe<Scalars['String']>>>
	date_range?: Maybe<DateRangeInput>
	length_range?: Maybe<LengthRangeInput>
	os?: Maybe<Scalars['String']>
	browser?: Maybe<Scalars['String']>
	device_id?: Maybe<Scalars['String']>
	visited_url?: Maybe<Scalars['String']>
	referrer?: Maybe<Scalars['String']>
	identified?: Maybe<Scalars['Boolean']>
	hide_viewed?: Maybe<Scalars['Boolean']>
	first_time?: Maybe<Scalars['Boolean']>
	show_live_sessions?: Maybe<Scalars['Boolean']>
	query?: Maybe<Scalars['String']>
}

export type DashboardParamsInput = {
	date_range?: Maybe<DateRangeInput>
	resolution_minutes?: Maybe<Scalars['Int']>
	timezone?: Maybe<Scalars['String']>
	units?: Maybe<Scalars['String']>
	aggregator?: Maybe<MetricAggregator>
	filters?: Maybe<Array<MetricTagFilterInput>>
	groups?: Maybe<Array<Scalars['String']>>
}

export type HistogramParamsInput = {
	date_range?: Maybe<DateRangeInput>
	buckets?: Maybe<Scalars['Int']>
	min_value?: Maybe<Scalars['Float']>
	min_percentile?: Maybe<Scalars['Float']>
	max_value?: Maybe<Scalars['Float']>
	max_percentile?: Maybe<Scalars['Float']>
	units?: Maybe<Scalars['String']>
	filters?: Maybe<Array<MetricTagFilterInput>>
}

export enum MetricTagFilterOp {
	Equals = 'equals',
	Contains = 'contains',
}

export type MetricTagFilter = {
	__typename?: 'MetricTagFilter'
	tag: Scalars['String']
	op: MetricTagFilterOp
	value: Scalars['String']
}

export type MetricTagFilterInput = {
	tag: Scalars['String']
	op: MetricTagFilterOp
	value: Scalars['String']
}

export type DateHistogramBucketSize = {
	calendar_interval: OpenSearchCalendarInterval
	multiple: Scalars['Int']
}

export type DateHistogramOptions = {
	bucket_size: DateHistogramBucketSize
	time_zone: Scalars['String']
	bounds: DateRangeInput
}

export enum NetworkRequestAttribute {
	Method = 'method',
	InitiatorType = 'initiator_type',
	Url = 'url',
	BodySize = 'body_size',
	ResponseSize = 'response_size',
	Status = 'status',
	Latency = 'latency',
	RequestId = 'request_id',
	GraphqlOperation = 'graphql_operation',
}

export type NetworkHistogramParamsInput = {
	lookback_days?: Maybe<Scalars['Int']>
	attribute?: Maybe<NetworkRequestAttribute>
}

export type SearchParams = {
	__typename?: 'SearchParams'
	user_properties?: Maybe<Array<Maybe<UserProperty>>>
	excluded_properties?: Maybe<Array<Maybe<UserProperty>>>
	track_properties?: Maybe<Array<Maybe<UserProperty>>>
	excluded_track_properties?: Maybe<Array<Maybe<UserProperty>>>
	environments?: Maybe<Array<Maybe<Scalars['String']>>>
	app_versions?: Maybe<Array<Maybe<Scalars['String']>>>
	date_range?: Maybe<DateRange>
	length_range?: Maybe<LengthRange>
	os?: Maybe<Scalars['String']>
	browser?: Maybe<Scalars['String']>
	visited_url?: Maybe<Scalars['String']>
	device_id?: Maybe<Scalars['String']>
	referrer?: Maybe<Scalars['String']>
	identified?: Maybe<Scalars['Boolean']>
	hide_viewed?: Maybe<Scalars['Boolean']>
	first_time?: Maybe<Scalars['Boolean']>
	show_live_sessions?: Maybe<Scalars['Boolean']>
	query?: Maybe<Scalars['String']>
}

export type AdminAboutYouDetails = {
	first_name: Scalars['String']
	last_name: Scalars['String']
	user_defined_role: Scalars['String']
	user_defined_persona: Scalars['String']
	referral: Scalars['String']
	phone?: Maybe<Scalars['String']>
}

export type ErrorSearchParamsInput = {
	date_range?: Maybe<DateRangeInput>
	os?: Maybe<Scalars['String']>
	browser?: Maybe<Scalars['String']>
	visited_url?: Maybe<Scalars['String']>
	state?: Maybe<ErrorState>
	event?: Maybe<Scalars['String']>
	type?: Maybe<Scalars['String']>
	query?: Maybe<Scalars['String']>
}

export type ErrorSearchParams = {
	__typename?: 'ErrorSearchParams'
	date_range?: Maybe<DateRange>
	os?: Maybe<Scalars['String']>
	browser?: Maybe<Scalars['String']>
	visited_url?: Maybe<Scalars['String']>
	state?: Maybe<ErrorState>
	event?: Maybe<Scalars['String']>
	query?: Maybe<Scalars['String']>
}

export type DateRange = {
	__typename?: 'DateRange'
	start_date?: Maybe<Scalars['Timestamp']>
	end_date?: Maybe<Scalars['Timestamp']>
}

export type DateRangeInput = {
	start_date?: Maybe<Scalars['Timestamp']>
	end_date?: Maybe<Scalars['Timestamp']>
}

export type LengthRange = {
	__typename?: 'LengthRange'
	min?: Maybe<Scalars['Float']>
	max?: Maybe<Scalars['Float']>
}

export type LengthRangeInput = {
	min?: Maybe<Scalars['Float']>
	max?: Maybe<Scalars['Float']>
}

export type UserProperty = {
	__typename?: 'UserProperty'
	id: Scalars['ID']
	name: Scalars['String']
	value: Scalars['String']
}

export type UserPropertyInput = {
	id?: Maybe<Scalars['ID']>
	name: Scalars['String']
	value: Scalars['String']
}

export type User = {
	__typename?: 'User'
	id: Scalars['ID']
}

export type Admin = {
	__typename?: 'Admin'
	id: Scalars['ID']
	name: Scalars['String']
	uid: Scalars['String']
	email: Scalars['String']
	phone?: Maybe<Scalars['String']>
	photo_url?: Maybe<Scalars['String']>
	slack_im_channel_id?: Maybe<Scalars['String']>
	email_verified?: Maybe<Scalars['Boolean']>
	referral?: Maybe<Scalars['String']>
	user_defined_role?: Maybe<Scalars['String']>
	about_you_details_filled?: Maybe<Scalars['Boolean']>
	user_defined_persona?: Maybe<Scalars['String']>
}

export type WorkspaceAdminRole = {
	__typename?: 'WorkspaceAdminRole'
	admin: Admin
	role: Scalars['String']
}

export type SanitizedAdmin = {
	__typename?: 'SanitizedAdmin'
	id: Scalars['ID']
	name?: Maybe<Scalars['String']>
	email: Scalars['String']
	photo_url?: Maybe<Scalars['String']>
}

export type SanitizedAdminInput = {
	id: Scalars['ID']
	name?: Maybe<Scalars['String']>
	email: Scalars['String']
}

export type SessionsHistogram = {
	__typename?: 'SessionsHistogram'
	bucket_times: Array<Scalars['Timestamp']>
	sessions_without_errors: Array<Scalars['Int64']>
	sessions_with_errors: Array<Scalars['Int64']>
	total_sessions: Array<Scalars['Int64']>
}

export type ErrorsHistogram = {
	__typename?: 'ErrorsHistogram'
	bucket_times: Array<Scalars['Timestamp']>
	error_objects: Array<Scalars['Int64']>
}

export type SessionResults = {
	__typename?: 'SessionResults'
	sessions: Array<Session>
	totalCount: Scalars['Int64']
}

export type ErrorResults = {
	__typename?: 'ErrorResults'
	error_groups: Array<ErrorGroup>
	totalCount: Scalars['Int64']
}

export type ExternalAttachment = {
	__typename?: 'ExternalAttachment'
	id: Scalars['ID']
	integration_type: IntegrationType
	external_id: Scalars['String']
	title?: Maybe<Scalars['String']>
	session_comment_id?: Maybe<Scalars['Int']>
	error_comment_id?: Maybe<Scalars['Int']>
}

export type SessionComment = {
	__typename?: 'SessionComment'
	id: Scalars['ID']
	project_id: Scalars['ID']
	timestamp?: Maybe<Scalars['Int']>
	created_at: Scalars['Timestamp']
	updated_at: Scalars['Timestamp']
	session_id: Scalars['Int']
	session_secure_id: Scalars['String']
	author?: Maybe<SanitizedAdmin>
	text: Scalars['String']
	x_coordinate?: Maybe<Scalars['Float']>
	y_coordinate?: Maybe<Scalars['Float']>
	type: SessionCommentType
	metadata?: Maybe<Scalars['Any']>
	tags: Array<Maybe<Scalars['String']>>
	attachments: Array<Maybe<ExternalAttachment>>
	replies: Array<Maybe<CommentReply>>
}

export type SlackSyncResponse = {
	__typename?: 'SlackSyncResponse'
	success: Scalars['Boolean']
	newChannelsAddedCount: Scalars['Int']
}

export type SessionCommentTag = {
	__typename?: 'SessionCommentTag'
	id: Scalars['ID']
	name: Scalars['String']
}

export type SessionCommentTagInput = {
	id?: Maybe<Scalars['ID']>
	name: Scalars['String']
}

export type ErrorComment = {
	__typename?: 'ErrorComment'
	id: Scalars['ID']
	project_id: Scalars['ID']
	created_at: Scalars['Timestamp']
	error_id: Scalars['Int']
	error_secure_id: Scalars['String']
	updated_at: Scalars['Timestamp']
	author: SanitizedAdmin
	text: Scalars['String']
	attachments: Array<Maybe<ExternalAttachment>>
	replies: Array<Maybe<CommentReply>>
}

export type CommentReply = {
	__typename?: 'CommentReply'
	id: Scalars['ID']
	created_at: Scalars['Timestamp']
	updated_at: Scalars['Timestamp']
	author: SanitizedAdmin
	text: Scalars['String']
}

export enum SessionLifecycle {
	All = 'All',
	Live = 'Live',
	Completed = 'Completed',
}

export type DailySessionCount = {
	__typename?: 'DailySessionCount'
	project_id: Scalars['ID']
	date: Scalars['Timestamp']
	count: Scalars['Int64']
}

export type DailyErrorCount = {
	__typename?: 'DailyErrorCount'
	project_id: Scalars['ID']
	date: Scalars['Timestamp']
	count: Scalars['Int64']
}

export type ErrorDistributionItem = {
	__typename?: 'ErrorDistributionItem'
	name: Scalars['String']
	value: Scalars['Int64']
}

export type Dashboard = {
	__typename?: 'Dashboard'
	id: Scalars['ID']
	project_id: Scalars['ID']
	layout: Scalars['String']
	name: Scalars['String']
	last_admin_to_edit_id: Scalars['ID']
}

export type SanitizedSlackChannel = {
	__typename?: 'SanitizedSlackChannel'
	webhook_channel?: Maybe<Scalars['String']>
	webhook_channel_id?: Maybe<Scalars['String']>
}

export type SanitizedSlackChannelInput = {
	webhook_channel_name?: Maybe<Scalars['String']>
	webhook_channel_id?: Maybe<Scalars['String']>
}

export type ErrorAlert = {
	__typename?: 'ErrorAlert'
	id: Scalars['ID']
	updated_at: Scalars['Timestamp']
	Name?: Maybe<Scalars['String']>
	ChannelsToNotify: Array<Maybe<SanitizedSlackChannel>>
	EmailsToNotify: Array<Maybe<Scalars['String']>>
	ExcludedEnvironments: Array<Maybe<Scalars['String']>>
	CountThreshold: Scalars['Int']
	ThresholdWindow?: Maybe<Scalars['Int']>
	LastAdminToEditID?: Maybe<Scalars['ID']>
	Type: Scalars['String']
	RegexGroups: Array<Maybe<Scalars['String']>>
	Frequency: Scalars['Int']
	DailyFrequency: Array<Maybe<Scalars['Int64']>>
	disabled: Scalars['Boolean']
}

export type TrackProperty = {
	__typename?: 'TrackProperty'
	id: Scalars['ID']
	name: Scalars['String']
	value: Scalars['String']
}

export type TrackPropertyInput = {
	id?: Maybe<Scalars['ID']>
	name: Scalars['String']
	value: Scalars['String']
}

export type SessionAlert = {
	__typename?: 'SessionAlert'
	id: Scalars['ID']
	updated_at: Scalars['Timestamp']
	Name?: Maybe<Scalars['String']>
	ChannelsToNotify: Array<Maybe<SanitizedSlackChannel>>
	EmailsToNotify: Array<Maybe<Scalars['String']>>
	ExcludedEnvironments: Array<Maybe<Scalars['String']>>
	CountThreshold: Scalars['Int']
	TrackProperties: Array<Maybe<TrackProperty>>
	UserProperties: Array<Maybe<UserProperty>>
	ThresholdWindow?: Maybe<Scalars['Int']>
	LastAdminToEditID?: Maybe<Scalars['ID']>
	Type: Scalars['String']
	ExcludeRules: Array<Maybe<Scalars['String']>>
	DailyFrequency: Array<Maybe<Scalars['Int64']>>
	disabled: Scalars['Boolean']
}

export type WorkspaceInviteLink = {
	__typename?: 'WorkspaceInviteLink'
	id: Scalars['ID']
	invitee_email?: Maybe<Scalars['String']>
	invitee_role: Scalars['String']
	expiration_date: Scalars['Timestamp']
	secret: Scalars['String']
}

export type SessionPayload = {
	__typename?: 'SessionPayload'
	events: Array<Maybe<Scalars['Any']>>
	errors: Array<Maybe<ErrorObject>>
	rage_clicks: Array<RageClickEvent>
	session_comments: Array<Maybe<SessionComment>>
	last_user_interaction_time: Scalars['Timestamp']
}

export type Metric = {
	__typename?: 'Metric'
	name: Scalars['String']
	value: Scalars['Float']
}

export type DashboardPayload = {
	__typename?: 'DashboardPayload'
	date: Scalars['String']
	value: Scalars['Float']
	aggregator?: Maybe<MetricAggregator>
	group?: Maybe<Scalars['String']>
}

export type HistogramBucket = {
	__typename?: 'HistogramBucket'
	bucket: Scalars['Float']
	range_start: Scalars['Float']
	range_end: Scalars['Float']
	count: Scalars['Int']
}

export type HistogramPayload = {
	__typename?: 'HistogramPayload'
	buckets: Array<HistogramBucket>
	min: Scalars['Float']
	max: Scalars['Float']
}

export type CategoryHistogramBucket = {
	__typename?: 'CategoryHistogramBucket'
	category: Scalars['String']
	count: Scalars['Int']
}

export type CategoryHistogramPayload = {
	__typename?: 'CategoryHistogramPayload'
	buckets: Array<CategoryHistogramBucket>
}

export enum DashboardChartType {
	Timeline = 'Timeline',
	TimelineBar = 'TimelineBar',
	Histogram = 'Histogram',
}

export enum MetricAggregator {
	Avg = 'Avg',
	P50 = 'P50',
	P75 = 'P75',
	P90 = 'P90',
	P95 = 'P95',
	P99 = 'P99',
	Max = 'Max',
	Count = 'Count',
	Sum = 'Sum',
}

export type DashboardMetricConfigInput = {
	name: Scalars['String']
	description: Scalars['String']
	component_type?: Maybe<MetricViewComponentType>
	max_good_value?: Maybe<Scalars['Float']>
	max_needs_improvement_value?: Maybe<Scalars['Float']>
	poor_value?: Maybe<Scalars['Float']>
	units?: Maybe<Scalars['String']>
	help_article?: Maybe<Scalars['String']>
	chart_type?: Maybe<DashboardChartType>
	aggregator?: Maybe<MetricAggregator>
	min_value?: Maybe<Scalars['Float']>
	min_percentile?: Maybe<Scalars['Float']>
	max_value?: Maybe<Scalars['Float']>
	max_percentile?: Maybe<Scalars['Float']>
	filters?: Maybe<Array<MetricTagFilterInput>>
	groups?: Maybe<Array<Scalars['String']>>
}

export enum MetricViewComponentType {
	KeyPerformanceGauge = 'KeyPerformanceGauge',
	SessionCountChart = 'SessionCountChart',
	ErrorCountChart = 'ErrorCountChart',
	ReferrersTable = 'ReferrersTable',
	ActiveUsersTable = 'ActiveUsersTable',
	RageClicksTable = 'RageClicksTable',
	TopRoutesTable = 'TopRoutesTable',
}

export type DashboardMetricConfig = {
	__typename?: 'DashboardMetricConfig'
	name: Scalars['String']
	description: Scalars['String']
	component_type?: Maybe<MetricViewComponentType>
	max_good_value?: Maybe<Scalars['Float']>
	max_needs_improvement_value?: Maybe<Scalars['Float']>
	poor_value?: Maybe<Scalars['Float']>
	units?: Maybe<Scalars['String']>
	help_article?: Maybe<Scalars['String']>
	chart_type?: Maybe<DashboardChartType>
	aggregator?: Maybe<MetricAggregator>
	min_value?: Maybe<Scalars['Float']>
	min_percentile?: Maybe<Scalars['Float']>
	max_value?: Maybe<Scalars['Float']>
	max_percentile?: Maybe<Scalars['Float']>
	filters?: Maybe<Array<MetricTagFilter>>
	groups?: Maybe<Array<Scalars['String']>>
}

export type DashboardDefinition = {
	__typename?: 'DashboardDefinition'
	id: Scalars['ID']
	updated_at: Scalars['Timestamp']
	project_id: Scalars['ID']
	name: Scalars['String']
	metrics: Array<DashboardMetricConfig>
	last_admin_to_edit_id?: Maybe<Scalars['Int']>
	layout?: Maybe<Scalars['String']>
	is_default?: Maybe<Scalars['Boolean']>
}

export type MetricPreview = {
	__typename?: 'MetricPreview'
	date: Scalars['Timestamp']
	value: Scalars['Float']
}

export type MetricMonitor = {
	__typename?: 'MetricMonitor'
	id: Scalars['ID']
	updated_at: Scalars['Timestamp']
	name: Scalars['String']
	channels_to_notify: Array<Maybe<SanitizedSlackChannel>>
	emails_to_notify: Array<Maybe<Scalars['String']>>
	aggregator: MetricAggregator
	period_minutes?: Maybe<Scalars['Int']>
	metric_to_monitor: Scalars['String']
	last_admin_to_edit_id: Scalars['ID']
	threshold: Scalars['Float']
	units?: Maybe<Scalars['String']>
	disabled: Scalars['Boolean']
	filters?: Maybe<Array<MetricTagFilter>>
}

export type EventChunk = {
	__typename?: 'EventChunk'
	session_id: Scalars['Int']
	chunk_index: Scalars['Int']
	timestamp: Scalars['Int64']
}

<<<<<<< HEAD
export type VercelProjectMappingInput = {
	vercel_project_id: Scalars['String']
	project_id: Scalars['ID']
}

export type VercelProjectMapping = {
	__typename?: 'VercelProjectMapping'
	vercel_project_id: Scalars['String']
	project_id: Scalars['ID']
=======
export type OAuthClient = {
	__typename?: 'OAuthClient'
	id: Scalars['String']
	created_at: Scalars['Timestamp']
	app_name: Scalars['String']
>>>>>>> 9ed1ff49
}

export type Query = {
	__typename?: 'Query'
	accounts?: Maybe<Array<Maybe<Account>>>
	account_details: AccountDetails
	session?: Maybe<Session>
	events?: Maybe<Array<Maybe<Scalars['Any']>>>
	session_intervals: Array<SessionInterval>
	timeline_indicator_events: Array<TimelineIndicatorEvent>
	rage_clicks: Array<RageClickEvent>
	rageClicksForProject: Array<RageClickEventForProject>
	error_groups_opensearch: ErrorResults
	errors_histogram: ErrorsHistogram
	error_group?: Maybe<ErrorGroup>
	messages?: Maybe<Array<Maybe<Scalars['Any']>>>
	enhanced_user_details?: Maybe<EnhancedUserDetailsResult>
	errors?: Maybe<Array<Maybe<ErrorObject>>>
	resources?: Maybe<Array<Maybe<Scalars['Any']>>>
	web_vitals: Array<Metric>
	session_comments: Array<Maybe<SessionComment>>
	session_comment_tags_for_project: Array<SessionCommentTag>
	session_comments_for_admin: Array<Maybe<SessionComment>>
	session_comments_for_project: Array<Maybe<SessionComment>>
	isSessionPending?: Maybe<Scalars['Boolean']>
	error_comments: Array<Maybe<ErrorComment>>
	error_comments_for_admin: Array<Maybe<ErrorComment>>
	error_comments_for_project: Array<Maybe<ErrorComment>>
	workspace_admins: Array<WorkspaceAdminRole>
	workspace_admins_by_project_id: Array<WorkspaceAdminRole>
	isIntegrated?: Maybe<Scalars['Boolean']>
	isBackendIntegrated?: Maybe<Scalars['Boolean']>
	unprocessedSessionsCount?: Maybe<Scalars['Int64']>
	liveUsersCount?: Maybe<Scalars['Int64']>
	adminHasCreatedComment?: Maybe<Scalars['Boolean']>
	projectHasViewedASession?: Maybe<Session>
	dailySessionsCount: Array<Maybe<DailySessionCount>>
	dailyErrorsCount: Array<Maybe<DailyErrorCount>>
	dailyErrorFrequency: Array<Scalars['Int64']>
	errorDistribution: Array<Maybe<ErrorDistributionItem>>
	referrers: Array<Maybe<ReferrerTablePayload>>
	newUsersCount?: Maybe<NewUsersCount>
	topUsers: Array<Maybe<TopUsersPayload>>
	averageSessionLength?: Maybe<AverageSessionLength>
	userFingerprintCount?: Maybe<UserFingerprintCount>
	sessions_opensearch: SessionResults
	sessions_histogram: SessionsHistogram
	field_types: Array<Field>
	fields_opensearch: Array<Scalars['String']>
	error_fields_opensearch: Array<Scalars['String']>
	quickFields_opensearch: Array<Maybe<Field>>
	billingDetailsForProject?: Maybe<BillingDetails>
	billingDetails: BillingDetails
	field_suggestion?: Maybe<Array<Maybe<Field>>>
	property_suggestion?: Maybe<Array<Maybe<Field>>>
	error_field_suggestion?: Maybe<Array<Maybe<ErrorField>>>
	projects?: Maybe<Array<Maybe<Project>>>
	workspaces?: Maybe<Array<Maybe<Workspace>>>
	workspaces_count: Scalars['Int64']
	joinable_workspaces?: Maybe<Array<Maybe<Workspace>>>
	error_alerts: Array<Maybe<ErrorAlert>>
	session_feedback_alerts: Array<Maybe<SessionAlert>>
	new_user_alerts?: Maybe<Array<Maybe<SessionAlert>>>
	track_properties_alerts: Array<Maybe<SessionAlert>>
	user_properties_alerts: Array<Maybe<SessionAlert>>
	new_session_alerts: Array<Maybe<SessionAlert>>
	rage_click_alerts: Array<Maybe<SessionAlert>>
	projectSuggestion: Array<Maybe<Project>>
	workspaceSuggestion: Array<Maybe<Workspace>>
	environment_suggestion?: Maybe<Array<Maybe<Field>>>
	app_version_suggestion: Array<Maybe<Scalars['String']>>
	identifier_suggestion: Array<Scalars['String']>
	slack_channel_suggestion?: Maybe<Array<Maybe<SanitizedSlackChannel>>>
	slack_members: Array<Maybe<SanitizedSlackChannel>>
	generate_zapier_access_token: Scalars['String']
	is_integrated_with: Scalars['Boolean']
	vercel_projects: Array<VercelProject>
	vercel_project_mappings: Array<VercelProjectMapping>
	linear_teams?: Maybe<Array<LinearTeam>>
	project?: Maybe<Project>
	workspace?: Maybe<Workspace>
	workspace_invite_links: WorkspaceInviteLink
	workspace_for_project?: Maybe<Workspace>
	admin?: Maybe<Admin>
	admin_role?: Maybe<WorkspaceAdminRole>
	admin_role_by_project?: Maybe<WorkspaceAdminRole>
	segments?: Maybe<Array<Maybe<Segment>>>
	error_segments?: Maybe<Array<Maybe<ErrorSegment>>>
	api_key_to_org_id?: Maybe<Scalars['ID']>
	customer_portal_url: Scalars['String']
	subscription_details: SubscriptionDetails
	dashboard_definitions: Array<Maybe<DashboardDefinition>>
	suggested_metrics: Array<Scalars['String']>
	metric_tags: Array<Scalars['String']>
	metric_tag_values: Array<Scalars['String']>
	metrics_timeline: Array<Maybe<DashboardPayload>>
	metrics_histogram?: Maybe<HistogramPayload>
	network_histogram?: Maybe<CategoryHistogramPayload>
	metric_monitors: Array<Maybe<MetricMonitor>>
	event_chunk_url: Scalars['String']
	event_chunks: Array<EventChunk>
	sourcemap_files: Array<S3File>
	sourcemap_versions: Array<Scalars['String']>
	oauth_client_metadata?: Maybe<OAuthClient>
}

export type QueryAccount_DetailsArgs = {
	workspace_id: Scalars['ID']
}

export type QuerySessionArgs = {
	secure_id: Scalars['String']
}

export type QueryEventsArgs = {
	session_secure_id: Scalars['String']
}

export type QuerySession_IntervalsArgs = {
	session_secure_id: Scalars['String']
}

export type QueryTimeline_Indicator_EventsArgs = {
	session_secure_id: Scalars['String']
}

export type QueryRage_ClicksArgs = {
	session_secure_id: Scalars['String']
}

export type QueryRageClicksForProjectArgs = {
	project_id: Scalars['ID']
	lookBackPeriod: Scalars['Int']
}

export type QueryError_Groups_OpensearchArgs = {
	project_id: Scalars['ID']
	count: Scalars['Int']
	query: Scalars['String']
	page?: Maybe<Scalars['Int']>
}

export type QueryErrors_HistogramArgs = {
	project_id: Scalars['ID']
	query: Scalars['String']
	histogram_options: DateHistogramOptions
}

export type QueryError_GroupArgs = {
	secure_id: Scalars['String']
}

export type QueryMessagesArgs = {
	session_secure_id: Scalars['String']
}

export type QueryEnhanced_User_DetailsArgs = {
	session_secure_id: Scalars['String']
}

export type QueryErrorsArgs = {
	session_secure_id: Scalars['String']
}

export type QueryResourcesArgs = {
	session_secure_id: Scalars['String']
}

export type QueryWeb_VitalsArgs = {
	session_secure_id: Scalars['String']
}

export type QuerySession_CommentsArgs = {
	session_secure_id: Scalars['String']
}

export type QuerySession_Comment_Tags_For_ProjectArgs = {
	project_id: Scalars['ID']
}

export type QuerySession_Comments_For_ProjectArgs = {
	project_id: Scalars['ID']
}

export type QueryIsSessionPendingArgs = {
	session_secure_id: Scalars['String']
}

export type QueryError_CommentsArgs = {
	error_group_secure_id: Scalars['String']
}

export type QueryError_Comments_For_ProjectArgs = {
	project_id: Scalars['ID']
}

export type QueryWorkspace_AdminsArgs = {
	workspace_id: Scalars['ID']
}

export type QueryWorkspace_Admins_By_Project_IdArgs = {
	project_id: Scalars['ID']
}

export type QueryIsIntegratedArgs = {
	project_id: Scalars['ID']
}

export type QueryIsBackendIntegratedArgs = {
	project_id: Scalars['ID']
}

export type QueryUnprocessedSessionsCountArgs = {
	project_id: Scalars['ID']
}

export type QueryLiveUsersCountArgs = {
	project_id: Scalars['ID']
}

export type QueryAdminHasCreatedCommentArgs = {
	admin_id: Scalars['ID']
}

export type QueryProjectHasViewedASessionArgs = {
	project_id: Scalars['ID']
}

export type QueryDailySessionsCountArgs = {
	project_id: Scalars['ID']
	date_range: DateRangeInput
}

export type QueryDailyErrorsCountArgs = {
	project_id: Scalars['ID']
	date_range: DateRangeInput
}

export type QueryDailyErrorFrequencyArgs = {
	project_id: Scalars['ID']
	error_group_secure_id: Scalars['String']
	date_offset: Scalars['Int']
}

export type QueryErrorDistributionArgs = {
	project_id: Scalars['ID']
	error_group_secure_id: Scalars['String']
	property: Scalars['String']
}

export type QueryReferrersArgs = {
	project_id: Scalars['ID']
	lookBackPeriod: Scalars['Int']
}

export type QueryNewUsersCountArgs = {
	project_id: Scalars['ID']
	lookBackPeriod: Scalars['Int']
}

export type QueryTopUsersArgs = {
	project_id: Scalars['ID']
	lookBackPeriod: Scalars['Int']
}

export type QueryAverageSessionLengthArgs = {
	project_id: Scalars['ID']
	lookBackPeriod: Scalars['Int']
}

export type QueryUserFingerprintCountArgs = {
	project_id: Scalars['ID']
	lookBackPeriod: Scalars['Int']
}

export type QuerySessions_OpensearchArgs = {
	project_id: Scalars['ID']
	count: Scalars['Int']
	query: Scalars['String']
	sort_desc: Scalars['Boolean']
	page?: Maybe<Scalars['Int']>
}

export type QuerySessions_HistogramArgs = {
	project_id: Scalars['ID']
	query: Scalars['String']
	histogram_options: DateHistogramOptions
}

export type QueryField_TypesArgs = {
	project_id: Scalars['ID']
}

export type QueryFields_OpensearchArgs = {
	project_id: Scalars['ID']
	count: Scalars['Int']
	field_type: Scalars['String']
	field_name: Scalars['String']
	query: Scalars['String']
}

export type QueryError_Fields_OpensearchArgs = {
	project_id: Scalars['ID']
	count: Scalars['Int']
	field_type: Scalars['String']
	field_name: Scalars['String']
	query: Scalars['String']
}

export type QueryQuickFields_OpensearchArgs = {
	project_id: Scalars['ID']
	count: Scalars['Int']
	query: Scalars['String']
}

export type QueryBillingDetailsForProjectArgs = {
	project_id: Scalars['ID']
}

export type QueryBillingDetailsArgs = {
	workspace_id: Scalars['ID']
}

export type QueryField_SuggestionArgs = {
	project_id: Scalars['ID']
	name: Scalars['String']
	query: Scalars['String']
}

export type QueryProperty_SuggestionArgs = {
	project_id: Scalars['ID']
	query: Scalars['String']
	type: Scalars['String']
}

export type QueryError_Field_SuggestionArgs = {
	project_id: Scalars['ID']
	name: Scalars['String']
	query: Scalars['String']
}

export type QueryError_AlertsArgs = {
	project_id: Scalars['ID']
}

export type QuerySession_Feedback_AlertsArgs = {
	project_id: Scalars['ID']
}

export type QueryNew_User_AlertsArgs = {
	project_id: Scalars['ID']
}

export type QueryTrack_Properties_AlertsArgs = {
	project_id: Scalars['ID']
}

export type QueryUser_Properties_AlertsArgs = {
	project_id: Scalars['ID']
}

export type QueryNew_Session_AlertsArgs = {
	project_id: Scalars['ID']
}

export type QueryRage_Click_AlertsArgs = {
	project_id: Scalars['ID']
}

export type QueryProjectSuggestionArgs = {
	query: Scalars['String']
}

export type QueryWorkspaceSuggestionArgs = {
	query: Scalars['String']
}

export type QueryEnvironment_SuggestionArgs = {
	project_id: Scalars['ID']
}

export type QueryApp_Version_SuggestionArgs = {
	project_id: Scalars['ID']
}

export type QueryIdentifier_SuggestionArgs = {
	project_id: Scalars['ID']
	query: Scalars['String']
}

export type QuerySlack_Channel_SuggestionArgs = {
	project_id: Scalars['ID']
}

export type QuerySlack_MembersArgs = {
	project_id: Scalars['ID']
}

export type QueryGenerate_Zapier_Access_TokenArgs = {
	project_id: Scalars['ID']
}

export type QueryIs_Integrated_WithArgs = {
	integration_type: IntegrationType
	project_id: Scalars['ID']
}

export type QueryVercel_ProjectsArgs = {
	project_id: Scalars['ID']
}

export type QueryVercel_Project_MappingsArgs = {
	project_id: Scalars['ID']
}

export type QueryLinear_TeamsArgs = {
	project_id: Scalars['ID']
}

export type QueryProjectArgs = {
	id: Scalars['ID']
}

export type QueryWorkspaceArgs = {
	id: Scalars['ID']
}

export type QueryWorkspace_Invite_LinksArgs = {
	workspace_id: Scalars['ID']
}

export type QueryWorkspace_For_ProjectArgs = {
	project_id: Scalars['ID']
}

export type QueryAdmin_RoleArgs = {
	workspace_id: Scalars['ID']
}

export type QueryAdmin_Role_By_ProjectArgs = {
	project_id: Scalars['ID']
}

export type QuerySegmentsArgs = {
	project_id: Scalars['ID']
}

export type QueryError_SegmentsArgs = {
	project_id: Scalars['ID']
}

export type QueryApi_Key_To_Org_IdArgs = {
	api_key: Scalars['String']
}

export type QueryCustomer_Portal_UrlArgs = {
	workspace_id: Scalars['ID']
}

export type QuerySubscription_DetailsArgs = {
	workspace_id: Scalars['ID']
}

export type QueryDashboard_DefinitionsArgs = {
	project_id: Scalars['ID']
}

export type QuerySuggested_MetricsArgs = {
	project_id: Scalars['ID']
	prefix: Scalars['String']
}

export type QueryMetric_TagsArgs = {
	project_id: Scalars['ID']
	metric_name: Scalars['String']
}

export type QueryMetric_Tag_ValuesArgs = {
	project_id: Scalars['ID']
	metric_name: Scalars['String']
	tag_name: Scalars['String']
}

export type QueryMetrics_TimelineArgs = {
	project_id: Scalars['ID']
	metric_name: Scalars['String']
	params: DashboardParamsInput
}

export type QueryMetrics_HistogramArgs = {
	project_id: Scalars['ID']
	metric_name: Scalars['String']
	params: HistogramParamsInput
}

export type QueryNetwork_HistogramArgs = {
	project_id: Scalars['ID']
	params: NetworkHistogramParamsInput
}

export type QueryMetric_MonitorsArgs = {
	project_id: Scalars['ID']
	metric_name?: Maybe<Scalars['String']>
}

export type QueryEvent_Chunk_UrlArgs = {
	secure_id: Scalars['String']
	index: Scalars['Int']
}

export type QueryEvent_ChunksArgs = {
	secure_id: Scalars['String']
}

export type QuerySourcemap_FilesArgs = {
	project_id: Scalars['ID']
	version?: Maybe<Scalars['String']>
}

export type QuerySourcemap_VersionsArgs = {
	project_id: Scalars['ID']
}

export type QueryOauth_Client_MetadataArgs = {
	client_id: Scalars['String']
}

export type Mutation = {
	__typename?: 'Mutation'
	updateAdminAboutYouDetails: Scalars['Boolean']
	createProject?: Maybe<Project>
	createWorkspace?: Maybe<Workspace>
	editProject?: Maybe<Project>
	editWorkspace?: Maybe<Workspace>
	markSessionAsViewed?: Maybe<Session>
	markSessionAsStarred?: Maybe<Session>
	updateErrorGroupState?: Maybe<ErrorGroup>
	deleteProject?: Maybe<Scalars['Boolean']>
	sendAdminProjectInvite?: Maybe<Scalars['String']>
	sendAdminWorkspaceInvite?: Maybe<Scalars['String']>
	addAdminToWorkspace?: Maybe<Scalars['ID']>
	joinWorkspace?: Maybe<Scalars['ID']>
	updateAllowedEmailOrigins?: Maybe<Scalars['ID']>
	changeAdminRole: Scalars['Boolean']
	deleteAdminFromProject?: Maybe<Scalars['ID']>
	deleteAdminFromWorkspace?: Maybe<Scalars['ID']>
	createSegment?: Maybe<Segment>
	emailSignup: Scalars['String']
	editSegment?: Maybe<Scalars['Boolean']>
	deleteSegment?: Maybe<Scalars['Boolean']>
	createErrorSegment?: Maybe<ErrorSegment>
	editErrorSegment?: Maybe<Scalars['Boolean']>
	deleteErrorSegment?: Maybe<Scalars['Boolean']>
	createOrUpdateStripeSubscription?: Maybe<Scalars['String']>
	updateBillingDetails?: Maybe<Scalars['Boolean']>
	createSessionComment?: Maybe<SessionComment>
	createIssueForSessionComment?: Maybe<SessionComment>
	deleteSessionComment?: Maybe<Scalars['Boolean']>
	muteSessionCommentThread?: Maybe<Scalars['Boolean']>
	replyToSessionComment?: Maybe<CommentReply>
	createErrorComment?: Maybe<ErrorComment>
	muteErrorCommentThread?: Maybe<Scalars['Boolean']>
	createIssueForErrorComment?: Maybe<ErrorComment>
	deleteErrorComment?: Maybe<Scalars['Boolean']>
	replyToErrorComment?: Maybe<CommentReply>
	openSlackConversation?: Maybe<Scalars['Boolean']>
	addIntegrationToProject: Scalars['Boolean']
	removeIntegrationFromProject: Scalars['Boolean']
	syncSlackIntegration: SlackSyncResponse
	createDefaultAlerts?: Maybe<Scalars['Boolean']>
	createRageClickAlert?: Maybe<SessionAlert>
	createMetricMonitor?: Maybe<MetricMonitor>
	updateMetricMonitor?: Maybe<MetricMonitor>
	createErrorAlert?: Maybe<ErrorAlert>
	updateErrorAlert?: Maybe<ErrorAlert>
	deleteErrorAlert?: Maybe<ErrorAlert>
	deleteMetricMonitor?: Maybe<MetricMonitor>
	updateSessionFeedbackAlert?: Maybe<SessionAlert>
	createSessionFeedbackAlert?: Maybe<SessionAlert>
	updateRageClickAlert?: Maybe<SessionAlert>
	updateNewUserAlert?: Maybe<SessionAlert>
	createNewUserAlert?: Maybe<SessionAlert>
	updateTrackPropertiesAlert?: Maybe<SessionAlert>
	createTrackPropertiesAlert?: Maybe<SessionAlert>
	createUserPropertiesAlert?: Maybe<SessionAlert>
	deleteSessionAlert?: Maybe<SessionAlert>
	updateUserPropertiesAlert?: Maybe<SessionAlert>
	updateNewSessionAlert?: Maybe<SessionAlert>
	createNewSessionAlert?: Maybe<SessionAlert>
	updateSessionIsPublic?: Maybe<Session>
	updateErrorGroupIsPublic?: Maybe<ErrorGroup>
	updateAllowMeterOverage?: Maybe<Workspace>
	submitRegistrationForm?: Maybe<Scalars['Boolean']>
	requestAccess?: Maybe<Scalars['Boolean']>
	modifyClearbitIntegration?: Maybe<Scalars['Boolean']>
	upsertDashboard: Scalars['ID']
	deleteDashboard: Scalars['Boolean']
	deleteSessions: Scalars['Boolean']
	updateVercelProjectMappings: Scalars['Boolean']
}

export type MutationUpdateAdminAboutYouDetailsArgs = {
	adminDetails: AdminAboutYouDetails
}

export type MutationCreateProjectArgs = {
	name: Scalars['String']
	workspace_id: Scalars['ID']
}

export type MutationCreateWorkspaceArgs = {
	name: Scalars['String']
}

export type MutationEditProjectArgs = {
	id: Scalars['ID']
	name?: Maybe<Scalars['String']>
	billing_email?: Maybe<Scalars['String']>
	excluded_users?: Maybe<Scalars['StringArray']>
	error_json_paths?: Maybe<Scalars['StringArray']>
	rage_click_window_seconds?: Maybe<Scalars['Int']>
	rage_click_radius_pixels?: Maybe<Scalars['Int']>
	rage_click_count?: Maybe<Scalars['Int']>
	backend_domains?: Maybe<Scalars['StringArray']>
}

export type MutationEditWorkspaceArgs = {
	id: Scalars['ID']
	name?: Maybe<Scalars['String']>
}

export type MutationMarkSessionAsViewedArgs = {
	secure_id: Scalars['String']
	viewed?: Maybe<Scalars['Boolean']>
}

export type MutationMarkSessionAsStarredArgs = {
	secure_id: Scalars['String']
	starred?: Maybe<Scalars['Boolean']>
}

export type MutationUpdateErrorGroupStateArgs = {
	secure_id: Scalars['String']
	state: Scalars['String']
}

export type MutationDeleteProjectArgs = {
	id: Scalars['ID']
}

export type MutationSendAdminProjectInviteArgs = {
	project_id: Scalars['ID']
	email: Scalars['String']
	base_url: Scalars['String']
}

export type MutationSendAdminWorkspaceInviteArgs = {
	workspace_id: Scalars['ID']
	email: Scalars['String']
	base_url: Scalars['String']
	role: Scalars['String']
}

export type MutationAddAdminToWorkspaceArgs = {
	workspace_id: Scalars['ID']
	invite_id: Scalars['String']
}

export type MutationJoinWorkspaceArgs = {
	workspace_id: Scalars['ID']
}

export type MutationUpdateAllowedEmailOriginsArgs = {
	workspace_id: Scalars['ID']
	allowed_auto_join_email_origins: Scalars['String']
}

export type MutationChangeAdminRoleArgs = {
	workspace_id: Scalars['ID']
	admin_id: Scalars['ID']
	new_role: Scalars['String']
}

export type MutationDeleteAdminFromProjectArgs = {
	project_id: Scalars['ID']
	admin_id: Scalars['ID']
}

export type MutationDeleteAdminFromWorkspaceArgs = {
	workspace_id: Scalars['ID']
	admin_id: Scalars['ID']
}

export type MutationCreateSegmentArgs = {
	project_id: Scalars['ID']
	name: Scalars['String']
	params: SearchParamsInput
}

export type MutationEmailSignupArgs = {
	email: Scalars['String']
}

export type MutationEditSegmentArgs = {
	id: Scalars['ID']
	project_id: Scalars['ID']
	params: SearchParamsInput
}

export type MutationDeleteSegmentArgs = {
	segment_id: Scalars['ID']
}

export type MutationCreateErrorSegmentArgs = {
	project_id: Scalars['ID']
	name: Scalars['String']
	params: ErrorSearchParamsInput
}

export type MutationEditErrorSegmentArgs = {
	id: Scalars['ID']
	project_id: Scalars['ID']
	params: ErrorSearchParamsInput
}

export type MutationDeleteErrorSegmentArgs = {
	segment_id: Scalars['ID']
}

export type MutationCreateOrUpdateStripeSubscriptionArgs = {
	workspace_id: Scalars['ID']
	plan_type: PlanType
	interval: SubscriptionInterval
}

export type MutationUpdateBillingDetailsArgs = {
	workspace_id: Scalars['ID']
}

export type MutationCreateSessionCommentArgs = {
	project_id: Scalars['ID']
	session_secure_id: Scalars['String']
	session_timestamp: Scalars['Int']
	text: Scalars['String']
	text_for_email: Scalars['String']
	x_coordinate: Scalars['Float']
	y_coordinate: Scalars['Float']
	tagged_admins: Array<Maybe<SanitizedAdminInput>>
	tagged_slack_users: Array<Maybe<SanitizedSlackChannelInput>>
	session_url: Scalars['String']
	time: Scalars['Float']
	author_name: Scalars['String']
	session_image?: Maybe<Scalars['String']>
	issue_title?: Maybe<Scalars['String']>
	issue_description?: Maybe<Scalars['String']>
	issue_team_id?: Maybe<Scalars['String']>
	integrations: Array<Maybe<IntegrationType>>
	tags: Array<Maybe<SessionCommentTagInput>>
	additional_context?: Maybe<Scalars['String']>
}

export type MutationCreateIssueForSessionCommentArgs = {
	project_id: Scalars['ID']
	session_url: Scalars['String']
	session_comment_id: Scalars['Int']
	author_name: Scalars['String']
	text_for_attachment: Scalars['String']
	time: Scalars['Float']
	issue_title?: Maybe<Scalars['String']>
	issue_description?: Maybe<Scalars['String']>
	issue_team_id?: Maybe<Scalars['String']>
	integrations: Array<Maybe<IntegrationType>>
}

export type MutationDeleteSessionCommentArgs = {
	id: Scalars['ID']
}

export type MutationMuteSessionCommentThreadArgs = {
	id: Scalars['ID']
	has_muted?: Maybe<Scalars['Boolean']>
}

export type MutationReplyToSessionCommentArgs = {
	comment_id: Scalars['ID']
	text: Scalars['String']
	text_for_email: Scalars['String']
	sessionURL: Scalars['String']
	tagged_admins: Array<Maybe<SanitizedAdminInput>>
	tagged_slack_users: Array<Maybe<SanitizedSlackChannelInput>>
}

export type MutationCreateErrorCommentArgs = {
	project_id: Scalars['ID']
	error_group_secure_id: Scalars['String']
	text: Scalars['String']
	text_for_email: Scalars['String']
	tagged_admins: Array<Maybe<SanitizedAdminInput>>
	tagged_slack_users: Array<Maybe<SanitizedSlackChannelInput>>
	error_url: Scalars['String']
	author_name: Scalars['String']
	issue_title?: Maybe<Scalars['String']>
	issue_description?: Maybe<Scalars['String']>
	issue_team_id?: Maybe<Scalars['String']>
	integrations: Array<Maybe<IntegrationType>>
}

export type MutationMuteErrorCommentThreadArgs = {
	id: Scalars['ID']
	has_muted?: Maybe<Scalars['Boolean']>
}

export type MutationCreateIssueForErrorCommentArgs = {
	project_id: Scalars['ID']
	error_url: Scalars['String']
	error_comment_id: Scalars['Int']
	author_name: Scalars['String']
	text_for_attachment: Scalars['String']
	issue_title?: Maybe<Scalars['String']>
	issue_description?: Maybe<Scalars['String']>
	issue_team_id?: Maybe<Scalars['String']>
	integrations: Array<Maybe<IntegrationType>>
}

export type MutationDeleteErrorCommentArgs = {
	id: Scalars['ID']
}

export type MutationReplyToErrorCommentArgs = {
	comment_id: Scalars['ID']
	text: Scalars['String']
	text_for_email: Scalars['String']
	errorURL: Scalars['String']
	tagged_admins: Array<Maybe<SanitizedAdminInput>>
	tagged_slack_users: Array<Maybe<SanitizedSlackChannelInput>>
}

export type MutationOpenSlackConversationArgs = {
	project_id: Scalars['ID']
	code: Scalars['String']
	redirect_path: Scalars['String']
}

export type MutationAddIntegrationToProjectArgs = {
	integration_type?: Maybe<IntegrationType>
	project_id: Scalars['ID']
	code: Scalars['String']
}

export type MutationRemoveIntegrationFromProjectArgs = {
	integration_type?: Maybe<IntegrationType>
	project_id: Scalars['ID']
}

export type MutationSyncSlackIntegrationArgs = {
	project_id: Scalars['ID']
}

export type MutationCreateDefaultAlertsArgs = {
	project_id: Scalars['ID']
	alert_types: Array<Scalars['String']>
	slack_channels: Array<SanitizedSlackChannelInput>
	emails: Array<Maybe<Scalars['String']>>
}

export type MutationCreateRageClickAlertArgs = {
	project_id: Scalars['ID']
	name: Scalars['String']
	count_threshold: Scalars['Int']
	threshold_window: Scalars['Int']
	slack_channels: Array<Maybe<SanitizedSlackChannelInput>>
	emails: Array<Maybe<Scalars['String']>>
	environments: Array<Maybe<Scalars['String']>>
}

export type MutationCreateMetricMonitorArgs = {
	project_id: Scalars['ID']
	name: Scalars['String']
	aggregator: MetricAggregator
	periodMinutes?: Maybe<Scalars['Int']>
	threshold: Scalars['Float']
	units?: Maybe<Scalars['String']>
	metric_to_monitor: Scalars['String']
	slack_channels: Array<Maybe<SanitizedSlackChannelInput>>
	emails: Array<Maybe<Scalars['String']>>
	filters?: Maybe<Array<MetricTagFilterInput>>
}

export type MutationUpdateMetricMonitorArgs = {
	metric_monitor_id: Scalars['ID']
	project_id: Scalars['ID']
	name?: Maybe<Scalars['String']>
	aggregator?: Maybe<MetricAggregator>
	periodMinutes?: Maybe<Scalars['Int']>
	threshold?: Maybe<Scalars['Float']>
	units?: Maybe<Scalars['String']>
	metric_to_monitor?: Maybe<Scalars['String']>
	slack_channels?: Maybe<Array<Maybe<SanitizedSlackChannelInput>>>
	emails?: Maybe<Array<Maybe<Scalars['String']>>>
	disabled?: Maybe<Scalars['Boolean']>
	filters?: Maybe<Array<MetricTagFilterInput>>
}

export type MutationCreateErrorAlertArgs = {
	project_id: Scalars['ID']
	name: Scalars['String']
	count_threshold: Scalars['Int']
	threshold_window: Scalars['Int']
	slack_channels: Array<Maybe<SanitizedSlackChannelInput>>
	emails: Array<Maybe<Scalars['String']>>
	environments: Array<Maybe<Scalars['String']>>
	regex_groups: Array<Maybe<Scalars['String']>>
	frequency: Scalars['Int']
}

export type MutationUpdateErrorAlertArgs = {
	project_id: Scalars['ID']
	name?: Maybe<Scalars['String']>
	error_alert_id: Scalars['ID']
	count_threshold?: Maybe<Scalars['Int']>
	threshold_window?: Maybe<Scalars['Int']>
	slack_channels?: Maybe<Array<Maybe<SanitizedSlackChannelInput>>>
	emails?: Maybe<Array<Maybe<Scalars['String']>>>
	environments?: Maybe<Array<Maybe<Scalars['String']>>>
	regex_groups?: Maybe<Array<Maybe<Scalars['String']>>>
	frequency?: Maybe<Scalars['Int']>
	disabled?: Maybe<Scalars['Boolean']>
}

export type MutationDeleteErrorAlertArgs = {
	project_id: Scalars['ID']
	error_alert_id: Scalars['ID']
}

export type MutationDeleteMetricMonitorArgs = {
	project_id: Scalars['ID']
	metric_monitor_id: Scalars['ID']
}

export type MutationUpdateSessionFeedbackAlertArgs = {
	project_id: Scalars['ID']
	session_feedback_alert_id: Scalars['ID']
	name?: Maybe<Scalars['String']>
	count_threshold?: Maybe<Scalars['Int']>
	threshold_window?: Maybe<Scalars['Int']>
	slack_channels?: Maybe<Array<Maybe<SanitizedSlackChannelInput>>>
	emails?: Maybe<Array<Maybe<Scalars['String']>>>
	environments?: Maybe<Array<Maybe<Scalars['String']>>>
	disabled?: Maybe<Scalars['Boolean']>
}

export type MutationCreateSessionFeedbackAlertArgs = {
	project_id: Scalars['ID']
	name: Scalars['String']
	count_threshold: Scalars['Int']
	threshold_window: Scalars['Int']
	slack_channels: Array<Maybe<SanitizedSlackChannelInput>>
	emails: Array<Maybe<Scalars['String']>>
	environments: Array<Maybe<Scalars['String']>>
}

export type MutationUpdateRageClickAlertArgs = {
	project_id: Scalars['ID']
	rage_click_alert_id: Scalars['ID']
	name?: Maybe<Scalars['String']>
	count_threshold?: Maybe<Scalars['Int']>
	threshold_window?: Maybe<Scalars['Int']>
	slack_channels?: Maybe<Array<Maybe<SanitizedSlackChannelInput>>>
	emails?: Maybe<Array<Maybe<Scalars['String']>>>
	environments?: Maybe<Array<Maybe<Scalars['String']>>>
	disabled?: Maybe<Scalars['Boolean']>
}

export type MutationUpdateNewUserAlertArgs = {
	project_id: Scalars['ID']
	session_alert_id: Scalars['ID']
	name?: Maybe<Scalars['String']>
	count_threshold?: Maybe<Scalars['Int']>
	threshold_window?: Maybe<Scalars['Int']>
	slack_channels?: Maybe<Array<Maybe<SanitizedSlackChannelInput>>>
	emails?: Maybe<Array<Maybe<Scalars['String']>>>
	environments?: Maybe<Array<Maybe<Scalars['String']>>>
	disabled?: Maybe<Scalars['Boolean']>
}

export type MutationCreateNewUserAlertArgs = {
	project_id: Scalars['ID']
	name: Scalars['String']
	count_threshold: Scalars['Int']
	slack_channels: Array<Maybe<SanitizedSlackChannelInput>>
	emails: Array<Maybe<Scalars['String']>>
	environments: Array<Maybe<Scalars['String']>>
	threshold_window: Scalars['Int']
}

export type MutationUpdateTrackPropertiesAlertArgs = {
	project_id: Scalars['ID']
	session_alert_id: Scalars['ID']
	name?: Maybe<Scalars['String']>
	slack_channels?: Maybe<Array<Maybe<SanitizedSlackChannelInput>>>
	emails?: Maybe<Array<Maybe<Scalars['String']>>>
	environments?: Maybe<Array<Maybe<Scalars['String']>>>
	track_properties?: Maybe<Array<Maybe<TrackPropertyInput>>>
	threshold_window?: Maybe<Scalars['Int']>
	disabled?: Maybe<Scalars['Boolean']>
}

export type MutationCreateTrackPropertiesAlertArgs = {
	project_id: Scalars['ID']
	name: Scalars['String']
	slack_channels: Array<Maybe<SanitizedSlackChannelInput>>
	emails: Array<Maybe<Scalars['String']>>
	environments: Array<Maybe<Scalars['String']>>
	track_properties: Array<Maybe<TrackPropertyInput>>
	threshold_window: Scalars['Int']
}

export type MutationCreateUserPropertiesAlertArgs = {
	project_id: Scalars['ID']
	name: Scalars['String']
	slack_channels: Array<Maybe<SanitizedSlackChannelInput>>
	emails: Array<Maybe<Scalars['String']>>
	environments: Array<Maybe<Scalars['String']>>
	user_properties: Array<Maybe<UserPropertyInput>>
	threshold_window: Scalars['Int']
}

export type MutationDeleteSessionAlertArgs = {
	project_id: Scalars['ID']
	session_alert_id: Scalars['ID']
}

export type MutationUpdateUserPropertiesAlertArgs = {
	project_id: Scalars['ID']
	session_alert_id: Scalars['ID']
	name?: Maybe<Scalars['String']>
	slack_channels?: Maybe<Array<Maybe<SanitizedSlackChannelInput>>>
	emails?: Maybe<Array<Maybe<Scalars['String']>>>
	environments?: Maybe<Array<Maybe<Scalars['String']>>>
	user_properties?: Maybe<Array<Maybe<UserPropertyInput>>>
	threshold_window?: Maybe<Scalars['Int']>
	disabled?: Maybe<Scalars['Boolean']>
}

export type MutationUpdateNewSessionAlertArgs = {
	project_id: Scalars['ID']
	session_alert_id: Scalars['ID']
	name?: Maybe<Scalars['String']>
	count_threshold?: Maybe<Scalars['Int']>
	slack_channels?: Maybe<Array<Maybe<SanitizedSlackChannelInput>>>
	emails?: Maybe<Array<Maybe<Scalars['String']>>>
	environments?: Maybe<Array<Maybe<Scalars['String']>>>
	threshold_window?: Maybe<Scalars['Int']>
	exclude_rules?: Maybe<Array<Maybe<Scalars['String']>>>
	disabled?: Maybe<Scalars['Boolean']>
}

export type MutationCreateNewSessionAlertArgs = {
	project_id: Scalars['ID']
	name: Scalars['String']
	count_threshold: Scalars['Int']
	slack_channels: Array<Maybe<SanitizedSlackChannelInput>>
	emails: Array<Maybe<Scalars['String']>>
	environments: Array<Maybe<Scalars['String']>>
	threshold_window: Scalars['Int']
	exclude_rules: Array<Maybe<Scalars['String']>>
}

export type MutationUpdateSessionIsPublicArgs = {
	session_secure_id: Scalars['String']
	is_public: Scalars['Boolean']
}

export type MutationUpdateErrorGroupIsPublicArgs = {
	error_group_secure_id: Scalars['String']
	is_public: Scalars['Boolean']
}

export type MutationUpdateAllowMeterOverageArgs = {
	workspace_id: Scalars['ID']
	allow_meter_overage: Scalars['Boolean']
}

export type MutationSubmitRegistrationFormArgs = {
	workspace_id: Scalars['ID']
	team_size: Scalars['String']
	role: Scalars['String']
	use_case: Scalars['String']
	heard_about: Scalars['String']
	pun?: Maybe<Scalars['String']>
}

export type MutationRequestAccessArgs = {
	project_id: Scalars['ID']
}

export type MutationModifyClearbitIntegrationArgs = {
	workspace_id: Scalars['ID']
	enabled: Scalars['Boolean']
}

export type MutationUpsertDashboardArgs = {
	id?: Maybe<Scalars['ID']>
	project_id: Scalars['ID']
	name: Scalars['String']
	metrics: Array<DashboardMetricConfigInput>
	layout?: Maybe<Scalars['String']>
	is_default?: Maybe<Scalars['Boolean']>
}

export type MutationDeleteDashboardArgs = {
	id: Scalars['ID']
}

export type MutationDeleteSessionsArgs = {
	project_id: Scalars['ID']
	query: Scalars['String']
	sessionCount: Scalars['Int']
}

export type MutationUpdateVercelProjectMappingsArgs = {
	project_id: Scalars['ID']
	project_mappings: Array<VercelProjectMappingInput>
}

export type Subscription = {
	__typename?: 'Subscription'
	session_payload_appended?: Maybe<SessionPayload>
}

export type SubscriptionSession_Payload_AppendedArgs = {
	session_secure_id: Scalars['String']
	initial_events_count: Scalars['Int']
}<|MERGE_RESOLUTION|>--- conflicted
+++ resolved
@@ -1026,7 +1026,6 @@
 	timestamp: Scalars['Int64']
 }
 
-<<<<<<< HEAD
 export type VercelProjectMappingInput = {
 	vercel_project_id: Scalars['String']
 	project_id: Scalars['ID']
@@ -1036,13 +1035,13 @@
 	__typename?: 'VercelProjectMapping'
 	vercel_project_id: Scalars['String']
 	project_id: Scalars['ID']
-=======
+}
+
 export type OAuthClient = {
 	__typename?: 'OAuthClient'
 	id: Scalars['String']
 	created_at: Scalars['Timestamp']
 	app_name: Scalars['String']
->>>>>>> 9ed1ff49
 }
 
 export type Query = {
