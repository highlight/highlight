--- conflicted
+++ resolved
@@ -312,13 +312,9 @@
     session_comments: Array<Maybe<SessionComment>>;
     admins?: Maybe<Array<Maybe<Admin>>>;
     isIntegrated?: Maybe<Scalars['Boolean']>;
-<<<<<<< HEAD
-    unprocessedSessionsCount?: Maybe<Scalars['Int']>;
+    unprocessedSessionsCount?: Maybe<Scalars['Int64']>;
     dailySessionsCount?: Maybe<Array<Maybe<DailySession>>>;
     dailyErrorsCount?: Maybe<Array<Maybe<DailyError>>>;
-=======
-    unprocessedSessionsCount?: Maybe<Scalars['Int64']>;
->>>>>>> 0fd9e78b
     sessions: SessionResults;
     billingDetails: BillingDetails;
     field_suggestion?: Maybe<Array<Maybe<Field>>>;
