--- conflicted
+++ resolved
@@ -88,10 +88,6 @@
     event: Scalars['String'];
     trace: Scalars['String'];
     metadata_log?: Maybe<Scalars['String']>;
-<<<<<<< HEAD
-=======
-    viewed?: Maybe<Scalars['Boolean']>;
->>>>>>> 38261abb
 };
 
 export type SearchParamsInput = {
