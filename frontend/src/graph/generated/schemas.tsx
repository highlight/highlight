--- conflicted
+++ resolved
@@ -2105,15 +2105,12 @@
 
 export type MutationDeleteDashboardArgs = {
 	id: Scalars['ID']
-<<<<<<< HEAD
-=======
 }
 
 export type MutationDeleteSessionsArgs = {
 	project_id: Scalars['ID']
 	query: Scalars['String']
 	sessionCount: Scalars['Int']
->>>>>>> d632d1b6
 }
 
 export type Subscription = {
