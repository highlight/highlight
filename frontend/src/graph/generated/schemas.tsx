export type Maybe<T> = T | null;
export type Exact<T extends { [key: string]: unknown }> = {
    [K in keyof T]: T[K];
};
export type MakeOptional<T, K extends keyof T> = Omit<T, K> &
    { [SubKey in K]?: Maybe<T[SubKey]> };
export type MakeMaybe<T, K extends keyof T> = Omit<T, K> &
    { [SubKey in K]: Maybe<T[SubKey]> };
/** All built-in and custom scalars, mapped to their actual values */
export type Scalars = {
    ID: string;
    String: string;
    Boolean: boolean;
    Int: number;
    Float: number;
    Any: any;
    Timestamp: any;
    Int64: any;
    Upload: any;
};

export type Field = {
    __typename?: 'Field';
    id: Scalars['ID'];
    name: Scalars['String'];
    value: Scalars['String'];
    type?: Maybe<Scalars['String']>;
};

export type Session = {
    __typename?: 'Session';
    id: Scalars['ID'];
    secure_id: Scalars['String'];
    fingerprint?: Maybe<Scalars['Int']>;
    os_name: Scalars['String'];
    os_version: Scalars['String'];
    browser_name: Scalars['String'];
    browser_version: Scalars['String'];
    city: Scalars['String'];
    state: Scalars['String'];
    postal: Scalars['String'];
    environment?: Maybe<Scalars['String']>;
    app_version?: Maybe<Scalars['String']>;
    client_version?: Maybe<Scalars['String']>;
    language: Scalars['String'];
    identifier: Scalars['String'];
    created_at?: Maybe<Scalars['Timestamp']>;
    length?: Maybe<Scalars['Int']>;
    active_length?: Maybe<Scalars['Int']>;
    user_object?: Maybe<Scalars['Any']>;
    fields?: Maybe<Array<Maybe<Field>>>;
    viewed?: Maybe<Scalars['Boolean']>;
    starred?: Maybe<Scalars['Boolean']>;
    processed?: Maybe<Scalars['Boolean']>;
    first_time?: Maybe<Scalars['Boolean']>;
    field_group?: Maybe<Scalars['String']>;
    enable_strict_privacy?: Maybe<Scalars['Boolean']>;
    enable_recording_network_contents?: Maybe<Scalars['Boolean']>;
    object_storage_enabled?: Maybe<Scalars['Boolean']>;
    payload_size?: Maybe<Scalars['Int64']>;
    within_billing_quota?: Maybe<Scalars['Boolean']>;
    is_public?: Maybe<Scalars['Boolean']>;
};

export type RageClickEvent = {
    __typename?: 'RageClickEvent';
    id: Scalars['ID'];
    project_id: Scalars['ID'];
    session_secure_id: Scalars['String'];
    start_timestamp: Scalars['Timestamp'];
    end_timestamp: Scalars['Timestamp'];
    total_clicks: Scalars['Int'];
};

export type BillingDetails = {
    __typename?: 'BillingDetails';
    plan: Plan;
    meter: Scalars['Int64'];
    sessionsOutOfQuota: Scalars['Int64'];
};

export type Plan = {
    __typename?: 'Plan';
    type: PlanType;
    quota: Scalars['Int'];
};

export enum PlanType {
    Free = 'Free',
    Basic = 'Basic',
    Startup = 'Startup',
    Enterprise = 'Enterprise',
}

export enum ErrorState {
    Open = 'OPEN',
    Resolved = 'RESOLVED',
    Ignored = 'IGNORED',
}

export enum AdminRole {
    Admin = 'ADMIN',
    Member = 'MEMBER',
}

export enum SessionCommentType {
    Admin = 'Admin',
    Feedback = 'FEEDBACK',
}

export type Project = {
    __typename?: 'Project';
    id: Scalars['ID'];
    verbose_id: Scalars['String'];
    name: Scalars['String'];
    billing_email?: Maybe<Scalars['String']>;
    trial_end_date?: Maybe<Scalars['Timestamp']>;
<<<<<<< HEAD
=======
    secret?: Maybe<Scalars['String']>;
    workspace_id: Scalars['ID'];
};

export type Workspace = {
    __typename?: 'Workspace';
    id: Scalars['ID'];
    name: Scalars['String'];
>>>>>>> 6fa4f35e
    slack_webhook_channel?: Maybe<Scalars['String']>;
    slack_channels?: Maybe<Scalars['String']>;
    secret?: Maybe<Scalars['String']>;
    projects: Array<Maybe<Project>>;
};

export type Segment = {
    __typename?: 'Segment';
    id: Scalars['ID'];
    name: Scalars['String'];
    params: SearchParams;
    project_id: Scalars['ID'];
};

export type ErrorSegment = {
    __typename?: 'ErrorSegment';
    id: Scalars['ID'];
    name: Scalars['String'];
    params: ErrorSearchParams;
    project_id: Scalars['ID'];
};

export type ErrorObject = {
    __typename?: 'ErrorObject';
    id: Scalars['ID'];
    project_id: Scalars['Int'];
    session_id: Scalars['Int'];
    error_group_id: Scalars['Int'];
    error_group_secure_id: Scalars['String'];
    event: Array<Maybe<Scalars['String']>>;
    type: Scalars['String'];
    url: Scalars['String'];
    source?: Maybe<Scalars['String']>;
    lineNumber?: Maybe<Scalars['Int']>;
    columnNumber?: Maybe<Scalars['Int']>;
    stack_trace?: Maybe<Array<Maybe<Scalars['Any']>>>;
    timestamp?: Maybe<Scalars['Timestamp']>;
    payload?: Maybe<Scalars['String']>;
};

export type ErrorField = {
    __typename?: 'ErrorField';
    project_id?: Maybe<Scalars['Int']>;
    name: Scalars['String'];
    value: Scalars['String'];
};

export type ErrorGroup = {
    __typename?: 'ErrorGroup';
    created_at: Scalars['Timestamp'];
    id: Scalars['ID'];
    secure_id: Scalars['String'];
    project_id: Scalars['Int'];
    type: Scalars['String'];
    event: Array<Maybe<Scalars['String']>>;
    stack_trace: Array<Maybe<ErrorTrace>>;
    metadata_log: Array<Maybe<ErrorMetadata>>;
    mapped_stack_trace?: Maybe<Scalars['String']>;
    field_group?: Maybe<Array<Maybe<ErrorField>>>;
    state: ErrorState;
    environments?: Maybe<Scalars['String']>;
    error_frequency: Array<Maybe<Scalars['Int64']>>;
    is_public: Scalars['Boolean'];
};

export type ErrorMetadata = {
    __typename?: 'ErrorMetadata';
    error_id: Scalars['Int'];
    session_id: Scalars['Int'];
    session_secure_id: Scalars['String'];
    environment?: Maybe<Scalars['String']>;
    timestamp?: Maybe<Scalars['Timestamp']>;
    os?: Maybe<Scalars['String']>;
    browser?: Maybe<Scalars['String']>;
    visited_url?: Maybe<Scalars['String']>;
    fingerprint: Scalars['String'];
    identifier?: Maybe<Scalars['String']>;
};

export type ErrorTrace = {
    __typename?: 'ErrorTrace';
    fileName?: Maybe<Scalars['String']>;
    lineNumber?: Maybe<Scalars['Int']>;
    functionName?: Maybe<Scalars['String']>;
    columnNumber?: Maybe<Scalars['Int']>;
    error?: Maybe<Scalars['String']>;
};

export type ReferrerTablePayload = {
    __typename?: 'ReferrerTablePayload';
    host: Scalars['String'];
    count: Scalars['Int'];
    percent: Scalars['Float'];
};

export type TopUsersPayload = {
    __typename?: 'TopUsersPayload';
    id: Scalars['ID'];
    identifier: Scalars['String'];
    total_active_time: Scalars['Int'];
    active_time_percentage: Scalars['Float'];
};

export type NewUsersCount = {
    __typename?: 'NewUsersCount';
    count: Scalars['Int64'];
};

export type AverageSessionLength = {
    __typename?: 'AverageSessionLength';
    length: Scalars['Float'];
};

export type UserFingerprintCount = {
    __typename?: 'UserFingerprintCount';
    count: Scalars['Int64'];
};

export type SearchParamsInput = {
    user_properties?: Maybe<Array<Maybe<UserPropertyInput>>>;
    excluded_properties?: Maybe<Array<Maybe<UserPropertyInput>>>;
    track_properties?: Maybe<Array<Maybe<UserPropertyInput>>>;
    excluded_track_properties?: Maybe<Array<Maybe<UserPropertyInput>>>;
    environments?: Maybe<Array<Maybe<Scalars['String']>>>;
    app_versions?: Maybe<Array<Maybe<Scalars['String']>>>;
    date_range?: Maybe<DateRangeInput>;
    length_range?: Maybe<LengthRangeInput>;
    os?: Maybe<Scalars['String']>;
    browser?: Maybe<Scalars['String']>;
    device_id?: Maybe<Scalars['String']>;
    visited_url?: Maybe<Scalars['String']>;
    referrer?: Maybe<Scalars['String']>;
    identified?: Maybe<Scalars['Boolean']>;
    hide_viewed?: Maybe<Scalars['Boolean']>;
    first_time?: Maybe<Scalars['Boolean']>;
    show_live_sessions?: Maybe<Scalars['Boolean']>;
};

export type SearchParams = {
    __typename?: 'SearchParams';
    user_properties?: Maybe<Array<Maybe<UserProperty>>>;
    excluded_properties?: Maybe<Array<Maybe<UserProperty>>>;
    track_properties?: Maybe<Array<Maybe<UserProperty>>>;
    excluded_track_properties?: Maybe<Array<Maybe<UserProperty>>>;
    environments?: Maybe<Array<Maybe<Scalars['String']>>>;
    app_versions?: Maybe<Array<Maybe<Scalars['String']>>>;
    date_range?: Maybe<DateRange>;
    length_range?: Maybe<LengthRange>;
    os?: Maybe<Scalars['String']>;
    browser?: Maybe<Scalars['String']>;
    visited_url?: Maybe<Scalars['String']>;
    device_id?: Maybe<Scalars['String']>;
    referrer?: Maybe<Scalars['String']>;
    identified?: Maybe<Scalars['Boolean']>;
    hide_viewed?: Maybe<Scalars['Boolean']>;
    first_time?: Maybe<Scalars['Boolean']>;
    show_live_sessions?: Maybe<Scalars['Boolean']>;
};

export type ErrorSearchParamsInput = {
    date_range?: Maybe<DateRangeInput>;
    os?: Maybe<Scalars['String']>;
    browser?: Maybe<Scalars['String']>;
    visited_url?: Maybe<Scalars['String']>;
    state?: Maybe<ErrorState>;
    event?: Maybe<Scalars['String']>;
};

export type ErrorSearchParams = {
    __typename?: 'ErrorSearchParams';
    date_range?: Maybe<DateRange>;
    os?: Maybe<Scalars['String']>;
    browser?: Maybe<Scalars['String']>;
    visited_url?: Maybe<Scalars['String']>;
    state?: Maybe<ErrorState>;
    event?: Maybe<Scalars['String']>;
};

export type DateRange = {
    __typename?: 'DateRange';
    start_date?: Maybe<Scalars['Timestamp']>;
    end_date?: Maybe<Scalars['Timestamp']>;
};

export type DateRangeInput = {
    start_date?: Maybe<Scalars['Timestamp']>;
    end_date?: Maybe<Scalars['Timestamp']>;
};

export type LengthRange = {
    __typename?: 'LengthRange';
    min?: Maybe<Scalars['Float']>;
    max?: Maybe<Scalars['Float']>;
};

export type LengthRangeInput = {
    min?: Maybe<Scalars['Float']>;
    max?: Maybe<Scalars['Float']>;
};

export type UserProperty = {
    __typename?: 'UserProperty';
    id: Scalars['ID'];
    name: Scalars['String'];
    value: Scalars['String'];
};

export type UserPropertyInput = {
    id?: Maybe<Scalars['ID']>;
    name: Scalars['String'];
    value: Scalars['String'];
};

export type User = {
    __typename?: 'User';
    id: Scalars['ID'];
};

export type Admin = {
    __typename?: 'Admin';
    id: Scalars['ID'];
    name: Scalars['String'];
    email: Scalars['String'];
    photo_url?: Maybe<Scalars['String']>;
    role: Scalars['String'];
    slack_im_channel_id?: Maybe<Scalars['String']>;
};

export type SanitizedAdmin = {
    __typename?: 'SanitizedAdmin';
    id: Scalars['ID'];
    name?: Maybe<Scalars['String']>;
    email: Scalars['String'];
    photo_url?: Maybe<Scalars['String']>;
};

export type SanitizedAdminInput = {
    id: Scalars['ID'];
    name?: Maybe<Scalars['String']>;
    email: Scalars['String'];
};

export type SessionResults = {
    __typename?: 'SessionResults';
    sessions: Array<Session>;
    totalCount: Scalars['Int64'];
};

export type ErrorResults = {
    __typename?: 'ErrorResults';
    error_groups: Array<ErrorGroup>;
    totalCount: Scalars['Int64'];
};

export type SessionComment = {
    __typename?: 'SessionComment';
    id: Scalars['ID'];
    project_id: Scalars['ID'];
    timestamp?: Maybe<Scalars['Int']>;
    created_at: Scalars['Timestamp'];
    updated_at: Scalars['Timestamp'];
    session_id: Scalars['Int'];
    session_secure_id: Scalars['String'];
    author?: Maybe<SanitizedAdmin>;
    text: Scalars['String'];
    x_coordinate?: Maybe<Scalars['Float']>;
    y_coordinate?: Maybe<Scalars['Float']>;
    type: SessionCommentType;
    metadata?: Maybe<Scalars['Any']>;
};

export type ErrorComment = {
    __typename?: 'ErrorComment';
    id: Scalars['ID'];
    project_id: Scalars['ID'];
    created_at: Scalars['Timestamp'];
    error_id: Scalars['Int'];
    error_secure_id: Scalars['String'];
    updated_at: Scalars['Timestamp'];
    author: SanitizedAdmin;
    text: Scalars['String'];
};

export enum SessionLifecycle {
    All = 'All',
    Live = 'Live',
    Completed = 'Completed',
}

export type DailySessionCount = {
    __typename?: 'DailySessionCount';
    project_id: Scalars['ID'];
    date: Scalars['Timestamp'];
    count: Scalars['Int64'];
};

export type DailyErrorCount = {
    __typename?: 'DailyErrorCount';
    project_id: Scalars['ID'];
    date: Scalars['Timestamp'];
    count: Scalars['Int64'];
};

export type SanitizedSlackChannel = {
    __typename?: 'SanitizedSlackChannel';
    webhook_channel?: Maybe<Scalars['String']>;
    webhook_channel_id?: Maybe<Scalars['String']>;
};

export type SanitizedSlackChannelInput = {
    webhook_channel_name?: Maybe<Scalars['String']>;
    webhook_channel_id?: Maybe<Scalars['String']>;
};

export type ErrorAlert = {
    __typename?: 'ErrorAlert';
    id: Scalars['ID'];
    ChannelsToNotify: Array<Maybe<SanitizedSlackChannel>>;
    ExcludedEnvironments: Array<Maybe<Scalars['String']>>;
    CountThreshold: Scalars['Int'];
    ThresholdWindow?: Maybe<Scalars['Int']>;
};

export type TrackProperty = {
    __typename?: 'TrackProperty';
    id: Scalars['ID'];
    name: Scalars['String'];
    value: Scalars['String'];
};

export type TrackPropertyInput = {
    id?: Maybe<Scalars['ID']>;
    name: Scalars['String'];
    value: Scalars['String'];
};

export type SessionAlert = {
    __typename?: 'SessionAlert';
    id: Scalars['ID'];
    ChannelsToNotify: Array<Maybe<SanitizedSlackChannel>>;
    ExcludedEnvironments: Array<Maybe<Scalars['String']>>;
    CountThreshold: Scalars['Int'];
    TrackProperties: Array<Maybe<TrackProperty>>;
    UserProperties: Array<Maybe<UserProperty>>;
    ThresholdWindow: Scalars['Int'];
};

export type Query = {
    __typename?: 'Query';
    session?: Maybe<Session>;
    events?: Maybe<Array<Maybe<Scalars['Any']>>>;
    rage_clicks: Array<RageClickEvent>;
    error_groups?: Maybe<ErrorResults>;
    error_group?: Maybe<ErrorGroup>;
    messages?: Maybe<Array<Maybe<Scalars['Any']>>>;
    errors?: Maybe<Array<Maybe<ErrorObject>>>;
    resources?: Maybe<Array<Maybe<Scalars['Any']>>>;
    session_comments: Array<Maybe<SessionComment>>;
    session_comments_for_admin: Array<Maybe<SessionComment>>;
    session_comments_for_project: Array<Maybe<SessionComment>>;
    error_comments: Array<Maybe<ErrorComment>>;
    error_comments_for_admin: Array<Maybe<ErrorComment>>;
    error_comments_for_project: Array<Maybe<ErrorComment>>;
    project_admins: Array<Maybe<Admin>>;
    isIntegrated?: Maybe<Scalars['Boolean']>;
    unprocessedSessionsCount?: Maybe<Scalars['Int64']>;
    adminHasCreatedComment?: Maybe<Scalars['Boolean']>;
    projectHasViewedASession?: Maybe<Session>;
    dailySessionsCount: Array<Maybe<DailySessionCount>>;
    dailyErrorsCount: Array<Maybe<DailyErrorCount>>;
    dailyErrorFrequency: Array<Maybe<Scalars['Int64']>>;
    referrers: Array<Maybe<ReferrerTablePayload>>;
    newUsersCount?: Maybe<NewUsersCount>;
    topUsers: Array<Maybe<TopUsersPayload>>;
    averageSessionLength?: Maybe<AverageSessionLength>;
    userFingerprintCount?: Maybe<UserFingerprintCount>;
    sessions: SessionResults;
    billingDetails: BillingDetails;
    field_suggestion?: Maybe<Array<Maybe<Field>>>;
    property_suggestion?: Maybe<Array<Maybe<Field>>>;
    error_field_suggestion?: Maybe<Array<Maybe<ErrorField>>>;
    projects?: Maybe<Array<Maybe<Project>>>;
    workspaces?: Maybe<Array<Maybe<Workspace>>>;
    error_alert?: Maybe<ErrorAlert>;
    session_feedback_alert?: Maybe<SessionAlert>;
    new_user_alert?: Maybe<SessionAlert>;
    track_properties_alert?: Maybe<SessionAlert>;
    user_properties_alert?: Maybe<SessionAlert>;
    projectSuggestion?: Maybe<Array<Maybe<Project>>>;
    environment_suggestion?: Maybe<Array<Maybe<Field>>>;
    app_version_suggestion: Array<Maybe<Scalars['String']>>;
    slack_channel_suggestion?: Maybe<Array<Maybe<SanitizedSlackChannel>>>;
    slack_members: Array<Maybe<SanitizedSlackChannel>>;
    is_integrated_with_slack: Scalars['Boolean'];
    project?: Maybe<Project>;
    workspace?: Maybe<Workspace>;
    workspace_for_project?: Maybe<Workspace>;
    admin?: Maybe<Admin>;
    segments?: Maybe<Array<Maybe<Segment>>>;
    error_segments?: Maybe<Array<Maybe<ErrorSegment>>>;
    api_key_to_org_id?: Maybe<Scalars['ID']>;
};

export type QuerySessionArgs = {
    id?: Maybe<Scalars['ID']>;
    secure_id?: Maybe<Scalars['String']>;
};

export type QueryEventsArgs = {
    session_id?: Maybe<Scalars['ID']>;
    session_secure_id?: Maybe<Scalars['String']>;
};

export type QueryRage_ClicksArgs = {
    session_secure_id?: Maybe<Scalars['String']>;
};

export type QueryError_GroupsArgs = {
    project_id: Scalars['ID'];
    count: Scalars['Int'];
    params?: Maybe<ErrorSearchParamsInput>;
};

export type QueryError_GroupArgs = {
    id?: Maybe<Scalars['ID']>;
    secure_id?: Maybe<Scalars['String']>;
};

export type QueryMessagesArgs = {
    session_id?: Maybe<Scalars['ID']>;
    session_secure_id?: Maybe<Scalars['String']>;
};

export type QueryErrorsArgs = {
    session_id?: Maybe<Scalars['ID']>;
    session_secure_id?: Maybe<Scalars['String']>;
};

export type QueryResourcesArgs = {
    session_id?: Maybe<Scalars['ID']>;
    session_secure_id?: Maybe<Scalars['String']>;
};

export type QuerySession_CommentsArgs = {
    session_id?: Maybe<Scalars['ID']>;
    session_secure_id?: Maybe<Scalars['String']>;
};

export type QuerySession_Comments_For_ProjectArgs = {
    project_id: Scalars['ID'];
};

export type QueryError_CommentsArgs = {
    error_group_id?: Maybe<Scalars['ID']>;
    error_group_secure_id?: Maybe<Scalars['String']>;
};

export type QueryError_Comments_For_ProjectArgs = {
    project_id: Scalars['ID'];
};

export type QueryProject_AdminsArgs = {
    project_id: Scalars['ID'];
};

export type QueryIsIntegratedArgs = {
    project_id: Scalars['ID'];
};

export type QueryUnprocessedSessionsCountArgs = {
    project_id: Scalars['ID'];
};

export type QueryAdminHasCreatedCommentArgs = {
    admin_id: Scalars['ID'];
};

export type QueryProjectHasViewedASessionArgs = {
    project_id: Scalars['ID'];
};

export type QueryDailySessionsCountArgs = {
    project_id: Scalars['ID'];
    date_range: DateRangeInput;
};

export type QueryDailyErrorsCountArgs = {
    project_id: Scalars['ID'];
    date_range: DateRangeInput;
};

export type QueryDailyErrorFrequencyArgs = {
    project_id: Scalars['ID'];
    error_group_id?: Maybe<Scalars['ID']>;
    error_group_secure_id?: Maybe<Scalars['String']>;
    date_offset: Scalars['Int'];
};

export type QueryReferrersArgs = {
    project_id: Scalars['ID'];
    lookBackPeriod: Scalars['Int'];
};

export type QueryNewUsersCountArgs = {
    project_id: Scalars['ID'];
    lookBackPeriod: Scalars['Int'];
};

export type QueryTopUsersArgs = {
    project_id: Scalars['ID'];
    lookBackPeriod: Scalars['Int'];
};

export type QueryAverageSessionLengthArgs = {
    project_id: Scalars['ID'];
    lookBackPeriod: Scalars['Int'];
};

export type QueryUserFingerprintCountArgs = {
    project_id: Scalars['ID'];
    lookBackPeriod: Scalars['Int'];
};

export type QuerySessionsArgs = {
    project_id: Scalars['ID'];
    count: Scalars['Int'];
    lifecycle: SessionLifecycle;
    starred: Scalars['Boolean'];
    params?: Maybe<SearchParamsInput>;
};

export type QueryBillingDetailsArgs = {
    project_id: Scalars['ID'];
};

export type QueryField_SuggestionArgs = {
    project_id: Scalars['ID'];
    name: Scalars['String'];
    query: Scalars['String'];
};

export type QueryProperty_SuggestionArgs = {
    project_id: Scalars['ID'];
    query: Scalars['String'];
    type: Scalars['String'];
};

export type QueryError_Field_SuggestionArgs = {
    project_id: Scalars['ID'];
    name: Scalars['String'];
    query: Scalars['String'];
};

export type QueryError_AlertArgs = {
    project_id: Scalars['ID'];
};

export type QuerySession_Feedback_AlertArgs = {
    project_id: Scalars['ID'];
};

export type QueryNew_User_AlertArgs = {
    project_id: Scalars['ID'];
};

export type QueryTrack_Properties_AlertArgs = {
    project_id: Scalars['ID'];
};

export type QueryUser_Properties_AlertArgs = {
    project_id: Scalars['ID'];
};

export type QueryProjectSuggestionArgs = {
    query: Scalars['String'];
};

export type QueryEnvironment_SuggestionArgs = {
    project_id: Scalars['ID'];
};

export type QueryApp_Version_SuggestionArgs = {
    project_id: Scalars['ID'];
};

export type QuerySlack_Channel_SuggestionArgs = {
    project_id: Scalars['ID'];
};

export type QuerySlack_MembersArgs = {
    project_id: Scalars['ID'];
};

export type QueryIs_Integrated_With_SlackArgs = {
    project_id: Scalars['ID'];
};

export type QueryProjectArgs = {
    id: Scalars['ID'];
};

export type QueryWorkspaceArgs = {
    id: Scalars['ID'];
};

export type QueryWorkspace_For_ProjectArgs = {
    project_id: Scalars['ID'];
};

export type QuerySegmentsArgs = {
    project_id: Scalars['ID'];
};

export type QueryError_SegmentsArgs = {
    project_id: Scalars['ID'];
};

export type QueryApi_Key_To_Org_IdArgs = {
    api_key: Scalars['String'];
};

export type Mutation = {
    __typename?: 'Mutation';
    createProject?: Maybe<Project>;
    editProject?: Maybe<Project>;
    editWorkspace?: Maybe<Workspace>;
    markSessionAsViewed?: Maybe<Session>;
    markSessionAsStarred?: Maybe<Session>;
    updateErrorGroupState?: Maybe<ErrorGroup>;
    deleteProject?: Maybe<Scalars['Boolean']>;
    sendAdminProjectInvite?: Maybe<Scalars['String']>;
    sendAdminWorkspaceInvite?: Maybe<Scalars['String']>;
    addAdminToProject?: Maybe<Scalars['ID']>;
    addAdminToWorkspace?: Maybe<Scalars['ID']>;
    deleteAdminFromProject?: Maybe<Scalars['ID']>;
    deleteAdminFromWorkspace?: Maybe<Scalars['ID']>;
    createSegment?: Maybe<Segment>;
    emailSignup: Scalars['String'];
    editSegment?: Maybe<Scalars['Boolean']>;
    deleteSegment?: Maybe<Scalars['Boolean']>;
    createErrorSegment?: Maybe<ErrorSegment>;
    editErrorSegment?: Maybe<Scalars['Boolean']>;
    deleteErrorSegment?: Maybe<Scalars['Boolean']>;
    createOrUpdateStripeSubscription?: Maybe<Scalars['String']>;
    updateBillingDetails?: Maybe<Scalars['Boolean']>;
    createSessionComment?: Maybe<SessionComment>;
    deleteSessionComment?: Maybe<Scalars['Boolean']>;
    createErrorComment?: Maybe<ErrorComment>;
    deleteErrorComment?: Maybe<Scalars['Boolean']>;
    openSlackConversation?: Maybe<Scalars['Boolean']>;
    addSlackBotIntegrationToProject: Scalars['Boolean'];
    updateErrorAlert?: Maybe<ErrorAlert>;
    updateSessionFeedbackAlert?: Maybe<SessionAlert>;
    updateNewUserAlert?: Maybe<SessionAlert>;
    updateTrackPropertiesAlert?: Maybe<SessionAlert>;
    updateUserPropertiesAlert?: Maybe<SessionAlert>;
    updateSessionIsPublic?: Maybe<Session>;
    updateErrorGroupIsPublic?: Maybe<ErrorGroup>;
};

export type MutationCreateProjectArgs = {
    project_name: Scalars['String'];
    workspace_id?: Maybe<Scalars['ID']>;
    workspace_name?: Maybe<Scalars['String']>;
};

export type MutationEditProjectArgs = {
    id: Scalars['ID'];
    name?: Maybe<Scalars['String']>;
    billing_email?: Maybe<Scalars['String']>;
};

export type MutationEditWorkspaceArgs = {
    id: Scalars['ID'];
    name?: Maybe<Scalars['String']>;
};

export type MutationMarkSessionAsViewedArgs = {
    id?: Maybe<Scalars['ID']>;
    secure_id?: Maybe<Scalars['String']>;
    viewed?: Maybe<Scalars['Boolean']>;
};

export type MutationMarkSessionAsStarredArgs = {
    id?: Maybe<Scalars['ID']>;
    secure_id?: Maybe<Scalars['String']>;
    starred?: Maybe<Scalars['Boolean']>;
};

export type MutationUpdateErrorGroupStateArgs = {
    id?: Maybe<Scalars['ID']>;
    secure_id?: Maybe<Scalars['String']>;
    state: Scalars['String'];
};

export type MutationDeleteProjectArgs = {
    id: Scalars['ID'];
};

export type MutationSendAdminProjectInviteArgs = {
    project_id: Scalars['ID'];
    email: Scalars['String'];
    base_url: Scalars['String'];
};

export type MutationSendAdminWorkspaceInviteArgs = {
    workspace_id: Scalars['ID'];
    email: Scalars['String'];
    base_url: Scalars['String'];
};

export type MutationAddAdminToProjectArgs = {
    project_id: Scalars['ID'];
    invite_id: Scalars['String'];
};

export type MutationAddAdminToWorkspaceArgs = {
    workspace_id: Scalars['ID'];
    invite_id: Scalars['String'];
};

export type MutationDeleteAdminFromProjectArgs = {
    project_id: Scalars['ID'];
    admin_id: Scalars['ID'];
};

export type MutationDeleteAdminFromWorkspaceArgs = {
    workspace_id: Scalars['ID'];
    admin_id: Scalars['ID'];
};

export type MutationCreateSegmentArgs = {
    project_id: Scalars['ID'];
    name: Scalars['String'];
    params: SearchParamsInput;
};

export type MutationEmailSignupArgs = {
    email: Scalars['String'];
};

export type MutationEditSegmentArgs = {
    id: Scalars['ID'];
    project_id: Scalars['ID'];
    params: SearchParamsInput;
};

export type MutationDeleteSegmentArgs = {
    segment_id: Scalars['ID'];
};

export type MutationCreateErrorSegmentArgs = {
    project_id: Scalars['ID'];
    name: Scalars['String'];
    params: ErrorSearchParamsInput;
};

export type MutationEditErrorSegmentArgs = {
    id: Scalars['ID'];
    project_id: Scalars['ID'];
    params: ErrorSearchParamsInput;
};

export type MutationDeleteErrorSegmentArgs = {
    segment_id: Scalars['ID'];
};

export type MutationCreateOrUpdateStripeSubscriptionArgs = {
    project_id: Scalars['ID'];
    plan_type: PlanType;
};

export type MutationUpdateBillingDetailsArgs = {
    project_id: Scalars['ID'];
};

export type MutationCreateSessionCommentArgs = {
    project_id: Scalars['ID'];
    session_id?: Maybe<Scalars['ID']>;
    session_secure_id?: Maybe<Scalars['String']>;
    session_timestamp: Scalars['Int'];
    text: Scalars['String'];
    text_for_email: Scalars['String'];
    x_coordinate: Scalars['Float'];
    y_coordinate: Scalars['Float'];
    tagged_admins: Array<Maybe<SanitizedAdminInput>>;
    tagged_slack_users: Array<Maybe<SanitizedSlackChannelInput>>;
    session_url: Scalars['String'];
    time: Scalars['Float'];
    author_name: Scalars['String'];
    session_image?: Maybe<Scalars['String']>;
};

export type MutationDeleteSessionCommentArgs = {
    id: Scalars['ID'];
};

export type MutationCreateErrorCommentArgs = {
    project_id: Scalars['ID'];
    error_group_id?: Maybe<Scalars['ID']>;
    error_group_secure_id?: Maybe<Scalars['String']>;
    text: Scalars['String'];
    text_for_email: Scalars['String'];
    tagged_admins: Array<Maybe<SanitizedAdminInput>>;
    tagged_slack_users: Array<Maybe<SanitizedSlackChannelInput>>;
    error_url: Scalars['String'];
    author_name: Scalars['String'];
};

export type MutationDeleteErrorCommentArgs = {
    id: Scalars['ID'];
};

export type MutationOpenSlackConversationArgs = {
    project_id: Scalars['ID'];
    code: Scalars['String'];
    redirect_path: Scalars['String'];
};

export type MutationAddSlackBotIntegrationToProjectArgs = {
    project_id: Scalars['ID'];
    code: Scalars['String'];
    redirect_path: Scalars['String'];
};

export type MutationUpdateErrorAlertArgs = {
    project_id: Scalars['ID'];
    error_alert_id: Scalars['ID'];
    count_threshold: Scalars['Int'];
    threshold_window: Scalars['Int'];
    slack_channels: Array<Maybe<SanitizedSlackChannelInput>>;
    environments: Array<Maybe<Scalars['String']>>;
};

export type MutationUpdateSessionFeedbackAlertArgs = {
    project_id: Scalars['ID'];
    session_feedback_alert_id: Scalars['ID'];
    count_threshold: Scalars['Int'];
    threshold_window: Scalars['Int'];
    slack_channels: Array<Maybe<SanitizedSlackChannelInput>>;
    environments: Array<Maybe<Scalars['String']>>;
};

export type MutationUpdateNewUserAlertArgs = {
    project_id: Scalars['ID'];
    session_alert_id: Scalars['ID'];
    count_threshold: Scalars['Int'];
    slack_channels: Array<Maybe<SanitizedSlackChannelInput>>;
    environments: Array<Maybe<Scalars['String']>>;
};

export type MutationUpdateTrackPropertiesAlertArgs = {
    project_id: Scalars['ID'];
    session_alert_id: Scalars['ID'];
    slack_channels: Array<Maybe<SanitizedSlackChannelInput>>;
    environments: Array<Maybe<Scalars['String']>>;
    track_properties: Array<Maybe<TrackPropertyInput>>;
};

export type MutationUpdateUserPropertiesAlertArgs = {
    project_id: Scalars['ID'];
    session_alert_id: Scalars['ID'];
    slack_channels: Array<Maybe<SanitizedSlackChannelInput>>;
    environments: Array<Maybe<Scalars['String']>>;
    user_properties: Array<Maybe<UserPropertyInput>>;
};

export type MutationUpdateSessionIsPublicArgs = {
    session_id?: Maybe<Scalars['ID']>;
    session_secure_id?: Maybe<Scalars['String']>;
    is_public: Scalars['Boolean'];
};

export type MutationUpdateErrorGroupIsPublicArgs = {
    error_group_id?: Maybe<Scalars['ID']>;
    error_group_secure_id?: Maybe<Scalars['String']>;
    is_public: Scalars['Boolean'];
};<|MERGE_RESOLUTION|>--- conflicted
+++ resolved
@@ -115,8 +115,6 @@
     name: Scalars['String'];
     billing_email?: Maybe<Scalars['String']>;
     trial_end_date?: Maybe<Scalars['Timestamp']>;
-<<<<<<< HEAD
-=======
     secret?: Maybe<Scalars['String']>;
     workspace_id: Scalars['ID'];
 };
@@ -125,7 +123,6 @@
     __typename?: 'Workspace';
     id: Scalars['ID'];
     name: Scalars['String'];
->>>>>>> 6fa4f35e
     slack_webhook_channel?: Maybe<Scalars['String']>;
     slack_channels?: Maybe<Scalars['String']>;
     secret?: Maybe<Scalars['String']>;
