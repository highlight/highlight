--- conflicted
+++ resolved
@@ -679,10 +679,7 @@
     sessions_opensearch: SessionResults;
     field_types: Array<Field>;
     fields_opensearch: Array<Scalars['String']>;
-<<<<<<< HEAD
-=======
     error_fields_opensearch: Array<Scalars['String']>;
->>>>>>> a928ce68
     quickFields_opensearch: Array<Maybe<Field>>;
     billingDetailsForProject?: Maybe<BillingDetails>;
     billingDetails: BillingDetails;
@@ -887,8 +884,6 @@
     query: Scalars['String'];
 };
 
-<<<<<<< HEAD
-=======
 export type QueryError_Fields_OpensearchArgs = {
     project_id: Scalars['ID'];
     count: Scalars['Int'];
@@ -897,7 +892,6 @@
     query: Scalars['String'];
 };
 
->>>>>>> a928ce68
 export type QueryQuickFields_OpensearchArgs = {
     project_id: Scalars['ID'];
     count: Scalars['Int'];
