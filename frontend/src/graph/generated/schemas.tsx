--- conflicted
+++ resolved
@@ -516,15 +516,6 @@
     property_suggestion?: Maybe<Array<Maybe<Field>>>;
     error_field_suggestion?: Maybe<Array<Maybe<ErrorField>>>;
     projects?: Maybe<Array<Maybe<Project>>>;
-<<<<<<< HEAD
-    workspaces?: Maybe<Array<Workspace>>;
-    error_alert?: Maybe<ErrorAlert>;
-    session_feedback_alert?: Maybe<SessionAlert>;
-    rage_click_alert?: Maybe<SessionAlert>;
-    new_user_alert?: Maybe<SessionAlert>;
-    track_properties_alert?: Maybe<SessionAlert>;
-    user_properties_alert?: Maybe<SessionAlert>;
-=======
     workspaces?: Maybe<Array<Maybe<Workspace>>>;
     error_alerts: Array<Maybe<ErrorAlert>>;
     session_feedback_alerts: Array<Maybe<SessionAlert>>;
@@ -532,7 +523,7 @@
     track_properties_alerts: Array<Maybe<SessionAlert>>;
     user_properties_alerts: Array<Maybe<SessionAlert>>;
     new_session_alerts: Array<Maybe<SessionAlert>>;
->>>>>>> af0bc0dc
+    rage_click_alerts: Array<Maybe<SessionAlert>>;
     projectSuggestion?: Maybe<Array<Maybe<Project>>>;
     environment_suggestion?: Maybe<Array<Maybe<Field>>>;
     app_version_suggestion: Array<Maybe<Scalars['String']>>;
@@ -714,15 +705,7 @@
     project_id: Scalars['ID'];
 };
 
-<<<<<<< HEAD
-export type QueryRage_Click_AlertArgs = {
-    project_id: Scalars['ID'];
-};
-
-export type QueryNew_User_AlertArgs = {
-=======
 export type QueryTrack_Properties_AlertsArgs = {
->>>>>>> af0bc0dc
     project_id: Scalars['ID'];
 };
 
@@ -731,6 +714,10 @@
 };
 
 export type QueryNew_Session_AlertsArgs = {
+    project_id: Scalars['ID'];
+};
+
+export type QueryRage_Click_AlertsArgs = {
     project_id: Scalars['ID'];
 };
 
@@ -813,15 +800,13 @@
     deleteErrorComment?: Maybe<Scalars['Boolean']>;
     openSlackConversation?: Maybe<Scalars['Boolean']>;
     addSlackBotIntegrationToProject: Scalars['Boolean'];
+    createRageClickAlert?: Maybe<SessionAlert>;
     createErrorAlert?: Maybe<ErrorAlert>;
     updateErrorAlert?: Maybe<ErrorAlert>;
     deleteErrorAlert?: Maybe<ErrorAlert>;
     updateSessionFeedbackAlert?: Maybe<SessionAlert>;
-<<<<<<< HEAD
+    createSessionFeedbackAlert?: Maybe<SessionAlert>;
     updateRageClickAlert?: Maybe<SessionAlert>;
-=======
-    createSessionFeedbackAlert?: Maybe<SessionAlert>;
->>>>>>> af0bc0dc
     updateNewUserAlert?: Maybe<SessionAlert>;
     createNewUserAlert?: Maybe<SessionAlert>;
     updateTrackPropertiesAlert?: Maybe<SessionAlert>;
@@ -1003,6 +988,15 @@
     redirect_path: Scalars['String'];
 };
 
+export type MutationCreateRageClickAlertArgs = {
+    project_id: Scalars['ID'];
+    name: Scalars['String'];
+    count_threshold: Scalars['Int'];
+    threshold_window: Scalars['Int'];
+    slack_channels: Array<Maybe<SanitizedSlackChannelInput>>;
+    environments: Array<Maybe<Scalars['String']>>;
+};
+
 export type MutationCreateErrorAlertArgs = {
     project_id: Scalars['ID'];
     name: Scalars['String'];
