export type Maybe<T> = T | null
export type InputMaybe<T> = Maybe<T>
export type Exact<T extends { [key: string]: unknown }> = {
	[K in keyof T]: T[K]
}
export type MakeOptional<T, K extends keyof T> = Omit<T, K> & {
	[SubKey in K]?: Maybe<T[SubKey]>
}
export type MakeMaybe<T, K extends keyof T> = Omit<T, K> & {
	[SubKey in K]: Maybe<T[SubKey]>
}
/** All built-in and custom scalars, mapped to their actual values */
export type Scalars = {
	ID: string
	String: string
	Boolean: boolean
	Int: number
	Float: number
	Any: any
	Int64: number
	Map: any
	StringArray: string[]
	Timestamp: string
	UInt64: any
	Upload: any
}

export type AwsMarketplaceSubscription = {
	__typename?: 'AWSMarketplaceSubscription'
	customer_aws_account_id: Scalars['String']
	customer_identifier: Scalars['String']
	product_code: Scalars['String']
}

export type AccessibleJiraResources = {
	__typename?: 'AccessibleJiraResources'
	avatarUrl: Scalars['String']
	id: Scalars['String']
	name: Scalars['String']
	scopes?: Maybe<Array<Scalars['String']>>
	url: Scalars['String']
}

export type Account = {
	__typename?: 'Account'
	email: Scalars['String']
	id: Scalars['ID']
	member_count: Scalars['Int']
	member_limit?: Maybe<Scalars['Int']>
	name: Scalars['String']
	paid_prev: Scalars['Int']
	paid_prev_prev: Scalars['Int']
	plan_tier: Scalars['String']
	session_count_cur: Scalars['Int']
	session_count_prev: Scalars['Int']
	session_count_prev_prev: Scalars['Int']
	session_limit: Scalars['Int']
	stripe_customer_id: Scalars['String']
	subscription_start?: Maybe<Scalars['Timestamp']>
	unlimited_members: Scalars['Boolean']
	view_count_cur: Scalars['Int']
	view_count_prev: Scalars['Int']
}

export type AccountDetails = {
	__typename?: 'AccountDetails'
	id: Scalars['ID']
	members: Array<AccountDetailsMember>
	name: Scalars['String']
	session_count_per_day?: Maybe<Array<Maybe<NamedCount>>>
	session_count_per_month?: Maybe<Array<Maybe<NamedCount>>>
	stripe_customer_id: Scalars['String']
}

export type AccountDetailsMember = {
	__typename?: 'AccountDetailsMember'
	email: Scalars['String']
	id: Scalars['ID']
	last_active?: Maybe<Scalars['Timestamp']>
	name: Scalars['String']
}

export type Admin = {
	__typename?: 'Admin'
	about_you_details_filled?: Maybe<Scalars['Boolean']>
	email: Scalars['String']
	email_verified?: Maybe<Scalars['Boolean']>
	heard_about?: Maybe<Scalars['String']>
	id: Scalars['ID']
	name: Scalars['String']
	phone?: Maybe<Scalars['String']>
	photo_url?: Maybe<Scalars['String']>
	referral?: Maybe<Scalars['String']>
	slack_im_channel_id?: Maybe<Scalars['String']>
	uid: Scalars['String']
	user_defined_persona?: Maybe<Scalars['String']>
	user_defined_role?: Maybe<Scalars['String']>
	user_defined_team_size?: Maybe<Scalars['String']>
}

export type AdminAboutYouDetails = {
	first_name: Scalars['String']
	heard_about: Scalars['String']
	last_name: Scalars['String']
	phone?: InputMaybe<Scalars['String']>
	phone_home_contact_allowed: Scalars['Boolean']
	referral: Scalars['String']
	user_defined_persona: Scalars['String']
	user_defined_role: Scalars['String']
	user_defined_team_size: Scalars['String']
}

export type AdminAndWorkspaceDetails = {
	allowed_auto_join_email_origins?: InputMaybe<Scalars['String']>
	first_name: Scalars['String']
	heard_about: Scalars['String']
	last_name: Scalars['String']
	phone_home_contact_allowed: Scalars['Boolean']
	promo_code?: InputMaybe<Scalars['String']>
	referral: Scalars['String']
	user_defined_role: Scalars['String']
	user_defined_team_size: Scalars['String']
	workspace_name: Scalars['String']
}

export enum AdminRole {
	Admin = 'ADMIN',
	Member = 'MEMBER',
}

export type AllProjectSettings = {
	__typename?: 'AllProjectSettings'
	autoResolveStaleErrorsDayInterval: Scalars['Int']
	billing_email?: Maybe<Scalars['String']>
	error_filters?: Maybe<Scalars['StringArray']>
	error_json_paths?: Maybe<Scalars['StringArray']>
	excluded_users?: Maybe<Scalars['StringArray']>
	filterSessionsWithoutError: Scalars['Boolean']
	filter_chrome_extension?: Maybe<Scalars['Boolean']>
	id: Scalars['ID']
	name: Scalars['String']
	rage_click_count?: Maybe<Scalars['Int']>
	rage_click_radius_pixels?: Maybe<Scalars['Int']>
	rage_click_window_seconds?: Maybe<Scalars['Int']>
	sampling: Sampling
	secret?: Maybe<Scalars['String']>
	verbose_id: Scalars['String']
	workspace_id: Scalars['ID']
}

export type AllWorkspaceSettings = {
	__typename?: 'AllWorkspaceSettings'
	ai_application: Scalars['Boolean']
	ai_insights: Scalars['Boolean']
	enable_data_deletion: Scalars['Boolean']
	enable_grafana_dashboard: Scalars['Boolean']
	enable_ingest_sampling: Scalars['Boolean']
	enable_session_export: Scalars['Boolean']
	enable_unlisted_sharing: Scalars['Boolean']
	workspace_id: Scalars['ID']
}

export type AverageSessionLength = {
	__typename?: 'AverageSessionLength'
	length: Scalars['Float']
}

export type BillingDetails = {
	__typename?: 'BillingDetails'
	errorsBillingLimit?: Maybe<Scalars['Int64']>
	errorsDailyAverage: Scalars['Float']
	errorsMeter: Scalars['Int64']
	logsBillingLimit?: Maybe<Scalars['Int64']>
	logsDailyAverage: Scalars['Float']
	logsMeter: Scalars['Int64']
	membersMeter: Scalars['Int64']
	meter: Scalars['Int64']
	plan: Plan
	sessionsBillingLimit?: Maybe<Scalars['Int64']>
	sessionsDailyAverage: Scalars['Float']
	tracesBillingLimit?: Maybe<Scalars['Int64']>
	tracesDailyAverage: Scalars['Float']
	tracesMeter: Scalars['Int64']
}

export type CategoryHistogramBucket = {
	__typename?: 'CategoryHistogramBucket'
	category: Scalars['String']
	count: Scalars['Int']
}

export type CategoryHistogramPayload = {
	__typename?: 'CategoryHistogramPayload'
	buckets: Array<CategoryHistogramBucket>
}

export type ClickUpFolder = {
	__typename?: 'ClickUpFolder'
	id: Scalars['String']
	lists: Array<ClickUpList>
	name: Scalars['String']
}

export type ClickUpList = {
	__typename?: 'ClickUpList'
	id: Scalars['String']
	name: Scalars['String']
}

export type ClickUpProjectMapping = {
	__typename?: 'ClickUpProjectMapping'
	clickup_space_id: Scalars['String']
	project_id: Scalars['ID']
}

export type ClickUpProjectMappingInput = {
	clickup_space_id: Scalars['String']
	project_id: Scalars['ID']
}

export type ClickUpSpace = {
	__typename?: 'ClickUpSpace'
	id: Scalars['String']
	name: Scalars['String']
}

export type ClickUpTask = {
	__typename?: 'ClickUpTask'
	id: Scalars['String']
	name: Scalars['String']
}

export type ClickUpTeam = {
	__typename?: 'ClickUpTeam'
	id: Scalars['String']
	name: Scalars['String']
	spaces: Array<ClickUpSpace>
}

export type ClickhouseQuery = {
	dateRange: DateRangeRequiredInput
	isAnd: Scalars['Boolean']
	rules: Array<Array<Scalars['String']>>
}

export type CommentReply = {
	__typename?: 'CommentReply'
	author: SanitizedAdmin
	created_at: Scalars['Timestamp']
	id: Scalars['ID']
	text: Scalars['String']
	updated_at: Scalars['Timestamp']
}

export type Connection = {
	pageInfo: PageInfo
}

export type DailyErrorCount = {
	__typename?: 'DailyErrorCount'
	count: Scalars['Int64']
	date: Scalars['Timestamp']
	project_id: Scalars['ID']
}

export type DailySessionCount = {
	__typename?: 'DailySessionCount'
	count: Scalars['Int64']
	date: Scalars['Timestamp']
	project_id: Scalars['ID']
}

export type Dashboard = {
	__typename?: 'Dashboard'
	id: Scalars['ID']
	last_admin_to_edit_id: Scalars['ID']
	layout: Scalars['String']
	name: Scalars['String']
	project_id: Scalars['ID']
}

export enum DashboardChartType {
	Histogram = 'Histogram',
	Timeline = 'Timeline',
	TimelineBar = 'TimelineBar',
}

export type DashboardDefinition = {
	__typename?: 'DashboardDefinition'
	id: Scalars['ID']
	is_default?: Maybe<Scalars['Boolean']>
	last_admin_to_edit_id?: Maybe<Scalars['Int']>
	layout?: Maybe<Scalars['String']>
	metrics: Array<DashboardMetricConfig>
	name: Scalars['String']
	project_id: Scalars['ID']
	updated_at: Scalars['Timestamp']
}

export type DashboardMetricConfig = {
	__typename?: 'DashboardMetricConfig'
	aggregator?: Maybe<MetricAggregator>
	chart_type?: Maybe<DashboardChartType>
	component_type?: Maybe<MetricViewComponentType>
	description: Scalars['String']
	filters?: Maybe<Array<MetricTagFilter>>
	groups?: Maybe<Array<Scalars['String']>>
	help_article?: Maybe<Scalars['String']>
	max_good_value?: Maybe<Scalars['Float']>
	max_needs_improvement_value?: Maybe<Scalars['Float']>
	max_percentile?: Maybe<Scalars['Float']>
	max_value?: Maybe<Scalars['Float']>
	min_percentile?: Maybe<Scalars['Float']>
	min_value?: Maybe<Scalars['Float']>
	name: Scalars['String']
	poor_value?: Maybe<Scalars['Float']>
	units?: Maybe<Scalars['String']>
}

export type DashboardMetricConfigInput = {
	aggregator?: InputMaybe<MetricAggregator>
	chart_type?: InputMaybe<DashboardChartType>
	component_type?: InputMaybe<MetricViewComponentType>
	description: Scalars['String']
	filters?: InputMaybe<Array<MetricTagFilterInput>>
	groups?: InputMaybe<Array<Scalars['String']>>
	help_article?: InputMaybe<Scalars['String']>
	max_good_value?: InputMaybe<Scalars['Float']>
	max_needs_improvement_value?: InputMaybe<Scalars['Float']>
	max_percentile?: InputMaybe<Scalars['Float']>
	max_value?: InputMaybe<Scalars['Float']>
	min_percentile?: InputMaybe<Scalars['Float']>
	min_value?: InputMaybe<Scalars['Float']>
	name: Scalars['String']
	poor_value?: InputMaybe<Scalars['Float']>
	units?: InputMaybe<Scalars['String']>
}

export type DashboardParamsInput = {
	aggregator: MetricAggregator
	date_range: DateRangeRequiredInput
	filters?: InputMaybe<Array<MetricTagFilterInput>>
	groups?: InputMaybe<Array<Scalars['String']>>
	resolution_minutes?: InputMaybe<Scalars['Int']>
	timezone?: InputMaybe<Scalars['String']>
	units?: InputMaybe<Scalars['String']>
}

export type DashboardPayload = {
	__typename?: 'DashboardPayload'
	aggregator: MetricAggregator
	date: Scalars['String']
	group?: Maybe<Scalars['String']>
	value: Scalars['Float']
}

export type DateHistogramBucketSize = {
	calendar_interval: OpenSearchCalendarInterval
	multiple: Scalars['Int']
}

export type DateHistogramOptions = {
	bounds: DateRangeInput
	bucket_size: DateHistogramBucketSize
	time_zone: Scalars['String']
}

export type DateRange = {
	__typename?: 'DateRange'
	end_date?: Maybe<Scalars['Timestamp']>
	start_date?: Maybe<Scalars['Timestamp']>
}

export type DateRangeInput = {
	end_date?: InputMaybe<Scalars['Timestamp']>
	start_date?: InputMaybe<Scalars['Timestamp']>
}

export type DateRangeRequiredInput = {
	end_date: Scalars['Timestamp']
	start_date: Scalars['Timestamp']
}

export type DiscordChannel = {
	__typename?: 'DiscordChannel'
	id: Scalars['String']
	name: Scalars['String']
}

export type DiscordChannelInput = {
	id: Scalars['String']
	name: Scalars['String']
}

export type Edge = {
	cursor: Scalars['String']
}

export enum EmailOptOutCategory {
	All = 'All',
	Billing = 'Billing',
	Digests = 'Digests',
	SessionDigests = 'SessionDigests',
}

export type EnhancedUserDetailsResult = {
	__typename?: 'EnhancedUserDetailsResult'
	avatar?: Maybe<Scalars['String']>
	bio?: Maybe<Scalars['String']>
	email?: Maybe<Scalars['String']>
	id?: Maybe<Scalars['ID']>
	name?: Maybe<Scalars['String']>
	socials?: Maybe<Array<Maybe<SocialLink>>>
}

export enum EnhancementSource {
	Github = 'github',
	Sourcemap = 'sourcemap',
}

export type ErrorAlert = {
	__typename?: 'ErrorAlert'
	ChannelsToNotify: Array<Maybe<SanitizedSlackChannel>>
	CountThreshold: Scalars['Int']
	DailyFrequency: Array<Maybe<Scalars['Int64']>>
	DiscordChannelsToNotify: Array<DiscordChannel>
	EmailsToNotify: Array<Maybe<Scalars['String']>>
	ExcludedEnvironments: Array<Maybe<Scalars['String']>>
	Frequency: Scalars['Int']
	LastAdminToEditID?: Maybe<Scalars['ID']>
	MicrosoftTeamsChannelsToNotify: Array<MicrosoftTeamsChannel>
	Name?: Maybe<Scalars['String']>
	RegexGroups: Array<Maybe<Scalars['String']>>
	ThresholdWindow?: Maybe<Scalars['Int']>
	Type: Scalars['String']
	WebhookDestinations: Array<WebhookDestination>
	default: Scalars['Boolean']
	disabled: Scalars['Boolean']
	id: Scalars['ID']
	updated_at: Scalars['Timestamp']
}

export type ErrorComment = {
	__typename?: 'ErrorComment'
	attachments: Array<Maybe<ExternalAttachment>>
	author: SanitizedAdmin
	created_at: Scalars['Timestamp']
	error_id: Scalars['Int']
	error_secure_id: Scalars['String']
	id: Scalars['ID']
	project_id: Scalars['ID']
	replies: Array<Maybe<CommentReply>>
	text: Scalars['String']
	updated_at: Scalars['Timestamp']
}

export type ErrorDistributionItem = {
	__typename?: 'ErrorDistributionItem'
	date: Scalars['Timestamp']
	error_group_id: Scalars['ID']
	name: Scalars['String']
	value: Scalars['Int64']
}

export type ErrorField = {
	__typename?: 'ErrorField'
	name: Scalars['String']
	project_id?: Maybe<Scalars['Int']>
	value: Scalars['String']
}

export type ErrorGroup = {
	__typename?: 'ErrorGroup'
	created_at: Scalars['Timestamp']
	environments?: Maybe<Scalars['String']>
	error_frequency: Array<Scalars['Int64']>
	error_metrics: Array<ErrorDistributionItem>
	error_tag?: Maybe<ErrorTag>
	event: Array<Maybe<Scalars['String']>>
	fields?: Maybe<Array<Maybe<ErrorField>>>
	first_occurrence?: Maybe<Scalars['Timestamp']>
	id: Scalars['ID']
	is_public: Scalars['Boolean']
	last_occurrence?: Maybe<Scalars['Timestamp']>
	mapped_stack_trace?: Maybe<Scalars['String']>
	metadata_log: Array<Maybe<ErrorMetadata>>
	project_id: Scalars['Int']
	secure_id: Scalars['String']
	serviceName?: Maybe<Scalars['String']>
	snoozed_until?: Maybe<Scalars['Timestamp']>
	stack_trace?: Maybe<Scalars['String']>
	state: ErrorState
	structured_stack_trace: Array<Maybe<ErrorTrace>>
	type: Scalars['String']
	updated_at: Scalars['Timestamp']
	viewed?: Maybe<Scalars['Boolean']>
}

export type ErrorGroupFrequenciesParamsInput = {
	date_range: DateRangeRequiredInput
	resolution_minutes: Scalars['Int']
}

export type ErrorGroupTagAggregation = {
	__typename?: 'ErrorGroupTagAggregation'
	buckets: Array<ErrorGroupTagAggregationBucket>
	key: Scalars['String']
}

export type ErrorGroupTagAggregationBucket = {
	__typename?: 'ErrorGroupTagAggregationBucket'
	doc_count: Scalars['Int64']
	key: Scalars['String']
	percent: Scalars['Float']
}

export type ErrorInstance = {
	__typename?: 'ErrorInstance'
	error_object: ErrorObject
	next_id?: Maybe<Scalars['ID']>
	previous_id?: Maybe<Scalars['ID']>
}

export type ErrorMetadata = {
	__typename?: 'ErrorMetadata'
	browser?: Maybe<Scalars['String']>
	environment?: Maybe<Scalars['String']>
	error_id: Scalars['Int']
	fingerprint: Scalars['String']
	identifier?: Maybe<Scalars['String']>
	os?: Maybe<Scalars['String']>
	payload?: Maybe<Scalars['String']>
	request_id?: Maybe<Scalars['String']>
	session_id: Scalars['Int']
	session_secure_id: Scalars['String']
	timestamp?: Maybe<Scalars['Timestamp']>
	user_properties?: Maybe<Scalars['String']>
	visited_url?: Maybe<Scalars['String']>
}

export type ErrorObject = {
	__typename?: 'ErrorObject'
	browser?: Maybe<Scalars['String']>
	columnNumber?: Maybe<Scalars['Int']>
	created_at: Scalars['Timestamp']
	environment?: Maybe<Scalars['String']>
	error_group_id: Scalars['Int']
	error_group_secure_id: Scalars['String']
	event: Array<Maybe<Scalars['String']>>
	id: Scalars['ID']
	lineNumber?: Maybe<Scalars['Int']>
	log_cursor?: Maybe<Scalars['String']>
	os?: Maybe<Scalars['String']>
	payload?: Maybe<Scalars['String']>
	project_id: Scalars['Int']
	request_id?: Maybe<Scalars['String']>
	serviceName?: Maybe<Scalars['String']>
	serviceVersion?: Maybe<Scalars['String']>
	session?: Maybe<Session>
	session_id?: Maybe<Scalars['Int']>
	source?: Maybe<Scalars['String']>
	span_id?: Maybe<Scalars['String']>
	stack_trace: Scalars['String']
	structured_stack_trace: Array<Maybe<ErrorTrace>>
	timestamp: Scalars['Timestamp']
	trace_id?: Maybe<Scalars['String']>
	type: Scalars['String']
	url: Scalars['String']
}

export type ErrorObjectConnection = Connection & {
	__typename?: 'ErrorObjectConnection'
	edges: Array<ErrorObjectEdge>
	pageInfo: PageInfo
}

export type ErrorObjectEdge = Edge & {
	__typename?: 'ErrorObjectEdge'
	cursor: Scalars['String']
	node: ErrorObjectNode
}

export type ErrorObjectNode = {
	__typename?: 'ErrorObjectNode'
	createdAt: Scalars['Timestamp']
	errorGroupSecureID: Scalars['String']
	event: Scalars['String']
	id: Scalars['ID']
	serviceName: Scalars['String']
	serviceVersion: Scalars['String']
	session?: Maybe<ErrorObjectNodeSession>
	timestamp: Scalars['Timestamp']
}

export type ErrorObjectNodeSession = {
	__typename?: 'ErrorObjectNodeSession'
	email?: Maybe<Scalars['String']>
	excluded: Scalars['Boolean']
	fingerprint?: Maybe<Scalars['Int']>
	secureID: Scalars['String']
}

export type ErrorResults = {
	__typename?: 'ErrorResults'
	error_groups: Array<ErrorGroup>
	totalCount: Scalars['Int64']
}

export type ErrorSegment = {
	__typename?: 'ErrorSegment'
	id: Scalars['ID']
	name: Scalars['String']
	params: SearchParams
	project_id: Scalars['ID']
}

export enum ErrorState {
	Ignored = 'IGNORED',
	Open = 'OPEN',
	Resolved = 'RESOLVED',
}

export type ErrorTag = {
	__typename?: 'ErrorTag'
	created_at: Scalars['Timestamp']
	description?: Maybe<Scalars['String']>
	id: Scalars['ID']
	title?: Maybe<Scalars['String']>
}

export type ErrorTrace = {
	__typename?: 'ErrorTrace'
	columnNumber?: Maybe<Scalars['Int']>
	enhancementSource?: Maybe<EnhancementSource>
	enhancementVersion?: Maybe<Scalars['String']>
	error?: Maybe<Scalars['String']>
	externalLink?: Maybe<Scalars['String']>
	fileName?: Maybe<Scalars['String']>
	functionName?: Maybe<Scalars['String']>
	lineContent?: Maybe<Scalars['String']>
	lineNumber?: Maybe<Scalars['Int']>
	linesAfter?: Maybe<Scalars['String']>
	linesBefore?: Maybe<Scalars['String']>
	sourceMappingErrorMetadata?: Maybe<SourceMappingError>
}

export type ErrorsHistogram = {
	__typename?: 'ErrorsHistogram'
	bucket_times: Array<Scalars['Timestamp']>
	error_objects: Array<Scalars['Int64']>
}

export type EventChunk = {
	__typename?: 'EventChunk'
	chunk_index: Scalars['Int']
	session_id: Scalars['Int']
	timestamp: Scalars['Int64']
}

export type ExternalAttachment = {
	__typename?: 'ExternalAttachment'
	error_comment_id?: Maybe<Scalars['Int']>
	external_id: Scalars['String']
	id: Scalars['ID']
	integration_type: IntegrationType
	session_comment_id?: Maybe<Scalars['Int']>
	title?: Maybe<Scalars['String']>
}

export type Field = {
	__typename?: 'Field'
	id: Scalars['Int64']
	name: Scalars['String']
	type?: Maybe<Scalars['String']>
	value: Scalars['String']
}

export type GitHubRepo = {
	__typename?: 'GitHubRepo'
	key: Scalars['String']
	name: Scalars['String']
	repo_id: Scalars['String']
}

export type GitlabProject = {
	__typename?: 'GitlabProject'
	id: Scalars['Int']
	name: Scalars['String']
	nameWithNameSpace: Scalars['String']
}

export type Graph = {
	__typename?: 'Graph'
	bucketByKey?: Maybe<Scalars['String']>
	bucketCount?: Maybe<Scalars['Int']>
	display?: Maybe<Scalars['String']>
	functionType: MetricAggregator
	groupByKey?: Maybe<Scalars['String']>
	id: Scalars['ID']
	limit?: Maybe<Scalars['Int']>
	limitFunctionType?: Maybe<MetricAggregator>
	limitMetric?: Maybe<Scalars['String']>
	metric: Scalars['String']
	nullHandling?: Maybe<Scalars['String']>
	productType: ProductType
	query: Scalars['String']
	title: Scalars['String']
	type: Scalars['String']
}

export type GraphInput = {
	bucketByKey?: InputMaybe<Scalars['String']>
	bucketCount?: InputMaybe<Scalars['Int']>
	display?: InputMaybe<Scalars['String']>
	functionType: MetricAggregator
	groupByKey?: InputMaybe<Scalars['String']>
	id?: InputMaybe<Scalars['ID']>
	limit?: InputMaybe<Scalars['Int']>
	limitFunctionType?: InputMaybe<MetricAggregator>
	limitMetric?: InputMaybe<Scalars['String']>
	metric: Scalars['String']
	nullHandling?: InputMaybe<Scalars['String']>
	productType: ProductType
	query: Scalars['String']
	title: Scalars['String']
	type: Scalars['String']
	visualizationId: Scalars['ID']
}

export type HeightList = {
	__typename?: 'HeightList'
	id: Scalars['String']
	name: Scalars['String']
	type: Scalars['String']
}

export type HeightTask = {
	__typename?: 'HeightTask'
	id: Scalars['String']
	name: Scalars['String']
}

export type HeightWorkspace = {
	__typename?: 'HeightWorkspace'
	id: Scalars['String']
	model: Scalars['String']
	name: Scalars['String']
	url: Scalars['String']
}

export type HistogramBucket = {
	__typename?: 'HistogramBucket'
	bucket: Scalars['Float']
	count: Scalars['Int']
	range_end: Scalars['Float']
	range_start: Scalars['Float']
}

export enum IngestReason {
	Filter = 'Filter',
	Rate = 'Rate',
	Sample = 'Sample',
}

export type IntegrationProjectMapping = {
	__typename?: 'IntegrationProjectMapping'
	external_id: Scalars['String']
	project_id: Scalars['ID']
}

export type IntegrationProjectMappingInput = {
	external_id: Scalars['String']
	project_id: Scalars['ID']
}

export type IntegrationStatus = {
	__typename?: 'IntegrationStatus'
	createdAt?: Maybe<Scalars['Timestamp']>
	integrated: Scalars['Boolean']
	resourceType: Scalars['String']
}

export enum IntegrationType {
	ClickUp = 'ClickUp',
	Discord = 'Discord',
	Front = 'Front',
	GitHub = 'GitHub',
	GitLab = 'GitLab',
	Height = 'Height',
	Jira = 'Jira',
	Linear = 'Linear',
	MicrosoftTeams = 'MicrosoftTeams',
	Slack = 'Slack',
	Vercel = 'Vercel',
	Zapier = 'Zapier',
}

export type Invoice = {
	__typename?: 'Invoice'
	amountDue?: Maybe<Scalars['Int64']>
	amountPaid?: Maybe<Scalars['Int64']>
	attemptCount?: Maybe<Scalars['Int64']>
	date?: Maybe<Scalars['Timestamp']>
	status?: Maybe<Scalars['String']>
	url?: Maybe<Scalars['String']>
}

export type IssuesSearchResult = {
	__typename?: 'IssuesSearchResult'
	id: Scalars['String']
	issue_url: Scalars['String']
	title: Scalars['String']
}

export type JiraIssueType = {
	__typename?: 'JiraIssueType'
	description: Scalars['String']
	iconUrl: Scalars['String']
	id: Scalars['String']
	name: Scalars['String']
	scope?: Maybe<JiraIssueTypeScope>
	self: Scalars['String']
	subtask: Scalars['Boolean']
	untranslatedName: Scalars['String']
}

export type JiraIssueTypeScope = {
	__typename?: 'JiraIssueTypeScope'
	project?: Maybe<JiraProjectIdentifier>
	type: Scalars['String']
}

export type JiraProject = {
	__typename?: 'JiraProject'
	id: Scalars['String']
	issueTypes?: Maybe<Array<Maybe<JiraIssueType>>>
	key: Scalars['String']
	name: Scalars['String']
	self: Scalars['String']
}

export type JiraProjectIdentifier = {
	__typename?: 'JiraProjectIdentifier'
	id: Scalars['String']
}

export type JiraTeam = {
	__typename?: 'JiraTeam'
	key: Scalars['String']
	name: Scalars['String']
	team_id: Scalars['String']
}

export enum KeyType {
	Boolean = 'Boolean',
	Creatable = 'Creatable',
	Numeric = 'Numeric',
	String = 'String',
}

export type LengthRange = {
	__typename?: 'LengthRange'
	max?: Maybe<Scalars['Float']>
	min?: Maybe<Scalars['Float']>
}

export type LengthRangeInput = {
	max?: InputMaybe<Scalars['Float']>
	min?: InputMaybe<Scalars['Float']>
}

export type LinearTeam = {
	__typename?: 'LinearTeam'
	key: Scalars['String']
	name: Scalars['String']
	team_id: Scalars['String']
}

export type Log = {
	__typename?: 'Log'
	environment?: Maybe<Scalars['String']>
	level: LogLevel
	logAttributes: Scalars['Map']
	message: Scalars['String']
	projectID: Scalars['Int']
	secureSessionID?: Maybe<Scalars['String']>
	serviceName?: Maybe<Scalars['String']>
	serviceVersion?: Maybe<Scalars['String']>
	source?: Maybe<Scalars['String']>
	spanID?: Maybe<Scalars['String']>
	timestamp: Scalars['Timestamp']
	traceID?: Maybe<Scalars['String']>
}

export type LogAlert = {
	__typename?: 'LogAlert'
	BelowThreshold: Scalars['Boolean']
	ChannelsToNotify: Array<SanitizedSlackChannel>
	CountThreshold: Scalars['Int']
	DailyFrequency: Array<Maybe<Scalars['Int64']>>
	DiscordChannelsToNotify: Array<DiscordChannel>
	EmailsToNotify: Array<Scalars['String']>
	LastAdminToEditID?: Maybe<Scalars['ID']>
	MicrosoftTeamsChannelsToNotify: Array<MicrosoftTeamsChannel>
	Name: Scalars['String']
	ThresholdWindow: Scalars['Int']
	Type: Scalars['String']
	WebhookDestinations: Array<WebhookDestination>
	default: Scalars['Boolean']
	disabled: Scalars['Boolean']
	id: Scalars['ID']
	query: Scalars['String']
	updated_at: Scalars['Timestamp']
}

export type LogAlertInput = {
	below_threshold: Scalars['Boolean']
	count_threshold: Scalars['Int']
	default?: InputMaybe<Scalars['Boolean']>
	disabled: Scalars['Boolean']
	discord_channels: Array<DiscordChannelInput>
	emails: Array<Scalars['String']>
	microsoft_teams_channels: Array<MicrosoftTeamsChannelInput>
	name: Scalars['String']
	project_id: Scalars['ID']
	query: Scalars['String']
	slack_channels: Array<SanitizedSlackChannelInput>
	threshold_window: Scalars['Int']
	webhook_destinations: Array<WebhookDestinationInput>
}

export type LogConnection = Connection & {
	__typename?: 'LogConnection'
	edges: Array<LogEdge>
	pageInfo: PageInfo
}

export type LogEdge = Edge & {
	__typename?: 'LogEdge'
	cursor: Scalars['String']
	node: Log
}

export enum LogLevel {
	Debug = 'debug',
	Error = 'error',
	Fatal = 'fatal',
	Info = 'info',
	Trace = 'trace',
	Warn = 'warn',
}

export type LogLine = {
	__typename?: 'LogLine'
	body: Scalars['String']
	labels: Scalars['String']
	severity?: Maybe<LogLevel>
	timestamp: Scalars['Timestamp']
}

export enum LogSource {
	Backend = 'backend',
	Frontend = 'frontend',
}

export type LogsHistogram = {
	__typename?: 'LogsHistogram'
	buckets: Array<LogsHistogramBucket>
	objectCount: Scalars['UInt64']
	sampleFactor: Scalars['Float']
	totalCount: Scalars['UInt64']
}

export type LogsHistogramBucket = {
	__typename?: 'LogsHistogramBucket'
	bucketId: Scalars['UInt64']
	counts: Array<LogsHistogramBucketCount>
}

export type LogsHistogramBucketCount = {
	__typename?: 'LogsHistogramBucketCount'
	count: Scalars['UInt64']
	level: LogLevel
}

export type MatchedErrorObject = {
	__typename?: 'MatchedErrorObject'
	event: Array<Maybe<Scalars['String']>>
	id: Scalars['ID']
	score: Scalars['Float']
	stack_trace: Scalars['String']
	type: Scalars['String']
}

export type MatchedErrorTag = {
	__typename?: 'MatchedErrorTag'
	description: Scalars['String']
	id: Scalars['ID']
	score: Scalars['Float']
	title: Scalars['String']
}

export type Metric = {
	__typename?: 'Metric'
	name: Scalars['String']
	value: Scalars['Float']
}

export enum MetricAggregator {
	Avg = 'Avg',
	Count = 'Count',
	CountDistinct = 'CountDistinct',
	CountDistinctKey = 'CountDistinctKey',
	Max = 'Max',
	Min = 'Min',
	None = 'None',
	P50 = 'P50',
	P90 = 'P90',
	P95 = 'P95',
	P99 = 'P99',
	Sum = 'Sum',
}

export type MetricBucket = {
	__typename?: 'MetricBucket'
	bucket_id: Scalars['UInt64']
	bucket_max: Scalars['Float']
	bucket_min: Scalars['Float']
	column: MetricColumn
	group: Array<Scalars['String']>
	metric_type: MetricAggregator
	metric_value?: Maybe<Scalars['Float']>
}

export enum MetricBucketBy {
	Histogram = 'Histogram',
	None = 'None',
	Timestamp = 'Timestamp',
}

export enum MetricColumn {
	Duration = 'Duration',
	MetricValue = 'MetricValue',
}

export type MetricMonitor = {
	__typename?: 'MetricMonitor'
	aggregator: MetricAggregator
	channels_to_notify: Array<Maybe<SanitizedSlackChannel>>
	disabled: Scalars['Boolean']
	discord_channels_to_notify: Array<DiscordChannel>
	emails_to_notify: Array<Maybe<Scalars['String']>>
	filters?: Maybe<Array<MetricTagFilter>>
	id: Scalars['ID']
	last_admin_to_edit_id: Scalars['ID']
	metric_to_monitor: Scalars['String']
	name: Scalars['String']
	period_minutes?: Maybe<Scalars['Int']>
	threshold: Scalars['Float']
	units?: Maybe<Scalars['String']>
	updated_at: Scalars['Timestamp']
	webhook_destinations: Array<WebhookDestination>
}

export type MetricPreview = {
	__typename?: 'MetricPreview'
	date: Scalars['Timestamp']
	value: Scalars['Float']
}

export type MetricTagFilter = {
	__typename?: 'MetricTagFilter'
	op: MetricTagFilterOp
	tag: Scalars['String']
	value: Scalars['String']
}

export type MetricTagFilterInput = {
	op: MetricTagFilterOp
	tag: Scalars['String']
	value: Scalars['String']
}

export enum MetricTagFilterOp {
	Contains = 'contains',
	Equals = 'equals',
}

export enum MetricViewComponentType {
	ActiveUsersTable = 'ActiveUsersTable',
	ErrorCountChart = 'ErrorCountChart',
	KeyPerformanceGauge = 'KeyPerformanceGauge',
	RageClicksTable = 'RageClicksTable',
	ReferrersTable = 'ReferrersTable',
	SessionCountChart = 'SessionCountChart',
	TopRoutesTable = 'TopRoutesTable',
}

export type MetricsBuckets = {
	__typename?: 'MetricsBuckets'
	bucket_count: Scalars['UInt64']
	buckets: Array<MetricBucket>
	sample_factor: Scalars['Float']
}

export type MicrosoftTeamsChannel = {
	__typename?: 'MicrosoftTeamsChannel'
	id: Scalars['String']
	name: Scalars['String']
}

export type MicrosoftTeamsChannelInput = {
	id: Scalars['String']
	name: Scalars['String']
}

export type Mutation = {
	__typename?: 'Mutation'
	addAdminToWorkspace?: Maybe<Scalars['ID']>
	addIntegrationToProject: Scalars['Boolean']
	addIntegrationToWorkspace: Scalars['Boolean']
	changeAdminRole: Scalars['Boolean']
	createAdmin: Admin
	createErrorAlert?: Maybe<ErrorAlert>
	createErrorComment?: Maybe<ErrorComment>
	createErrorCommentForExistingIssue?: Maybe<ErrorComment>
	createErrorSegment?: Maybe<ErrorSegment>
	createErrorTag: ErrorTag
	createIssueForErrorComment?: Maybe<ErrorComment>
	createIssueForSessionComment?: Maybe<SessionComment>
	createLogAlert?: Maybe<LogAlert>
	createMetricMonitor?: Maybe<MetricMonitor>
	createOrUpdateStripeSubscription?: Maybe<Scalars['String']>
	createProject?: Maybe<Project>
	createSavedSegment?: Maybe<SavedSegment>
	createSegment?: Maybe<Segment>
	createSessionAlert?: Maybe<SessionAlert>
	createSessionComment?: Maybe<SessionComment>
	createSessionCommentWithExistingIssue?: Maybe<SessionComment>
	createWorkspace?: Maybe<Workspace>
	deleteAdminFromProject?: Maybe<Scalars['ID']>
	deleteAdminFromWorkspace?: Maybe<Scalars['ID']>
	deleteDashboard: Scalars['Boolean']
	deleteErrorAlert?: Maybe<ErrorAlert>
	deleteErrorComment?: Maybe<Scalars['Boolean']>
	deleteErrorSegment?: Maybe<Scalars['Boolean']>
	deleteGraph: Scalars['Boolean']
	deleteInviteLinkFromWorkspace: Scalars['Boolean']
	deleteLogAlert?: Maybe<LogAlert>
	deleteMetricMonitor?: Maybe<MetricMonitor>
	deleteProject?: Maybe<Scalars['Boolean']>
	deleteSavedSegment?: Maybe<Scalars['Boolean']>
	deleteSegment?: Maybe<Scalars['Boolean']>
	deleteSessionAlert?: Maybe<SessionAlert>
	deleteSessionComment?: Maybe<Scalars['Boolean']>
	deleteSessions: Scalars['Boolean']
	deleteVisualization: Scalars['Boolean']
	editErrorSegment?: Maybe<Scalars['Boolean']>
	editProject?: Maybe<Project>
	editProjectSettings?: Maybe<AllProjectSettings>
	editSavedSegment?: Maybe<Scalars['Boolean']>
	editSegment?: Maybe<Scalars['Boolean']>
	editServiceGithubSettings?: Maybe<Service>
	editWorkspace?: Maybe<Workspace>
	editWorkspaceSettings?: Maybe<AllWorkspaceSettings>
	emailSignup: Scalars['String']
	exportSession: Scalars['Boolean']
	handleAWSMarketplace?: Maybe<Scalars['Boolean']>
	joinWorkspace?: Maybe<Scalars['ID']>
	linkIssueForErrorComment?: Maybe<ErrorComment>
	linkIssueForSessionComment?: Maybe<SessionComment>
	markErrorGroupAsViewed?: Maybe<ErrorGroup>
	markSessionAsViewed?: Maybe<Session>
	modifyClearbitIntegration?: Maybe<Scalars['Boolean']>
	muteErrorCommentThread?: Maybe<Scalars['Boolean']>
	muteSessionCommentThread?: Maybe<Scalars['Boolean']>
	removeErrorIssue?: Maybe<Scalars['Boolean']>
	removeIntegrationFromProject: Scalars['Boolean']
	removeIntegrationFromWorkspace: Scalars['Boolean']
	replyToErrorComment?: Maybe<CommentReply>
	replyToSessionComment?: Maybe<CommentReply>
	requestAccess?: Maybe<Scalars['Boolean']>
	saveBillingPlan?: Maybe<Scalars['Boolean']>
	sendAdminWorkspaceInvite?: Maybe<Scalars['String']>
	submitRegistrationForm?: Maybe<Scalars['Boolean']>
	syncSlackIntegration: SlackSyncResponse
	testErrorEnhancement?: Maybe<ErrorObject>
	updateAdminAboutYouDetails: Scalars['Boolean']
	updateAdminAndCreateWorkspace?: Maybe<Project>
	updateAllowMeterOverage?: Maybe<Workspace>
	updateAllowedEmailOrigins?: Maybe<Scalars['ID']>
	updateBillingDetails?: Maybe<Scalars['Boolean']>
	updateClickUpProjectMappings: Scalars['Boolean']
	updateEmailOptOut: Scalars['Boolean']
	updateErrorAlert?: Maybe<ErrorAlert>
	updateErrorAlertIsDisabled?: Maybe<ErrorAlert>
	updateErrorGroupIsPublic?: Maybe<ErrorGroup>
	updateErrorGroupState?: Maybe<ErrorGroup>
	updateErrorTags: Scalars['Boolean']
	updateIntegrationProjectMappings: Scalars['Boolean']
	updateLogAlert?: Maybe<LogAlert>
	updateLogAlertIsDisabled?: Maybe<LogAlert>
	updateMetricMonitor?: Maybe<MetricMonitor>
	updateMetricMonitorIsDisabled?: Maybe<MetricMonitor>
	updateSessionAlert?: Maybe<SessionAlert>
	updateSessionAlertIsDisabled?: Maybe<SessionAlert>
	updateSessionIsPublic?: Maybe<Session>
	updateVercelProjectMappings: Scalars['Boolean']
	upsertDashboard: Scalars['ID']
	upsertDiscordChannel: DiscordChannel
	upsertGraph: Scalars['ID']
	upsertSlackChannel: SanitizedSlackChannel
	upsertVisualization: Scalars['ID']
}

export type MutationAddAdminToWorkspaceArgs = {
	invite_id: Scalars['String']
	workspace_id: Scalars['ID']
}

export type MutationAddIntegrationToProjectArgs = {
	code: Scalars['String']
	integration_type?: InputMaybe<IntegrationType>
	project_id: Scalars['ID']
}

export type MutationAddIntegrationToWorkspaceArgs = {
	code: Scalars['String']
	integration_type?: InputMaybe<IntegrationType>
	workspace_id: Scalars['ID']
}

export type MutationChangeAdminRoleArgs = {
	admin_id: Scalars['ID']
	new_role: Scalars['String']
	workspace_id: Scalars['ID']
}

export type MutationCreateErrorAlertArgs = {
	count_threshold: Scalars['Int']
	default?: InputMaybe<Scalars['Boolean']>
	discord_channels: Array<DiscordChannelInput>
	emails: Array<InputMaybe<Scalars['String']>>
	environments: Array<InputMaybe<Scalars['String']>>
	frequency: Scalars['Int']
	microsoft_teams_channels: Array<MicrosoftTeamsChannelInput>
	name: Scalars['String']
	project_id: Scalars['ID']
	regex_groups: Array<InputMaybe<Scalars['String']>>
	slack_channels: Array<InputMaybe<SanitizedSlackChannelInput>>
	threshold_window: Scalars['Int']
	webhook_destinations: Array<WebhookDestinationInput>
}

export type MutationCreateErrorCommentArgs = {
	author_name: Scalars['String']
	error_group_secure_id: Scalars['String']
	error_url: Scalars['String']
	integrations: Array<InputMaybe<IntegrationType>>
	issue_description?: InputMaybe<Scalars['String']>
	issue_team_id?: InputMaybe<Scalars['String']>
	issue_title?: InputMaybe<Scalars['String']>
	issue_type_id?: InputMaybe<Scalars['String']>
	project_id: Scalars['ID']
	tagged_admins: Array<InputMaybe<SanitizedAdminInput>>
	tagged_slack_users: Array<InputMaybe<SanitizedSlackChannelInput>>
	text: Scalars['String']
	text_for_email: Scalars['String']
}

export type MutationCreateErrorCommentForExistingIssueArgs = {
	author_name: Scalars['String']
	error_group_secure_id: Scalars['String']
	error_url: Scalars['String']
	integrations: Array<InputMaybe<IntegrationType>>
	issue_id: Scalars['String']
	issue_title: Scalars['String']
	issue_url: Scalars['String']
	project_id: Scalars['ID']
	tagged_admins: Array<InputMaybe<SanitizedAdminInput>>
	tagged_slack_users: Array<InputMaybe<SanitizedSlackChannelInput>>
	text: Scalars['String']
	text_for_email: Scalars['String']
}

export type MutationCreateErrorSegmentArgs = {
	name: Scalars['String']
	project_id: Scalars['ID']
	query: Scalars['String']
}

export type MutationCreateErrorTagArgs = {
	description: Scalars['String']
	title: Scalars['String']
}

export type MutationCreateIssueForErrorCommentArgs = {
	author_name: Scalars['String']
	error_comment_id: Scalars['Int']
	error_url: Scalars['String']
	integrations: Array<InputMaybe<IntegrationType>>
	issue_description?: InputMaybe<Scalars['String']>
	issue_team_id?: InputMaybe<Scalars['String']>
	issue_title?: InputMaybe<Scalars['String']>
	issue_type_id?: InputMaybe<Scalars['String']>
	project_id: Scalars['ID']
	text_for_attachment: Scalars['String']
}

export type MutationCreateIssueForSessionCommentArgs = {
	author_name: Scalars['String']
	integrations: Array<InputMaybe<IntegrationType>>
	issue_description?: InputMaybe<Scalars['String']>
	issue_team_id?: InputMaybe<Scalars['String']>
	issue_title?: InputMaybe<Scalars['String']>
	issue_type_id?: InputMaybe<Scalars['String']>
	project_id: Scalars['ID']
	session_comment_id: Scalars['Int']
	session_url: Scalars['String']
	text_for_attachment: Scalars['String']
	time: Scalars['Float']
}

export type MutationCreateLogAlertArgs = {
	input: LogAlertInput
}

export type MutationCreateMetricMonitorArgs = {
	aggregator: MetricAggregator
	discord_channels: Array<DiscordChannelInput>
	emails: Array<InputMaybe<Scalars['String']>>
	filters?: InputMaybe<Array<MetricTagFilterInput>>
	metric_to_monitor: Scalars['String']
	name: Scalars['String']
	periodMinutes?: InputMaybe<Scalars['Int']>
	project_id: Scalars['ID']
	slack_channels: Array<InputMaybe<SanitizedSlackChannelInput>>
	threshold: Scalars['Float']
	units?: InputMaybe<Scalars['String']>
	webhook_destinations: Array<WebhookDestinationInput>
}

export type MutationCreateOrUpdateStripeSubscriptionArgs = {
	workspace_id: Scalars['ID']
}

export type MutationCreateProjectArgs = {
	name: Scalars['String']
	workspace_id: Scalars['ID']
}

export type MutationCreateSavedSegmentArgs = {
	entity_type: SavedSegmentEntityType
	name: Scalars['String']
	project_id: Scalars['ID']
	query: Scalars['String']
}

export type MutationCreateSegmentArgs = {
	name: Scalars['String']
	project_id: Scalars['ID']
	query: Scalars['String']
}

export type MutationCreateSessionAlertArgs = {
	input: SessionAlertInput
}

export type MutationCreateSessionCommentArgs = {
	additional_context?: InputMaybe<Scalars['String']>
	author_name: Scalars['String']
	integrations: Array<InputMaybe<IntegrationType>>
	issue_description?: InputMaybe<Scalars['String']>
	issue_team_id?: InputMaybe<Scalars['String']>
	issue_title?: InputMaybe<Scalars['String']>
	issue_type_id?: InputMaybe<Scalars['String']>
	project_id: Scalars['ID']
	session_image?: InputMaybe<Scalars['String']>
	session_secure_id: Scalars['String']
	session_timestamp: Scalars['Int']
	session_url: Scalars['String']
	tagged_admins: Array<InputMaybe<SanitizedAdminInput>>
	tagged_slack_users: Array<InputMaybe<SanitizedSlackChannelInput>>
	tags: Array<InputMaybe<SessionCommentTagInput>>
	text: Scalars['String']
	text_for_email: Scalars['String']
	time: Scalars['Float']
	x_coordinate: Scalars['Float']
	y_coordinate: Scalars['Float']
}

export type MutationCreateSessionCommentWithExistingIssueArgs = {
	additional_context?: InputMaybe<Scalars['String']>
	author_name: Scalars['String']
	integrations: Array<InputMaybe<IntegrationType>>
	issue_id: Scalars['String']
	issue_title?: InputMaybe<Scalars['String']>
	issue_url: Scalars['String']
	project_id: Scalars['ID']
	session_image?: InputMaybe<Scalars['String']>
	session_secure_id: Scalars['String']
	session_timestamp: Scalars['Int']
	session_url: Scalars['String']
	tagged_admins: Array<InputMaybe<SanitizedAdminInput>>
	tagged_slack_users: Array<InputMaybe<SanitizedSlackChannelInput>>
	tags: Array<InputMaybe<SessionCommentTagInput>>
	text: Scalars['String']
	text_for_email: Scalars['String']
	time: Scalars['Float']
	x_coordinate: Scalars['Float']
	y_coordinate: Scalars['Float']
}

export type MutationCreateWorkspaceArgs = {
	name: Scalars['String']
	promo_code?: InputMaybe<Scalars['String']>
}

export type MutationDeleteAdminFromProjectArgs = {
	admin_id: Scalars['ID']
	project_id: Scalars['ID']
}

export type MutationDeleteAdminFromWorkspaceArgs = {
	admin_id: Scalars['ID']
	workspace_id: Scalars['ID']
}

export type MutationDeleteDashboardArgs = {
	id: Scalars['ID']
}

export type MutationDeleteErrorAlertArgs = {
	error_alert_id: Scalars['ID']
	project_id: Scalars['ID']
}

export type MutationDeleteErrorCommentArgs = {
	id: Scalars['ID']
}

export type MutationDeleteErrorSegmentArgs = {
	segment_id: Scalars['ID']
}

export type MutationDeleteGraphArgs = {
	id: Scalars['ID']
}

export type MutationDeleteInviteLinkFromWorkspaceArgs = {
	workspace_id: Scalars['ID']
	workspace_invite_link_id: Scalars['ID']
}

export type MutationDeleteLogAlertArgs = {
	id: Scalars['ID']
	project_id: Scalars['ID']
}

export type MutationDeleteMetricMonitorArgs = {
	metric_monitor_id: Scalars['ID']
	project_id: Scalars['ID']
}

export type MutationDeleteProjectArgs = {
	id: Scalars['ID']
}

export type MutationDeleteSavedSegmentArgs = {
	segment_id: Scalars['ID']
}

export type MutationDeleteSegmentArgs = {
	segment_id: Scalars['ID']
}

export type MutationDeleteSessionAlertArgs = {
	project_id: Scalars['ID']
	session_alert_id: Scalars['ID']
}

export type MutationDeleteSessionCommentArgs = {
	id: Scalars['ID']
}

export type MutationDeleteSessionsArgs = {
	params: QueryInput
	project_id: Scalars['ID']
	sessionCount: Scalars['Int']
}

export type MutationDeleteVisualizationArgs = {
	id: Scalars['ID']
}

export type MutationEditErrorSegmentArgs = {
	id: Scalars['ID']
	name: Scalars['String']
	project_id: Scalars['ID']
	query: Scalars['String']
}

export type MutationEditProjectArgs = {
	billing_email?: InputMaybe<Scalars['String']>
	error_filters?: InputMaybe<Scalars['StringArray']>
	error_json_paths?: InputMaybe<Scalars['StringArray']>
	excluded_users?: InputMaybe<Scalars['StringArray']>
	filter_chrome_extension?: InputMaybe<Scalars['Boolean']>
	id: Scalars['ID']
	name?: InputMaybe<Scalars['String']>
	rage_click_count?: InputMaybe<Scalars['Int']>
	rage_click_radius_pixels?: InputMaybe<Scalars['Int']>
	rage_click_window_seconds?: InputMaybe<Scalars['Int']>
}

export type MutationEditProjectSettingsArgs = {
	autoResolveStaleErrorsDayInterval?: InputMaybe<Scalars['Int']>
	billing_email?: InputMaybe<Scalars['String']>
	error_filters?: InputMaybe<Scalars['StringArray']>
	error_json_paths?: InputMaybe<Scalars['StringArray']>
	excluded_users?: InputMaybe<Scalars['StringArray']>
	filterSessionsWithoutError?: InputMaybe<Scalars['Boolean']>
	filter_chrome_extension?: InputMaybe<Scalars['Boolean']>
	name?: InputMaybe<Scalars['String']>
	projectId: Scalars['ID']
	rage_click_count?: InputMaybe<Scalars['Int']>
	rage_click_radius_pixels?: InputMaybe<Scalars['Int']>
	rage_click_window_seconds?: InputMaybe<Scalars['Int']>
	sampling?: InputMaybe<SamplingInput>
}

export type MutationEditSavedSegmentArgs = {
	entity_type: SavedSegmentEntityType
	id: Scalars['ID']
	name: Scalars['String']
	project_id: Scalars['ID']
	query: Scalars['String']
}

export type MutationEditSegmentArgs = {
	id: Scalars['ID']
	name: Scalars['String']
	project_id: Scalars['ID']
	query: Scalars['String']
}

export type MutationEditServiceGithubSettingsArgs = {
	build_prefix?: InputMaybe<Scalars['String']>
	github_prefix?: InputMaybe<Scalars['String']>
	github_repo_path?: InputMaybe<Scalars['String']>
	id: Scalars['ID']
	project_id: Scalars['ID']
}

export type MutationEditWorkspaceArgs = {
	id: Scalars['ID']
	name?: InputMaybe<Scalars['String']>
}

export type MutationEditWorkspaceSettingsArgs = {
	ai_application?: InputMaybe<Scalars['Boolean']>
	ai_insights?: InputMaybe<Scalars['Boolean']>
	workspace_id: Scalars['ID']
}

export type MutationEmailSignupArgs = {
	email: Scalars['String']
}

export type MutationExportSessionArgs = {
	session_secure_id: Scalars['String']
}

export type MutationHandleAwsMarketplaceArgs = {
	code: Scalars['String']
	workspace_id: Scalars['ID']
}

export type MutationJoinWorkspaceArgs = {
	workspace_id: Scalars['ID']
}

export type MutationLinkIssueForErrorCommentArgs = {
	author_name: Scalars['String']
	error_comment_id: Scalars['Int']
	error_url: Scalars['String']
	integrations: Array<InputMaybe<IntegrationType>>
	issue_description?: InputMaybe<Scalars['String']>
	issue_id: Scalars['String']
	issue_title?: InputMaybe<Scalars['String']>
	issue_url: Scalars['String']
	project_id: Scalars['ID']
	text_for_attachment: Scalars['String']
}

export type MutationLinkIssueForSessionCommentArgs = {
	author_name: Scalars['String']
	integrations: Array<InputMaybe<IntegrationType>>
	issue_id: Scalars['String']
	issue_title?: InputMaybe<Scalars['String']>
	issue_url: Scalars['String']
	project_id: Scalars['ID']
	session_comment_id: Scalars['Int']
	session_url: Scalars['String']
	text_for_attachment: Scalars['String']
	time: Scalars['Float']
}

export type MutationMarkErrorGroupAsViewedArgs = {
	error_secure_id: Scalars['String']
	viewed?: InputMaybe<Scalars['Boolean']>
}

export type MutationMarkSessionAsViewedArgs = {
	secure_id: Scalars['String']
	viewed?: InputMaybe<Scalars['Boolean']>
}

export type MutationModifyClearbitIntegrationArgs = {
	enabled: Scalars['Boolean']
	workspace_id: Scalars['ID']
}

export type MutationMuteErrorCommentThreadArgs = {
	has_muted?: InputMaybe<Scalars['Boolean']>
	id: Scalars['ID']
}

export type MutationMuteSessionCommentThreadArgs = {
	has_muted?: InputMaybe<Scalars['Boolean']>
	id: Scalars['ID']
}

export type MutationRemoveErrorIssueArgs = {
	error_issue_id: Scalars['ID']
}

export type MutationRemoveIntegrationFromProjectArgs = {
	integration_type?: InputMaybe<IntegrationType>
	project_id: Scalars['ID']
}

export type MutationRemoveIntegrationFromWorkspaceArgs = {
	integration_type: IntegrationType
	workspace_id: Scalars['ID']
}

export type MutationReplyToErrorCommentArgs = {
	comment_id: Scalars['ID']
	errorURL: Scalars['String']
	tagged_admins: Array<InputMaybe<SanitizedAdminInput>>
	tagged_slack_users: Array<InputMaybe<SanitizedSlackChannelInput>>
	text: Scalars['String']
	text_for_email: Scalars['String']
}

export type MutationReplyToSessionCommentArgs = {
	comment_id: Scalars['ID']
	sessionURL: Scalars['String']
	tagged_admins: Array<InputMaybe<SanitizedAdminInput>>
	tagged_slack_users: Array<InputMaybe<SanitizedSlackChannelInput>>
	text: Scalars['String']
	text_for_email: Scalars['String']
}

export type MutationRequestAccessArgs = {
	project_id: Scalars['ID']
}

export type MutationSaveBillingPlanArgs = {
	errorsLimitCents?: InputMaybe<Scalars['Int']>
	errorsRetention: RetentionPeriod
	logsLimitCents?: InputMaybe<Scalars['Int']>
	logsRetention: RetentionPeriod
	sessionsLimitCents?: InputMaybe<Scalars['Int']>
	sessionsRetention: RetentionPeriod
	tracesLimitCents?: InputMaybe<Scalars['Int']>
	tracesRetention: RetentionPeriod
	workspace_id: Scalars['ID']
}

export type MutationSendAdminWorkspaceInviteArgs = {
	base_url: Scalars['String']
	email: Scalars['String']
	role: Scalars['String']
	workspace_id: Scalars['ID']
}

export type MutationSubmitRegistrationFormArgs = {
	heard_about: Scalars['String']
	pun?: InputMaybe<Scalars['String']>
	role: Scalars['String']
	team_size: Scalars['String']
	use_case: Scalars['String']
	workspace_id: Scalars['ID']
}

export type MutationSyncSlackIntegrationArgs = {
	project_id: Scalars['ID']
}

export type MutationTestErrorEnhancementArgs = {
	build_prefix?: InputMaybe<Scalars['String']>
	error_object_id: Scalars['ID']
	github_prefix?: InputMaybe<Scalars['String']>
	github_repo_path: Scalars['String']
	save_error?: InputMaybe<Scalars['Boolean']>
}

export type MutationUpdateAdminAboutYouDetailsArgs = {
	adminDetails: AdminAboutYouDetails
}

export type MutationUpdateAdminAndCreateWorkspaceArgs = {
	admin_and_workspace_details: AdminAndWorkspaceDetails
}

export type MutationUpdateAllowMeterOverageArgs = {
	allow_meter_overage: Scalars['Boolean']
	workspace_id: Scalars['ID']
}

export type MutationUpdateAllowedEmailOriginsArgs = {
	allowed_auto_join_email_origins: Scalars['String']
	workspace_id: Scalars['ID']
}

export type MutationUpdateBillingDetailsArgs = {
	workspace_id: Scalars['ID']
}

export type MutationUpdateClickUpProjectMappingsArgs = {
	project_mappings: Array<ClickUpProjectMappingInput>
	workspace_id: Scalars['ID']
}

export type MutationUpdateEmailOptOutArgs = {
	admin_id?: InputMaybe<Scalars['ID']>
	category: EmailOptOutCategory
	is_opt_out: Scalars['Boolean']
	project_id?: InputMaybe<Scalars['Int']>
	token?: InputMaybe<Scalars['String']>
}

export type MutationUpdateErrorAlertArgs = {
	count_threshold?: InputMaybe<Scalars['Int']>
	disabled?: InputMaybe<Scalars['Boolean']>
	discord_channels: Array<DiscordChannelInput>
	emails?: InputMaybe<Array<InputMaybe<Scalars['String']>>>
	environments?: InputMaybe<Array<InputMaybe<Scalars['String']>>>
	error_alert_id: Scalars['ID']
	frequency?: InputMaybe<Scalars['Int']>
	microsoft_teams_channels: Array<MicrosoftTeamsChannelInput>
	name?: InputMaybe<Scalars['String']>
	project_id: Scalars['ID']
	regex_groups?: InputMaybe<Array<InputMaybe<Scalars['String']>>>
	slack_channels?: InputMaybe<Array<InputMaybe<SanitizedSlackChannelInput>>>
	threshold_window?: InputMaybe<Scalars['Int']>
	webhook_destinations: Array<WebhookDestinationInput>
}

export type MutationUpdateErrorAlertIsDisabledArgs = {
	disabled: Scalars['Boolean']
	id: Scalars['ID']
	project_id: Scalars['ID']
}

export type MutationUpdateErrorGroupIsPublicArgs = {
	error_group_secure_id: Scalars['String']
	is_public: Scalars['Boolean']
}

export type MutationUpdateErrorGroupStateArgs = {
	secure_id: Scalars['String']
	snoozed_until?: InputMaybe<Scalars['Timestamp']>
	state: ErrorState
}

export type MutationUpdateIntegrationProjectMappingsArgs = {
	integration_type: IntegrationType
	project_mappings: Array<IntegrationProjectMappingInput>
	workspace_id: Scalars['ID']
}

export type MutationUpdateLogAlertArgs = {
	id: Scalars['ID']
	input: LogAlertInput
}

export type MutationUpdateLogAlertIsDisabledArgs = {
	disabled: Scalars['Boolean']
	id: Scalars['ID']
	project_id: Scalars['ID']
}

export type MutationUpdateMetricMonitorArgs = {
	aggregator?: InputMaybe<MetricAggregator>
	disabled?: InputMaybe<Scalars['Boolean']>
	discord_channels: Array<DiscordChannelInput>
	emails?: InputMaybe<Array<InputMaybe<Scalars['String']>>>
	filters?: InputMaybe<Array<MetricTagFilterInput>>
	metric_monitor_id: Scalars['ID']
	metric_to_monitor?: InputMaybe<Scalars['String']>
	name?: InputMaybe<Scalars['String']>
	periodMinutes?: InputMaybe<Scalars['Int']>
	project_id: Scalars['ID']
	slack_channels?: InputMaybe<Array<InputMaybe<SanitizedSlackChannelInput>>>
	threshold?: InputMaybe<Scalars['Float']>
	units?: InputMaybe<Scalars['String']>
	webhook_destinations: Array<WebhookDestinationInput>
}

export type MutationUpdateMetricMonitorIsDisabledArgs = {
	disabled: Scalars['Boolean']
	id: Scalars['ID']
	project_id: Scalars['ID']
}

export type MutationUpdateSessionAlertArgs = {
	id: Scalars['ID']
	input: SessionAlertInput
}

export type MutationUpdateSessionAlertIsDisabledArgs = {
	disabled: Scalars['Boolean']
	id: Scalars['ID']
	project_id: Scalars['ID']
}

export type MutationUpdateSessionIsPublicArgs = {
	is_public: Scalars['Boolean']
	session_secure_id: Scalars['String']
}

export type MutationUpdateVercelProjectMappingsArgs = {
	project_id: Scalars['ID']
	project_mappings: Array<VercelProjectMappingInput>
}

export type MutationUpsertDashboardArgs = {
	id?: InputMaybe<Scalars['ID']>
	is_default?: InputMaybe<Scalars['Boolean']>
	layout?: InputMaybe<Scalars['String']>
	metrics: Array<DashboardMetricConfigInput>
	name: Scalars['String']
	project_id: Scalars['ID']
}

export type MutationUpsertDiscordChannelArgs = {
	name: Scalars['String']
	project_id: Scalars['ID']
}

export type MutationUpsertGraphArgs = {
	graph: GraphInput
}

export type MutationUpsertSlackChannelArgs = {
	name: Scalars['String']
	project_id: Scalars['ID']
}

export type MutationUpsertVisualizationArgs = {
	visualization: VisualizationInput
}

export type NamedCount = {
	__typename?: 'NamedCount'
	count: Scalars['Int']
	name: Scalars['String']
}

export type NetworkHistogramParamsInput = {
	attribute?: InputMaybe<NetworkRequestAttribute>
	lookback_days: Scalars['Float']
}

export enum NetworkRequestAttribute {
	BodySize = 'body_size',
	GraphqlOperation = 'graphql_operation',
	InitiatorType = 'initiator_type',
	Latency = 'latency',
	Method = 'method',
	RequestId = 'request_id',
	ResponseSize = 'response_size',
	Status = 'status',
	Url = 'url',
}

export type NewUsersCount = {
	__typename?: 'NewUsersCount'
	count: Scalars['Int64']
}

export type OAuthClient = {
	__typename?: 'OAuthClient'
	app_name: Scalars['String']
	created_at: Scalars['Timestamp']
	id: Scalars['String']
}

export enum OpenSearchCalendarInterval {
	Day = 'day',
	Hour = 'hour',
	Minute = 'minute',
	Month = 'month',
	Quarter = 'quarter',
	Week = 'week',
	Year = 'year',
}

export type PageInfo = {
	__typename?: 'PageInfo'
	endCursor: Scalars['String']
	hasNextPage: Scalars['Boolean']
	hasPreviousPage: Scalars['Boolean']
	startCursor: Scalars['String']
}

export type Plan = {
	__typename?: 'Plan'
	aws_mp_subscription?: Maybe<AwsMarketplaceSubscription>
	enableBillingLimits: Scalars['Boolean']
	errorsLimit: Scalars['Int64']
	errorsRate: Scalars['Float']
	interval: SubscriptionInterval
	logsLimit: Scalars['Int64']
	logsRate: Scalars['Float']
	membersLimit?: Maybe<Scalars['Int64']>
	sessionsLimit: Scalars['Int64']
	sessionsRate: Scalars['Float']
	tracesLimit: Scalars['Int64']
	tracesRate: Scalars['Float']
	type: PlanType
}

export enum PlanType {
	Basic = 'Basic',
	Enterprise = 'Enterprise',
	Free = 'Free',
	Graduated = 'Graduated',
	Lite = 'Lite',
	Startup = 'Startup',
	UsageBased = 'UsageBased',
}

export enum ProductType {
	Errors = 'Errors',
	Logs = 'Logs',
	Sessions = 'Sessions',
	Traces = 'Traces',
}

export type Project = {
	__typename?: 'Project'
	billing_email?: Maybe<Scalars['String']>
	error_filters?: Maybe<Scalars['StringArray']>
	error_json_paths?: Maybe<Scalars['StringArray']>
	excluded_users?: Maybe<Scalars['StringArray']>
	filter_chrome_extension?: Maybe<Scalars['Boolean']>
	id: Scalars['ID']
	name: Scalars['String']
	rage_click_count?: Maybe<Scalars['Int']>
	rage_click_radius_pixels?: Maybe<Scalars['Int']>
	rage_click_window_seconds?: Maybe<Scalars['Int']>
	secret?: Maybe<Scalars['String']>
	verbose_id: Scalars['String']
	workspace_id: Scalars['ID']
}

export type Query = {
	__typename?: 'Query'
	account_details: AccountDetails
	accounts?: Maybe<Array<Maybe<Account>>>
	admin?: Maybe<Admin>
	adminHasCreatedComment?: Maybe<Scalars['Boolean']>
	admin_role?: Maybe<WorkspaceAdminRole>
	admin_role_by_project?: Maybe<WorkspaceAdminRole>
	api_key_to_org_id?: Maybe<Scalars['ID']>
	app_version_suggestion: Array<Maybe<Scalars['String']>>
	averageSessionLength?: Maybe<AverageSessionLength>
	billingDetails: BillingDetails
	billingDetailsForProject?: Maybe<BillingDetails>
	clickup_folderless_lists: Array<ClickUpList>
	clickup_folders: Array<ClickUpFolder>
	clickup_project_mappings: Array<ClickUpProjectMapping>
	clickup_teams: Array<ClickUpTeam>
	clientIntegration: IntegrationStatus
	customer_portal_url: Scalars['String']
	dailyErrorFrequency: Array<Scalars['Int64']>
	dailyErrorsCount: Array<Maybe<DailyErrorCount>>
	dailySessionsCount: Array<Maybe<DailySessionCount>>
	dashboard_definitions: Array<Maybe<DashboardDefinition>>
	discord_channel_suggestions: Array<DiscordChannel>
	email_opt_outs: Array<EmailOptOutCategory>
	enhanced_user_details?: Maybe<EnhancedUserDetailsResult>
	environment_suggestion?: Maybe<Array<Maybe<Field>>>
	errorGroupFrequencies: Array<Maybe<ErrorDistributionItem>>
	errorGroupTags: Array<ErrorGroupTagAggregation>
	error_alerts: Array<Maybe<ErrorAlert>>
	error_comments: Array<Maybe<ErrorComment>>
	error_comments_for_admin: Array<Maybe<ErrorComment>>
	error_comments_for_project: Array<Maybe<ErrorComment>>
	error_field_suggestion?: Maybe<Array<Maybe<ErrorField>>>
	error_fields_clickhouse: Array<Scalars['String']>
	error_group?: Maybe<ErrorGroup>
	error_groups: ErrorResults
	error_groups_clickhouse: ErrorResults
	error_instance?: Maybe<ErrorInstance>
	error_issue: Array<Maybe<ExternalAttachment>>
	error_object?: Maybe<ErrorObject>
	error_object_for_log?: Maybe<ErrorObject>
	error_objects: ErrorObjectConnection
	error_resolution_suggestion: Scalars['String']
	error_segments?: Maybe<Array<Maybe<ErrorSegment>>>
	error_tags?: Maybe<Array<Maybe<ErrorTag>>>
	errors?: Maybe<Array<Maybe<ErrorObject>>>
	errors_histogram: ErrorsHistogram
	errors_histogram_clickhouse: ErrorsHistogram
	errors_key_values: Array<Scalars['String']>
	errors_keys: Array<QueryKey>
	errors_metrics: MetricsBuckets
	event_chunk_url: Scalars['String']
	event_chunks: Array<EventChunk>
	events?: Maybe<Array<Maybe<Scalars['Any']>>>
	existing_logs_traces: Array<Scalars['String']>
	field_suggestion?: Maybe<Array<Maybe<Field>>>
	field_types_clickhouse: Array<Field>
	fields_clickhouse: Array<Scalars['String']>
	generate_zapier_access_token: Scalars['String']
	get_source_map_upload_urls: Array<Scalars['String']>
	github_issue_labels: Array<Scalars['String']>
	github_repos?: Maybe<Array<GitHubRepo>>
	gitlab_projects?: Maybe<Array<GitlabProject>>
	graph: Graph
	height_lists: Array<HeightList>
	height_workspaces: Array<HeightWorkspace>
	identifier_suggestion: Array<Scalars['String']>
	integration_project_mappings: Array<IntegrationProjectMapping>
	isSessionPending?: Maybe<Scalars['Boolean']>
	is_integrated_with: Scalars['Boolean']
	is_project_integrated_with: Scalars['Boolean']
	is_workspace_integrated_with: Scalars['Boolean']
	jira_projects?: Maybe<Array<JiraProject>>
	joinable_workspaces?: Maybe<Array<Maybe<Workspace>>>
	key_values: Array<Scalars['String']>
	keys: Array<QueryKey>
	linear_teams?: Maybe<Array<LinearTeam>>
	liveUsersCount?: Maybe<Scalars['Int64']>
	log_alert: LogAlert
	log_alerts: Array<Maybe<LogAlert>>
	log_lines: Array<LogLine>
	logs: LogConnection
	logsIntegration: IntegrationStatus
	logs_error_objects: Array<ErrorObject>
	logs_histogram: LogsHistogram
	logs_key_values: Array<Scalars['String']>
	logs_keys: Array<QueryKey>
	logs_metrics: MetricsBuckets
	logs_total_count: Scalars['UInt64']
	match_error_tag?: Maybe<Array<Maybe<MatchedErrorTag>>>
	metric_monitors: Array<Maybe<MetricMonitor>>
	metric_tag_values: Array<Scalars['String']>
	metric_tags: Array<Scalars['String']>
	metrics: MetricsBuckets
	metrics_timeline: Array<Maybe<DashboardPayload>>
	microsoft_teams_channel_suggestions: Array<MicrosoftTeamsChannel>
	network_histogram?: Maybe<CategoryHistogramPayload>
	newUsersCount?: Maybe<NewUsersCount>
	new_session_alerts: Array<Maybe<SessionAlert>>
	new_user_alerts?: Maybe<Array<Maybe<SessionAlert>>>
	oauth_client_metadata?: Maybe<OAuthClient>
	project?: Maybe<Project>
	projectHasViewedASession?: Maybe<Session>
	projectSettings?: Maybe<AllProjectSettings>
	projectSuggestion: Array<Maybe<Project>>
	projects?: Maybe<Array<Maybe<Project>>>
	property_suggestion?: Maybe<Array<Maybe<Field>>>
	rageClicksForProject: Array<RageClickEventForProject>
	rage_click_alerts: Array<Maybe<SessionAlert>>
	rage_clicks: Array<RageClickEvent>
	referrers: Array<Maybe<ReferrerTablePayload>>
	resources?: Maybe<Array<Maybe<Scalars['Any']>>>
	saved_segments?: Maybe<Array<Maybe<SavedSegment>>>
	search_issues: Array<IssuesSearchResult>
	segments?: Maybe<Array<Maybe<Segment>>>
	serverIntegration: IntegrationStatus
	serviceByName?: Maybe<Service>
	services?: Maybe<ServiceConnection>
	session?: Maybe<Session>
	sessionLogs: Array<LogEdge>
	session_comment_tags_for_project: Array<SessionCommentTag>
	session_comments: Array<Maybe<SessionComment>>
	session_comments_for_admin: Array<Maybe<SessionComment>>
	session_comments_for_project: Array<Maybe<SessionComment>>
	session_exports: Array<SessionExportWithSession>
	session_insight?: Maybe<SessionInsight>
	session_intervals: Array<SessionInterval>
	session_users_report: Array<SessionsReportRow>
	sessions: SessionResults
	sessions_clickhouse: SessionResults
	sessions_histogram: SessionsHistogram
	sessions_histogram_clickhouse: SessionsHistogram
	sessions_key_values: Array<Scalars['String']>
	sessions_keys: Array<QueryKey>
	sessions_metrics: MetricsBuckets
	sessions_report: Array<SessionsReportRow>
	slack_channel_suggestion: Array<SanitizedSlackChannel>
	sourcemap_files: Array<S3File>
	sourcemap_versions: Array<Scalars['String']>
	subscription_details: SubscriptionDetails
	suggested_metrics: Array<Scalars['String']>
	system_configuration: SystemConfiguration
	timeline_indicator_events: Array<TimelineIndicatorEvent>
	topUsers: Array<Maybe<TopUsersPayload>>
	trace?: Maybe<TracePayload>
	traces: TraceConnection
	tracesIntegration: IntegrationStatus
	traces_key_values: Array<Scalars['String']>
	traces_keys: Array<QueryKey>
	traces_metrics: MetricsBuckets
	track_properties_alerts: Array<Maybe<SessionAlert>>
	unprocessedSessionsCount?: Maybe<Scalars['Int64']>
	userFingerprintCount?: Maybe<UserFingerprintCount>
	user_properties_alerts: Array<Maybe<SessionAlert>>
	vercel_project_mappings: Array<VercelProjectMapping>
	vercel_projects: Array<VercelProject>
	visualization: Visualization
	visualizations: VisualizationsResponse
	web_vitals: Array<Metric>
	websocket_events?: Maybe<Array<Maybe<Scalars['Any']>>>
	workspace?: Maybe<Workspace>
	workspacePendingInvites: Array<Maybe<WorkspaceInviteLink>>
	workspaceSettings?: Maybe<AllWorkspaceSettings>
	workspace_admins: Array<WorkspaceAdminRole>
	workspace_admins_by_project_id: Array<WorkspaceAdminRole>
	workspace_for_invite_link: WorkspaceForInviteLink
	workspace_for_project?: Maybe<Workspace>
	workspace_invite_links: WorkspaceInviteLink
	workspaces?: Maybe<Array<Maybe<Workspace>>>
	workspaces_count: Scalars['Int64']
}

export type QueryAccount_DetailsArgs = {
	workspace_id: Scalars['ID']
}

export type QueryAdminHasCreatedCommentArgs = {
	admin_id: Scalars['ID']
}

export type QueryAdmin_RoleArgs = {
	workspace_id: Scalars['ID']
}

export type QueryAdmin_Role_By_ProjectArgs = {
	project_id: Scalars['ID']
}

export type QueryApi_Key_To_Org_IdArgs = {
	api_key: Scalars['String']
}

export type QueryApp_Version_SuggestionArgs = {
	project_id: Scalars['ID']
}

export type QueryAverageSessionLengthArgs = {
	lookback_days: Scalars['Float']
	project_id: Scalars['ID']
}

export type QueryBillingDetailsArgs = {
	workspace_id: Scalars['ID']
}

export type QueryBillingDetailsForProjectArgs = {
	project_id: Scalars['ID']
}

export type QueryClickup_Folderless_ListsArgs = {
	project_id: Scalars['ID']
}

export type QueryClickup_FoldersArgs = {
	project_id: Scalars['ID']
}

export type QueryClickup_Project_MappingsArgs = {
	workspace_id: Scalars['ID']
}

export type QueryClickup_TeamsArgs = {
	workspace_id: Scalars['ID']
}

export type QueryClientIntegrationArgs = {
	project_id: Scalars['ID']
}

export type QueryCustomer_Portal_UrlArgs = {
	workspace_id: Scalars['ID']
}

export type QueryDailyErrorFrequencyArgs = {
	date_offset: Scalars['Int']
	error_group_secure_id: Scalars['String']
	project_id: Scalars['ID']
}

export type QueryDailyErrorsCountArgs = {
	date_range: DateRangeInput
	project_id: Scalars['ID']
}

export type QueryDailySessionsCountArgs = {
	date_range: DateRangeInput
	project_id: Scalars['ID']
}

export type QueryDashboard_DefinitionsArgs = {
	project_id: Scalars['ID']
}

export type QueryDiscord_Channel_SuggestionsArgs = {
	project_id: Scalars['ID']
}

export type QueryEmail_Opt_OutsArgs = {
	admin_id?: InputMaybe<Scalars['ID']>
	token?: InputMaybe<Scalars['String']>
}

export type QueryEnhanced_User_DetailsArgs = {
	session_secure_id: Scalars['String']
}

export type QueryEnvironment_SuggestionArgs = {
	project_id: Scalars['ID']
}

export type QueryErrorGroupFrequenciesArgs = {
	error_group_secure_ids?: InputMaybe<Array<Scalars['String']>>
	metric?: InputMaybe<Scalars['String']>
	params: ErrorGroupFrequenciesParamsInput
	project_id: Scalars['ID']
	use_clickhouse?: InputMaybe<Scalars['Boolean']>
}

export type QueryErrorGroupTagsArgs = {
	error_group_secure_id: Scalars['String']
	use_clickhouse?: InputMaybe<Scalars['Boolean']>
}

export type QueryError_AlertsArgs = {
	project_id: Scalars['ID']
}

export type QueryError_CommentsArgs = {
	error_group_secure_id: Scalars['String']
}

export type QueryError_Comments_For_ProjectArgs = {
	project_id: Scalars['ID']
}

export type QueryError_Field_SuggestionArgs = {
	name: Scalars['String']
	project_id: Scalars['ID']
	query: Scalars['String']
}

export type QueryError_Fields_ClickhouseArgs = {
	count: Scalars['Int']
	end_date: Scalars['Timestamp']
	field_name: Scalars['String']
	field_type: Scalars['String']
	project_id: Scalars['ID']
	query: Scalars['String']
	start_date: Scalars['Timestamp']
}

export type QueryError_GroupArgs = {
	secure_id: Scalars['String']
	use_clickhouse?: InputMaybe<Scalars['Boolean']>
}

export type QueryError_GroupsArgs = {
	count: Scalars['Int']
	page?: InputMaybe<Scalars['Int']>
	params: QueryInput
	project_id: Scalars['ID']
}

export type QueryError_Groups_ClickhouseArgs = {
	count: Scalars['Int']
	page?: InputMaybe<Scalars['Int']>
	project_id: Scalars['ID']
	query: ClickhouseQuery
}

export type QueryError_InstanceArgs = {
	error_group_secure_id: Scalars['String']
	error_object_id?: InputMaybe<Scalars['ID']>
}

export type QueryError_IssueArgs = {
	error_group_secure_id: Scalars['String']
}

export type QueryError_ObjectArgs = {
	id: Scalars['ID']
}

export type QueryError_Object_For_LogArgs = {
	log_cursor: Scalars['String']
}

export type QueryError_ObjectsArgs = {
	after?: InputMaybe<Scalars['String']>
	before?: InputMaybe<Scalars['String']>
	error_group_secure_id: Scalars['String']
	query: Scalars['String']
}

export type QueryError_Resolution_SuggestionArgs = {
	error_object_id: Scalars['ID']
}

export type QueryError_SegmentsArgs = {
	project_id: Scalars['ID']
}

export type QueryErrorsArgs = {
	session_secure_id: Scalars['String']
}

export type QueryErrors_HistogramArgs = {
	histogram_options: DateHistogramOptions
	params: QueryInput
	project_id: Scalars['ID']
}

export type QueryErrors_Histogram_ClickhouseArgs = {
	histogram_options: DateHistogramOptions
	project_id: Scalars['ID']
	query: ClickhouseQuery
}

export type QueryErrors_Key_ValuesArgs = {
	date_range: DateRangeRequiredInput
	key_name: Scalars['String']
	project_id: Scalars['ID']
}

export type QueryErrors_KeysArgs = {
	date_range: DateRangeRequiredInput
	project_id: Scalars['ID']
	query?: InputMaybe<Scalars['String']>
	type?: InputMaybe<KeyType>
}

export type QueryErrors_MetricsArgs = {
	bucket_by: Scalars['String']
	bucket_count?: InputMaybe<Scalars['Int']>
	column: Scalars['String']
	group_by: Array<Scalars['String']>
	limit?: InputMaybe<Scalars['Int']>
	limit_aggregator?: InputMaybe<MetricAggregator>
	limit_column?: InputMaybe<Scalars['String']>
	metric_types: Array<MetricAggregator>
	params: QueryInput
	project_id: Scalars['ID']
}

export type QueryEvent_Chunk_UrlArgs = {
	index: Scalars['Int']
	secure_id: Scalars['String']
}

export type QueryEvent_ChunksArgs = {
	secure_id: Scalars['String']
}

export type QueryEventsArgs = {
	session_secure_id: Scalars['String']
}

export type QueryExisting_Logs_TracesArgs = {
	date_range: DateRangeRequiredInput
	project_id: Scalars['ID']
	trace_ids: Array<Scalars['String']>
}

export type QueryField_SuggestionArgs = {
	name: Scalars['String']
	project_id: Scalars['ID']
	query: Scalars['String']
}

export type QueryField_Types_ClickhouseArgs = {
	end_date: Scalars['Timestamp']
	project_id: Scalars['ID']
	start_date: Scalars['Timestamp']
}

export type QueryFields_ClickhouseArgs = {
	count: Scalars['Int']
	end_date: Scalars['Timestamp']
	field_name: Scalars['String']
	field_type: Scalars['String']
	project_id: Scalars['ID']
	query: Scalars['String']
	start_date: Scalars['Timestamp']
}

export type QueryGenerate_Zapier_Access_TokenArgs = {
	project_id: Scalars['ID']
}

export type QueryGet_Source_Map_Upload_UrlsArgs = {
	api_key: Scalars['String']
	paths: Array<Scalars['String']>
}

export type QueryGithub_Issue_LabelsArgs = {
	repository: Scalars['String']
	workspace_id: Scalars['ID']
}

export type QueryGithub_ReposArgs = {
	workspace_id: Scalars['ID']
}

export type QueryGitlab_ProjectsArgs = {
	workspace_id: Scalars['ID']
}

export type QueryGraphArgs = {
	id: Scalars['ID']
}

export type QueryHeight_ListsArgs = {
	project_id: Scalars['ID']
}

export type QueryHeight_WorkspacesArgs = {
	workspace_id: Scalars['ID']
}

export type QueryIdentifier_SuggestionArgs = {
	project_id: Scalars['ID']
	query: Scalars['String']
}

export type QueryIntegration_Project_MappingsArgs = {
	integration_type?: InputMaybe<IntegrationType>
	workspace_id: Scalars['ID']
}

export type QueryIsSessionPendingArgs = {
	session_secure_id: Scalars['String']
}

export type QueryIs_Integrated_WithArgs = {
	integration_type: IntegrationType
	project_id: Scalars['ID']
}

export type QueryIs_Project_Integrated_WithArgs = {
	integration_type: IntegrationType
	project_id: Scalars['ID']
}

export type QueryIs_Workspace_Integrated_WithArgs = {
	integration_type: IntegrationType
	workspace_id: Scalars['ID']
}

export type QueryJira_ProjectsArgs = {
	workspace_id: Scalars['ID']
}

export type QueryKey_ValuesArgs = {
	date_range: DateRangeRequiredInput
	key_name: Scalars['String']
	product_type: ProductType
	project_id: Scalars['ID']
}

export type QueryKeysArgs = {
	date_range: DateRangeRequiredInput
	product_type: ProductType
	project_id: Scalars['ID']
	query?: InputMaybe<Scalars['String']>
	type?: InputMaybe<KeyType>
}

export type QueryLinear_TeamsArgs = {
	project_id: Scalars['ID']
}

export type QueryLiveUsersCountArgs = {
	project_id: Scalars['ID']
}

export type QueryLog_AlertArgs = {
	id: Scalars['ID']
}

export type QueryLog_AlertsArgs = {
	project_id: Scalars['ID']
}

export type QueryLog_LinesArgs = {
	params: QueryInput
	product_type: ProductType
	project_id: Scalars['ID']
}

export type QueryLogsArgs = {
	after?: InputMaybe<Scalars['String']>
	at?: InputMaybe<Scalars['String']>
	before?: InputMaybe<Scalars['String']>
	direction: SortDirection
	params: QueryInput
	project_id: Scalars['ID']
}

export type QueryLogsIntegrationArgs = {
	project_id: Scalars['ID']
}

export type QueryLogs_Error_ObjectsArgs = {
	log_cursors: Array<Scalars['String']>
}

export type QueryLogs_HistogramArgs = {
	params: QueryInput
	project_id: Scalars['ID']
}

export type QueryLogs_Key_ValuesArgs = {
	date_range: DateRangeRequiredInput
	key_name: Scalars['String']
	project_id: Scalars['ID']
}

export type QueryLogs_KeysArgs = {
	date_range: DateRangeRequiredInput
	project_id: Scalars['ID']
	query?: InputMaybe<Scalars['String']>
	type?: InputMaybe<KeyType>
}

export type QueryLogs_MetricsArgs = {
	bucket_by: Scalars['String']
	bucket_count?: InputMaybe<Scalars['Int']>
	column: Scalars['String']
	group_by: Array<Scalars['String']>
	limit?: InputMaybe<Scalars['Int']>
	limit_aggregator?: InputMaybe<MetricAggregator>
	limit_column?: InputMaybe<Scalars['String']>
	metric_types: Array<MetricAggregator>
	params: QueryInput
	project_id: Scalars['ID']
}

export type QueryLogs_Total_CountArgs = {
	params: QueryInput
	project_id: Scalars['ID']
}

export type QueryMatch_Error_TagArgs = {
	query: Scalars['String']
}

export type QueryMetric_MonitorsArgs = {
	metric_name?: InputMaybe<Scalars['String']>
	project_id: Scalars['ID']
}

export type QueryMetric_Tag_ValuesArgs = {
	metric_name: Scalars['String']
	project_id: Scalars['ID']
	tag_name: Scalars['String']
}

export type QueryMetric_TagsArgs = {
	metric_name: Scalars['String']
	project_id: Scalars['ID']
	query?: InputMaybe<Scalars['String']>
}

export type QueryMetricsArgs = {
	bucket_by: Scalars['String']
	bucket_count?: InputMaybe<Scalars['Int']>
	column: Scalars['String']
	group_by: Array<Scalars['String']>
	limit?: InputMaybe<Scalars['Int']>
	limit_aggregator?: InputMaybe<MetricAggregator>
	limit_column?: InputMaybe<Scalars['String']>
	metric_types: Array<MetricAggregator>
	params: QueryInput
	product_type: ProductType
	project_id: Scalars['ID']
}

export type QueryMetrics_TimelineArgs = {
	metric_name: Scalars['String']
	params: DashboardParamsInput
	project_id: Scalars['ID']
}

export type QueryMicrosoft_Teams_Channel_SuggestionsArgs = {
	project_id: Scalars['ID']
}

export type QueryNetwork_HistogramArgs = {
	params: NetworkHistogramParamsInput
	project_id: Scalars['ID']
}

export type QueryNewUsersCountArgs = {
	lookback_days: Scalars['Float']
	project_id: Scalars['ID']
}

export type QueryNew_Session_AlertsArgs = {
	project_id: Scalars['ID']
}

export type QueryNew_User_AlertsArgs = {
	project_id: Scalars['ID']
}

export type QueryOauth_Client_MetadataArgs = {
	client_id: Scalars['String']
}

export type QueryProjectArgs = {
	id: Scalars['ID']
}

export type QueryProjectHasViewedASessionArgs = {
	project_id: Scalars['ID']
}

export type QueryProjectSettingsArgs = {
	projectId: Scalars['ID']
}

export type QueryProjectSuggestionArgs = {
	query: Scalars['String']
}

export type QueryProperty_SuggestionArgs = {
	project_id: Scalars['ID']
	query: Scalars['String']
	type: Scalars['String']
}

export type QueryRageClicksForProjectArgs = {
	lookback_days: Scalars['Float']
	project_id: Scalars['ID']
}

export type QueryRage_Click_AlertsArgs = {
	project_id: Scalars['ID']
}

export type QueryRage_ClicksArgs = {
	session_secure_id: Scalars['String']
}

export type QueryReferrersArgs = {
	lookback_days: Scalars['Float']
	project_id: Scalars['ID']
}

export type QueryResourcesArgs = {
	session_secure_id: Scalars['String']
}

export type QuerySaved_SegmentsArgs = {
	entity_type: SavedSegmentEntityType
	project_id: Scalars['ID']
}

export type QuerySearch_IssuesArgs = {
	integration_type: IntegrationType
	project_id: Scalars['ID']
	query: Scalars['String']
}

export type QuerySegmentsArgs = {
	project_id: Scalars['ID']
}

export type QueryServerIntegrationArgs = {
	project_id: Scalars['ID']
}

export type QueryServiceByNameArgs = {
	name: Scalars['String']
	project_id: Scalars['ID']
}

export type QueryServicesArgs = {
	after?: InputMaybe<Scalars['String']>
	before?: InputMaybe<Scalars['String']>
	project_id: Scalars['ID']
	query?: InputMaybe<Scalars['String']>
}

export type QuerySessionArgs = {
	secure_id: Scalars['String']
}

export type QuerySessionLogsArgs = {
	params: QueryInput
	project_id: Scalars['ID']
}

export type QuerySession_Comment_Tags_For_ProjectArgs = {
	project_id: Scalars['ID']
}

export type QuerySession_CommentsArgs = {
	session_secure_id: Scalars['String']
}

export type QuerySession_Comments_For_ProjectArgs = {
	project_id: Scalars['ID']
}

export type QuerySession_ExportsArgs = {
	project_id: Scalars['ID']
}

export type QuerySession_InsightArgs = {
	secure_id: Scalars['String']
}

export type QuerySession_IntervalsArgs = {
	session_secure_id: Scalars['String']
}

export type QuerySession_Users_ReportArgs = {
	params: QueryInput
	project_id: Scalars['ID']
}

export type QuerySessionsArgs = {
	count: Scalars['Int']
	page?: InputMaybe<Scalars['Int']>
	params: QueryInput
	project_id: Scalars['ID']
	sort_desc: Scalars['Boolean']
	sort_field?: InputMaybe<Scalars['String']>
}

export type QuerySessions_ClickhouseArgs = {
	count: Scalars['Int']
	page?: InputMaybe<Scalars['Int']>
	project_id: Scalars['ID']
	query: ClickhouseQuery
	sort_desc: Scalars['Boolean']
	sort_field?: InputMaybe<Scalars['String']>
}

export type QuerySessions_HistogramArgs = {
	histogram_options: DateHistogramOptions
	params: QueryInput
	project_id: Scalars['ID']
}

export type QuerySessions_Histogram_ClickhouseArgs = {
	histogram_options: DateHistogramOptions
	project_id: Scalars['ID']
	query: ClickhouseQuery
}

export type QuerySessions_Key_ValuesArgs = {
	date_range: DateRangeRequiredInput
	key_name: Scalars['String']
	project_id: Scalars['ID']
}

export type QuerySessions_KeysArgs = {
	date_range: DateRangeRequiredInput
	project_id: Scalars['ID']
	query?: InputMaybe<Scalars['String']>
	type?: InputMaybe<KeyType>
}

export type QuerySessions_MetricsArgs = {
	bucket_by: Scalars['String']
	bucket_count?: InputMaybe<Scalars['Int']>
	column: Scalars['String']
	group_by: Array<Scalars['String']>
	limit?: InputMaybe<Scalars['Int']>
	limit_aggregator?: InputMaybe<MetricAggregator>
	limit_column?: InputMaybe<Scalars['String']>
	metric_types: Array<MetricAggregator>
	params: QueryInput
	project_id: Scalars['ID']
}

export type QuerySessions_ReportArgs = {
	project_id: Scalars['ID']
	query: ClickhouseQuery
}

export type QuerySlack_Channel_SuggestionArgs = {
	project_id: Scalars['ID']
}

export type QuerySourcemap_FilesArgs = {
	project_id: Scalars['ID']
	version?: InputMaybe<Scalars['String']>
}

export type QuerySourcemap_VersionsArgs = {
	project_id: Scalars['ID']
}

export type QuerySubscription_DetailsArgs = {
	workspace_id: Scalars['ID']
}

export type QuerySuggested_MetricsArgs = {
	prefix: Scalars['String']
	project_id: Scalars['ID']
}

export type QueryTimeline_Indicator_EventsArgs = {
	session_secure_id: Scalars['String']
}

export type QueryTopUsersArgs = {
	lookback_days: Scalars['Float']
	project_id: Scalars['ID']
}

export type QueryTraceArgs = {
	project_id: Scalars['ID']
	session_secure_id?: InputMaybe<Scalars['String']>
	trace_id: Scalars['String']
}

export type QueryTracesArgs = {
	after?: InputMaybe<Scalars['String']>
	at?: InputMaybe<Scalars['String']>
	before?: InputMaybe<Scalars['String']>
	direction: SortDirection
	params: QueryInput
	project_id: Scalars['ID']
}

export type QueryTracesIntegrationArgs = {
	project_id: Scalars['ID']
}

export type QueryTraces_Key_ValuesArgs = {
	date_range: DateRangeRequiredInput
	key_name: Scalars['String']
	project_id: Scalars['ID']
}

export type QueryTraces_KeysArgs = {
	date_range: DateRangeRequiredInput
	project_id: Scalars['ID']
	query?: InputMaybe<Scalars['String']>
	type?: InputMaybe<KeyType>
}

export type QueryTraces_MetricsArgs = {
	bucket_by?: InputMaybe<Scalars['String']>
	bucket_count?: InputMaybe<Scalars['Int']>
	column: Scalars['String']
	group_by: Array<Scalars['String']>
	limit?: InputMaybe<Scalars['Int']>
	limit_aggregator?: InputMaybe<MetricAggregator>
	limit_column?: InputMaybe<Scalars['String']>
	metric_types: Array<MetricAggregator>
	params: QueryInput
	project_id: Scalars['ID']
}

export type QueryTrack_Properties_AlertsArgs = {
	project_id: Scalars['ID']
}

export type QueryUnprocessedSessionsCountArgs = {
	project_id: Scalars['ID']
}

export type QueryUserFingerprintCountArgs = {
	lookback_days: Scalars['Float']
	project_id: Scalars['ID']
}

export type QueryUser_Properties_AlertsArgs = {
	project_id: Scalars['ID']
}

export type QueryVercel_Project_MappingsArgs = {
	project_id: Scalars['ID']
}

export type QueryVercel_ProjectsArgs = {
	project_id: Scalars['ID']
}

export type QueryVisualizationArgs = {
	id: Scalars['ID']
}

export type QueryVisualizationsArgs = {
	count: Scalars['Int']
	input: Scalars['String']
	offset: Scalars['Int']
	project_id: Scalars['ID']
}

export type QueryWeb_VitalsArgs = {
	session_secure_id: Scalars['String']
}

export type QueryWebsocket_EventsArgs = {
	session_secure_id: Scalars['String']
}

export type QueryWorkspaceArgs = {
	id: Scalars['ID']
}

export type QueryWorkspacePendingInvitesArgs = {
	workspace_id: Scalars['ID']
}

export type QueryWorkspaceSettingsArgs = {
	workspace_id: Scalars['ID']
}

export type QueryWorkspace_AdminsArgs = {
	workspace_id: Scalars['ID']
}

export type QueryWorkspace_Admins_By_Project_IdArgs = {
	project_id: Scalars['ID']
}

export type QueryWorkspace_For_Invite_LinkArgs = {
	secret: Scalars['String']
}

export type QueryWorkspace_For_ProjectArgs = {
	project_id: Scalars['ID']
}

export type QueryWorkspace_Invite_LinksArgs = {
	workspace_id: Scalars['ID']
}

export type QueryInput = {
	date_range: DateRangeRequiredInput
	query: Scalars['String']
}

export type QueryKey = {
	__typename?: 'QueryKey'
	name: Scalars['String']
	type: KeyType
}

export type RageClickEvent = {
	__typename?: 'RageClickEvent'
	end_timestamp: Scalars['Timestamp']
	id: Scalars['ID']
	project_id: Scalars['ID']
	session_secure_id: Scalars['String']
	start_timestamp: Scalars['Timestamp']
	total_clicks: Scalars['Int']
}

export type RageClickEventForProject = {
	__typename?: 'RageClickEventForProject'
	identifier: Scalars['String']
	session_secure_id: Scalars['String']
	total_clicks: Scalars['Int']
	user_properties: Scalars['String']
}

export type ReferrerTablePayload = {
	__typename?: 'ReferrerTablePayload'
	count: Scalars['Int']
	host: Scalars['String']
	percent: Scalars['Float']
}

export enum ReservedErrorGroupKey {
	Event = 'event',
	SecureId = 'secure_id',
	Status = 'status',
	Tag = 'tag',
	Type = 'type',
}

export enum ReservedErrorObjectKey {
	Browser = 'browser',
	ClientId = 'client_id',
	Environment = 'environment',
	HasSession = 'has_session',
	OsName = 'os_name',
	SecureSessionId = 'secure_session_id',
	ServiceName = 'service_name',
	ServiceVersion = 'service_version',
	Timestamp = 'timestamp',
	TraceId = 'trace_id',
	VisitedUrl = 'visited_url',
}

export enum ReservedErrorsJoinedKey {
	/** ReservedErrorObjectKey */
	Browser = 'browser',
	ClientId = 'client_id',
	Environment = 'environment',
	/** ReservedErrorGroupKey */
	Event = 'event',
	HasSession = 'has_session',
	OsName = 'os_name',
	SecureId = 'secure_id',
	SecureSessionId = 'secure_session_id',
	ServiceName = 'service_name',
	ServiceVersion = 'service_version',
	Status = 'status',
	Tag = 'tag',
	Timestamp = 'timestamp',
	TraceId = 'trace_id',
	Type = 'type',
	VisitedUrl = 'visited_url',
}

export enum ReservedLogKey {
	/** Keep this in alpha order */
	Environment = 'environment',
	Level = 'level',
	Message = 'message',
	SecureSessionId = 'secure_session_id',
	ServiceName = 'service_name',
	ServiceVersion = 'service_version',
	Source = 'source',
	SpanId = 'span_id',
	TraceId = 'trace_id',
}

export enum ReservedSessionKey {
	ActiveLength = 'active_length',
	BrowserName = 'browser_name',
	BrowserVersion = 'browser_version',
	City = 'city',
	Country = 'country',
	DeviceId = 'device_id',
	Environment = 'environment',
	FirstTime = 'first_time',
	HasComments = 'has_comments',
	HasErrors = 'has_errors',
	HasRageClicks = 'has_rage_clicks',
	Identified = 'identified',
	Identifier = 'identifier',
	Ip = 'ip',
	Length = 'length',
	LocState = 'loc_state',
	Normalness = 'normalness',
	OsName = 'os_name',
	OsVersion = 'os_version',
	PagesVisited = 'pages_visited',
	Processed = 'processed',
	Sample = 'sample',
<<<<<<< HEAD
	SecureSessionId = 'secure_session_id',
	ServiceName = 'service_name',
	ServiceVersion = 'service_version',
	State = 'state',
=======
	SecureId = 'secure_id',
	ServiceVersion = 'service_version',
>>>>>>> cfce054a
	Viewed = 'viewed',
	ViewedByMe = 'viewed_by_me',
}

export enum ReservedTraceKey {
	Duration = 'duration',
	Environment = 'environment',
	HasErrors = 'has_errors',
	Level = 'level',
	Message = 'message',
	Metric = 'metric',
	ParentSpanId = 'parent_span_id',
	SecureSessionId = 'secure_session_id',
	ServiceName = 'service_name',
	ServiceVersion = 'service_version',
	SpanId = 'span_id',
	SpanKind = 'span_kind',
	SpanName = 'span_name',
	TraceId = 'trace_id',
	TraceState = 'trace_state',
}

export enum RetentionPeriod {
	SixMonths = 'SixMonths',
	ThirtyDays = 'ThirtyDays',
	ThreeMonths = 'ThreeMonths',
	ThreeYears = 'ThreeYears',
	TwelveMonths = 'TwelveMonths',
	TwoYears = 'TwoYears',
}

export type S3File = {
	__typename?: 'S3File'
	key?: Maybe<Scalars['String']>
}

export type Sampling = {
	__typename?: 'Sampling'
	error_exclusion_query?: Maybe<Scalars['String']>
	error_minute_rate_limit?: Maybe<Scalars['Int64']>
	error_sampling_rate: Scalars['Float']
	log_exclusion_query?: Maybe<Scalars['String']>
	log_minute_rate_limit?: Maybe<Scalars['Int64']>
	log_sampling_rate: Scalars['Float']
	session_exclusion_query?: Maybe<Scalars['String']>
	session_minute_rate_limit?: Maybe<Scalars['Int64']>
	session_sampling_rate: Scalars['Float']
	trace_exclusion_query?: Maybe<Scalars['String']>
	trace_minute_rate_limit?: Maybe<Scalars['Int64']>
	trace_sampling_rate: Scalars['Float']
}

export type SamplingInput = {
	error_exclusion_query?: InputMaybe<Scalars['String']>
	error_minute_rate_limit?: InputMaybe<Scalars['Int64']>
	error_sampling_rate?: InputMaybe<Scalars['Float']>
	log_exclusion_query?: InputMaybe<Scalars['String']>
	log_minute_rate_limit?: InputMaybe<Scalars['Int64']>
	log_sampling_rate?: InputMaybe<Scalars['Float']>
	session_exclusion_query?: InputMaybe<Scalars['String']>
	session_minute_rate_limit?: InputMaybe<Scalars['Int64']>
	session_sampling_rate?: InputMaybe<Scalars['Float']>
	trace_exclusion_query?: InputMaybe<Scalars['String']>
	trace_minute_rate_limit?: InputMaybe<Scalars['Int64']>
	trace_sampling_rate?: InputMaybe<Scalars['Float']>
}

export type SanitizedAdmin = {
	__typename?: 'SanitizedAdmin'
	email: Scalars['String']
	id: Scalars['ID']
	name?: Maybe<Scalars['String']>
	photo_url?: Maybe<Scalars['String']>
}

export type SanitizedAdminInput = {
	email: Scalars['String']
	id: Scalars['ID']
	name?: InputMaybe<Scalars['String']>
}

export type SanitizedSlackChannel = {
	__typename?: 'SanitizedSlackChannel'
	webhook_channel?: Maybe<Scalars['String']>
	webhook_channel_id?: Maybe<Scalars['String']>
}

export type SanitizedSlackChannelInput = {
	webhook_channel_id?: InputMaybe<Scalars['String']>
	webhook_channel_name?: InputMaybe<Scalars['String']>
}

export type SavedSegment = {
	__typename?: 'SavedSegment'
	entity_type: SavedSegmentEntityType
	id: Scalars['ID']
	name: Scalars['String']
	params: SearchParams
	project_id: Scalars['ID']
}

export enum SavedSegmentEntityType {
	Error = 'Error',
	Log = 'Log',
	Session = 'Session',
	Trace = 'Trace',
}

export type SearchParams = {
	__typename?: 'SearchParams'
	query?: Maybe<Scalars['String']>
}

export type Segment = {
	__typename?: 'Segment'
	id: Scalars['ID']
	name: Scalars['String']
	params: SearchParams
	project_id: Scalars['ID']
}

export type Service = {
	__typename?: 'Service'
	buildPrefix?: Maybe<Scalars['String']>
	errorDetails?: Maybe<Array<Scalars['String']>>
	githubPrefix?: Maybe<Scalars['String']>
	githubRepoPath?: Maybe<Scalars['String']>
	id: Scalars['ID']
	name: Scalars['String']
	projectID: Scalars['ID']
	status: ServiceStatus
}

export type ServiceConnection = Connection & {
	__typename?: 'ServiceConnection'
	edges: Array<Maybe<ServiceEdge>>
	pageInfo: PageInfo
}

export type ServiceEdge = Edge & {
	__typename?: 'ServiceEdge'
	cursor: Scalars['String']
	node: ServiceNode
}

export type ServiceNode = {
	__typename?: 'ServiceNode'
	buildPrefix?: Maybe<Scalars['String']>
	errorDetails?: Maybe<Array<Scalars['String']>>
	githubPrefix?: Maybe<Scalars['String']>
	githubRepoPath?: Maybe<Scalars['String']>
	id: Scalars['ID']
	name: Scalars['String']
	projectID: Scalars['ID']
	status: ServiceStatus
}

export enum ServiceStatus {
	Created = 'created',
	Error = 'error',
	Healthy = 'healthy',
}

export type Session = {
	__typename?: 'Session'
	active_length?: Maybe<Scalars['Int']>
	app_version?: Maybe<Scalars['String']>
	browser_name: Scalars['String']
	browser_version: Scalars['String']
	chunked?: Maybe<Scalars['Boolean']>
	city: Scalars['String']
	client_config?: Maybe<Scalars['String']>
	client_id: Scalars['String']
	client_version?: Maybe<Scalars['String']>
	country: Scalars['String']
	created_at: Scalars['Timestamp']
	deviceMemory?: Maybe<Scalars['Int']>
	direct_download_url?: Maybe<Scalars['String']>
	enable_recording_network_contents?: Maybe<Scalars['Boolean']>
	enable_strict_privacy?: Maybe<Scalars['Boolean']>
	environment?: Maybe<Scalars['String']>
	event_counts?: Maybe<Scalars['String']>
	excluded: Scalars['Boolean']
	excluded_reason?: Maybe<SessionExcludedReason>
	field_group?: Maybe<Scalars['String']>
	fields?: Maybe<Array<Maybe<Field>>>
	fingerprint?: Maybe<Scalars['Int']>
	first_time?: Maybe<Scalars['Boolean']>
	firstload_version?: Maybe<Scalars['String']>
	has_errors?: Maybe<Scalars['Boolean']>
	has_rage_clicks?: Maybe<Scalars['Boolean']>
	id: Scalars['ID']
	identified: Scalars['Boolean']
	identifier: Scalars['String']
	ip: Scalars['String']
	is_public: Scalars['Boolean']
	language: Scalars['String']
	last_user_interaction_time: Scalars['Timestamp']
	length?: Maybe<Scalars['Int']>
	object_storage_enabled?: Maybe<Scalars['Boolean']>
	os_name: Scalars['String']
	os_version: Scalars['String']
	payload_size?: Maybe<Scalars['Int64']>
	payload_updated_at: Scalars['Timestamp']
	postal: Scalars['String']
	privacy_setting?: Maybe<Scalars['String']>
	processed?: Maybe<Scalars['Boolean']>
	resources_url?: Maybe<Scalars['String']>
	secure_id: Scalars['String']
	session_feedback?: Maybe<Array<SessionComment>>
	starred?: Maybe<Scalars['Boolean']>
	state: Scalars['String']
	timeline_indicators_url?: Maybe<Scalars['String']>
	user_object?: Maybe<Scalars['Any']>
	user_properties?: Maybe<Scalars['String']>
	viewed?: Maybe<Scalars['Boolean']>
	web_socket_events_url?: Maybe<Scalars['String']>
	within_billing_quota?: Maybe<Scalars['Boolean']>
}

export type SessionAlert = {
	__typename?: 'SessionAlert'
	ChannelsToNotify: Array<Maybe<SanitizedSlackChannel>>
	CountThreshold: Scalars['Int']
	DailyFrequency: Array<Maybe<Scalars['Int64']>>
	DiscordChannelsToNotify: Array<DiscordChannel>
	EmailsToNotify: Array<Maybe<Scalars['String']>>
	ExcludeRules: Array<Maybe<Scalars['String']>>
	ExcludedEnvironments: Array<Maybe<Scalars['String']>>
	LastAdminToEditID?: Maybe<Scalars['ID']>
	MicrosoftTeamsChannelsToNotify: Array<MicrosoftTeamsChannel>
	Name?: Maybe<Scalars['String']>
	ThresholdWindow?: Maybe<Scalars['Int']>
	TrackProperties: Array<Maybe<TrackProperty>>
	Type: Scalars['String']
	UserProperties: Array<Maybe<UserProperty>>
	WebhookDestinations: Array<WebhookDestination>
	default: Scalars['Boolean']
	disabled: Scalars['Boolean']
	id: Scalars['ID']
	updated_at: Scalars['Timestamp']
}

export type SessionAlertInput = {
	count_threshold: Scalars['Int']
	default?: InputMaybe<Scalars['Boolean']>
	disabled: Scalars['Boolean']
	discord_channels: Array<DiscordChannelInput>
	emails: Array<Scalars['String']>
	environments: Array<Scalars['String']>
	exclude_rules: Array<Scalars['String']>
	microsoft_teams_channels: Array<MicrosoftTeamsChannelInput>
	name: Scalars['String']
	project_id: Scalars['ID']
	slack_channels: Array<SanitizedSlackChannelInput>
	threshold_window: Scalars['Int']
	track_properties: Array<TrackPropertyInput>
	type: SessionAlertType
	user_properties: Array<UserPropertyInput>
	webhook_destinations: Array<WebhookDestinationInput>
}

export enum SessionAlertType {
	ErrorAlert = 'ERROR_ALERT',
	NewSessionAlert = 'NEW_SESSION_ALERT',
	NewUserAlert = 'NEW_USER_ALERT',
	RageClickAlert = 'RAGE_CLICK_ALERT',
	TrackPropertiesAlert = 'TRACK_PROPERTIES_ALERT',
	UserPropertiesAlert = 'USER_PROPERTIES_ALERT',
}

export type SessionComment = {
	__typename?: 'SessionComment'
	attachments: Array<Maybe<ExternalAttachment>>
	author?: Maybe<SanitizedAdmin>
	created_at: Scalars['Timestamp']
	id: Scalars['ID']
	metadata?: Maybe<Scalars['Any']>
	project_id: Scalars['ID']
	replies: Array<Maybe<CommentReply>>
	session_id: Scalars['Int']
	session_secure_id: Scalars['String']
	tags: Array<Maybe<Scalars['String']>>
	text: Scalars['String']
	timestamp?: Maybe<Scalars['Int']>
	type: SessionCommentType
	updated_at: Scalars['Timestamp']
	x_coordinate?: Maybe<Scalars['Float']>
	y_coordinate?: Maybe<Scalars['Float']>
}

export type SessionCommentTag = {
	__typename?: 'SessionCommentTag'
	id: Scalars['ID']
	name: Scalars['String']
}

export type SessionCommentTagInput = {
	id?: InputMaybe<Scalars['ID']>
	name: Scalars['String']
}

export enum SessionCommentType {
	Admin = 'Admin',
	Feedback = 'FEEDBACK',
}

export enum SessionExcludedReason {
	BillingQuotaExceeded = 'BillingQuotaExceeded',
	ExclusionFilter = 'ExclusionFilter',
	IgnoredUser = 'IgnoredUser',
	Initializing = 'Initializing',
	NoActivity = 'NoActivity',
	NoError = 'NoError',
	NoTimelineIndicatorEvents = 'NoTimelineIndicatorEvents',
	NoUserEvents = 'NoUserEvents',
	NoUserInteractionEvents = 'NoUserInteractionEvents',
	RateLimitMinute = 'RateLimitMinute',
	RetentionPeriodExceeded = 'RetentionPeriodExceeded',
	Sampled = 'Sampled',
}

export type SessionExportWithSession = {
	__typename?: 'SessionExportWithSession'
	active_length?: Maybe<Scalars['Int']>
	created_at: Scalars['Timestamp']
	error: Scalars['String']
	identifier: Scalars['String']
	secure_id: Scalars['String']
	type: Scalars['String']
	url: Scalars['String']
}

export type SessionInsight = {
	__typename?: 'SessionInsight'
	id: Scalars['ID']
	insight: Scalars['String']
	session_id: Scalars['Int']
}

export type SessionInterval = {
	__typename?: 'SessionInterval'
	active: Scalars['Boolean']
	duration: Scalars['Int']
	end_time: Scalars['Timestamp']
	session_secure_id: Scalars['String']
	start_time: Scalars['Timestamp']
}

export enum SessionLifecycle {
	All = 'All',
	Completed = 'Completed',
	Live = 'Live',
}

export type SessionPayload = {
	__typename?: 'SessionPayload'
	errors: Array<Maybe<ErrorObject>>
	events: Array<Maybe<Scalars['Any']>>
	last_user_interaction_time: Scalars['Timestamp']
	rage_clicks: Array<RageClickEvent>
	session_comments: Array<Maybe<SessionComment>>
}

export type SessionQuery = {
	__typename?: 'SessionQuery'
	id: Scalars['ID']
	project_id: Scalars['ID']
}

export type SessionResults = {
	__typename?: 'SessionResults'
	sessions: Array<Session>
	totalCount: Scalars['Int64']
}

export type SessionsHistogram = {
	__typename?: 'SessionsHistogram'
	bucket_times: Array<Scalars['Timestamp']>
	sessions_with_errors: Array<Scalars['Int64']>
	sessions_without_errors: Array<Scalars['Int64']>
	total_sessions: Array<Scalars['Int64']>
}

export type SessionsReportRow = {
	__typename?: 'SessionsReportRow'
	avg_active_length_mins: Scalars['Float']
	avg_length_mins: Scalars['Float']
	key: Scalars['String']
	location: Scalars['String']
	max_active_length_mins: Scalars['Float']
	max_length_mins: Scalars['Float']
	num_days_visited: Scalars['UInt64']
	num_months_visited: Scalars['UInt64']
	num_sessions: Scalars['UInt64']
	total_active_length_mins: Scalars['Float']
	total_length_mins: Scalars['Float']
}

export type SlackSyncResponse = {
	__typename?: 'SlackSyncResponse'
	newChannelsAddedCount: Scalars['Int']
	success: Scalars['Boolean']
}

export type SocialLink = {
	__typename?: 'SocialLink'
	link?: Maybe<Scalars['String']>
	type: SocialType
}

export enum SocialType {
	Facebook = 'Facebook',
	Github = 'Github',
	LinkedIn = 'LinkedIn',
	Site = 'Site',
	Twitter = 'Twitter',
}

export enum SortDirection {
	Asc = 'ASC',
	Desc = 'DESC',
}

export type SourceMappingError = {
	__typename?: 'SourceMappingError'
	actualMinifiedFetchedPath?: Maybe<Scalars['String']>
	actualSourcemapFetchedPath?: Maybe<Scalars['String']>
	errorCode?: Maybe<SourceMappingErrorCode>
	mappedColumnNumber?: Maybe<Scalars['Int']>
	mappedLineNumber?: Maybe<Scalars['Int']>
	minifiedColumnNumber?: Maybe<Scalars['Int']>
	minifiedFetchStrategy?: Maybe<Scalars['String']>
	minifiedFileSize?: Maybe<Scalars['Int']>
	minifiedLineNumber?: Maybe<Scalars['Int']>
	sourceMapURL?: Maybe<Scalars['String']>
	sourcemapFetchStrategy?: Maybe<Scalars['String']>
	sourcemapFileSize?: Maybe<Scalars['Int']>
	stackTraceFileURL?: Maybe<Scalars['String']>
}

export enum SourceMappingErrorCode {
	ErrorConstructingSourceMapUrl = 'Error_Constructing_Source_Map_URL',
	ErrorParsingStackTraceFileUrl = 'Error_Parsing_Stack_Trace_File_Url',
	FileNameMissingFromSourcePath = 'File_Name_Missing_From_Source_Path',
	InvalidSourceMapUrl = 'Invalid_SourceMapURL',
	MinifiedFileLarger = 'Minified_File_Larger',
	MinifiedFileMissingInS3AndUrl = 'Minified_File_Missing_In_S3_And_URL',
	MissingSourceMapFileInS3 = 'Missing_Source_Map_File_In_S3',
	SourceMapFileLarger = 'Source_Map_File_Larger',
	SourcemapFileMissingInS3AndUrl = 'Sourcemap_File_Missing_In_S3_And_URL',
	SourcemapLibraryCouldntParse = 'Sourcemap_Library_Couldnt_Parse',
	SourcemapLibraryCouldntRetrieveSource = 'Sourcemap_Library_Couldnt_Retrieve_Source',
}

export type Subscription = {
	__typename?: 'Subscription'
	session_payload_appended?: Maybe<SessionPayload>
}

export type SubscriptionSession_Payload_AppendedArgs = {
	initial_events_count: Scalars['Int']
	session_secure_id: Scalars['String']
}

export type SubscriptionDetails = {
	__typename?: 'SubscriptionDetails'
	baseAmount: Scalars['Int64']
	billingIngestBlocked: Scalars['Boolean']
	billingIssue: Scalars['Boolean']
	discount?: Maybe<SubscriptionDiscount>
	lastInvoice?: Maybe<Invoice>
}

export type SubscriptionDiscount = {
	__typename?: 'SubscriptionDiscount'
	amount: Scalars['Int64']
	name: Scalars['String']
	percent: Scalars['Float']
	until?: Maybe<Scalars['Timestamp']>
}

export enum SubscriptionInterval {
	Annual = 'Annual',
	Monthly = 'Monthly',
}

export type SystemConfiguration = {
	__typename?: 'SystemConfiguration'
	maintenance_end?: Maybe<Scalars['Timestamp']>
	maintenance_start?: Maybe<Scalars['Timestamp']>
}

export type TimelineIndicatorEvent = {
	__typename?: 'TimelineIndicatorEvent'
	data?: Maybe<Scalars['Any']>
	session_secure_id: Scalars['String']
	sid: Scalars['Float']
	timestamp: Scalars['Float']
	type: Scalars['Int']
}

export type TopUsersPayload = {
	__typename?: 'TopUsersPayload'
	active_time_percentage: Scalars['Float']
	id: Scalars['ID']
	identifier: Scalars['String']
	total_active_time: Scalars['Int']
	user_properties: Scalars['String']
}

export type Trace = {
	__typename?: 'Trace'
	duration: Scalars['Int']
	environment: Scalars['String']
	events?: Maybe<Array<Maybe<TraceEvent>>>
	hasErrors: Scalars['Boolean']
	links?: Maybe<Array<Maybe<TraceLink>>>
	parentSpanID: Scalars['String']
	projectID: Scalars['Int']
	secureSessionID: Scalars['String']
	serviceName: Scalars['String']
	serviceVersion: Scalars['String']
	spanID: Scalars['String']
	spanKind: Scalars['String']
	spanName: Scalars['String']
	startTime: Scalars['Int']
	statusCode: Scalars['String']
	statusMessage: Scalars['String']
	timestamp: Scalars['Timestamp']
	traceAttributes: Scalars['Map']
	traceID: Scalars['String']
	traceState: Scalars['String']
}

export type TraceConnection = Connection & {
	__typename?: 'TraceConnection'
	edges: Array<TraceEdge>
	pageInfo: PageInfo
}

export type TraceEdge = Edge & {
	__typename?: 'TraceEdge'
	cursor: Scalars['String']
	node: Trace
}

export type TraceError = {
	__typename?: 'TraceError'
	created_at: Scalars['Timestamp']
	error_group_secure_id: Scalars['String']
	event: Scalars['String']
	id: Scalars['ID']
	log_cursor?: Maybe<Scalars['String']>
	source: Scalars['String']
	span_id?: Maybe<Scalars['String']>
	timestamp: Scalars['Timestamp']
	trace_id?: Maybe<Scalars['String']>
	type: Scalars['String']
}

export type TraceEvent = {
	__typename?: 'TraceEvent'
	attributes: Scalars['Map']
	name: Scalars['String']
	timestamp: Scalars['Timestamp']
}

export type TraceLink = {
	__typename?: 'TraceLink'
	attributes: Scalars['Map']
	spanID: Scalars['String']
	traceID: Scalars['String']
	traceState: Scalars['String']
}

export type TracePayload = {
	__typename?: 'TracePayload'
	errors: Array<TraceError>
	trace: Array<Trace>
}

export type TrackProperty = {
	__typename?: 'TrackProperty'
	id: Scalars['ID']
	name: Scalars['String']
	value: Scalars['String']
}

export type TrackPropertyInput = {
	id?: InputMaybe<Scalars['ID']>
	name: Scalars['String']
	value: Scalars['String']
}

export type User = {
	__typename?: 'User'
	id: Scalars['ID']
}

export type UserFingerprintCount = {
	__typename?: 'UserFingerprintCount'
	count: Scalars['Int64']
}

export type UserProperty = {
	__typename?: 'UserProperty'
	id: Scalars['ID']
	name: Scalars['String']
	value: Scalars['String']
}

export type UserPropertyInput = {
	id: Scalars['ID']
	name: Scalars['String']
	value: Scalars['String']
}

export type VercelEnv = {
	__typename?: 'VercelEnv'
	configurationId: Scalars['String']
	id: Scalars['String']
	key: Scalars['String']
}

export type VercelProject = {
	__typename?: 'VercelProject'
	env: Array<VercelEnv>
	id: Scalars['String']
	name: Scalars['String']
}

export type VercelProjectMapping = {
	__typename?: 'VercelProjectMapping'
	project_id: Scalars['ID']
	vercel_project_id: Scalars['String']
}

export type VercelProjectMappingInput = {
	new_project_name?: InputMaybe<Scalars['String']>
	project_id?: InputMaybe<Scalars['ID']>
	vercel_project_id: Scalars['String']
}

export type Visualization = {
	__typename?: 'Visualization'
	graphs: Array<Graph>
	id: Scalars['ID']
	name: Scalars['String']
	projectId: Scalars['ID']
	updatedAt: Scalars['Timestamp']
	updatedByAdmin?: Maybe<SanitizedAdmin>
}

export type VisualizationInput = {
	graphIds?: InputMaybe<Array<Scalars['ID']>>
	id?: InputMaybe<Scalars['ID']>
	name: Scalars['String']
	projectId: Scalars['ID']
}

export type VisualizationsResponse = {
	__typename?: 'VisualizationsResponse'
	count: Scalars['Int']
	results: Array<Visualization>
}

export type WebSocketEvent = {
	__typename?: 'WebSocketEvent'
	message: Scalars['String']
	name: Scalars['String']
	size: Scalars['Int']
	socketId: Scalars['String']
	timeStamp: Scalars['Float']
	type: Scalars['String']
}

export type WebhookDestination = {
	__typename?: 'WebhookDestination'
	authorization?: Maybe<Scalars['String']>
	url: Scalars['String']
}

export type WebhookDestinationInput = {
	authorization?: InputMaybe<Scalars['String']>
	url: Scalars['String']
}

export type Workspace = {
	__typename?: 'Workspace'
	allow_meter_overage: Scalars['Boolean']
	allowed_auto_join_email_origins?: Maybe<Scalars['String']>
	billing_period_end?: Maybe<Scalars['Timestamp']>
	clearbit_enabled: Scalars['Boolean']
	eligible_for_trial_extension: Scalars['Boolean']
	errors_max_cents?: Maybe<Scalars['Int']>
	errors_retention_period?: Maybe<RetentionPeriod>
	id: Scalars['ID']
	logs_max_cents?: Maybe<Scalars['Int']>
	name: Scalars['String']
	next_invoice_date?: Maybe<Scalars['Timestamp']>
	plan_tier: Scalars['String']
	projects: Array<Maybe<Project>>
	retention_period?: Maybe<RetentionPeriod>
	secret?: Maybe<Scalars['String']>
	sessions_max_cents?: Maybe<Scalars['Int']>
	slack_channels?: Maybe<Scalars['String']>
	slack_webhook_channel?: Maybe<Scalars['String']>
	traces_max_cents?: Maybe<Scalars['Int']>
	trial_end_date?: Maybe<Scalars['Timestamp']>
	trial_extension_enabled: Scalars['Boolean']
	unlimited_members: Scalars['Boolean']
}

export type WorkspaceAdminRole = {
	__typename?: 'WorkspaceAdminRole'
	admin: Admin
	role: Scalars['String']
}

export type WorkspaceForInviteLink = {
	__typename?: 'WorkspaceForInviteLink'
	existing_account: Scalars['Boolean']
	expiration_date?: Maybe<Scalars['Timestamp']>
	invitee_email?: Maybe<Scalars['String']>
	project_id: Scalars['ID']
	secret: Scalars['String']
	workspace_id: Scalars['ID']
	workspace_name: Scalars['String']
}

export type WorkspaceInviteLink = {
	__typename?: 'WorkspaceInviteLink'
	created_at: Scalars['Timestamp']
	expiration_date: Scalars['Timestamp']
	id: Scalars['ID']
	invitee_email?: Maybe<Scalars['String']>
	invitee_role: Scalars['String']
	secret: Scalars['String']
}<|MERGE_RESOLUTION|>--- conflicted
+++ resolved
@@ -3079,15 +3079,8 @@
 	PagesVisited = 'pages_visited',
 	Processed = 'processed',
 	Sample = 'sample',
-<<<<<<< HEAD
-	SecureSessionId = 'secure_session_id',
-	ServiceName = 'service_name',
-	ServiceVersion = 'service_version',
-	State = 'state',
-=======
 	SecureId = 'secure_id',
 	ServiceVersion = 'service_version',
->>>>>>> cfce054a
 	Viewed = 'viewed',
 	ViewedByMe = 'viewed_by_me',
 }
