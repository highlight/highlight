--- conflicted
+++ resolved
@@ -609,10 +609,6 @@
     tagged_admin_emails: Array<Maybe<Scalars['String']>>;
     error_url: Scalars['String'];
     author_name: Scalars['String'];
-<<<<<<< HEAD
-    error_image?: Maybe<Scalars['String']>;
-=======
->>>>>>> 86056408
 };
 
 export type MutationDeleteErrorCommentArgs = {
