--- conflicted
+++ resolved
@@ -42,11 +42,8 @@
     fields?: Maybe<Array<Maybe<Field>>>;
     viewed?: Maybe<Scalars['Boolean']>;
     starred?: Maybe<Scalars['Boolean']>;
-<<<<<<< HEAD
     processed?: Maybe<Scalars['Boolean']>;
-=======
     first_time?: Maybe<Scalars['Boolean']>;
->>>>>>> 15dc636c
     field_group?: Maybe<Scalars['String']>;
     enable_strict_privacy?: Maybe<Scalars['Boolean']>;
 };
