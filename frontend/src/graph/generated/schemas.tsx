export type Maybe<T> = T | null;
export type Exact<T extends { [key: string]: unknown }> = {
    [K in keyof T]: T[K];
};
export type MakeOptional<T, K extends keyof T> = Omit<T, K> &
    { [SubKey in K]?: Maybe<T[SubKey]> };
export type MakeMaybe<T, K extends keyof T> = Omit<T, K> &
    { [SubKey in K]: Maybe<T[SubKey]> };
/** All built-in and custom scalars, mapped to their actual values */
export type Scalars = {
    ID: string;
    String: string;
    Boolean: boolean;
    Int: number;
    Float: number;
    Any: any;
    Time: any;
    Int64: any;
    Upload: any;
};

export type Field = {
    __typename?: 'Field';
    id: Scalars['ID'];
    name: Scalars['String'];
    value: Scalars['String'];
    type?: Maybe<Scalars['String']>;
};

export type Session = {
    __typename?: 'Session';
    id: Scalars['ID'];
    user_id: Scalars['ID'];
    fingerprint?: Maybe<Scalars['Int']>;
    os_name: Scalars['String'];
    os_version: Scalars['String'];
    browser_name: Scalars['String'];
    browser_version: Scalars['String'];
    city: Scalars['String'];
    state: Scalars['String'];
    postal: Scalars['String'];
    environment?: Maybe<Scalars['String']>;
    app_version?: Maybe<Scalars['String']>;
    client_version?: Maybe<Scalars['String']>;
    language: Scalars['String'];
    identifier: Scalars['String'];
    created_at?: Maybe<Scalars['Time']>;
    length?: Maybe<Scalars['Int']>;
    active_length?: Maybe<Scalars['Int']>;
    user_object?: Maybe<Scalars['Any']>;
    fields?: Maybe<Array<Maybe<Field>>>;
    viewed?: Maybe<Scalars['Boolean']>;
    starred?: Maybe<Scalars['Boolean']>;
    processed?: Maybe<Scalars['Boolean']>;
    first_time?: Maybe<Scalars['Boolean']>;
    field_group?: Maybe<Scalars['String']>;
    enable_strict_privacy?: Maybe<Scalars['Boolean']>;
    enable_recording_network_contents?: Maybe<Scalars['Boolean']>;
    object_storage_enabled?: Maybe<Scalars['Boolean']>;
    payload_size?: Maybe<Scalars['Int64']>;
    within_billing_quota?: Maybe<Scalars['Boolean']>;
    is_public?: Maybe<Scalars['Boolean']>;
};

export type BillingDetails = {
    __typename?: 'BillingDetails';
    plan: Plan;
    meter: Scalars['Int64'];
    sessionsOutOfQuota: Scalars['Int64'];
};

export type Plan = {
    __typename?: 'Plan';
    type: PlanType;
    quota: Scalars['Int'];
};

export enum PlanType {
    Free = 'Free',
    Basic = 'Basic',
    Startup = 'Startup',
    Enterprise = 'Enterprise',
}

export enum ErrorState {
    Open = 'OPEN',
    Resolved = 'RESOLVED',
    Ignored = 'IGNORED',
}

export type Organization = {
    __typename?: 'Organization';
    id: Scalars['ID'];
    verbose_id: Scalars['String'];
    name: Scalars['String'];
    billing_email?: Maybe<Scalars['String']>;
    trial_end_date?: Maybe<Scalars['Time']>;
    slack_webhook_channel?: Maybe<Scalars['String']>;
    slack_channels?: Maybe<Scalars['String']>;
    secret?: Maybe<Scalars['String']>;
};

export type Segment = {
    __typename?: 'Segment';
    id: Scalars['ID'];
    name: Scalars['String'];
    params: SearchParams;
    organization_id: Scalars['ID'];
};

export type ErrorSegment = {
    __typename?: 'ErrorSegment';
    id: Scalars['ID'];
    name: Scalars['String'];
    params: ErrorSearchParams;
    organization_id: Scalars['ID'];
};

export type ErrorObject = {
    __typename?: 'ErrorObject';
    id: Scalars['ID'];
    organization_id: Scalars['Int'];
    session_id: Scalars['Int'];
    error_group_id: Scalars['Int'];
    event: Array<Maybe<Scalars['String']>>;
    type: Scalars['String'];
    url: Scalars['String'];
    source?: Maybe<Scalars['String']>;
    lineNumber?: Maybe<Scalars['Int']>;
    columnNumber?: Maybe<Scalars['Int']>;
    stack_trace?: Maybe<Array<Maybe<Scalars['Any']>>>;
    timestamp?: Maybe<Scalars['Time']>;
    fields?: Maybe<Array<Maybe<ErrorField>>>;
};

export type ErrorField = {
    __typename?: 'ErrorField';
    organization_id?: Maybe<Scalars['Int']>;
    name: Scalars['String'];
    value: Scalars['String'];
};

export type FieldInput = {
    id?: Maybe<Scalars['ID']>;
    name: Scalars['String'];
    value: Scalars['String'];
};

export type ErrorGroup = {
    __typename?: 'ErrorGroup';
    id: Scalars['ID'];
    organization_id: Scalars['Int'];
    type: Scalars['String'];
    event: Array<Maybe<Scalars['String']>>;
    stack_trace: Array<Maybe<ErrorTrace>>;
    metadata_log: Array<Maybe<ErrorMetadata>>;
<<<<<<< HEAD
=======
    mapped_stack_trace?: Maybe<Scalars['String']>;
    field_group?: Maybe<Array<Maybe<ErrorField>>>;
>>>>>>> 6cff5fe1
    state: ErrorState;
    environments?: Maybe<Scalars['String']>;
    fields?: Maybe<Array<Maybe<ErrorField>>>;
};

export type ErrorMetadata = {
    __typename?: 'ErrorMetadata';
    error_id: Scalars['Int'];
    session_id: Scalars['Int'];
    environment?: Maybe<Scalars['String']>;
    timestamp: Scalars['Time'];
    os?: Maybe<Scalars['String']>;
    browser?: Maybe<Scalars['String']>;
    visited_url?: Maybe<Scalars['String']>;
};

export type ErrorTrace = {
    __typename?: 'ErrorTrace';
    fileName?: Maybe<Scalars['String']>;
    lineNumber?: Maybe<Scalars['Int']>;
    functionName?: Maybe<Scalars['String']>;
    columnNumber?: Maybe<Scalars['Int']>;
    error?: Maybe<Scalars['String']>;
};

export type ReferrerTablePayload = {
    __typename?: 'ReferrerTablePayload';
    host: Scalars['String'];
    count: Scalars['Int'];
    percent: Scalars['Float'];
};

export type TopUsersPayload = {
    __typename?: 'TopUsersPayload';
    id: Scalars['ID'];
    identifier: Scalars['String'];
    total_active_time: Scalars['Int'];
    active_time_percentage: Scalars['Float'];
};

export type NewUsersCount = {
    __typename?: 'NewUsersCount';
    count: Scalars['Int64'];
};

export type AverageSessionLength = {
    __typename?: 'AverageSessionLength';
    length: Scalars['Float'];
};

export type UserFingerprintCount = {
    __typename?: 'UserFingerprintCount';
    count: Scalars['Int64'];
};

export type SearchParamsInput = {
    user_properties?: Maybe<Array<Maybe<UserPropertyInput>>>;
    excluded_properties?: Maybe<Array<Maybe<UserPropertyInput>>>;
    track_properties?: Maybe<Array<Maybe<UserPropertyInput>>>;
    excluded_track_properties?: Maybe<Array<Maybe<UserPropertyInput>>>;
    date_range?: Maybe<DateRangeInput>;
    length_range?: Maybe<LengthRangeInput>;
    os?: Maybe<Scalars['String']>;
    browser?: Maybe<Scalars['String']>;
    device_id?: Maybe<Scalars['String']>;
    visited_url?: Maybe<Scalars['String']>;
    referrer?: Maybe<Scalars['String']>;
    identified?: Maybe<Scalars['Boolean']>;
    hide_viewed?: Maybe<Scalars['Boolean']>;
    first_time?: Maybe<Scalars['Boolean']>;
};

export type SearchParams = {
    __typename?: 'SearchParams';
    user_properties?: Maybe<Array<Maybe<UserProperty>>>;
    excluded_properties?: Maybe<Array<Maybe<UserProperty>>>;
    track_properties?: Maybe<Array<Maybe<UserProperty>>>;
    date_range?: Maybe<DateRange>;
    length_range?: Maybe<LengthRange>;
    os?: Maybe<Scalars['String']>;
    browser?: Maybe<Scalars['String']>;
    visited_url?: Maybe<Scalars['String']>;
    referrer?: Maybe<Scalars['String']>;
    identified?: Maybe<Scalars['Boolean']>;
    hide_viewed?: Maybe<Scalars['Boolean']>;
    first_time?: Maybe<Scalars['Boolean']>;
};

export type ErrorSearchParamsInput = {
    date_range?: Maybe<DateRangeInput>;
    os?: Maybe<Scalars['String']>;
    browser?: Maybe<Scalars['String']>;
    visited_url?: Maybe<Scalars['String']>;
    state?: Maybe<ErrorState>;
    event?: Maybe<Scalars['String']>;
    payload_fields?: Maybe<Array<Maybe<FieldInput>>>;
};

export type ErrorSearchParams = {
    __typename?: 'ErrorSearchParams';
    date_range?: Maybe<DateRange>;
    os?: Maybe<Scalars['String']>;
    browser?: Maybe<Scalars['String']>;
    visited_url?: Maybe<Scalars['String']>;
    state?: Maybe<ErrorState>;
    event?: Maybe<Scalars['String']>;
};

export type DateRange = {
    __typename?: 'DateRange';
    start_date?: Maybe<Scalars['Time']>;
    end_date?: Maybe<Scalars['Time']>;
};

export type DateRangeInput = {
    start_date?: Maybe<Scalars['Time']>;
    end_date?: Maybe<Scalars['Time']>;
};

export type LengthRange = {
    __typename?: 'LengthRange';
    min?: Maybe<Scalars['Float']>;
    max?: Maybe<Scalars['Float']>;
};

export type LengthRangeInput = {
    min?: Maybe<Scalars['Float']>;
    max?: Maybe<Scalars['Float']>;
};

export type UserProperty = {
    __typename?: 'UserProperty';
    id: Scalars['ID'];
    name: Scalars['String'];
    value: Scalars['String'];
};

export type UserPropertyInput = {
    id?: Maybe<Scalars['ID']>;
    name: Scalars['String'];
    value: Scalars['String'];
};

export type User = {
    __typename?: 'User';
    id: Scalars['ID'];
};

export type Admin = {
    __typename?: 'Admin';
    id: Scalars['ID'];
    name: Scalars['String'];
    email: Scalars['String'];
    photo_url?: Maybe<Scalars['String']>;
    slack_im_channel_id?: Maybe<Scalars['String']>;
};

export type SanitizedAdmin = {
    __typename?: 'SanitizedAdmin';
    id: Scalars['ID'];
    name?: Maybe<Scalars['String']>;
    email: Scalars['String'];
    photo_url?: Maybe<Scalars['String']>;
};

export type SanitizedAdminInput = {
    id: Scalars['ID'];
    name?: Maybe<Scalars['String']>;
    email: Scalars['String'];
};

export type SessionResults = {
    __typename?: 'SessionResults';
    sessions: Array<Session>;
    totalCount: Scalars['Int64'];
};

export type ErrorResults = {
    __typename?: 'ErrorResults';
    error_groups: Array<ErrorGroup>;
    totalCount: Scalars['Int64'];
};

export type SessionComment = {
    __typename?: 'SessionComment';
    id: Scalars['ID'];
    organization_id: Scalars['ID'];
    timestamp: Scalars['Int'];
    created_at: Scalars['Time'];
    updated_at: Scalars['Time'];
    session_id: Scalars['Int'];
    author: SanitizedAdmin;
    text: Scalars['String'];
    x_coordinate: Scalars['Float'];
    y_coordinate: Scalars['Float'];
};

export type ErrorComment = {
    __typename?: 'ErrorComment';
    id: Scalars['ID'];
    organization_id: Scalars['ID'];
    created_at: Scalars['Time'];
    error_id: Scalars['Int'];
    updated_at: Scalars['Time'];
    author: SanitizedAdmin;
    text: Scalars['String'];
};

export enum SessionLifecycle {
    All = 'All',
    Live = 'Live',
    Completed = 'Completed',
}

export type DailySessionCount = {
    __typename?: 'DailySessionCount';
    organization_id: Scalars['ID'];
    date: Scalars['Time'];
    count: Scalars['Int64'];
};

export type DailyErrorCount = {
    __typename?: 'DailyErrorCount';
    organization_id: Scalars['ID'];
    date: Scalars['Time'];
    count: Scalars['Int64'];
};

export type SanitizedSlackChannel = {
    __typename?: 'SanitizedSlackChannel';
    webhook_channel?: Maybe<Scalars['String']>;
    webhook_channel_id?: Maybe<Scalars['String']>;
};

export type SanitizedSlackChannelInput = {
    webhook_channel_name?: Maybe<Scalars['String']>;
    webhook_channel_id?: Maybe<Scalars['String']>;
};

export type ErrorAlert = {
    __typename?: 'ErrorAlert';
    id: Scalars['ID'];
    ChannelsToNotify: Array<Maybe<SanitizedSlackChannel>>;
    ExcludedEnvironments: Array<Maybe<Scalars['String']>>;
    CountThreshold: Scalars['Int'];
    ThresholdWindow?: Maybe<Scalars['Int']>;
};

export type TrackProperty = {
    __typename?: 'TrackProperty';
    id: Scalars['ID'];
    name: Scalars['String'];
    value: Scalars['String'];
};

export type TrackPropertyInput = {
    id?: Maybe<Scalars['ID']>;
    name: Scalars['String'];
    value: Scalars['String'];
};

export type SessionAlert = {
    __typename?: 'SessionAlert';
    id: Scalars['ID'];
    ChannelsToNotify: Array<Maybe<SanitizedSlackChannel>>;
    ExcludedEnvironments: Array<Maybe<Scalars['String']>>;
    CountThreshold: Scalars['Int'];
    TrackProperties: Array<Maybe<TrackProperty>>;
    UserProperties: Array<Maybe<UserProperty>>;
};

export type Query = {
    __typename?: 'Query';
    session?: Maybe<Session>;
    events?: Maybe<Array<Maybe<Scalars['Any']>>>;
    error_groups?: Maybe<ErrorResults>;
    error_group?: Maybe<ErrorGroup>;
    messages?: Maybe<Array<Maybe<Scalars['Any']>>>;
    errors?: Maybe<Array<Maybe<ErrorObject>>>;
    resources?: Maybe<Array<Maybe<Scalars['Any']>>>;
    session_comments: Array<Maybe<SessionComment>>;
    session_comments_for_admin: Array<Maybe<SessionComment>>;
    session_comments_for_organization: Array<Maybe<SessionComment>>;
    error_comments: Array<Maybe<ErrorComment>>;
    error_comments_for_admin: Array<Maybe<ErrorComment>>;
    error_comments_for_organization: Array<Maybe<ErrorComment>>;
    admins?: Maybe<Array<Maybe<Admin>>>;
    isIntegrated?: Maybe<Scalars['Boolean']>;
    unprocessedSessionsCount?: Maybe<Scalars['Int64']>;
    adminHasCreatedComment?: Maybe<Scalars['Boolean']>;
    organizationHasViewedASession?: Maybe<Session>;
    dailySessionsCount: Array<Maybe<DailySessionCount>>;
    dailyErrorsCount: Array<Maybe<DailyErrorCount>>;
    referrers: Array<Maybe<ReferrerTablePayload>>;
    newUsersCount?: Maybe<NewUsersCount>;
    topUsers: Array<Maybe<TopUsersPayload>>;
    averageSessionLength?: Maybe<AverageSessionLength>;
    userFingerprintCount?: Maybe<UserFingerprintCount>;
    sessions: SessionResults;
    billingDetails: BillingDetails;
    field_suggestion?: Maybe<Array<Maybe<Field>>>;
    property_suggestion?: Maybe<Array<Maybe<Field>>>;
    error_field_suggestion?: Maybe<Array<Maybe<ErrorField>>>;
    organizations?: Maybe<Array<Maybe<Organization>>>;
    error_alert?: Maybe<ErrorAlert>;
    new_user_alert?: Maybe<SessionAlert>;
    track_properties_alert?: Maybe<SessionAlert>;
    user_properties_alert?: Maybe<SessionAlert>;
    organizationSuggestion?: Maybe<Array<Maybe<Organization>>>;
    environment_suggestion?: Maybe<Array<Maybe<Field>>>;
    slack_channel_suggestion?: Maybe<Array<Maybe<SanitizedSlackChannel>>>;
    organization?: Maybe<Organization>;
    admin?: Maybe<Admin>;
    segments?: Maybe<Array<Maybe<Segment>>>;
    error_segments?: Maybe<Array<Maybe<ErrorSegment>>>;
    api_key_to_org_id?: Maybe<Scalars['ID']>;
};

export type QuerySessionArgs = {
    id: Scalars['ID'];
};

export type QueryEventsArgs = {
    session_id: Scalars['ID'];
};

export type QueryError_GroupsArgs = {
    organization_id: Scalars['ID'];
    count: Scalars['Int'];
    params?: Maybe<ErrorSearchParamsInput>;
};

export type QueryError_GroupArgs = {
    id: Scalars['ID'];
};

export type QueryMessagesArgs = {
    session_id: Scalars['ID'];
};

export type QueryErrorsArgs = {
    session_id: Scalars['ID'];
};

export type QueryResourcesArgs = {
    session_id: Scalars['ID'];
};

export type QuerySession_CommentsArgs = {
    session_id: Scalars['ID'];
};

export type QuerySession_Comments_For_OrganizationArgs = {
    organization_id: Scalars['ID'];
};

export type QueryError_CommentsArgs = {
    error_group_id: Scalars['ID'];
};

export type QueryError_Comments_For_OrganizationArgs = {
    organization_id: Scalars['ID'];
};

export type QueryAdminsArgs = {
    organization_id: Scalars['ID'];
};

export type QueryIsIntegratedArgs = {
    organization_id: Scalars['ID'];
};

export type QueryUnprocessedSessionsCountArgs = {
    organization_id: Scalars['ID'];
};

export type QueryAdminHasCreatedCommentArgs = {
    admin_id: Scalars['ID'];
};

export type QueryOrganizationHasViewedASessionArgs = {
    organization_id: Scalars['ID'];
};

export type QueryDailySessionsCountArgs = {
    organization_id: Scalars['ID'];
    date_range: DateRangeInput;
};

export type QueryDailyErrorsCountArgs = {
    organization_id: Scalars['ID'];
    date_range: DateRangeInput;
};

export type QueryReferrersArgs = {
    organization_id: Scalars['ID'];
    lookBackPeriod: Scalars['Int'];
};

export type QueryNewUsersCountArgs = {
    organization_id: Scalars['ID'];
    lookBackPeriod: Scalars['Int'];
};

export type QueryTopUsersArgs = {
    organization_id: Scalars['ID'];
    lookBackPeriod: Scalars['Int'];
};

export type QueryAverageSessionLengthArgs = {
    organization_id: Scalars['ID'];
    lookBackPeriod: Scalars['Int'];
};

export type QueryUserFingerprintCountArgs = {
    organization_id: Scalars['ID'];
    lookBackPeriod: Scalars['Int'];
};

export type QuerySessionsArgs = {
    organization_id: Scalars['ID'];
    count: Scalars['Int'];
    lifecycle: SessionLifecycle;
    starred: Scalars['Boolean'];
    params?: Maybe<SearchParamsInput>;
};

export type QueryBillingDetailsArgs = {
    organization_id: Scalars['ID'];
};

export type QueryField_SuggestionArgs = {
    organization_id: Scalars['ID'];
    name: Scalars['String'];
    query: Scalars['String'];
};

export type QueryProperty_SuggestionArgs = {
    organization_id: Scalars['ID'];
    query: Scalars['String'];
    type: Scalars['String'];
};

export type QueryError_Field_SuggestionArgs = {
    organization_id: Scalars['ID'];
    name: Scalars['String'];
    query: Scalars['String'];
};

export type QueryError_AlertArgs = {
    organization_id: Scalars['ID'];
};

export type QueryNew_User_AlertArgs = {
    organization_id: Scalars['ID'];
};

export type QueryTrack_Properties_AlertArgs = {
    organization_id: Scalars['ID'];
};

export type QueryUser_Properties_AlertArgs = {
    organization_id: Scalars['ID'];
};

export type QueryOrganizationSuggestionArgs = {
    query: Scalars['String'];
};

export type QueryEnvironment_SuggestionArgs = {
    query: Scalars['String'];
    organization_id: Scalars['ID'];
};

export type QuerySlack_Channel_SuggestionArgs = {
    organization_id: Scalars['ID'];
};

export type QueryOrganizationArgs = {
    id: Scalars['ID'];
};

export type QuerySegmentsArgs = {
    organization_id: Scalars['ID'];
};

export type QueryError_SegmentsArgs = {
    organization_id: Scalars['ID'];
};

export type QueryApi_Key_To_Org_IdArgs = {
    api_key: Scalars['String'];
};

export type Mutation = {
    __typename?: 'Mutation';
    createOrganization?: Maybe<Organization>;
    editOrganization?: Maybe<Organization>;
    markSessionAsViewed?: Maybe<Session>;
    markSessionAsStarred?: Maybe<Session>;
    updateErrorGroupState?: Maybe<ErrorGroup>;
    deleteOrganization?: Maybe<Scalars['Boolean']>;
    sendAdminInvite?: Maybe<Scalars['String']>;
    addAdminToOrganization?: Maybe<Scalars['ID']>;
    deleteAdminFromOrganization?: Maybe<Scalars['ID']>;
    addSlackIntegrationToWorkspace?: Maybe<Scalars['Boolean']>;
    createSegment?: Maybe<Segment>;
    emailSignup: Scalars['String'];
    editSegment?: Maybe<Scalars['Boolean']>;
    deleteSegment?: Maybe<Scalars['Boolean']>;
    createErrorSegment?: Maybe<ErrorSegment>;
    editErrorSegment?: Maybe<Scalars['Boolean']>;
    deleteErrorSegment?: Maybe<Scalars['Boolean']>;
    createOrUpdateStripeSubscription?: Maybe<Scalars['String']>;
    updateBillingDetails?: Maybe<Scalars['Boolean']>;
    createSessionComment?: Maybe<SessionComment>;
    deleteSessionComment?: Maybe<Scalars['Boolean']>;
    createErrorComment?: Maybe<ErrorComment>;
    deleteErrorComment?: Maybe<Scalars['Boolean']>;
    openSlackConversation?: Maybe<Scalars['Boolean']>;
    updateErrorAlert?: Maybe<ErrorAlert>;
    updateNewUserAlert?: Maybe<SessionAlert>;
    updateTrackPropertiesAlert?: Maybe<SessionAlert>;
    updateUserPropertiesAlert?: Maybe<SessionAlert>;
    updateSessionIsPublic?: Maybe<Session>;
};

export type MutationCreateOrganizationArgs = {
    name: Scalars['String'];
};

export type MutationEditOrganizationArgs = {
    id: Scalars['ID'];
    name?: Maybe<Scalars['String']>;
    billing_email?: Maybe<Scalars['String']>;
};

export type MutationMarkSessionAsViewedArgs = {
    id: Scalars['ID'];
    viewed?: Maybe<Scalars['Boolean']>;
};

export type MutationMarkSessionAsStarredArgs = {
    id: Scalars['ID'];
    starred?: Maybe<Scalars['Boolean']>;
};

export type MutationUpdateErrorGroupStateArgs = {
    id: Scalars['ID'];
    state: Scalars['String'];
};

export type MutationDeleteOrganizationArgs = {
    id: Scalars['ID'];
};

export type MutationSendAdminInviteArgs = {
    organization_id: Scalars['ID'];
    email: Scalars['String'];
    base_url: Scalars['String'];
};

export type MutationAddAdminToOrganizationArgs = {
    organization_id: Scalars['ID'];
    invite_id: Scalars['String'];
};

export type MutationDeleteAdminFromOrganizationArgs = {
    organization_id: Scalars['ID'];
    admin_id: Scalars['ID'];
};

export type MutationAddSlackIntegrationToWorkspaceArgs = {
    organization_id: Scalars['ID'];
    code: Scalars['String'];
    redirect_path: Scalars['String'];
};

export type MutationCreateSegmentArgs = {
    organization_id: Scalars['ID'];
    name: Scalars['String'];
    params: SearchParamsInput;
};

export type MutationEmailSignupArgs = {
    email: Scalars['String'];
};

export type MutationEditSegmentArgs = {
    id: Scalars['ID'];
    organization_id: Scalars['ID'];
    params: SearchParamsInput;
};

export type MutationDeleteSegmentArgs = {
    segment_id: Scalars['ID'];
};

export type MutationCreateErrorSegmentArgs = {
    organization_id: Scalars['ID'];
    name: Scalars['String'];
    params: ErrorSearchParamsInput;
};

export type MutationEditErrorSegmentArgs = {
    id: Scalars['ID'];
    organization_id: Scalars['ID'];
    params: ErrorSearchParamsInput;
};

export type MutationDeleteErrorSegmentArgs = {
    segment_id: Scalars['ID'];
};

export type MutationCreateOrUpdateStripeSubscriptionArgs = {
    organization_id: Scalars['ID'];
    plan_type: PlanType;
};

export type MutationUpdateBillingDetailsArgs = {
    organization_id: Scalars['ID'];
};

export type MutationCreateSessionCommentArgs = {
    organization_id: Scalars['ID'];
    session_id: Scalars['ID'];
    session_timestamp: Scalars['Int'];
    text: Scalars['String'];
    text_for_email: Scalars['String'];
    x_coordinate: Scalars['Float'];
    y_coordinate: Scalars['Float'];
    tagged_admins: Array<Maybe<SanitizedAdminInput>>;
    session_url: Scalars['String'];
    time: Scalars['Float'];
    author_name: Scalars['String'];
    session_image?: Maybe<Scalars['String']>;
};

export type MutationDeleteSessionCommentArgs = {
    id: Scalars['ID'];
};

export type MutationCreateErrorCommentArgs = {
    organization_id: Scalars['ID'];
    error_group_id: Scalars['ID'];
    text: Scalars['String'];
    text_for_email: Scalars['String'];
    tagged_admins: Array<Maybe<SanitizedAdminInput>>;
    error_url: Scalars['String'];
    author_name: Scalars['String'];
};

export type MutationDeleteErrorCommentArgs = {
    id: Scalars['ID'];
};

export type MutationOpenSlackConversationArgs = {
    organization_id: Scalars['ID'];
    code: Scalars['String'];
    redirect_path: Scalars['String'];
};

export type MutationUpdateErrorAlertArgs = {
    organization_id: Scalars['ID'];
    error_alert_id: Scalars['ID'];
    count_threshold: Scalars['Int'];
    threshold_window: Scalars['Int'];
    slack_channels: Array<Maybe<SanitizedSlackChannelInput>>;
    environments: Array<Maybe<Scalars['String']>>;
};

export type MutationUpdateNewUserAlertArgs = {
    organization_id: Scalars['ID'];
    session_alert_id: Scalars['ID'];
    count_threshold: Scalars['Int'];
    slack_channels: Array<Maybe<SanitizedSlackChannelInput>>;
    environments: Array<Maybe<Scalars['String']>>;
};

export type MutationUpdateTrackPropertiesAlertArgs = {
    organization_id: Scalars['ID'];
    session_alert_id: Scalars['ID'];
    slack_channels: Array<Maybe<SanitizedSlackChannelInput>>;
    environments: Array<Maybe<Scalars['String']>>;
    track_properties: Array<Maybe<TrackPropertyInput>>;
};

export type MutationUpdateUserPropertiesAlertArgs = {
    organization_id: Scalars['ID'];
    session_alert_id: Scalars['ID'];
    slack_channels: Array<Maybe<SanitizedSlackChannelInput>>;
    environments: Array<Maybe<Scalars['String']>>;
    user_properties: Array<Maybe<UserPropertyInput>>;
};

export type MutationUpdateSessionIsPublicArgs = {
    session_id: Scalars['ID'];
    is_public: Scalars['Boolean'];
};<|MERGE_RESOLUTION|>--- conflicted
+++ resolved
@@ -130,18 +130,12 @@
     columnNumber?: Maybe<Scalars['Int']>;
     stack_trace?: Maybe<Array<Maybe<Scalars['Any']>>>;
     timestamp?: Maybe<Scalars['Time']>;
-    fields?: Maybe<Array<Maybe<ErrorField>>>;
+    payload?: Maybe<Scalars['String']>;
 };
 
 export type ErrorField = {
     __typename?: 'ErrorField';
     organization_id?: Maybe<Scalars['Int']>;
-    name: Scalars['String'];
-    value: Scalars['String'];
-};
-
-export type FieldInput = {
-    id?: Maybe<Scalars['ID']>;
     name: Scalars['String'];
     value: Scalars['String'];
 };
@@ -154,14 +148,10 @@
     event: Array<Maybe<Scalars['String']>>;
     stack_trace: Array<Maybe<ErrorTrace>>;
     metadata_log: Array<Maybe<ErrorMetadata>>;
-<<<<<<< HEAD
-=======
     mapped_stack_trace?: Maybe<Scalars['String']>;
     field_group?: Maybe<Array<Maybe<ErrorField>>>;
->>>>>>> 6cff5fe1
     state: ErrorState;
     environments?: Maybe<Scalars['String']>;
-    fields?: Maybe<Array<Maybe<ErrorField>>>;
 };
 
 export type ErrorMetadata = {
@@ -254,7 +244,6 @@
     visited_url?: Maybe<Scalars['String']>;
     state?: Maybe<ErrorState>;
     event?: Maybe<Scalars['String']>;
-    payload_fields?: Maybe<Array<Maybe<FieldInput>>>;
 };
 
 export type ErrorSearchParams = {
