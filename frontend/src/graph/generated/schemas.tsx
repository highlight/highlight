--- conflicted
+++ resolved
@@ -405,10 +405,6 @@
     ExcludedEnvironments: Array<Maybe<Scalars['String']>>;
     CountThreshold: Scalars['Int'];
     TrackProperties: Array<Maybe<TrackProperty>>;
-<<<<<<< HEAD
-    UserProperties: Array<Maybe<UserProperty>>;
-=======
->>>>>>> d4468c3d
 };
 
 export type Query = {
@@ -445,10 +441,6 @@
     error_alert?: Maybe<ErrorAlert>;
     new_user_alert?: Maybe<SessionAlert>;
     track_properties_alert?: Maybe<SessionAlert>;
-<<<<<<< HEAD
-    user_properties_alert?: Maybe<SessionAlert>;
-=======
->>>>>>> d4468c3d
     organizationSuggestion?: Maybe<Array<Maybe<Organization>>>;
     environment_suggestion?: Maybe<Array<Maybe<Field>>>;
     slack_channel_suggestion?: Maybe<Array<Maybe<SanitizedSlackChannel>>>;
@@ -583,7 +575,6 @@
 };
 
 export type QueryError_AlertArgs = {
-<<<<<<< HEAD
     organization_id: Scalars['ID'];
 };
 
@@ -592,20 +583,6 @@
 };
 
 export type QueryTrack_Properties_AlertArgs = {
-    organization_id: Scalars['ID'];
-};
-
-export type QueryUser_Properties_AlertArgs = {
-=======
-    organization_id: Scalars['ID'];
-};
-
-export type QueryNew_User_AlertArgs = {
-    organization_id: Scalars['ID'];
-};
-
-export type QueryTrack_Properties_AlertArgs = {
->>>>>>> d4468c3d
     organization_id: Scalars['ID'];
 };
 
@@ -665,10 +642,6 @@
     updateErrorAlert?: Maybe<ErrorAlert>;
     updateNewUserAlert?: Maybe<SessionAlert>;
     updateTrackPropertiesAlert?: Maybe<SessionAlert>;
-<<<<<<< HEAD
-    updateUserPropertiesAlert?: Maybe<SessionAlert>;
-=======
->>>>>>> d4468c3d
 };
 
 export type MutationCreateOrganizationArgs = {
@@ -821,15 +794,4 @@
     slack_channels: Array<Maybe<SanitizedSlackChannelInput>>;
     environments: Array<Maybe<Scalars['String']>>;
     track_properties: Array<Maybe<TrackPropertyInput>>;
-<<<<<<< HEAD
-};
-
-export type MutationUpdateUserPropertiesAlertArgs = {
-    organization_id: Scalars['ID'];
-    session_alert_id: Scalars['ID'];
-    slack_channels: Array<Maybe<SanitizedSlackChannelInput>>;
-    environments: Array<Maybe<Scalars['String']>>;
-    user_properties: Array<Maybe<UserPropertyInput>>;
-=======
->>>>>>> d4468c3d
 };