export type Maybe<T> = T | null;
export type Exact<T extends { [key: string]: unknown }> = {
    [K in keyof T]: T[K];
};
export type MakeOptional<T, K extends keyof T> = Omit<T, K> &
    { [SubKey in K]?: Maybe<T[SubKey]> };
export type MakeMaybe<T, K extends keyof T> = Omit<T, K> &
    { [SubKey in K]: Maybe<T[SubKey]> };
/** All built-in and custom scalars, mapped to their actual values */
export type Scalars = {
    ID: string;
    String: string;
    Boolean: boolean;
    Int: number;
    Float: number;
    Any: any;
    Timestamp: any;
    Int64: any;
    Upload: any;
};

export type Field = {
    __typename?: 'Field';
    id: Scalars['ID'];
    name: Scalars['String'];
    value: Scalars['String'];
    type?: Maybe<Scalars['String']>;
};

export type Session = {
    __typename?: 'Session';
    id: Scalars['ID'];
    secure_id: Scalars['String'];
    fingerprint?: Maybe<Scalars['Int']>;
    os_name: Scalars['String'];
    os_version: Scalars['String'];
    browser_name: Scalars['String'];
    browser_version: Scalars['String'];
    city: Scalars['String'];
    state: Scalars['String'];
    postal: Scalars['String'];
    environment?: Maybe<Scalars['String']>;
    app_version?: Maybe<Scalars['String']>;
    client_version?: Maybe<Scalars['String']>;
    client_config?: Maybe<Scalars['String']>;
    language: Scalars['String'];
    identifier: Scalars['String'];
    created_at?: Maybe<Scalars['Timestamp']>;
    length?: Maybe<Scalars['Int']>;
    active_length?: Maybe<Scalars['Int']>;
    user_object?: Maybe<Scalars['Any']>;
    user_properties?: Maybe<Scalars['String']>;
    fields?: Maybe<Array<Maybe<Field>>>;
    viewed?: Maybe<Scalars['Boolean']>;
    starred?: Maybe<Scalars['Boolean']>;
    processed?: Maybe<Scalars['Boolean']>;
    first_time?: Maybe<Scalars['Boolean']>;
    field_group?: Maybe<Scalars['String']>;
    enable_strict_privacy?: Maybe<Scalars['Boolean']>;
    enable_recording_network_contents?: Maybe<Scalars['Boolean']>;
    object_storage_enabled?: Maybe<Scalars['Boolean']>;
    payload_size?: Maybe<Scalars['Int64']>;
    within_billing_quota?: Maybe<Scalars['Boolean']>;
    is_public?: Maybe<Scalars['Boolean']>;
    event_counts?: Maybe<Scalars['String']>;
    direct_download_url?: Maybe<Scalars['String']>;
    resources_url?: Maybe<Scalars['String']>;
    messages_url?: Maybe<Scalars['String']>;
    deviceMemory?: Maybe<Scalars['Int']>;
    last_user_interaction_time: Scalars['Timestamp'];
};

export type RageClickEvent = {
    __typename?: 'RageClickEvent';
    id: Scalars['ID'];
    project_id: Scalars['ID'];
    session_secure_id: Scalars['String'];
    start_timestamp: Scalars['Timestamp'];
    end_timestamp: Scalars['Timestamp'];
    total_clicks: Scalars['Int'];
};

export type RageClickEventForProject = {
    __typename?: 'RageClickEventForProject';
    identifier: Scalars['String'];
    session_secure_id: Scalars['String'];
    total_clicks: Scalars['Int'];
    user_properties: Scalars['String'];
};

export type BillingDetails = {
    __typename?: 'BillingDetails';
    plan: Plan;
    meter: Scalars['Int64'];
    membersMeter: Scalars['Int64'];
    sessionsOutOfQuota: Scalars['Int64'];
};

export type SubscriptionDetails = {
    __typename?: 'SubscriptionDetails';
    baseAmount: Scalars['Int64'];
    discountPercent: Scalars['Float'];
    discountAmount: Scalars['Int64'];
};

export type Plan = {
    __typename?: 'Plan';
    type: PlanType;
    interval: SubscriptionInterval;
    quota: Scalars['Int'];
    membersLimit: Scalars['Int'];
};

export enum PlanType {
    Free = 'Free',
    Basic = 'Basic',
    Startup = 'Startup',
    Enterprise = 'Enterprise',
}

export enum SubscriptionInterval {
    Monthly = 'Monthly',
    Annual = 'Annual',
}

export type EnhancedUserDetailsResult = {
    __typename?: 'EnhancedUserDetailsResult';
    id?: Maybe<Scalars['ID']>;
    name?: Maybe<Scalars['String']>;
    avatar?: Maybe<Scalars['String']>;
    bio?: Maybe<Scalars['String']>;
    socials?: Maybe<Array<Maybe<SocialLink>>>;
    email?: Maybe<Scalars['String']>;
};

export type SocialLink = {
    __typename?: 'SocialLink';
    type: SocialType;
    link?: Maybe<Scalars['String']>;
};

export enum SocialType {
    Github = 'Github',
    LinkedIn = 'LinkedIn',
    Twitter = 'Twitter',
    Facebook = 'Facebook',
    Site = 'Site',
}

export enum ErrorState {
    Open = 'OPEN',
    Resolved = 'RESOLVED',
    Ignored = 'IGNORED',
}

export enum MetricType {
    WebVital = 'WebVital',
    Device = 'Device',
}

export enum AdminRole {
    Admin = 'ADMIN',
    Member = 'MEMBER',
}

export enum SessionCommentType {
    Admin = 'Admin',
    Feedback = 'FEEDBACK',
}

export type Project = {
    __typename?: 'Project';
    id: Scalars['ID'];
    verbose_id: Scalars['String'];
    name: Scalars['String'];
    billing_email?: Maybe<Scalars['String']>;
    secret?: Maybe<Scalars['String']>;
    workspace_id: Scalars['ID'];
};

export type Workspace = {
    __typename?: 'Workspace';
    id: Scalars['ID'];
    name: Scalars['String'];
    slack_webhook_channel?: Maybe<Scalars['String']>;
    slack_channels?: Maybe<Scalars['String']>;
    secret?: Maybe<Scalars['String']>;
    projects: Array<Maybe<Project>>;
    trial_end_date?: Maybe<Scalars['Timestamp']>;
    billing_period_end?: Maybe<Scalars['Timestamp']>;
    next_invoice_date?: Maybe<Scalars['Timestamp']>;
    allow_meter_overage: Scalars['Boolean'];
    allowed_auto_join_email_origins?: Maybe<Scalars['String']>;
    eligible_for_trial_extension: Scalars['Boolean'];
    trial_extension_enabled: Scalars['Boolean'];
};

export type Segment = {
    __typename?: 'Segment';
    id: Scalars['ID'];
    name: Scalars['String'];
    params: SearchParams;
    project_id: Scalars['ID'];
};

export type ErrorSegment = {
    __typename?: 'ErrorSegment';
    id: Scalars['ID'];
    name: Scalars['String'];
    params: ErrorSearchParams;
    project_id: Scalars['ID'];
};

export type ErrorObject = {
    __typename?: 'ErrorObject';
    id: Scalars['ID'];
    project_id: Scalars['Int'];
    session_id: Scalars['Int'];
    error_group_id: Scalars['Int'];
    error_group_secure_id: Scalars['String'];
    event: Array<Maybe<Scalars['String']>>;
    type: Scalars['String'];
    url: Scalars['String'];
    source?: Maybe<Scalars['String']>;
    lineNumber?: Maybe<Scalars['Int']>;
    columnNumber?: Maybe<Scalars['Int']>;
    stack_trace: Scalars['String'];
    structured_stack_trace: Array<Maybe<ErrorTrace>>;
    timestamp?: Maybe<Scalars['Timestamp']>;
    payload?: Maybe<Scalars['String']>;
    request_id?: Maybe<Scalars['String']>;
};

export type ErrorField = {
    __typename?: 'ErrorField';
    project_id?: Maybe<Scalars['Int']>;
    name: Scalars['String'];
    value: Scalars['String'];
};

export type ErrorGroup = {
    __typename?: 'ErrorGroup';
    created_at: Scalars['Timestamp'];
    id: Scalars['ID'];
    secure_id: Scalars['String'];
    project_id: Scalars['Int'];
    type: Scalars['String'];
    event: Array<Maybe<Scalars['String']>>;
    structured_stack_trace: Array<Maybe<ErrorTrace>>;
    metadata_log: Array<Maybe<ErrorMetadata>>;
    mapped_stack_trace?: Maybe<Scalars['String']>;
    stack_trace?: Maybe<Scalars['String']>;
    fields?: Maybe<Array<Maybe<ErrorField>>>;
    state: ErrorState;
    environments?: Maybe<Scalars['String']>;
    error_frequency: Array<Maybe<Scalars['Int64']>>;
    is_public: Scalars['Boolean'];
};

export type ErrorMetadata = {
    __typename?: 'ErrorMetadata';
    error_id: Scalars['Int'];
    session_id: Scalars['Int'];
    session_secure_id: Scalars['String'];
    environment?: Maybe<Scalars['String']>;
    timestamp?: Maybe<Scalars['Timestamp']>;
    os?: Maybe<Scalars['String']>;
    browser?: Maybe<Scalars['String']>;
    visited_url?: Maybe<Scalars['String']>;
    fingerprint: Scalars['String'];
    identifier?: Maybe<Scalars['String']>;
    user_properties?: Maybe<Scalars['String']>;
    request_id?: Maybe<Scalars['String']>;
};

export type ErrorTrace = {
    __typename?: 'ErrorTrace';
    fileName?: Maybe<Scalars['String']>;
    lineNumber?: Maybe<Scalars['Int']>;
    functionName?: Maybe<Scalars['String']>;
    columnNumber?: Maybe<Scalars['Int']>;
    error?: Maybe<Scalars['String']>;
    lineContent?: Maybe<Scalars['String']>;
    linesBefore?: Maybe<Scalars['String']>;
    linesAfter?: Maybe<Scalars['String']>;
};

export type ReferrerTablePayload = {
    __typename?: 'ReferrerTablePayload';
    host: Scalars['String'];
    count: Scalars['Int'];
    percent: Scalars['Float'];
};

export type TopUsersPayload = {
    __typename?: 'TopUsersPayload';
    id: Scalars['ID'];
    identifier: Scalars['String'];
    total_active_time: Scalars['Int'];
    active_time_percentage: Scalars['Float'];
    user_properties: Scalars['String'];
};

export type NewUsersCount = {
    __typename?: 'NewUsersCount';
    count: Scalars['Int64'];
};

export type AverageSessionLength = {
    __typename?: 'AverageSessionLength';
    length: Scalars['Float'];
};

export type UserFingerprintCount = {
    __typename?: 'UserFingerprintCount';
    count: Scalars['Int64'];
};

export type SearchParamsInput = {
    user_properties?: Maybe<Array<Maybe<UserPropertyInput>>>;
    excluded_properties?: Maybe<Array<Maybe<UserPropertyInput>>>;
    track_properties?: Maybe<Array<Maybe<UserPropertyInput>>>;
    excluded_track_properties?: Maybe<Array<Maybe<UserPropertyInput>>>;
    environments?: Maybe<Array<Maybe<Scalars['String']>>>;
    app_versions?: Maybe<Array<Maybe<Scalars['String']>>>;
    date_range?: Maybe<DateRangeInput>;
    length_range?: Maybe<LengthRangeInput>;
    os?: Maybe<Scalars['String']>;
    browser?: Maybe<Scalars['String']>;
    device_id?: Maybe<Scalars['String']>;
    visited_url?: Maybe<Scalars['String']>;
    referrer?: Maybe<Scalars['String']>;
    identified?: Maybe<Scalars['Boolean']>;
    hide_viewed?: Maybe<Scalars['Boolean']>;
    first_time?: Maybe<Scalars['Boolean']>;
    show_live_sessions?: Maybe<Scalars['Boolean']>;
    query?: Maybe<Scalars['String']>;
};

export type WebVitalDashboardParamsInput = {
    date_range?: Maybe<DateRangeInput>;
};

export type SearchParams = {
    __typename?: 'SearchParams';
    user_properties?: Maybe<Array<Maybe<UserProperty>>>;
    excluded_properties?: Maybe<Array<Maybe<UserProperty>>>;
    track_properties?: Maybe<Array<Maybe<UserProperty>>>;
    excluded_track_properties?: Maybe<Array<Maybe<UserProperty>>>;
    environments?: Maybe<Array<Maybe<Scalars['String']>>>;
    app_versions?: Maybe<Array<Maybe<Scalars['String']>>>;
    date_range?: Maybe<DateRange>;
    length_range?: Maybe<LengthRange>;
    os?: Maybe<Scalars['String']>;
    browser?: Maybe<Scalars['String']>;
    visited_url?: Maybe<Scalars['String']>;
    device_id?: Maybe<Scalars['String']>;
    referrer?: Maybe<Scalars['String']>;
    identified?: Maybe<Scalars['Boolean']>;
    hide_viewed?: Maybe<Scalars['Boolean']>;
    first_time?: Maybe<Scalars['Boolean']>;
    show_live_sessions?: Maybe<Scalars['Boolean']>;
    query?: Maybe<Scalars['String']>;
};

export type AdminAboutYouDetails = {
    name: Scalars['String'];
    user_defined_role: Scalars['String'];
    referral: Scalars['String'];
};

export type ErrorSearchParamsInput = {
    date_range?: Maybe<DateRangeInput>;
    os?: Maybe<Scalars['String']>;
    browser?: Maybe<Scalars['String']>;
    visited_url?: Maybe<Scalars['String']>;
    state?: Maybe<ErrorState>;
    event?: Maybe<Scalars['String']>;
    type?: Maybe<Scalars['String']>;
    query?: Maybe<Scalars['String']>;
};

export type ErrorSearchParams = {
    __typename?: 'ErrorSearchParams';
    date_range?: Maybe<DateRange>;
    os?: Maybe<Scalars['String']>;
    browser?: Maybe<Scalars['String']>;
    visited_url?: Maybe<Scalars['String']>;
    state?: Maybe<ErrorState>;
    event?: Maybe<Scalars['String']>;
    query?: Maybe<Scalars['String']>;
};

export type DateRange = {
    __typename?: 'DateRange';
    start_date?: Maybe<Scalars['Timestamp']>;
    end_date?: Maybe<Scalars['Timestamp']>;
};

export type DateRangeInput = {
    start_date?: Maybe<Scalars['Timestamp']>;
    end_date?: Maybe<Scalars['Timestamp']>;
};

export type LengthRange = {
    __typename?: 'LengthRange';
    min?: Maybe<Scalars['Float']>;
    max?: Maybe<Scalars['Float']>;
};

export type LengthRangeInput = {
    min?: Maybe<Scalars['Float']>;
    max?: Maybe<Scalars['Float']>;
};

export type UserProperty = {
    __typename?: 'UserProperty';
    id: Scalars['ID'];
    name: Scalars['String'];
    value: Scalars['String'];
};

export type UserPropertyInput = {
    id?: Maybe<Scalars['ID']>;
    name: Scalars['String'];
    value: Scalars['String'];
};

export type User = {
    __typename?: 'User';
    id: Scalars['ID'];
};

export type Admin = {
    __typename?: 'Admin';
    id: Scalars['ID'];
    name: Scalars['String'];
    uid: Scalars['String'];
    email: Scalars['String'];
    photo_url?: Maybe<Scalars['String']>;
    role: Scalars['String'];
    slack_im_channel_id?: Maybe<Scalars['String']>;
    email_verified?: Maybe<Scalars['Boolean']>;
    referral?: Maybe<Scalars['String']>;
    user_defined_role?: Maybe<Scalars['String']>;
};

export type SanitizedAdmin = {
    __typename?: 'SanitizedAdmin';
    id: Scalars['ID'];
    name?: Maybe<Scalars['String']>;
    email: Scalars['String'];
    photo_url?: Maybe<Scalars['String']>;
};

export type SanitizedAdminInput = {
    id: Scalars['ID'];
    name?: Maybe<Scalars['String']>;
    email: Scalars['String'];
};

export type SessionResults = {
    __typename?: 'SessionResults';
    sessions: Array<Session>;
    totalCount: Scalars['Int64'];
};

export type ErrorResults = {
    __typename?: 'ErrorResults';
    error_groups: Array<ErrorGroup>;
    totalCount: Scalars['Int64'];
};

export type SessionComment = {
    __typename?: 'SessionComment';
    id: Scalars['ID'];
    project_id: Scalars['ID'];
    timestamp?: Maybe<Scalars['Int']>;
    created_at: Scalars['Timestamp'];
    updated_at: Scalars['Timestamp'];
    session_id: Scalars['Int'];
    session_secure_id: Scalars['String'];
    author?: Maybe<SanitizedAdmin>;
    text: Scalars['String'];
    x_coordinate?: Maybe<Scalars['Float']>;
    y_coordinate?: Maybe<Scalars['Float']>;
    type: SessionCommentType;
    metadata?: Maybe<Scalars['Any']>;
    tags: Array<Maybe<Scalars['String']>>;
};

export type SlackSyncResponse = {
    __typename?: 'SlackSyncResponse';
    success: Scalars['Boolean'];
    newChannelsAddedCount: Scalars['Int'];
};

export type SessionCommentTag = {
    __typename?: 'SessionCommentTag';
    id: Scalars['ID'];
    name: Scalars['String'];
};

export type SessionCommentTagInput = {
    id?: Maybe<Scalars['ID']>;
    name: Scalars['String'];
};

export type ErrorComment = {
    __typename?: 'ErrorComment';
    id: Scalars['ID'];
    project_id: Scalars['ID'];
    created_at: Scalars['Timestamp'];
    error_id: Scalars['Int'];
    error_secure_id: Scalars['String'];
    updated_at: Scalars['Timestamp'];
    author: SanitizedAdmin;
    text: Scalars['String'];
};

export enum SessionLifecycle {
    All = 'All',
    Live = 'Live',
    Completed = 'Completed',
}

export type DailySessionCount = {
    __typename?: 'DailySessionCount';
    project_id: Scalars['ID'];
    date: Scalars['Timestamp'];
    count: Scalars['Int64'];
};

export type DailyErrorCount = {
    __typename?: 'DailyErrorCount';
    project_id: Scalars['ID'];
    date: Scalars['Timestamp'];
    count: Scalars['Int64'];
};

<<<<<<< HEAD
export type ErrorDistributionItem = {
    __typename?: 'ErrorDistributionItem';
    name: Scalars['String'];
    value: Scalars['Int64'];
=======
export type Dashboard = {
    __typename?: 'Dashboard';
    id: Scalars['ID'];
    project_id: Scalars['ID'];
    layout: Scalars['String'];
    name: Scalars['String'];
    last_admin_to_edit_id: Scalars['ID'];
>>>>>>> 95232d59
};

export type SanitizedSlackChannel = {
    __typename?: 'SanitizedSlackChannel';
    webhook_channel?: Maybe<Scalars['String']>;
    webhook_channel_id?: Maybe<Scalars['String']>;
};

export type SanitizedSlackChannelInput = {
    webhook_channel_name?: Maybe<Scalars['String']>;
    webhook_channel_id?: Maybe<Scalars['String']>;
};

export type ErrorAlert = {
    __typename?: 'ErrorAlert';
    id: Scalars['ID'];
    updated_at: Scalars['Timestamp'];
    Name?: Maybe<Scalars['String']>;
    ChannelsToNotify: Array<Maybe<SanitizedSlackChannel>>;
    EmailsToNotify: Array<Maybe<Scalars['String']>>;
    ExcludedEnvironments: Array<Maybe<Scalars['String']>>;
    CountThreshold: Scalars['Int'];
    ThresholdWindow?: Maybe<Scalars['Int']>;
    LastAdminToEditID?: Maybe<Scalars['ID']>;
    Type: Scalars['String'];
    RegexGroups: Array<Maybe<Scalars['String']>>;
    Frequency: Scalars['Int'];
    DailyFrequency: Array<Maybe<Scalars['Int64']>>;
    disabled: Scalars['Boolean'];
};

export type TrackProperty = {
    __typename?: 'TrackProperty';
    id: Scalars['ID'];
    name: Scalars['String'];
    value: Scalars['String'];
};

export type TrackPropertyInput = {
    id?: Maybe<Scalars['ID']>;
    name: Scalars['String'];
    value: Scalars['String'];
};

export type SessionAlert = {
    __typename?: 'SessionAlert';
    id: Scalars['ID'];
    updated_at: Scalars['Timestamp'];
    Name?: Maybe<Scalars['String']>;
    ChannelsToNotify: Array<Maybe<SanitizedSlackChannel>>;
    EmailsToNotify: Array<Maybe<Scalars['String']>>;
    ExcludedEnvironments: Array<Maybe<Scalars['String']>>;
    CountThreshold: Scalars['Int'];
    TrackProperties: Array<Maybe<TrackProperty>>;
    UserProperties: Array<Maybe<UserProperty>>;
    ThresholdWindow: Scalars['Int'];
    LastAdminToEditID?: Maybe<Scalars['ID']>;
    Type: Scalars['String'];
    ExcludeRules: Array<Maybe<Scalars['String']>>;
    DailyFrequency: Array<Maybe<Scalars['Int64']>>;
    disabled: Scalars['Boolean'];
};

export type WorkspaceInviteLink = {
    __typename?: 'WorkspaceInviteLink';
    id: Scalars['ID'];
    invitee_email?: Maybe<Scalars['String']>;
    invitee_role: Scalars['String'];
    expiration_date: Scalars['Timestamp'];
    secret: Scalars['String'];
};

export type SessionPayload = {
    __typename?: 'SessionPayload';
    events: Array<Maybe<Scalars['Any']>>;
    errors: Array<Maybe<ErrorObject>>;
    rage_clicks: Array<RageClickEvent>;
    session_comments: Array<Maybe<SessionComment>>;
    last_user_interaction_time: Scalars['Timestamp'];
};

export type Metric = {
    __typename?: 'Metric';
    type: Scalars['String'];
    name: Scalars['String'];
    value: Scalars['Float'];
};

export type WebVitalDashboardPayload = {
    __typename?: 'WebVitalDashboardPayload';
    date: Scalars['String'];
    avg: Scalars['Float'];
    p50: Scalars['Float'];
    p75: Scalars['Float'];
    p90: Scalars['Float'];
    p99: Scalars['Float'];
};

export type MetricPreview = {
    __typename?: 'MetricPreview';
    date: Scalars['Timestamp'];
    value: Scalars['Float'];
};

export type MetricMonitor = {
    __typename?: 'MetricMonitor';
    id: Scalars['ID'];
    updated_at: Scalars['Timestamp'];
    name: Scalars['String'];
    channels_to_notify: Array<Maybe<SanitizedSlackChannel>>;
    emails_to_notify: Array<Maybe<Scalars['String']>>;
    function: Scalars['String'];
    metric_to_monitor: Scalars['String'];
    last_admin_to_edit_id: Scalars['ID'];
    threshold: Scalars['Float'];
    disabled: Scalars['Boolean'];
};

export type Query = {
    __typename?: 'Query';
    session?: Maybe<Session>;
    events?: Maybe<Array<Maybe<Scalars['Any']>>>;
    rage_clicks: Array<RageClickEvent>;
    rageClicksForProject: Array<RageClickEventForProject>;
    error_groups?: Maybe<ErrorResults>;
    error_groups_opensearch: ErrorResults;
    error_group?: Maybe<ErrorGroup>;
    messages?: Maybe<Array<Maybe<Scalars['Any']>>>;
    enhanced_user_details?: Maybe<EnhancedUserDetailsResult>;
    errors?: Maybe<Array<Maybe<ErrorObject>>>;
    resources?: Maybe<Array<Maybe<Scalars['Any']>>>;
    web_vitals: Array<Metric>;
    session_comments: Array<Maybe<SessionComment>>;
    session_comment_tags_for_project: Array<SessionCommentTag>;
    session_comments_for_admin: Array<Maybe<SessionComment>>;
    session_comments_for_project: Array<Maybe<SessionComment>>;
    error_comments: Array<Maybe<ErrorComment>>;
    error_comments_for_admin: Array<Maybe<ErrorComment>>;
    error_comments_for_project: Array<Maybe<ErrorComment>>;
    workspace_admins: Array<Maybe<Admin>>;
    workspace_admins_by_project_id: Array<Maybe<Admin>>;
    isIntegrated?: Maybe<Scalars['Boolean']>;
    unprocessedSessionsCount?: Maybe<Scalars['Int64']>;
    adminHasCreatedComment?: Maybe<Scalars['Boolean']>;
    projectHasViewedASession?: Maybe<Session>;
    dailySessionsCount: Array<Maybe<DailySessionCount>>;
    dailyErrorsCount: Array<Maybe<DailyErrorCount>>;
    dailyErrorFrequency: Array<Maybe<Scalars['Int64']>>;
    errorDistribution: Array<Maybe<ErrorDistributionItem>>;
    referrers: Array<Maybe<ReferrerTablePayload>>;
    newUsersCount?: Maybe<NewUsersCount>;
    topUsers: Array<Maybe<TopUsersPayload>>;
    averageSessionLength?: Maybe<AverageSessionLength>;
    userFingerprintCount?: Maybe<UserFingerprintCount>;
    sessions: SessionResults;
    sessions_opensearch: SessionResults;
    field_types: Array<Field>;
    fields_opensearch: Array<Scalars['String']>;
    error_fields_opensearch: Array<Scalars['String']>;
    quickFields_opensearch: Array<Maybe<Field>>;
    billingDetailsForProject?: Maybe<BillingDetails>;
    billingDetails: BillingDetails;
    field_suggestion?: Maybe<Array<Maybe<Field>>>;
    property_suggestion?: Maybe<Array<Maybe<Field>>>;
    error_field_suggestion?: Maybe<Array<Maybe<ErrorField>>>;
    projects?: Maybe<Array<Maybe<Project>>>;
    workspaces?: Maybe<Array<Maybe<Workspace>>>;
    workspaces_count: Scalars['Int64'];
    joinable_workspaces?: Maybe<Array<Maybe<Workspace>>>;
    error_alerts: Array<Maybe<ErrorAlert>>;
    session_feedback_alerts: Array<Maybe<SessionAlert>>;
    new_user_alerts?: Maybe<Array<Maybe<SessionAlert>>>;
    track_properties_alerts: Array<Maybe<SessionAlert>>;
    user_properties_alerts: Array<Maybe<SessionAlert>>;
    new_session_alerts: Array<Maybe<SessionAlert>>;
    rage_click_alerts: Array<Maybe<SessionAlert>>;
    projectSuggestion: Array<Maybe<Project>>;
    workspaceSuggestion: Array<Maybe<Workspace>>;
    environment_suggestion?: Maybe<Array<Maybe<Field>>>;
    identifier_suggestion: Array<Maybe<Scalars['String']>>;
    app_version_suggestion: Array<Maybe<Scalars['String']>>;
    slack_channel_suggestion?: Maybe<Array<Maybe<SanitizedSlackChannel>>>;
    slack_members: Array<Maybe<SanitizedSlackChannel>>;
    is_integrated_with_slack: Scalars['Boolean'];
    project?: Maybe<Project>;
    workspace?: Maybe<Workspace>;
    workspace_invite_links: WorkspaceInviteLink;
    workspace_for_project?: Maybe<Workspace>;
    admin?: Maybe<Admin>;
    segments?: Maybe<Array<Maybe<Segment>>>;
    error_segments?: Maybe<Array<Maybe<ErrorSegment>>>;
    api_key_to_org_id?: Maybe<Scalars['ID']>;
    customer_portal_url: Scalars['String'];
    subscription_details: SubscriptionDetails;
    web_vital_dashboard: Array<Maybe<WebVitalDashboardPayload>>;
    metric_preview: Array<Maybe<MetricPreview>>;
    metric_monitors: Array<Maybe<MetricMonitor>>;
};

export type QuerySessionArgs = {
    secure_id: Scalars['String'];
};

export type QueryEventsArgs = {
    session_secure_id: Scalars['String'];
};

export type QueryRage_ClicksArgs = {
    session_secure_id: Scalars['String'];
};

export type QueryRageClicksForProjectArgs = {
    project_id: Scalars['ID'];
    lookBackPeriod: Scalars['Int'];
};

export type QueryError_GroupsArgs = {
    project_id: Scalars['ID'];
    count: Scalars['Int'];
    params?: Maybe<ErrorSearchParamsInput>;
};

export type QueryError_Groups_OpensearchArgs = {
    project_id: Scalars['ID'];
    count: Scalars['Int'];
    query: Scalars['String'];
};

export type QueryError_GroupArgs = {
    secure_id: Scalars['String'];
};

export type QueryMessagesArgs = {
    session_secure_id: Scalars['String'];
};

export type QueryEnhanced_User_DetailsArgs = {
    session_secure_id: Scalars['String'];
};

export type QueryErrorsArgs = {
    session_secure_id: Scalars['String'];
};

export type QueryResourcesArgs = {
    session_secure_id: Scalars['String'];
};

export type QueryWeb_VitalsArgs = {
    session_secure_id: Scalars['String'];
};

export type QuerySession_CommentsArgs = {
    session_secure_id: Scalars['String'];
};

export type QuerySession_Comment_Tags_For_ProjectArgs = {
    project_id: Scalars['ID'];
};

export type QuerySession_Comments_For_ProjectArgs = {
    project_id: Scalars['ID'];
};

export type QueryError_CommentsArgs = {
    error_group_secure_id: Scalars['String'];
};

export type QueryError_Comments_For_ProjectArgs = {
    project_id: Scalars['ID'];
};

export type QueryWorkspace_AdminsArgs = {
    workspace_id: Scalars['ID'];
};

export type QueryWorkspace_Admins_By_Project_IdArgs = {
    project_id: Scalars['ID'];
};

export type QueryIsIntegratedArgs = {
    project_id: Scalars['ID'];
};

export type QueryUnprocessedSessionsCountArgs = {
    project_id: Scalars['ID'];
};

export type QueryAdminHasCreatedCommentArgs = {
    admin_id: Scalars['ID'];
};

export type QueryProjectHasViewedASessionArgs = {
    project_id: Scalars['ID'];
};

export type QueryDailySessionsCountArgs = {
    project_id: Scalars['ID'];
    date_range: DateRangeInput;
};

export type QueryDailyErrorsCountArgs = {
    project_id: Scalars['ID'];
    date_range: DateRangeInput;
};

export type QueryDailyErrorFrequencyArgs = {
    project_id: Scalars['ID'];
    error_group_secure_id: Scalars['String'];
    date_offset: Scalars['Int'];
};

export type QueryErrorDistributionArgs = {
    project_id: Scalars['ID'];
    error_group_secure_id: Scalars['String'];
    property: Scalars['String'];
};

export type QueryReferrersArgs = {
    project_id: Scalars['ID'];
    lookBackPeriod: Scalars['Int'];
};

export type QueryNewUsersCountArgs = {
    project_id: Scalars['ID'];
    lookBackPeriod: Scalars['Int'];
};

export type QueryTopUsersArgs = {
    project_id: Scalars['ID'];
    lookBackPeriod: Scalars['Int'];
};

export type QueryAverageSessionLengthArgs = {
    project_id: Scalars['ID'];
    lookBackPeriod: Scalars['Int'];
};

export type QueryUserFingerprintCountArgs = {
    project_id: Scalars['ID'];
    lookBackPeriod: Scalars['Int'];
};

export type QuerySessionsArgs = {
    project_id: Scalars['ID'];
    count: Scalars['Int'];
    lifecycle: SessionLifecycle;
    starred: Scalars['Boolean'];
    params?: Maybe<SearchParamsInput>;
};

export type QuerySessions_OpensearchArgs = {
    project_id: Scalars['ID'];
    count: Scalars['Int'];
    query: Scalars['String'];
};

export type QueryField_TypesArgs = {
    project_id: Scalars['ID'];
};

export type QueryFields_OpensearchArgs = {
    project_id: Scalars['ID'];
    count: Scalars['Int'];
    field_type: Scalars['String'];
    field_name: Scalars['String'];
    query: Scalars['String'];
};

export type QueryError_Fields_OpensearchArgs = {
    project_id: Scalars['ID'];
    count: Scalars['Int'];
    field_type: Scalars['String'];
    field_name: Scalars['String'];
    query: Scalars['String'];
};

export type QueryQuickFields_OpensearchArgs = {
    project_id: Scalars['ID'];
    count: Scalars['Int'];
    query: Scalars['String'];
};

export type QueryBillingDetailsForProjectArgs = {
    project_id: Scalars['ID'];
};

export type QueryBillingDetailsArgs = {
    workspace_id: Scalars['ID'];
};

export type QueryField_SuggestionArgs = {
    project_id: Scalars['ID'];
    name: Scalars['String'];
    query: Scalars['String'];
};

export type QueryProperty_SuggestionArgs = {
    project_id: Scalars['ID'];
    query: Scalars['String'];
    type: Scalars['String'];
};

export type QueryError_Field_SuggestionArgs = {
    project_id: Scalars['ID'];
    name: Scalars['String'];
    query: Scalars['String'];
};

export type QueryError_AlertsArgs = {
    project_id: Scalars['ID'];
};

export type QuerySession_Feedback_AlertsArgs = {
    project_id: Scalars['ID'];
};

export type QueryNew_User_AlertsArgs = {
    project_id: Scalars['ID'];
};

export type QueryTrack_Properties_AlertsArgs = {
    project_id: Scalars['ID'];
};

export type QueryUser_Properties_AlertsArgs = {
    project_id: Scalars['ID'];
};

export type QueryNew_Session_AlertsArgs = {
    project_id: Scalars['ID'];
};

export type QueryRage_Click_AlertsArgs = {
    project_id: Scalars['ID'];
};

export type QueryProjectSuggestionArgs = {
    query: Scalars['String'];
};

export type QueryWorkspaceSuggestionArgs = {
    query: Scalars['String'];
};

export type QueryEnvironment_SuggestionArgs = {
    project_id: Scalars['ID'];
};

export type QueryIdentifier_SuggestionArgs = {
    project_id: Scalars['ID'];
};

export type QueryApp_Version_SuggestionArgs = {
    project_id: Scalars['ID'];
};

export type QuerySlack_Channel_SuggestionArgs = {
    project_id: Scalars['ID'];
};

export type QuerySlack_MembersArgs = {
    project_id: Scalars['ID'];
};

export type QueryIs_Integrated_With_SlackArgs = {
    project_id: Scalars['ID'];
};

export type QueryProjectArgs = {
    id: Scalars['ID'];
};

export type QueryWorkspaceArgs = {
    id: Scalars['ID'];
};

export type QueryWorkspace_Invite_LinksArgs = {
    workspace_id: Scalars['ID'];
};

export type QueryWorkspace_For_ProjectArgs = {
    project_id: Scalars['ID'];
};

export type QuerySegmentsArgs = {
    project_id: Scalars['ID'];
};

export type QueryError_SegmentsArgs = {
    project_id: Scalars['ID'];
};

export type QueryApi_Key_To_Org_IdArgs = {
    api_key: Scalars['String'];
};

export type QueryCustomer_Portal_UrlArgs = {
    workspace_id: Scalars['ID'];
};

export type QuerySubscription_DetailsArgs = {
    workspace_id: Scalars['ID'];
};

export type QueryWeb_Vital_DashboardArgs = {
    project_id: Scalars['ID'];
    web_vital_name: Scalars['String'];
    params: WebVitalDashboardParamsInput;
};

export type QueryMetric_PreviewArgs = {
    project_id: Scalars['ID'];
    type: MetricType;
    name: Scalars['String'];
    aggregateFunction: Scalars['String'];
};

export type QueryMetric_MonitorsArgs = {
    project_id: Scalars['ID'];
};

export type Mutation = {
    __typename?: 'Mutation';
    updateAdminAboutYouDetails: Scalars['Boolean'];
    createProject?: Maybe<Project>;
    createWorkspace?: Maybe<Workspace>;
    editProject?: Maybe<Project>;
    editWorkspace?: Maybe<Workspace>;
    markSessionAsViewed?: Maybe<Session>;
    markSessionAsStarred?: Maybe<Session>;
    updateErrorGroupState?: Maybe<ErrorGroup>;
    deleteProject?: Maybe<Scalars['Boolean']>;
    sendAdminProjectInvite?: Maybe<Scalars['String']>;
    sendAdminWorkspaceInvite?: Maybe<Scalars['String']>;
    addAdminToWorkspace?: Maybe<Scalars['ID']>;
    joinWorkspace?: Maybe<Scalars['ID']>;
    updateAllowedEmailOrigins?: Maybe<Scalars['ID']>;
    changeAdminRole: Scalars['Boolean'];
    deleteAdminFromProject?: Maybe<Scalars['ID']>;
    deleteAdminFromWorkspace?: Maybe<Scalars['ID']>;
    createSegment?: Maybe<Segment>;
    emailSignup: Scalars['String'];
    editSegment?: Maybe<Scalars['Boolean']>;
    deleteSegment?: Maybe<Scalars['Boolean']>;
    createErrorSegment?: Maybe<ErrorSegment>;
    editErrorSegment?: Maybe<Scalars['Boolean']>;
    deleteErrorSegment?: Maybe<Scalars['Boolean']>;
    createOrUpdateStripeSubscription?: Maybe<Scalars['String']>;
    updateBillingDetails?: Maybe<Scalars['Boolean']>;
    createSessionComment?: Maybe<SessionComment>;
    deleteSessionComment?: Maybe<Scalars['Boolean']>;
    createErrorComment?: Maybe<ErrorComment>;
    deleteErrorComment?: Maybe<Scalars['Boolean']>;
    openSlackConversation?: Maybe<Scalars['Boolean']>;
    addSlackBotIntegrationToProject: Scalars['Boolean'];
    removeSlackBotIntegrationToProject: Scalars['Boolean'];
    syncSlackIntegration: SlackSyncResponse;
    createDefaultAlerts?: Maybe<Scalars['Boolean']>;
    createRageClickAlert?: Maybe<SessionAlert>;
    createMetricMonitor?: Maybe<MetricMonitor>;
    updateMetricMonitor?: Maybe<MetricMonitor>;
    createErrorAlert?: Maybe<ErrorAlert>;
    updateErrorAlert?: Maybe<ErrorAlert>;
    deleteErrorAlert?: Maybe<ErrorAlert>;
    deleteMetricMonitor?: Maybe<MetricMonitor>;
    updateSessionFeedbackAlert?: Maybe<SessionAlert>;
    createSessionFeedbackAlert?: Maybe<SessionAlert>;
    updateRageClickAlert?: Maybe<SessionAlert>;
    updateNewUserAlert?: Maybe<SessionAlert>;
    createNewUserAlert?: Maybe<SessionAlert>;
    updateTrackPropertiesAlert?: Maybe<SessionAlert>;
    createTrackPropertiesAlert?: Maybe<SessionAlert>;
    createUserPropertiesAlert?: Maybe<SessionAlert>;
    deleteSessionAlert?: Maybe<SessionAlert>;
    updateUserPropertiesAlert?: Maybe<SessionAlert>;
    updateNewSessionAlert?: Maybe<SessionAlert>;
    createNewSessionAlert?: Maybe<SessionAlert>;
    updateSessionIsPublic?: Maybe<Session>;
    updateErrorGroupIsPublic?: Maybe<ErrorGroup>;
    updateAllowMeterOverage?: Maybe<Workspace>;
    submitRegistrationForm?: Maybe<Scalars['Boolean']>;
};

export type MutationUpdateAdminAboutYouDetailsArgs = {
    adminDetails: AdminAboutYouDetails;
};

export type MutationCreateProjectArgs = {
    name: Scalars['String'];
    workspace_id: Scalars['ID'];
};

export type MutationCreateWorkspaceArgs = {
    name: Scalars['String'];
};

export type MutationEditProjectArgs = {
    id: Scalars['ID'];
    name?: Maybe<Scalars['String']>;
    billing_email?: Maybe<Scalars['String']>;
};

export type MutationEditWorkspaceArgs = {
    id: Scalars['ID'];
    name?: Maybe<Scalars['String']>;
};

export type MutationMarkSessionAsViewedArgs = {
    secure_id: Scalars['String'];
    viewed?: Maybe<Scalars['Boolean']>;
};

export type MutationMarkSessionAsStarredArgs = {
    secure_id: Scalars['String'];
    starred?: Maybe<Scalars['Boolean']>;
};

export type MutationUpdateErrorGroupStateArgs = {
    secure_id: Scalars['String'];
    state: Scalars['String'];
};

export type MutationDeleteProjectArgs = {
    id: Scalars['ID'];
};

export type MutationSendAdminProjectInviteArgs = {
    project_id: Scalars['ID'];
    email: Scalars['String'];
    base_url: Scalars['String'];
};

export type MutationSendAdminWorkspaceInviteArgs = {
    workspace_id: Scalars['ID'];
    email: Scalars['String'];
    base_url: Scalars['String'];
    role: Scalars['String'];
};

export type MutationAddAdminToWorkspaceArgs = {
    workspace_id: Scalars['ID'];
    invite_id: Scalars['String'];
};

export type MutationJoinWorkspaceArgs = {
    workspace_id: Scalars['ID'];
};

export type MutationUpdateAllowedEmailOriginsArgs = {
    workspace_id: Scalars['ID'];
    allowed_auto_join_email_origins: Scalars['String'];
};

export type MutationChangeAdminRoleArgs = {
    workspace_id: Scalars['ID'];
    admin_id: Scalars['ID'];
    new_role: Scalars['String'];
};

export type MutationDeleteAdminFromProjectArgs = {
    project_id: Scalars['ID'];
    admin_id: Scalars['ID'];
};

export type MutationDeleteAdminFromWorkspaceArgs = {
    workspace_id: Scalars['ID'];
    admin_id: Scalars['ID'];
};

export type MutationCreateSegmentArgs = {
    project_id: Scalars['ID'];
    name: Scalars['String'];
    params: SearchParamsInput;
};

export type MutationEmailSignupArgs = {
    email: Scalars['String'];
};

export type MutationEditSegmentArgs = {
    id: Scalars['ID'];
    project_id: Scalars['ID'];
    params: SearchParamsInput;
};

export type MutationDeleteSegmentArgs = {
    segment_id: Scalars['ID'];
};

export type MutationCreateErrorSegmentArgs = {
    project_id: Scalars['ID'];
    name: Scalars['String'];
    params: ErrorSearchParamsInput;
};

export type MutationEditErrorSegmentArgs = {
    id: Scalars['ID'];
    project_id: Scalars['ID'];
    params: ErrorSearchParamsInput;
};

export type MutationDeleteErrorSegmentArgs = {
    segment_id: Scalars['ID'];
};

export type MutationCreateOrUpdateStripeSubscriptionArgs = {
    workspace_id: Scalars['ID'];
    plan_type: PlanType;
    interval: SubscriptionInterval;
};

export type MutationUpdateBillingDetailsArgs = {
    workspace_id: Scalars['ID'];
};

export type MutationCreateSessionCommentArgs = {
    project_id: Scalars['ID'];
    session_secure_id: Scalars['String'];
    session_timestamp: Scalars['Int'];
    text: Scalars['String'];
    text_for_email: Scalars['String'];
    x_coordinate: Scalars['Float'];
    y_coordinate: Scalars['Float'];
    tagged_admins: Array<Maybe<SanitizedAdminInput>>;
    tagged_slack_users: Array<Maybe<SanitizedSlackChannelInput>>;
    session_url: Scalars['String'];
    time: Scalars['Float'];
    author_name: Scalars['String'];
    session_image?: Maybe<Scalars['String']>;
    tags: Array<Maybe<SessionCommentTagInput>>;
};

export type MutationDeleteSessionCommentArgs = {
    id: Scalars['ID'];
};

export type MutationCreateErrorCommentArgs = {
    project_id: Scalars['ID'];
    error_group_secure_id: Scalars['String'];
    text: Scalars['String'];
    text_for_email: Scalars['String'];
    tagged_admins: Array<Maybe<SanitizedAdminInput>>;
    tagged_slack_users: Array<Maybe<SanitizedSlackChannelInput>>;
    error_url: Scalars['String'];
    author_name: Scalars['String'];
};

export type MutationDeleteErrorCommentArgs = {
    id: Scalars['ID'];
};

export type MutationOpenSlackConversationArgs = {
    project_id: Scalars['ID'];
    code: Scalars['String'];
    redirect_path: Scalars['String'];
};

export type MutationAddSlackBotIntegrationToProjectArgs = {
    project_id: Scalars['ID'];
    code: Scalars['String'];
    redirect_path: Scalars['String'];
};

export type MutationRemoveSlackBotIntegrationToProjectArgs = {
    project_id: Scalars['ID'];
};

export type MutationSyncSlackIntegrationArgs = {
    project_id: Scalars['ID'];
};

export type MutationCreateDefaultAlertsArgs = {
    project_id: Scalars['ID'];
    alert_types: Array<Scalars['String']>;
    slack_channels: Array<SanitizedSlackChannelInput>;
    emails: Array<Maybe<Scalars['String']>>;
};

export type MutationCreateRageClickAlertArgs = {
    project_id: Scalars['ID'];
    name: Scalars['String'];
    count_threshold: Scalars['Int'];
    threshold_window: Scalars['Int'];
    slack_channels: Array<Maybe<SanitizedSlackChannelInput>>;
    emails: Array<Maybe<Scalars['String']>>;
    environments: Array<Maybe<Scalars['String']>>;
};

export type MutationCreateMetricMonitorArgs = {
    project_id: Scalars['ID'];
    name: Scalars['String'];
    function: Scalars['String'];
    threshold: Scalars['Float'];
    metric_to_monitor: Scalars['String'];
    slack_channels: Array<Maybe<SanitizedSlackChannelInput>>;
    emails: Array<Maybe<Scalars['String']>>;
};

export type MutationUpdateMetricMonitorArgs = {
    metric_monitor_id: Scalars['ID'];
    project_id: Scalars['ID'];
    name: Scalars['String'];
    function: Scalars['String'];
    threshold: Scalars['Float'];
    metric_to_monitor: Scalars['String'];
    slack_channels: Array<Maybe<SanitizedSlackChannelInput>>;
    emails: Array<Maybe<Scalars['String']>>;
    disabled: Scalars['Boolean'];
};

export type MutationCreateErrorAlertArgs = {
    project_id: Scalars['ID'];
    name: Scalars['String'];
    count_threshold: Scalars['Int'];
    threshold_window: Scalars['Int'];
    slack_channels: Array<Maybe<SanitizedSlackChannelInput>>;
    emails: Array<Maybe<Scalars['String']>>;
    environments: Array<Maybe<Scalars['String']>>;
    regex_groups: Array<Maybe<Scalars['String']>>;
    frequency: Scalars['Int'];
};

export type MutationUpdateErrorAlertArgs = {
    project_id: Scalars['ID'];
    name: Scalars['String'];
    error_alert_id: Scalars['ID'];
    count_threshold: Scalars['Int'];
    threshold_window: Scalars['Int'];
    slack_channels: Array<Maybe<SanitizedSlackChannelInput>>;
    emails: Array<Maybe<Scalars['String']>>;
    environments: Array<Maybe<Scalars['String']>>;
    regex_groups: Array<Maybe<Scalars['String']>>;
    frequency: Scalars['Int'];
    disabled: Scalars['Boolean'];
};

export type MutationDeleteErrorAlertArgs = {
    project_id: Scalars['ID'];
    error_alert_id: Scalars['ID'];
};

export type MutationDeleteMetricMonitorArgs = {
    project_id: Scalars['ID'];
    metric_monitor_id: Scalars['ID'];
};

export type MutationUpdateSessionFeedbackAlertArgs = {
    project_id: Scalars['ID'];
    session_feedback_alert_id: Scalars['ID'];
    name: Scalars['String'];
    count_threshold: Scalars['Int'];
    threshold_window: Scalars['Int'];
    slack_channels: Array<Maybe<SanitizedSlackChannelInput>>;
    emails: Array<Maybe<Scalars['String']>>;
    environments: Array<Maybe<Scalars['String']>>;
    disabled: Scalars['Boolean'];
};

export type MutationCreateSessionFeedbackAlertArgs = {
    project_id: Scalars['ID'];
    name: Scalars['String'];
    count_threshold: Scalars['Int'];
    threshold_window: Scalars['Int'];
    slack_channels: Array<Maybe<SanitizedSlackChannelInput>>;
    emails: Array<Maybe<Scalars['String']>>;
    environments: Array<Maybe<Scalars['String']>>;
};

export type MutationUpdateRageClickAlertArgs = {
    project_id: Scalars['ID'];
    rage_click_alert_id: Scalars['ID'];
    name: Scalars['String'];
    count_threshold: Scalars['Int'];
    threshold_window: Scalars['Int'];
    slack_channels: Array<Maybe<SanitizedSlackChannelInput>>;
    emails: Array<Maybe<Scalars['String']>>;
    environments: Array<Maybe<Scalars['String']>>;
    disabled: Scalars['Boolean'];
};

export type MutationUpdateNewUserAlertArgs = {
    project_id: Scalars['ID'];
    session_alert_id: Scalars['ID'];
    name: Scalars['String'];
    count_threshold: Scalars['Int'];
    threshold_window: Scalars['Int'];
    slack_channels: Array<Maybe<SanitizedSlackChannelInput>>;
    emails: Array<Maybe<Scalars['String']>>;
    environments: Array<Maybe<Scalars['String']>>;
    disabled: Scalars['Boolean'];
};

export type MutationCreateNewUserAlertArgs = {
    project_id: Scalars['ID'];
    name: Scalars['String'];
    count_threshold: Scalars['Int'];
    slack_channels: Array<Maybe<SanitizedSlackChannelInput>>;
    emails: Array<Maybe<Scalars['String']>>;
    environments: Array<Maybe<Scalars['String']>>;
    threshold_window: Scalars['Int'];
};

export type MutationUpdateTrackPropertiesAlertArgs = {
    project_id: Scalars['ID'];
    session_alert_id: Scalars['ID'];
    name: Scalars['String'];
    slack_channels: Array<Maybe<SanitizedSlackChannelInput>>;
    emails: Array<Maybe<Scalars['String']>>;
    environments: Array<Maybe<Scalars['String']>>;
    track_properties: Array<Maybe<TrackPropertyInput>>;
    threshold_window: Scalars['Int'];
    disabled: Scalars['Boolean'];
};

export type MutationCreateTrackPropertiesAlertArgs = {
    project_id: Scalars['ID'];
    name: Scalars['String'];
    slack_channels: Array<Maybe<SanitizedSlackChannelInput>>;
    emails: Array<Maybe<Scalars['String']>>;
    environments: Array<Maybe<Scalars['String']>>;
    track_properties: Array<Maybe<TrackPropertyInput>>;
    threshold_window: Scalars['Int'];
};

export type MutationCreateUserPropertiesAlertArgs = {
    project_id: Scalars['ID'];
    name: Scalars['String'];
    slack_channels: Array<Maybe<SanitizedSlackChannelInput>>;
    emails: Array<Maybe<Scalars['String']>>;
    environments: Array<Maybe<Scalars['String']>>;
    user_properties: Array<Maybe<UserPropertyInput>>;
    threshold_window: Scalars['Int'];
};

export type MutationDeleteSessionAlertArgs = {
    project_id: Scalars['ID'];
    session_alert_id: Scalars['ID'];
};

export type MutationUpdateUserPropertiesAlertArgs = {
    project_id: Scalars['ID'];
    session_alert_id: Scalars['ID'];
    name: Scalars['String'];
    slack_channels: Array<Maybe<SanitizedSlackChannelInput>>;
    emails: Array<Maybe<Scalars['String']>>;
    environments: Array<Maybe<Scalars['String']>>;
    user_properties: Array<Maybe<UserPropertyInput>>;
    threshold_window: Scalars['Int'];
    disabled: Scalars['Boolean'];
};

export type MutationUpdateNewSessionAlertArgs = {
    project_id: Scalars['ID'];
    session_alert_id: Scalars['ID'];
    name: Scalars['String'];
    count_threshold: Scalars['Int'];
    slack_channels: Array<Maybe<SanitizedSlackChannelInput>>;
    emails: Array<Maybe<Scalars['String']>>;
    environments: Array<Maybe<Scalars['String']>>;
    threshold_window: Scalars['Int'];
    exclude_rules: Array<Maybe<Scalars['String']>>;
    disabled: Scalars['Boolean'];
};

export type MutationCreateNewSessionAlertArgs = {
    project_id: Scalars['ID'];
    name: Scalars['String'];
    count_threshold: Scalars['Int'];
    slack_channels: Array<Maybe<SanitizedSlackChannelInput>>;
    emails: Array<Maybe<Scalars['String']>>;
    environments: Array<Maybe<Scalars['String']>>;
    threshold_window: Scalars['Int'];
    exclude_rules: Array<Maybe<Scalars['String']>>;
};

export type MutationUpdateSessionIsPublicArgs = {
    session_secure_id: Scalars['String'];
    is_public: Scalars['Boolean'];
};

export type MutationUpdateErrorGroupIsPublicArgs = {
    error_group_secure_id: Scalars['String'];
    is_public: Scalars['Boolean'];
};

export type MutationUpdateAllowMeterOverageArgs = {
    workspace_id: Scalars['ID'];
    allow_meter_overage: Scalars['Boolean'];
};

export type MutationSubmitRegistrationFormArgs = {
    workspace_id: Scalars['ID'];
    team_size: Scalars['String'];
    role: Scalars['String'];
    use_case: Scalars['String'];
    heard_about: Scalars['String'];
    pun?: Maybe<Scalars['String']>;
};

export type Subscription = {
    __typename?: 'Subscription';
    session_payload_appended?: Maybe<SessionPayload>;
};

export type SubscriptionSession_Payload_AppendedArgs = {
    session_secure_id: Scalars['String'];
    initial_events_count: Scalars['Int'];
};<|MERGE_RESOLUTION|>--- conflicted
+++ resolved
@@ -538,12 +538,12 @@
     count: Scalars['Int64'];
 };
 
-<<<<<<< HEAD
 export type ErrorDistributionItem = {
     __typename?: 'ErrorDistributionItem';
     name: Scalars['String'];
     value: Scalars['Int64'];
-=======
+};
+
 export type Dashboard = {
     __typename?: 'Dashboard';
     id: Scalars['ID'];
@@ -551,7 +551,6 @@
     layout: Scalars['String'];
     name: Scalars['String'];
     last_admin_to_edit_id: Scalars['ID'];
->>>>>>> 95232d59
 };
 
 export type SanitizedSlackChannel = {
