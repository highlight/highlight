--- conflicted
+++ resolved
@@ -2694,13 +2694,13 @@
 
 export type GetProjectDropdownOptionsQuery = { __typename?: 'Query' } & {
 	project?: Types.Maybe<
-<<<<<<< HEAD
 		{ __typename?: 'Project' } & {
 			workspace?: Types.Maybe<
 				{ __typename?: 'Workspace' } & Pick<
 					Types.Workspace,
 					| 'id'
 					| 'name'
+					| 'cloudflare_proxy'
 					| 'retention_period'
 					| 'errors_retention_period'
 				> & {
@@ -2708,29 +2708,6 @@
 							Types.Maybe<
 								{ __typename?: 'Project' } & ProjectFragment
 							>
-=======
-		{ __typename?: 'Project' } & Pick<
-			Types.Project,
-			| 'id'
-			| 'name'
-			| 'verbose_id'
-			| 'billing_email'
-			| 'secret'
-			| 'workspace_id'
-			| 'error_filters'
-		>
-	>
-	workspace?: Types.Maybe<
-		{ __typename?: 'Workspace' } & Pick<
-			Types.Workspace,
-			'id' | 'name' | 'cloudflare_proxy'
-		> & {
-				projects: Array<
-					Types.Maybe<
-						{ __typename?: 'Project' } & Pick<
-							Types.Project,
-							'id' | 'name'
->>>>>>> 072137b6
 						>
 					}
 			>
