import * as Types from './schemas';

export type MarkSessionAsViewedMutationVariables = Types.Exact<{
    secure_id: Types.Scalars['String'];
    viewed: Types.Scalars['Boolean'];
}>;

export type MarkSessionAsViewedMutation = { __typename?: 'Mutation' } & {
    markSessionAsViewed?: Types.Maybe<
        { __typename?: 'Session' } & Pick<Types.Session, 'secure_id' | 'viewed'>
    >;
};

export type MarkSessionAsStarredMutationVariables = Types.Exact<{
    secure_id: Types.Scalars['String'];
    starred: Types.Scalars['Boolean'];
}>;

export type MarkSessionAsStarredMutation = { __typename?: 'Mutation' } & {
    markSessionAsStarred?: Types.Maybe<
        { __typename?: 'Session' } & Pick<
            Types.Session,
            'secure_id' | 'starred'
        >
    >;
};

export type CreateOrUpdateStripeSubscriptionMutationVariables = Types.Exact<{
    workspace_id: Types.Scalars['ID'];
    plan_type: Types.PlanType;
    interval: Types.SubscriptionInterval;
}>;

export type CreateOrUpdateStripeSubscriptionMutation = {
    __typename?: 'Mutation';
} & Pick<Types.Mutation, 'createOrUpdateStripeSubscription'>;

export type UpdateBillingDetailsMutationVariables = Types.Exact<{
    workspace_id: Types.Scalars['ID'];
}>;

export type UpdateBillingDetailsMutation = { __typename?: 'Mutation' } & Pick<
    Types.Mutation,
    'updateBillingDetails'
>;

export type UpdateErrorGroupStateMutationVariables = Types.Exact<{
    secure_id: Types.Scalars['String'];
    state: Types.Scalars['String'];
}>;

export type UpdateErrorGroupStateMutation = { __typename?: 'Mutation' } & {
    updateErrorGroupState?: Types.Maybe<
        { __typename?: 'ErrorGroup' } & Pick<
            Types.ErrorGroup,
            'secure_id' | 'state'
        >
    >;
};

export type SendEmailSignupMutationVariables = Types.Exact<{
    email: Types.Scalars['String'];
}>;

export type SendEmailSignupMutation = { __typename?: 'Mutation' } & Pick<
    Types.Mutation,
    'emailSignup'
>;

export type AddAdminToWorkspaceMutationVariables = Types.Exact<{
    workspace_id: Types.Scalars['ID'];
    invite_id: Types.Scalars['String'];
}>;

export type AddAdminToWorkspaceMutation = { __typename?: 'Mutation' } & Pick<
    Types.Mutation,
    'addAdminToWorkspace'
>;

export type ChangeAdminRoleMutationVariables = Types.Exact<{
    workspace_id: Types.Scalars['ID'];
    admin_id: Types.Scalars['ID'];
    new_role: Types.Scalars['String'];
}>;

export type ChangeAdminRoleMutation = { __typename?: 'Mutation' } & Pick<
    Types.Mutation,
    'changeAdminRole'
>;

export type DeleteAdminFromProjectMutationVariables = Types.Exact<{
    project_id: Types.Scalars['ID'];
    admin_id: Types.Scalars['ID'];
}>;

export type DeleteAdminFromProjectMutation = { __typename?: 'Mutation' } & Pick<
    Types.Mutation,
    'deleteAdminFromProject'
>;

export type DeleteAdminFromWorkspaceMutationVariables = Types.Exact<{
    workspace_id: Types.Scalars['ID'];
    admin_id: Types.Scalars['ID'];
}>;

export type DeleteAdminFromWorkspaceMutation = {
    __typename?: 'Mutation';
} & Pick<Types.Mutation, 'deleteAdminFromWorkspace'>;

export type OpenSlackConversationMutationVariables = Types.Exact<{
    project_id: Types.Scalars['ID'];
    code: Types.Scalars['String'];
    redirect_path: Types.Scalars['String'];
}>;

export type OpenSlackConversationMutation = { __typename?: 'Mutation' } & Pick<
    Types.Mutation,
    'openSlackConversation'
>;

export type AddSlackBotIntegrationToProjectMutationVariables = Types.Exact<{
    project_id: Types.Scalars['ID'];
    code: Types.Scalars['String'];
    redirect_path: Types.Scalars['String'];
}>;

export type AddSlackBotIntegrationToProjectMutation = {
    __typename?: 'Mutation';
} & Pick<Types.Mutation, 'addSlackBotIntegrationToProject'>;

export type CreateProjectMutationVariables = Types.Exact<{
    name: Types.Scalars['String'];
    workspace_id: Types.Scalars['ID'];
}>;

export type CreateProjectMutation = { __typename?: 'Mutation' } & {
    createProject?: Types.Maybe<
        { __typename?: 'Project' } & Pick<Types.Project, 'id' | 'name'>
    >;
};

export type CreateWorkspaceMutationVariables = Types.Exact<{
    name: Types.Scalars['String'];
}>;

export type CreateWorkspaceMutation = { __typename?: 'Mutation' } & {
    createWorkspace?: Types.Maybe<
        { __typename?: 'Workspace' } & Pick<Types.Workspace, 'id' | 'name'>
    >;
};

export type EditProjectMutationVariables = Types.Exact<{
    id: Types.Scalars['ID'];
    name?: Types.Maybe<Types.Scalars['String']>;
    billing_email?: Types.Maybe<Types.Scalars['String']>;
}>;

export type EditProjectMutation = { __typename?: 'Mutation' } & {
    editProject?: Types.Maybe<
        { __typename?: 'Project' } & Pick<
            Types.Project,
            'id' | 'name' | 'billing_email'
        >
    >;
};

export type DeleteProjectMutationVariables = Types.Exact<{
    id: Types.Scalars['ID'];
}>;

export type DeleteProjectMutation = { __typename?: 'Mutation' } & Pick<
    Types.Mutation,
    'deleteProject'
>;

export type EditWorkspaceMutationVariables = Types.Exact<{
    id: Types.Scalars['ID'];
    name?: Types.Maybe<Types.Scalars['String']>;
}>;

export type EditWorkspaceMutation = { __typename?: 'Mutation' } & {
    editWorkspace?: Types.Maybe<
        { __typename?: 'Workspace' } & Pick<Types.Workspace, 'id' | 'name'>
    >;
};

export type DeleteSegmentMutationVariables = Types.Exact<{
    segment_id: Types.Scalars['ID'];
}>;

export type DeleteSegmentMutation = { __typename?: 'Mutation' } & Pick<
    Types.Mutation,
    'deleteSegment'
>;

export type EditSegmentMutationVariables = Types.Exact<{
    project_id: Types.Scalars['ID'];
    id: Types.Scalars['ID'];
    params: Types.SearchParamsInput;
}>;

export type EditSegmentMutation = { __typename?: 'Mutation' } & Pick<
    Types.Mutation,
    'editSegment'
>;

export type CreateSegmentMutationVariables = Types.Exact<{
    project_id: Types.Scalars['ID'];
    name: Types.Scalars['String'];
    params: Types.SearchParamsInput;
}>;

export type CreateSegmentMutation = { __typename?: 'Mutation' } & {
    createSegment?: Types.Maybe<
        { __typename?: 'Segment' } & Pick<Types.Segment, 'name' | 'id'> & {
                params: { __typename?: 'SearchParams' } & Pick<
                    Types.SearchParams,
                    | 'os'
                    | 'browser'
                    | 'visited_url'
                    | 'referrer'
                    | 'identified'
                    | 'hide_viewed'
                    | 'app_versions'
                    | 'environments'
                    | 'device_id'
                    | 'show_live_sessions'
                > & {
                        user_properties?: Types.Maybe<
                            Array<
                                Types.Maybe<
                                    { __typename?: 'UserProperty' } & Pick<
                                        Types.UserProperty,
                                        'name' | 'value'
                                    >
                                >
                            >
                        >;
                        excluded_properties?: Types.Maybe<
                            Array<
                                Types.Maybe<
                                    { __typename?: 'UserProperty' } & Pick<
                                        Types.UserProperty,
                                        'name' | 'value'
                                    >
                                >
                            >
                        >;
                        date_range?: Types.Maybe<
                            { __typename?: 'DateRange' } & Pick<
                                Types.DateRange,
                                'start_date' | 'end_date'
                            >
                        >;
                    };
            }
    >;
};

export type CreateSessionCommentMutationVariables = Types.Exact<{
    project_id: Types.Scalars['ID'];
    session_secure_id: Types.Scalars['String'];
    session_timestamp: Types.Scalars['Int'];
    text: Types.Scalars['String'];
    text_for_email: Types.Scalars['String'];
    x_coordinate: Types.Scalars['Float'];
    y_coordinate: Types.Scalars['Float'];
    tagged_admins:
        | Array<Types.Maybe<Types.SanitizedAdminInput>>
        | Types.Maybe<Types.SanitizedAdminInput>;
    tagged_slack_users:
        | Array<Types.Maybe<Types.SanitizedSlackChannelInput>>
        | Types.Maybe<Types.SanitizedSlackChannelInput>;
    session_url: Types.Scalars['String'];
    time: Types.Scalars['Float'];
    author_name: Types.Scalars['String'];
    session_image?: Types.Maybe<Types.Scalars['String']>;
    tags:
        | Array<Types.Maybe<Types.SessionCommentTagInput>>
        | Types.Maybe<Types.SessionCommentTagInput>;
}>;

export type CreateSessionCommentMutation = { __typename?: 'Mutation' } & {
    createSessionComment?: Types.Maybe<
        { __typename?: 'SessionComment' } & Pick<
            Types.SessionComment,
            | 'id'
            | 'timestamp'
            | 'created_at'
            | 'updated_at'
            | 'text'
            | 'x_coordinate'
            | 'y_coordinate'
        > & {
                author?: Types.Maybe<
                    { __typename?: 'SanitizedAdmin' } & Pick<
                        Types.SanitizedAdmin,
                        'id' | 'name' | 'email'
                    >
                >;
            }
    >;
};

export type DeleteSessionCommentMutationVariables = Types.Exact<{
    id: Types.Scalars['ID'];
}>;

export type DeleteSessionCommentMutation = { __typename?: 'Mutation' } & Pick<
    Types.Mutation,
    'deleteSessionComment'
>;

export type CreateErrorCommentMutationVariables = Types.Exact<{
    project_id: Types.Scalars['ID'];
    error_group_secure_id: Types.Scalars['String'];
    text: Types.Scalars['String'];
    text_for_email: Types.Scalars['String'];
    tagged_admins:
        | Array<Types.Maybe<Types.SanitizedAdminInput>>
        | Types.Maybe<Types.SanitizedAdminInput>;
    tagged_slack_users:
        | Array<Types.Maybe<Types.SanitizedSlackChannelInput>>
        | Types.Maybe<Types.SanitizedSlackChannelInput>;
    error_url: Types.Scalars['String'];
    author_name: Types.Scalars['String'];
}>;

export type CreateErrorCommentMutation = { __typename?: 'Mutation' } & {
    createErrorComment?: Types.Maybe<
        { __typename?: 'ErrorComment' } & Pick<
            Types.ErrorComment,
            'id' | 'created_at' | 'updated_at' | 'text'
        > & {
                author: { __typename?: 'SanitizedAdmin' } & Pick<
                    Types.SanitizedAdmin,
                    'id' | 'name' | 'email'
                >;
            }
    >;
};

export type DeleteErrorCommentMutationVariables = Types.Exact<{
    id: Types.Scalars['ID'];
}>;

export type DeleteErrorCommentMutation = { __typename?: 'Mutation' } & Pick<
    Types.Mutation,
    'deleteErrorComment'
>;

export type DeleteErrorSegmentMutationVariables = Types.Exact<{
    segment_id: Types.Scalars['ID'];
}>;

export type DeleteErrorSegmentMutation = { __typename?: 'Mutation' } & Pick<
    Types.Mutation,
    'deleteErrorSegment'
>;

export type EditErrorSegmentMutationVariables = Types.Exact<{
    project_id: Types.Scalars['ID'];
    id: Types.Scalars['ID'];
    params: Types.ErrorSearchParamsInput;
}>;

export type EditErrorSegmentMutation = { __typename?: 'Mutation' } & Pick<
    Types.Mutation,
    'editErrorSegment'
>;

export type CreateErrorSegmentMutationVariables = Types.Exact<{
    project_id: Types.Scalars['ID'];
    name: Types.Scalars['String'];
    params: Types.ErrorSearchParamsInput;
}>;

export type CreateErrorSegmentMutation = { __typename?: 'Mutation' } & {
    createErrorSegment?: Types.Maybe<
        { __typename?: 'ErrorSegment' } & Pick<
            Types.ErrorSegment,
            'name' | 'id'
        > & {
                params: { __typename?: 'ErrorSearchParams' } & Pick<
                    Types.ErrorSearchParams,
                    'os' | 'browser' | 'visited_url' | 'state'
                > & {
                        date_range?: Types.Maybe<
                            { __typename?: 'DateRange' } & Pick<
                                Types.DateRange,
                                'start_date' | 'end_date'
                            >
                        >;
                    };
            }
    >;
};

export type CreateErrorAlertMutationVariables = Types.Exact<{
    project_id: Types.Scalars['ID'];
    name: Types.Scalars['String'];
    count_threshold: Types.Scalars['Int'];
    threshold_window: Types.Scalars['Int'];
    slack_channels:
        | Array<Types.Maybe<Types.SanitizedSlackChannelInput>>
        | Types.Maybe<Types.SanitizedSlackChannelInput>;
    environments:
        | Array<Types.Maybe<Types.Scalars['String']>>
        | Types.Maybe<Types.Scalars['String']>;
}>;

export type CreateErrorAlertMutation = { __typename?: 'Mutation' } & {
    createErrorAlert?: Types.Maybe<
        { __typename?: 'ErrorAlert' } & Pick<
            Types.ErrorAlert,
            | 'id'
            | 'Name'
            | 'ExcludedEnvironments'
            | 'CountThreshold'
            | 'ThresholdWindow'
            | 'LastAdminToEditID'
        > & {
                ChannelsToNotify: Array<
                    Types.Maybe<
                        { __typename?: 'SanitizedSlackChannel' } & Pick<
                            Types.SanitizedSlackChannel,
                            'webhook_channel' | 'webhook_channel_id'
                        >
                    >
                >;
            }
    >;
};

export type CreateRageClickAlertMutationVariables = Types.Exact<{
    project_id: Types.Scalars['ID'];
    name: Types.Scalars['String'];
    count_threshold: Types.Scalars['Int'];
    threshold_window: Types.Scalars['Int'];
    slack_channels:
        | Array<Types.Maybe<Types.SanitizedSlackChannelInput>>
        | Types.Maybe<Types.SanitizedSlackChannelInput>;
    environments:
        | Array<Types.Maybe<Types.Scalars['String']>>
        | Types.Maybe<Types.Scalars['String']>;
}>;

export type CreateRageClickAlertMutation = { __typename?: 'Mutation' } & {
    createRageClickAlert?: Types.Maybe<
        { __typename?: 'SessionAlert' } & Pick<
            Types.SessionAlert,
            | 'id'
            | 'Name'
            | 'ExcludedEnvironments'
            | 'CountThreshold'
            | 'ThresholdWindow'
            | 'LastAdminToEditID'
        > & {
                ChannelsToNotify: Array<
                    Types.Maybe<
                        { __typename?: 'SanitizedSlackChannel' } & Pick<
                            Types.SanitizedSlackChannel,
                            'webhook_channel' | 'webhook_channel_id'
                        >
                    >
                >;
            }
    >;
};

export type UpdateErrorAlertMutationVariables = Types.Exact<{
    project_id: Types.Scalars['ID'];
    name: Types.Scalars['String'];
    error_alert_id: Types.Scalars['ID'];
    count_threshold: Types.Scalars['Int'];
    threshold_window: Types.Scalars['Int'];
    slack_channels:
        | Array<Types.Maybe<Types.SanitizedSlackChannelInput>>
        | Types.Maybe<Types.SanitizedSlackChannelInput>;
    environments:
        | Array<Types.Maybe<Types.Scalars['String']>>
        | Types.Maybe<Types.Scalars['String']>;
}>;

export type UpdateErrorAlertMutation = { __typename?: 'Mutation' } & {
    updateErrorAlert?: Types.Maybe<
        { __typename?: 'ErrorAlert' } & Pick<
            Types.ErrorAlert,
            | 'Name'
            | 'ExcludedEnvironments'
            | 'CountThreshold'
            | 'ThresholdWindow'
            | 'LastAdminToEditID'
        > & {
                ChannelsToNotify: Array<
                    Types.Maybe<
                        { __typename?: 'SanitizedSlackChannel' } & Pick<
                            Types.SanitizedSlackChannel,
                            'webhook_channel' | 'webhook_channel_id'
                        >
                    >
                >;
            }
    >;
};

export type DeleteErrorAlertMutationVariables = Types.Exact<{
    project_id: Types.Scalars['ID'];
    error_alert_id: Types.Scalars['ID'];
}>;

export type DeleteErrorAlertMutation = { __typename?: 'Mutation' } & {
    deleteErrorAlert?: Types.Maybe<
        { __typename?: 'ErrorAlert' } & Pick<Types.ErrorAlert, 'id'>
    >;
};

export type DeleteSessionAlertMutationVariables = Types.Exact<{
    project_id: Types.Scalars['ID'];
    session_alert_id: Types.Scalars['ID'];
}>;

export type DeleteSessionAlertMutation = { __typename?: 'Mutation' } & {
    deleteSessionAlert?: Types.Maybe<
        { __typename?: 'SessionAlert' } & Pick<Types.SessionAlert, 'id'>
    >;
};

export type CreateDefaultAlertsMutationVariables = Types.Exact<{
    project_id: Types.Scalars['ID'];
    alert_types: Array<Types.Scalars['String']> | Types.Scalars['String'];
    slack_channels:
        | Array<Types.SanitizedSlackChannelInput>
        | Types.SanitizedSlackChannelInput;
}>;

export type CreateDefaultAlertsMutation = { __typename?: 'Mutation' } & Pick<
    Types.Mutation,
    'createDefaultAlerts'
>;

export type CreateSessionFeedbackAlertMutationVariables = Types.Exact<{
    project_id: Types.Scalars['ID'];
    name: Types.Scalars['String'];
    count_threshold: Types.Scalars['Int'];
    threshold_window: Types.Scalars['Int'];
    slack_channels:
        | Array<Types.Maybe<Types.SanitizedSlackChannelInput>>
        | Types.Maybe<Types.SanitizedSlackChannelInput>;
    environments:
        | Array<Types.Maybe<Types.Scalars['String']>>
        | Types.Maybe<Types.Scalars['String']>;
}>;

export type CreateSessionFeedbackAlertMutation = { __typename?: 'Mutation' } & {
    createSessionFeedbackAlert?: Types.Maybe<
        { __typename?: 'SessionAlert' } & Pick<
            Types.SessionAlert,
            | 'id'
            | 'Name'
            | 'ExcludedEnvironments'
            | 'CountThreshold'
            | 'ThresholdWindow'
            | 'LastAdminToEditID'
        > & {
                ChannelsToNotify: Array<
                    Types.Maybe<
                        { __typename?: 'SanitizedSlackChannel' } & Pick<
                            Types.SanitizedSlackChannel,
                            'webhook_channel' | 'webhook_channel_id'
                        >
                    >
                >;
            }
    >;
};

export type UpdateSessionFeedbackAlertMutationVariables = Types.Exact<{
    project_id: Types.Scalars['ID'];
    session_feedback_alert_id: Types.Scalars['ID'];
    count_threshold: Types.Scalars['Int'];
    name: Types.Scalars['String'];
    threshold_window: Types.Scalars['Int'];
    slack_channels:
        | Array<Types.Maybe<Types.SanitizedSlackChannelInput>>
        | Types.Maybe<Types.SanitizedSlackChannelInput>;
    environments:
        | Array<Types.Maybe<Types.Scalars['String']>>
        | Types.Maybe<Types.Scalars['String']>;
}>;

export type UpdateSessionFeedbackAlertMutation = { __typename?: 'Mutation' } & {
    updateSessionFeedbackAlert?: Types.Maybe<
        { __typename?: 'SessionAlert' } & Pick<
            Types.SessionAlert,
            | 'id'
            | 'ExcludedEnvironments'
            | 'CountThreshold'
            | 'ThresholdWindow'
            | 'Name'
            | 'LastAdminToEditID'
        > & {
                ChannelsToNotify: Array<
                    Types.Maybe<
                        { __typename?: 'SanitizedSlackChannel' } & Pick<
                            Types.SanitizedSlackChannel,
                            'webhook_channel' | 'webhook_channel_id'
                        >
                    >
                >;
            }
    >;
};

export type CreateNewUserAlertMutationVariables = Types.Exact<{
    project_id: Types.Scalars['ID'];
    name: Types.Scalars['String'];
    count_threshold: Types.Scalars['Int'];
    slack_channels:
        | Array<Types.Maybe<Types.SanitizedSlackChannelInput>>
        | Types.Maybe<Types.SanitizedSlackChannelInput>;
    environments:
        | Array<Types.Maybe<Types.Scalars['String']>>
        | Types.Maybe<Types.Scalars['String']>;
    threshold_window: Types.Scalars['Int'];
}>;

export type CreateNewUserAlertMutation = { __typename?: 'Mutation' } & {
    createNewUserAlert?: Types.Maybe<
        { __typename?: 'SessionAlert' } & Pick<
            Types.SessionAlert,
            | 'id'
            | 'Name'
            | 'ExcludedEnvironments'
            | 'CountThreshold'
            | 'ThresholdWindow'
            | 'LastAdminToEditID'
        > & {
                ChannelsToNotify: Array<
                    Types.Maybe<
                        { __typename?: 'SanitizedSlackChannel' } & Pick<
                            Types.SanitizedSlackChannel,
                            'webhook_channel' | 'webhook_channel_id'
                        >
                    >
                >;
            }
    >;
};

export type CreateNewSessionAlertMutationVariables = Types.Exact<{
    project_id: Types.Scalars['ID'];
    name: Types.Scalars['String'];
    count_threshold: Types.Scalars['Int'];
    slack_channels:
        | Array<Types.Maybe<Types.SanitizedSlackChannelInput>>
        | Types.Maybe<Types.SanitizedSlackChannelInput>;
    environments:
        | Array<Types.Maybe<Types.Scalars['String']>>
        | Types.Maybe<Types.Scalars['String']>;
    threshold_window: Types.Scalars['Int'];
    exclude_rules:
        | Array<Types.Maybe<Types.Scalars['String']>>
        | Types.Maybe<Types.Scalars['String']>;
}>;

export type CreateNewSessionAlertMutation = { __typename?: 'Mutation' } & {
    createNewSessionAlert?: Types.Maybe<
        { __typename?: 'SessionAlert' } & Pick<
            Types.SessionAlert,
            | 'id'
            | 'Name'
            | 'ExcludedEnvironments'
            | 'CountThreshold'
            | 'ThresholdWindow'
            | 'LastAdminToEditID'
            | 'ExcludeRules'
        > & {
                ChannelsToNotify: Array<
                    Types.Maybe<
                        { __typename?: 'SanitizedSlackChannel' } & Pick<
                            Types.SanitizedSlackChannel,
                            'webhook_channel' | 'webhook_channel_id'
                        >
                    >
                >;
            }
    >;
};

export type UpdateNewSessionAlertMutationVariables = Types.Exact<{
    project_id: Types.Scalars['ID'];
    session_alert_id: Types.Scalars['ID'];
    name: Types.Scalars['String'];
    count_threshold: Types.Scalars['Int'];
    slack_channels:
        | Array<Types.Maybe<Types.SanitizedSlackChannelInput>>
        | Types.Maybe<Types.SanitizedSlackChannelInput>;
    environments:
        | Array<Types.Maybe<Types.Scalars['String']>>
        | Types.Maybe<Types.Scalars['String']>;
    threshold_window: Types.Scalars['Int'];
    exclude_rules:
        | Array<Types.Maybe<Types.Scalars['String']>>
        | Types.Maybe<Types.Scalars['String']>;
}>;

export type UpdateNewSessionAlertMutation = { __typename?: 'Mutation' } & {
    updateNewSessionAlert?: Types.Maybe<
        { __typename?: 'SessionAlert' } & Pick<
            Types.SessionAlert,
            | 'id'
            | 'Name'
            | 'ExcludedEnvironments'
            | 'CountThreshold'
            | 'ThresholdWindow'
            | 'LastAdminToEditID'
            | 'ExcludeRules'
        > & {
                ChannelsToNotify: Array<
                    Types.Maybe<
                        { __typename?: 'SanitizedSlackChannel' } & Pick<
                            Types.SanitizedSlackChannel,
                            'webhook_channel' | 'webhook_channel_id'
                        >
                    >
                >;
            }
    >;
};

export type UpdateRageClickAlertMutationVariables = Types.Exact<{
    project_id: Types.Scalars['ID'];
    rage_click_alert_id: Types.Scalars['ID'];
    name: Types.Scalars['String'];
    count_threshold: Types.Scalars['Int'];
    threshold_window: Types.Scalars['Int'];
    slack_channels:
        | Array<Types.Maybe<Types.SanitizedSlackChannelInput>>
        | Types.Maybe<Types.SanitizedSlackChannelInput>;
    environments:
        | Array<Types.Maybe<Types.Scalars['String']>>
        | Types.Maybe<Types.Scalars['String']>;
}>;

export type UpdateRageClickAlertMutation = { __typename?: 'Mutation' } & {
    updateRageClickAlert?: Types.Maybe<
        { __typename?: 'SessionAlert' } & Pick<
            Types.SessionAlert,
            'ExcludedEnvironments' | 'CountThreshold' | 'ThresholdWindow'
        > & {
                ChannelsToNotify: Array<
                    Types.Maybe<
                        { __typename?: 'SanitizedSlackChannel' } & Pick<
                            Types.SanitizedSlackChannel,
                            'webhook_channel' | 'webhook_channel_id'
                        >
                    >
                >;
            }
    >;
};

export type UpdateNewUserAlertMutationVariables = Types.Exact<{
    project_id: Types.Scalars['ID'];
    session_alert_id: Types.Scalars['ID'];
    count_threshold: Types.Scalars['Int'];
    name: Types.Scalars['String'];
    slack_channels:
        | Array<Types.Maybe<Types.SanitizedSlackChannelInput>>
        | Types.Maybe<Types.SanitizedSlackChannelInput>;
    environments:
        | Array<Types.Maybe<Types.Scalars['String']>>
        | Types.Maybe<Types.Scalars['String']>;
    threshold_window: Types.Scalars['Int'];
}>;

export type UpdateNewUserAlertMutation = { __typename?: 'Mutation' } & {
    updateNewUserAlert?: Types.Maybe<
        { __typename?: 'SessionAlert' } & Pick<
            Types.SessionAlert,
            | 'id'
            | 'ExcludedEnvironments'
            | 'CountThreshold'
            | 'LastAdminToEditID'
        > & {
                ChannelsToNotify: Array<
                    Types.Maybe<
                        { __typename?: 'SanitizedSlackChannel' } & Pick<
                            Types.SanitizedSlackChannel,
                            'webhook_channel' | 'webhook_channel_id'
                        >
                    >
                >;
            }
    >;
};

export type CreateTrackPropertiesAlertMutationVariables = Types.Exact<{
    project_id: Types.Scalars['ID'];
    name: Types.Scalars['String'];
    slack_channels:
        | Array<Types.Maybe<Types.SanitizedSlackChannelInput>>
        | Types.Maybe<Types.SanitizedSlackChannelInput>;
    environments:
        | Array<Types.Maybe<Types.Scalars['String']>>
        | Types.Maybe<Types.Scalars['String']>;
    track_properties:
        | Array<Types.Maybe<Types.TrackPropertyInput>>
        | Types.Maybe<Types.TrackPropertyInput>;
    threshold_window: Types.Scalars['Int'];
}>;

export type CreateTrackPropertiesAlertMutation = { __typename?: 'Mutation' } & {
    createTrackPropertiesAlert?: Types.Maybe<
        { __typename?: 'SessionAlert' } & Pick<
            Types.SessionAlert,
            | 'id'
            | 'Name'
            | 'ExcludedEnvironments'
            | 'CountThreshold'
            | 'ThresholdWindow'
            | 'LastAdminToEditID'
        > & {
                ChannelsToNotify: Array<
                    Types.Maybe<
                        { __typename?: 'SanitizedSlackChannel' } & Pick<
                            Types.SanitizedSlackChannel,
                            'webhook_channel' | 'webhook_channel_id'
                        >
                    >
                >;
                TrackProperties: Array<
                    Types.Maybe<
                        { __typename?: 'TrackProperty' } & Pick<
                            Types.TrackProperty,
                            'id' | 'name' | 'value'
                        >
                    >
                >;
            }
    >;
};

export type UpdateTrackPropertiesAlertMutationVariables = Types.Exact<{
    project_id: Types.Scalars['ID'];
    session_alert_id: Types.Scalars['ID'];
    name: Types.Scalars['String'];
    slack_channels:
        | Array<Types.Maybe<Types.SanitizedSlackChannelInput>>
        | Types.Maybe<Types.SanitizedSlackChannelInput>;
    environments:
        | Array<Types.Maybe<Types.Scalars['String']>>
        | Types.Maybe<Types.Scalars['String']>;
    track_properties:
        | Array<Types.Maybe<Types.TrackPropertyInput>>
        | Types.Maybe<Types.TrackPropertyInput>;
    threshold_window: Types.Scalars['Int'];
}>;

export type UpdateTrackPropertiesAlertMutation = { __typename?: 'Mutation' } & {
    updateTrackPropertiesAlert?: Types.Maybe<
        { __typename?: 'SessionAlert' } & Pick<
            Types.SessionAlert,
            | 'id'
            | 'ExcludedEnvironments'
            | 'CountThreshold'
            | 'LastAdminToEditID'
            | 'Name'
        > & {
                ChannelsToNotify: Array<
                    Types.Maybe<
                        { __typename?: 'SanitizedSlackChannel' } & Pick<
                            Types.SanitizedSlackChannel,
                            'webhook_channel' | 'webhook_channel_id'
                        >
                    >
                >;
                TrackProperties: Array<
                    Types.Maybe<
                        { __typename?: 'TrackProperty' } & Pick<
                            Types.TrackProperty,
                            'id' | 'name' | 'value'
                        >
                    >
                >;
            }
    >;
};

export type CreateUserPropertiesAlertMutationVariables = Types.Exact<{
    project_id: Types.Scalars['ID'];
    name: Types.Scalars['String'];
    slack_channels:
        | Array<Types.Maybe<Types.SanitizedSlackChannelInput>>
        | Types.Maybe<Types.SanitizedSlackChannelInput>;
    environments:
        | Array<Types.Maybe<Types.Scalars['String']>>
        | Types.Maybe<Types.Scalars['String']>;
    user_properties:
        | Array<Types.Maybe<Types.UserPropertyInput>>
        | Types.Maybe<Types.UserPropertyInput>;
    threshold_window: Types.Scalars['Int'];
}>;

export type CreateUserPropertiesAlertMutation = { __typename?: 'Mutation' } & {
    createUserPropertiesAlert?: Types.Maybe<
        { __typename?: 'SessionAlert' } & Pick<
            Types.SessionAlert,
            | 'id'
            | 'Name'
            | 'ExcludedEnvironments'
            | 'CountThreshold'
            | 'ThresholdWindow'
            | 'LastAdminToEditID'
        > & {
                ChannelsToNotify: Array<
                    Types.Maybe<
                        { __typename?: 'SanitizedSlackChannel' } & Pick<
                            Types.SanitizedSlackChannel,
                            'webhook_channel' | 'webhook_channel_id'
                        >
                    >
                >;
                UserProperties: Array<
                    Types.Maybe<
                        { __typename?: 'UserProperty' } & Pick<
                            Types.UserProperty,
                            'id' | 'name' | 'value'
                        >
                    >
                >;
            }
    >;
};

export type UpdateUserPropertiesAlertMutationVariables = Types.Exact<{
    project_id: Types.Scalars['ID'];
    session_alert_id: Types.Scalars['ID'];
    name: Types.Scalars['String'];
    slack_channels:
        | Array<Types.Maybe<Types.SanitizedSlackChannelInput>>
        | Types.Maybe<Types.SanitizedSlackChannelInput>;
    environments:
        | Array<Types.Maybe<Types.Scalars['String']>>
        | Types.Maybe<Types.Scalars['String']>;
    user_properties:
        | Array<Types.Maybe<Types.UserPropertyInput>>
        | Types.Maybe<Types.UserPropertyInput>;
    threshold_window: Types.Scalars['Int'];
}>;

export type UpdateUserPropertiesAlertMutation = { __typename?: 'Mutation' } & {
    updateUserPropertiesAlert?: Types.Maybe<
        { __typename?: 'SessionAlert' } & Pick<
            Types.SessionAlert,
            | 'id'
            | 'ExcludedEnvironments'
            | 'CountThreshold'
            | 'Name'
            | 'LastAdminToEditID'
        > & {
                ChannelsToNotify: Array<
                    Types.Maybe<
                        { __typename?: 'SanitizedSlackChannel' } & Pick<
                            Types.SanitizedSlackChannel,
                            'webhook_channel' | 'webhook_channel_id'
                        >
                    >
                >;
                UserProperties: Array<
                    Types.Maybe<
                        { __typename?: 'UserProperty' } & Pick<
                            Types.UserProperty,
                            'id' | 'name' | 'value'
                        >
                    >
                >;
            }
    >;
};

export type UpdateSessionIsPublicMutationVariables = Types.Exact<{
    session_secure_id: Types.Scalars['String'];
    is_public: Types.Scalars['Boolean'];
}>;

export type UpdateSessionIsPublicMutation = { __typename?: 'Mutation' } & {
    updateSessionIsPublic?: Types.Maybe<
        { __typename?: 'Session' } & Pick<
            Types.Session,
            'secure_id' | 'is_public'
        >
    >;
};

export type UpdateErrorGroupIsPublicMutationVariables = Types.Exact<{
    error_group_secure_id: Types.Scalars['String'];
    is_public: Types.Scalars['Boolean'];
}>;

export type UpdateErrorGroupIsPublicMutation = { __typename?: 'Mutation' } & {
    updateErrorGroupIsPublic?: Types.Maybe<
        { __typename?: 'ErrorGroup' } & Pick<
            Types.ErrorGroup,
            'secure_id' | 'is_public'
        >
    >;
};

<<<<<<< HEAD
export type SessionPayloadFragmentFragment = {
    __typename?: 'SessionPayload';
} & Pick<Types.SessionPayload, 'events'> & {
        errors: Array<
            Types.Maybe<
                { __typename?: 'ErrorObject' } & Pick<
                    Types.ErrorObject,
                    | 'id'
                    | 'error_group_secure_id'
                    | 'event'
                    | 'type'
                    | 'url'
                    | 'source'
                    | 'stack_trace'
                    | 'timestamp'
                    | 'payload'
                    | 'request_id'
                > & {
                        structured_stack_trace: Array<
                            Types.Maybe<
                                { __typename?: 'ErrorTrace' } & Pick<
                                    Types.ErrorTrace,
                                    | 'fileName'
                                    | 'lineNumber'
                                    | 'functionName'
                                    | 'columnNumber'
                                >
                            >
                        >;
                    }
            >
        >;
        rage_clicks: Array<
            { __typename?: 'RageClickEvent' } & Pick<
                Types.RageClickEvent,
                'start_timestamp' | 'end_timestamp' | 'total_clicks'
            >
        >;
        session_comments: Array<
            Types.Maybe<
                { __typename?: 'SessionComment' } & Pick<
                    Types.SessionComment,
                    | 'id'
                    | 'timestamp'
                    | 'session_id'
                    | 'session_secure_id'
                    | 'created_at'
                    | 'updated_at'
                    | 'project_id'
                    | 'text'
                    | 'x_coordinate'
                    | 'y_coordinate'
                    | 'type'
                    | 'metadata'
                > & {
                        author?: Types.Maybe<
                            { __typename?: 'SanitizedAdmin' } & Pick<
                                Types.SanitizedAdmin,
                                'id' | 'name' | 'email' | 'photo_url'
                            >
                        >;
                    }
            >
        >;
    };
=======
export type UpdateAllowMeterOverageMutationVariables = Types.Exact<{
    workspace_id: Types.Scalars['ID'];
    allow_meter_overage: Types.Scalars['Boolean'];
}>;

export type UpdateAllowMeterOverageMutation = { __typename?: 'Mutation' } & {
    updateAllowMeterOverage?: Types.Maybe<
        { __typename?: 'Workspace' } & Pick<
            Types.Workspace,
            'id' | 'allow_meter_overage'
        >
    >;
};
>>>>>>> 6a55b580

export type GetSessionPayloadQueryVariables = Types.Exact<{
    session_secure_id: Types.Scalars['String'];
    skip_events: Types.Scalars['Boolean'];
}>;

export type GetSessionPayloadQuery = {
    __typename?: 'Query';
} & Types.MakeOptional<Pick<Types.Query, 'events'>, 'events'> & {
        errors?: Types.Maybe<
            Array<
                Types.Maybe<
                    { __typename?: 'ErrorObject' } & Pick<
                        Types.ErrorObject,
                        | 'id'
                        | 'error_group_secure_id'
                        | 'event'
                        | 'type'
                        | 'url'
                        | 'source'
                        | 'stack_trace'
                        | 'timestamp'
                        | 'payload'
                        | 'request_id'
                    > & {
                            structured_stack_trace: Array<
                                Types.Maybe<
                                    { __typename?: 'ErrorTrace' } & Pick<
                                        Types.ErrorTrace,
                                        | 'fileName'
                                        | 'lineNumber'
                                        | 'functionName'
                                        | 'columnNumber'
                                    >
                                >
                            >;
                        }
                >
            >
        >;
        rage_clicks: Array<
            { __typename?: 'RageClickEvent' } & Pick<
                Types.RageClickEvent,
                'start_timestamp' | 'end_timestamp' | 'total_clicks'
            >
        >;
        session_comments: Array<
            Types.Maybe<
                { __typename?: 'SessionComment' } & Pick<
                    Types.SessionComment,
                    | 'id'
                    | 'timestamp'
                    | 'session_id'
                    | 'session_secure_id'
                    | 'created_at'
                    | 'updated_at'
                    | 'project_id'
                    | 'text'
                    | 'x_coordinate'
                    | 'y_coordinate'
                    | 'type'
                    | 'metadata'
                    | 'tags'
                > & {
                        author?: Types.Maybe<
                            { __typename?: 'SanitizedAdmin' } & Pick<
                                Types.SanitizedAdmin,
                                'id' | 'name' | 'email' | 'photo_url'
                            >
                        >;
                    }
            >
        >;
    };

export type GetCommentTagsForProjectQueryVariables = Types.Exact<{
    project_id: Types.Scalars['ID'];
}>;

export type GetCommentTagsForProjectQuery = { __typename?: 'Query' } & {
    session_comment_tags_for_project: Array<
        { __typename?: 'SessionCommentTag' } & Pick<
            Types.SessionCommentTag,
            'id' | 'name'
        >
    >;
};

export type GetSessionQueryVariables = Types.Exact<{
    secure_id: Types.Scalars['String'];
}>;

export type GetSessionQuery = { __typename?: 'Query' } & {
    session?: Types.Maybe<
        { __typename?: 'Session' } & Pick<
            Types.Session,
            | 'secure_id'
            | 'os_name'
            | 'os_version'
            | 'browser_name'
            | 'browser_version'
            | 'environment'
            | 'app_version'
            | 'city'
            | 'state'
            | 'postal'
            | 'fingerprint'
            | 'created_at'
            | 'language'
            | 'user_object'
            | 'user_properties'
            | 'identifier'
            | 'starred'
            | 'enable_strict_privacy'
            | 'enable_recording_network_contents'
            | 'field_group'
            | 'object_storage_enabled'
            | 'payload_size'
            | 'processed'
            | 'within_billing_quota'
            | 'client_version'
            | 'client_config'
            | 'is_public'
            | 'event_counts'
            | 'direct_download_url'
        > & {
                fields?: Types.Maybe<
                    Array<
                        Types.Maybe<
                            { __typename?: 'Field' } & Pick<
                                Types.Field,
                                'name' | 'value' | 'type'
                            >
                        >
                    >
                >;
            }
    >;
};

export type GetProjectAdminsQueryVariables = Types.Exact<{
    project_id: Types.Scalars['ID'];
}>;

export type GetProjectAdminsQuery = { __typename?: 'Query' } & {
    admins: Array<
        Types.Maybe<
            { __typename?: 'Admin' } & Pick<
                Types.Admin,
                'id' | 'name' | 'email' | 'photo_url' | 'role'
            >
        >
    >;
};

export type GetWorkspaceAdminsQueryVariables = Types.Exact<{
    workspace_id: Types.Scalars['ID'];
}>;

export type GetWorkspaceAdminsQuery = { __typename?: 'Query' } & {
    admins: Array<
        Types.Maybe<
            { __typename?: 'Admin' } & Pick<
                Types.Admin,
                'id' | 'name' | 'email' | 'photo_url' | 'role'
            >
        >
    >;
    workspace?: Types.Maybe<
        { __typename?: 'Workspace' } & Pick<
            Types.Workspace,
            'id' | 'name' | 'secret'
        >
    >;
    workspace_invite_links: { __typename?: 'WorkspaceInviteLink' } & Pick<
        Types.WorkspaceInviteLink,
        'id' | 'invitee_email' | 'invitee_role' | 'expiration_date' | 'secret'
    >;
};

export type GetSessionCommentsQueryVariables = Types.Exact<{
    session_secure_id: Types.Scalars['String'];
}>;

export type GetSessionCommentsQuery = { __typename?: 'Query' } & {
    session_comments: Array<
        Types.Maybe<
            { __typename?: 'SessionComment' } & Pick<
                Types.SessionComment,
                | 'id'
                | 'timestamp'
                | 'session_id'
                | 'session_secure_id'
                | 'created_at'
                | 'updated_at'
                | 'project_id'
                | 'text'
                | 'x_coordinate'
                | 'y_coordinate'
                | 'type'
                | 'metadata'
                | 'tags'
            > & {
                    author?: Types.Maybe<
                        { __typename?: 'SanitizedAdmin' } & Pick<
                            Types.SanitizedAdmin,
                            'id' | 'name' | 'email' | 'photo_url'
                        >
                    >;
                }
        >
    >;
};

export type GetNotificationsQueryVariables = Types.Exact<{
    project_id: Types.Scalars['ID'];
}>;

export type GetNotificationsQuery = { __typename?: 'Query' } & {
    session_comments_for_project: Array<
        Types.Maybe<
            { __typename?: 'SessionComment' } & Pick<
                Types.SessionComment,
                | 'id'
                | 'timestamp'
                | 'updated_at'
                | 'session_id'
                | 'session_secure_id'
                | 'text'
                | 'type'
                | 'metadata'
                | 'tags'
            > & {
                    author?: Types.Maybe<
                        { __typename?: 'SanitizedAdmin' } & Pick<
                            Types.SanitizedAdmin,
                            'id' | 'name' | 'email' | 'photo_url'
                        >
                    >;
                }
        >
    >;
    error_comments_for_project: Array<
        Types.Maybe<
            { __typename?: 'ErrorComment' } & Pick<
                Types.ErrorComment,
                | 'id'
                | 'updated_at'
                | 'project_id'
                | 'text'
                | 'error_id'
                | 'error_secure_id'
            > & {
                    author: { __typename?: 'SanitizedAdmin' } & Pick<
                        Types.SanitizedAdmin,
                        'id' | 'name' | 'email' | 'photo_url'
                    >;
                }
        >
    >;
};

export type GetSessionCommentsForAdminQueryVariables = Types.Exact<{
    [key: string]: never;
}>;

export type GetSessionCommentsForAdminQuery = { __typename?: 'Query' } & {
    session_comments_for_admin: Array<
        Types.Maybe<
            { __typename?: 'SessionComment' } & Pick<
                Types.SessionComment,
                | 'id'
                | 'timestamp'
                | 'created_at'
                | 'project_id'
                | 'updated_at'
                | 'text'
            > & {
                    author?: Types.Maybe<
                        { __typename?: 'SanitizedAdmin' } & Pick<
                            Types.SanitizedAdmin,
                            'id' | 'name' | 'email' | 'photo_url'
                        >
                    >;
                }
        >
    >;
};

export type GetErrorCommentsQueryVariables = Types.Exact<{
    error_group_secure_id: Types.Scalars['String'];
}>;

export type GetErrorCommentsQuery = { __typename?: 'Query' } & {
    error_comments: Array<
        Types.Maybe<
            { __typename?: 'ErrorComment' } & Pick<
                Types.ErrorComment,
                'id' | 'created_at' | 'updated_at' | 'text' | 'project_id'
            > & {
                    author: { __typename?: 'SanitizedAdmin' } & Pick<
                        Types.SanitizedAdmin,
                        'id' | 'name' | 'email' | 'photo_url'
                    >;
                }
        >
    >;
};

export type GetEnhancedUserDetailsQueryVariables = Types.Exact<{
    session_secure_id: Types.Scalars['String'];
}>;

export type GetEnhancedUserDetailsQuery = { __typename?: 'Query' } & {
    enhanced_user_details?: Types.Maybe<
        { __typename?: 'EnhancedUserDetailsResult' } & Pick<
            Types.EnhancedUserDetailsResult,
            'id' | 'name' | 'bio' | 'avatar' | 'email'
        > & {
                socials?: Types.Maybe<
                    Array<
                        Types.Maybe<
                            { __typename?: 'SocialLink' } & Pick<
                                Types.SocialLink,
                                'type' | 'link'
                            >
                        >
                    >
                >;
            }
    >;
};

export type GetOnboardingStepsQueryVariables = Types.Exact<{
    project_id: Types.Scalars['ID'];
    admin_id: Types.Scalars['ID'];
}>;

export type GetOnboardingStepsQuery = { __typename?: 'Query' } & Pick<
    Types.Query,
    'isIntegrated' | 'adminHasCreatedComment'
> & {
        workspace?: Types.Maybe<
            { __typename?: 'Workspace' } & Pick<
                Types.Workspace,
                'id' | 'slack_channels'
            >
        >;
        admins: Array<
            Types.Maybe<{ __typename?: 'Admin' } & Pick<Types.Admin, 'id'>>
        >;
        projectHasViewedASession?: Types.Maybe<
            { __typename?: 'Session' } & Pick<Types.Session, 'secure_id'>
        >;
        admin?: Types.Maybe<
            { __typename?: 'Admin' } & Pick<Types.Admin, 'slack_im_channel_id'>
        >;
    };

export type SendAdminWorkspaceInviteMutationVariables = Types.Exact<{
    workspace_id: Types.Scalars['ID'];
    email: Types.Scalars['String'];
    base_url: Types.Scalars['String'];
    role: Types.Scalars['String'];
}>;

export type SendAdminWorkspaceInviteMutation = {
    __typename?: 'Mutation';
} & Pick<Types.Mutation, 'sendAdminWorkspaceInvite'>;

export type GetSessionsQueryVariables = Types.Exact<{
    project_id: Types.Scalars['ID'];
    count: Types.Scalars['Int'];
    lifecycle: Types.SessionLifecycle;
    starred: Types.Scalars['Boolean'];
    params?: Types.Maybe<Types.SearchParamsInput>;
}>;

export type GetSessionsQuery = { __typename?: 'Query' } & {
    sessions: { __typename?: 'SessionResults' } & Pick<
        Types.SessionResults,
        'totalCount'
    > & {
            sessions: Array<
                { __typename?: 'Session' } & Pick<
                    Types.Session,
                    | 'id'
                    | 'secure_id'
                    | 'fingerprint'
                    | 'identifier'
                    | 'os_name'
                    | 'os_version'
                    | 'browser_name'
                    | 'browser_version'
                    | 'city'
                    | 'state'
                    | 'postal'
                    | 'created_at'
                    | 'language'
                    | 'length'
                    | 'active_length'
                    | 'enable_recording_network_contents'
                    | 'viewed'
                    | 'starred'
                    | 'processed'
                    | 'field_group'
                    | 'first_time'
                    | 'user_properties'
                    | 'event_counts'
                > & {
                        fields?: Types.Maybe<
                            Array<
                                Types.Maybe<
                                    { __typename?: 'Field' } & Pick<
                                        Types.Field,
                                        'name' | 'value' | 'type' | 'id'
                                    >
                                >
                            >
                        >;
                    }
            >;
        };
};

export type GetProjectsQueryVariables = Types.Exact<{ [key: string]: never }>;

export type GetProjectsQuery = { __typename?: 'Query' } & {
    projects?: Types.Maybe<
        Array<
            Types.Maybe<
                { __typename?: 'Project' } & Pick<
                    Types.Project,
                    'id' | 'name' | 'workspace_id'
                >
            >
        >
    >;
};

export type GetWorkspaceQueryVariables = Types.Exact<{
    id: Types.Scalars['ID'];
}>;

export type GetWorkspaceQuery = { __typename?: 'Query' } & {
    workspace?: Types.Maybe<
        { __typename?: 'Workspace' } & Pick<
            Types.Workspace,
            'id' | 'name' | 'secret'
        > & {
                projects: Array<
                    Types.Maybe<
                        { __typename?: 'Project' } & Pick<
                            Types.Project,
                            'id' | 'name'
                        >
                    >
                >;
            }
    >;
};

export type GetWorkspacesQueryVariables = Types.Exact<{ [key: string]: never }>;

export type GetWorkspacesQuery = { __typename?: 'Query' } & {
    workspaces?: Types.Maybe<
        Array<
            Types.Maybe<
                { __typename?: 'Workspace' } & Pick<
                    Types.Workspace,
                    'id' | 'name'
                >
            >
        >
    >;
};

export type GetProjectsAndWorkspacesQueryVariables = Types.Exact<{
    [key: string]: never;
}>;

export type GetProjectsAndWorkspacesQuery = { __typename?: 'Query' } & {
    projects?: Types.Maybe<
        Array<
            Types.Maybe<
                { __typename?: 'Project' } & Pick<Types.Project, 'id' | 'name'>
            >
        >
    >;
    workspaces?: Types.Maybe<
        Array<
            Types.Maybe<
                { __typename?: 'Workspace' } & Pick<
                    Types.Workspace,
                    'id' | 'name'
                >
            >
        >
    >;
};

export type GetProjectOrWorkspaceQueryVariables = Types.Exact<{
    project_id: Types.Scalars['ID'];
    workspace_id: Types.Scalars['ID'];
    is_workspace: Types.Scalars['Boolean'];
}>;

export type GetProjectOrWorkspaceQuery = { __typename?: 'Query' } & {
    project?: Types.Maybe<
        { __typename?: 'Project' } & Pick<
            Types.Project,
            'id' | 'name' | 'billing_email'
        >
    >;
    workspace?: Types.Maybe<
        { __typename?: 'Workspace' } & Pick<Types.Workspace, 'id' | 'name'>
    >;
};

export type GetProjectDropdownOptionsQueryVariables = Types.Exact<{
    project_id: Types.Scalars['ID'];
}>;

export type GetProjectDropdownOptionsQuery = { __typename?: 'Query' } & {
    project?: Types.Maybe<
        { __typename?: 'Project' } & Pick<
            Types.Project,
            | 'id'
            | 'name'
            | 'verbose_id'
            | 'billing_email'
            | 'secret'
            | 'workspace_id'
        >
    >;
    workspace?: Types.Maybe<
        { __typename?: 'Workspace' } & Pick<Types.Workspace, 'id' | 'name'> & {
                projects: Array<
                    Types.Maybe<
                        { __typename?: 'Project' } & Pick<
                            Types.Project,
                            'id' | 'name'
                        >
                    >
                >;
            }
    >;
    workspaces?: Types.Maybe<
        Array<
            Types.Maybe<
                { __typename?: 'Workspace' } & Pick<
                    Types.Workspace,
                    'id' | 'name'
                >
            >
        >
    >;
};

export type GetWorkspaceDropdownOptionsQueryVariables = Types.Exact<{
    workspace_id: Types.Scalars['ID'];
}>;

export type GetWorkspaceDropdownOptionsQuery = { __typename?: 'Query' } & {
    workspace?: Types.Maybe<
        { __typename?: 'Workspace' } & Pick<Types.Workspace, 'id' | 'name'> & {
                projects: Array<
                    Types.Maybe<
                        { __typename?: 'Project' } & Pick<
                            Types.Project,
                            'id' | 'name'
                        >
                    >
                >;
            }
    >;
    workspaces?: Types.Maybe<
        Array<
            Types.Maybe<
                { __typename?: 'Workspace' } & Pick<
                    Types.Workspace,
                    'id' | 'name'
                >
            >
        >
    >;
};

export type GetAdminQueryVariables = Types.Exact<{ [key: string]: never }>;

export type GetAdminQuery = { __typename?: 'Query' } & {
    admin?: Types.Maybe<
        { __typename?: 'Admin' } & Pick<
            Types.Admin,
            | 'id'
            | 'uid'
            | 'name'
            | 'email'
            | 'photo_url'
            | 'slack_im_channel_id'
            | 'role'
        >
    >;
};

export type GetProjectQueryVariables = Types.Exact<{
    id: Types.Scalars['ID'];
}>;

export type GetProjectQuery = { __typename?: 'Query' } & {
    project?: Types.Maybe<
        { __typename?: 'Project' } & Pick<
            Types.Project,
            'id' | 'name' | 'verbose_id' | 'billing_email'
        >
    >;
    workspace?: Types.Maybe<
        { __typename?: 'Workspace' } & Pick<
            Types.Workspace,
            'id' | 'slack_webhook_channel'
        >
    >;
};

export type GetBillingDetailsForProjectQueryVariables = Types.Exact<{
    project_id: Types.Scalars['ID'];
}>;

export type GetBillingDetailsForProjectQuery = { __typename?: 'Query' } & {
    billingDetailsForProject: { __typename?: 'BillingDetails' } & Pick<
        Types.BillingDetails,
        'meter' | 'membersMeter' | 'sessionsOutOfQuota'
    > & {
            plan: { __typename?: 'Plan' } & Pick<
                Types.Plan,
                'type' | 'quota' | 'interval' | 'membersLimit'
            >;
        };
    workspace_for_project?: Types.Maybe<
        { __typename?: 'Workspace' } & Pick<
            Types.Workspace,
            | 'id'
            | 'trial_end_date'
            | 'billing_period_end'
            | 'next_invoice_date'
            | 'allow_meter_overage'
        >
    >;
};

export type GetBillingDetailsQueryVariables = Types.Exact<{
    workspace_id: Types.Scalars['ID'];
}>;

export type GetBillingDetailsQuery = { __typename?: 'Query' } & {
    billingDetails: { __typename?: 'BillingDetails' } & Pick<
        Types.BillingDetails,
        'meter' | 'membersMeter' | 'sessionsOutOfQuota'
    > & {
            plan: { __typename?: 'Plan' } & Pick<
                Types.Plan,
                'type' | 'quota' | 'interval' | 'membersLimit'
            >;
        };
    workspace?: Types.Maybe<
        { __typename?: 'Workspace' } & Pick<
            Types.Workspace,
            | 'id'
            | 'trial_end_date'
            | 'billing_period_end'
            | 'next_invoice_date'
            | 'allow_meter_overage'
        >
    >;
};

export type GetErrorGroupQueryVariables = Types.Exact<{
    secure_id: Types.Scalars['String'];
}>;

export type GetErrorGroupQuery = { __typename?: 'Query' } & {
    error_group?: Types.Maybe<
        { __typename?: 'ErrorGroup' } & Pick<
            Types.ErrorGroup,
            | 'created_at'
            | 'id'
            | 'secure_id'
            | 'type'
            | 'project_id'
            | 'event'
            | 'state'
            | 'mapped_stack_trace'
            | 'stack_trace'
            | 'error_frequency'
            | 'is_public'
        > & {
                structured_stack_trace: Array<
                    Types.Maybe<
                        { __typename?: 'ErrorTrace' } & Pick<
                            Types.ErrorTrace,
                            | 'fileName'
                            | 'lineNumber'
                            | 'functionName'
                            | 'columnNumber'
                        >
                    >
                >;
                metadata_log: Array<
                    Types.Maybe<
                        { __typename?: 'ErrorMetadata' } & Pick<
                            Types.ErrorMetadata,
                            | 'error_id'
                            | 'session_secure_id'
                            | 'environment'
                            | 'timestamp'
                            | 'os'
                            | 'browser'
                            | 'visited_url'
                            | 'fingerprint'
                            | 'identifier'
                            | 'user_properties'
                            | 'request_id'
                        >
                    >
                >;
                field_group?: Types.Maybe<
                    Array<
                        Types.Maybe<
                            { __typename?: 'ErrorField' } & Pick<
                                Types.ErrorField,
                                'name' | 'value'
                            >
                        >
                    >
                >;
            }
    >;
};

export type GetErrorGroupsQueryVariables = Types.Exact<{
    project_id: Types.Scalars['ID'];
    count: Types.Scalars['Int'];
    params?: Types.Maybe<Types.ErrorSearchParamsInput>;
}>;

export type GetErrorGroupsQuery = { __typename?: 'Query' } & {
    error_groups?: Types.Maybe<
        { __typename?: 'ErrorResults' } & Pick<
            Types.ErrorResults,
            'totalCount'
        > & {
                error_groups: Array<
                    { __typename?: 'ErrorGroup' } & Pick<
                        Types.ErrorGroup,
                        | 'created_at'
                        | 'id'
                        | 'secure_id'
                        | 'type'
                        | 'event'
                        | 'state'
                        | 'environments'
                        | 'stack_trace'
                        | 'error_frequency'
                    > & {
                            structured_stack_trace: Array<
                                Types.Maybe<
                                    { __typename?: 'ErrorTrace' } & Pick<
                                        Types.ErrorTrace,
                                        | 'fileName'
                                        | 'lineNumber'
                                        | 'functionName'
                                        | 'columnNumber'
                                    >
                                >
                            >;
                            metadata_log: Array<
                                Types.Maybe<
                                    { __typename?: 'ErrorMetadata' } & Pick<
                                        Types.ErrorMetadata,
                                        | 'error_id'
                                        | 'session_secure_id'
                                        | 'timestamp'
                                    >
                                >
                            >;
                        }
                >;
            }
    >;
};

export type GetMessagesQueryVariables = Types.Exact<{
    session_secure_id: Types.Scalars['String'];
}>;

export type GetMessagesQuery = { __typename?: 'Query' } & Pick<
    Types.Query,
    'messages'
>;

export type GetResourcesQueryVariables = Types.Exact<{
    session_secure_id: Types.Scalars['String'];
}>;

export type GetResourcesQuery = { __typename?: 'Query' } & Pick<
    Types.Query,
    'resources'
>;

export type GetFieldSuggestionQueryVariables = Types.Exact<{
    project_id: Types.Scalars['ID'];
    name: Types.Scalars['String'];
    query: Types.Scalars['String'];
}>;

export type GetFieldSuggestionQuery = { __typename?: 'Query' } & {
    field_suggestion?: Types.Maybe<
        Array<
            Types.Maybe<
                { __typename?: 'Field' } & Pick<Types.Field, 'name' | 'value'>
            >
        >
    >;
};

export type GetEnvironmentsQueryVariables = Types.Exact<{
    project_id: Types.Scalars['ID'];
}>;

export type GetEnvironmentsQuery = { __typename?: 'Query' } & {
    environment_suggestion?: Types.Maybe<
        Array<
            Types.Maybe<
                { __typename?: 'Field' } & Pick<Types.Field, 'name' | 'value'>
            >
        >
    >;
};

export type GetAppVersionsQueryVariables = Types.Exact<{
    project_id: Types.Scalars['ID'];
}>;

export type GetAppVersionsQuery = { __typename?: 'Query' } & Pick<
    Types.Query,
    'app_version_suggestion'
>;

export type GetProjectSuggestionQueryVariables = Types.Exact<{
    query: Types.Scalars['String'];
}>;

export type GetProjectSuggestionQuery = { __typename?: 'Query' } & {
    projectSuggestion: Array<
        Types.Maybe<
            { __typename?: 'Project' } & Pick<
                Types.Project,
                'id' | 'name' | 'workspace_id'
            >
        >
    >;
    workspaceSuggestion: Array<
        Types.Maybe<
            { __typename?: 'Workspace' } & Pick<Types.Workspace, 'id' | 'name'>
        >
    >;
};

export type GetErrorFieldSuggestionQueryVariables = Types.Exact<{
    project_id: Types.Scalars['ID'];
    name: Types.Scalars['String'];
    query: Types.Scalars['String'];
}>;

export type GetErrorFieldSuggestionQuery = { __typename?: 'Query' } & {
    error_field_suggestion?: Types.Maybe<
        Array<
            Types.Maybe<
                { __typename?: 'ErrorField' } & Pick<
                    Types.ErrorField,
                    'name' | 'value'
                >
            >
        >
    >;
};

export type GetErrorSearchSuggestionsQueryVariables = Types.Exact<{
    project_id: Types.Scalars['ID'];
    query: Types.Scalars['String'];
}>;

export type GetErrorSearchSuggestionsQuery = { __typename?: 'Query' } & {
    visitedUrls?: Types.Maybe<
        Array<
            Types.Maybe<
                { __typename?: 'ErrorField' } & Pick<
                    Types.ErrorField,
                    'name' | 'value'
                >
            >
        >
    >;
    fields?: Types.Maybe<
        Array<
            Types.Maybe<
                { __typename?: 'ErrorField' } & Pick<
                    Types.ErrorField,
                    'name' | 'value'
                >
            >
        >
    >;
};

export type GetSessionSearchResultsQueryVariables = Types.Exact<{
    project_id: Types.Scalars['ID'];
    query: Types.Scalars['String'];
}>;

export type GetSessionSearchResultsQuery = { __typename?: 'Query' } & {
    trackProperties?: Types.Maybe<
        Array<
            Types.Maybe<
                { __typename?: 'Field' } & Pick<
                    Types.Field,
                    'id' | 'name' | 'value'
                >
            >
        >
    >;
    userProperties?: Types.Maybe<
        Array<
            Types.Maybe<
                { __typename?: 'Field' } & Pick<
                    Types.Field,
                    'id' | 'name' | 'value'
                >
            >
        >
    >;
    visitedUrls?: Types.Maybe<
        Array<
            Types.Maybe<
                { __typename?: 'Field' } & Pick<
                    Types.Field,
                    'id' | 'name' | 'value'
                >
            >
        >
    >;
    referrers?: Types.Maybe<
        Array<
            Types.Maybe<
                { __typename?: 'Field' } & Pick<
                    Types.Field,
                    'id' | 'name' | 'value'
                >
            >
        >
    >;
};

export type GetTrackSuggestionQueryVariables = Types.Exact<{
    project_id: Types.Scalars['ID'];
    query: Types.Scalars['String'];
}>;

export type GetTrackSuggestionQuery = { __typename?: 'Query' } & {
    property_suggestion?: Types.Maybe<
        Array<
            Types.Maybe<
                { __typename?: 'Field' } & Pick<
                    Types.Field,
                    'id' | 'name' | 'value'
                >
            >
        >
    >;
};

export type GetUserSuggestionQueryVariables = Types.Exact<{
    project_id: Types.Scalars['ID'];
    query: Types.Scalars['String'];
}>;

export type GetUserSuggestionQuery = { __typename?: 'Query' } & {
    property_suggestion?: Types.Maybe<
        Array<
            Types.Maybe<
                { __typename?: 'Field' } & Pick<
                    Types.Field,
                    'id' | 'name' | 'value'
                >
            >
        >
    >;
};

export type GetSegmentsQueryVariables = Types.Exact<{
    project_id: Types.Scalars['ID'];
}>;

export type GetSegmentsQuery = { __typename?: 'Query' } & {
    segments?: Types.Maybe<
        Array<
            Types.Maybe<
                { __typename?: 'Segment' } & Pick<
                    Types.Segment,
                    'id' | 'name'
                > & {
                        params: { __typename?: 'SearchParams' } & Pick<
                            Types.SearchParams,
                            | 'os'
                            | 'browser'
                            | 'visited_url'
                            | 'referrer'
                            | 'identified'
                            | 'hide_viewed'
                            | 'first_time'
                            | 'app_versions'
                            | 'environments'
                            | 'device_id'
                            | 'show_live_sessions'
                        > & {
                                user_properties?: Types.Maybe<
                                    Array<
                                        Types.Maybe<
                                            {
                                                __typename?: 'UserProperty';
                                            } & Pick<
                                                Types.UserProperty,
                                                'name' | 'value'
                                            >
                                        >
                                    >
                                >;
                                excluded_properties?: Types.Maybe<
                                    Array<
                                        Types.Maybe<
                                            {
                                                __typename?: 'UserProperty';
                                            } & Pick<
                                                Types.UserProperty,
                                                'name' | 'value'
                                            >
                                        >
                                    >
                                >;
                                track_properties?: Types.Maybe<
                                    Array<
                                        Types.Maybe<
                                            {
                                                __typename?: 'UserProperty';
                                            } & Pick<
                                                Types.UserProperty,
                                                'name' | 'value'
                                            >
                                        >
                                    >
                                >;
                                date_range?: Types.Maybe<
                                    { __typename?: 'DateRange' } & Pick<
                                        Types.DateRange,
                                        'start_date' | 'end_date'
                                    >
                                >;
                                length_range?: Types.Maybe<
                                    { __typename?: 'LengthRange' } & Pick<
                                        Types.LengthRange,
                                        'min' | 'max'
                                    >
                                >;
                            };
                    }
            >
        >
    >;
};

export type GetErrorSegmentsQueryVariables = Types.Exact<{
    project_id: Types.Scalars['ID'];
}>;

export type GetErrorSegmentsQuery = { __typename?: 'Query' } & {
    error_segments?: Types.Maybe<
        Array<
            Types.Maybe<
                { __typename?: 'ErrorSegment' } & Pick<
                    Types.ErrorSegment,
                    'id' | 'name'
                > & {
                        params: { __typename?: 'ErrorSearchParams' } & Pick<
                            Types.ErrorSearchParams,
                            'os' | 'browser' | 'visited_url' | 'state' | 'event'
                        > & {
                                date_range?: Types.Maybe<
                                    { __typename?: 'DateRange' } & Pick<
                                        Types.DateRange,
                                        'start_date' | 'end_date'
                                    >
                                >;
                            };
                    }
            >
        >
    >;
};

export type IsIntegratedQueryVariables = Types.Exact<{
    project_id: Types.Scalars['ID'];
}>;

export type IsIntegratedQuery = { __typename?: 'Query' } & Pick<
    Types.Query,
    'isIntegrated'
>;

export type UnprocessedSessionsCountQueryVariables = Types.Exact<{
    project_id: Types.Scalars['ID'];
}>;

export type UnprocessedSessionsCountQuery = { __typename?: 'Query' } & Pick<
    Types.Query,
    'unprocessedSessionsCount'
>;

export type GetKeyPerformanceIndicatorsQueryVariables = Types.Exact<{
    project_id: Types.Scalars['ID'];
    lookBackPeriod: Types.Scalars['Int'];
}>;

export type GetKeyPerformanceIndicatorsQuery = { __typename?: 'Query' } & Pick<
    Types.Query,
    'unprocessedSessionsCount'
> & {
        newUsersCount?: Types.Maybe<
            { __typename?: 'NewUsersCount' } & Pick<
                Types.NewUsersCount,
                'count'
            >
        >;
        averageSessionLength?: Types.Maybe<
            { __typename?: 'AverageSessionLength' } & Pick<
                Types.AverageSessionLength,
                'length'
            >
        >;
        userFingerprintCount?: Types.Maybe<
            { __typename?: 'UserFingerprintCount' } & Pick<
                Types.UserFingerprintCount,
                'count'
            >
        >;
    };

export type GetReferrersCountQueryVariables = Types.Exact<{
    project_id: Types.Scalars['ID'];
    lookBackPeriod: Types.Scalars['Int'];
}>;

export type GetReferrersCountQuery = { __typename?: 'Query' } & {
    referrers: Array<
        Types.Maybe<
            { __typename?: 'ReferrerTablePayload' } & Pick<
                Types.ReferrerTablePayload,
                'host' | 'count' | 'percent'
            >
        >
    >;
};

export type GetNewUsersCountQueryVariables = Types.Exact<{
    project_id: Types.Scalars['ID'];
    lookBackPeriod: Types.Scalars['Int'];
}>;

export type GetNewUsersCountQuery = { __typename?: 'Query' } & {
    newUsersCount?: Types.Maybe<
        { __typename?: 'NewUsersCount' } & Pick<Types.NewUsersCount, 'count'>
    >;
};

export type GetAverageSessionLengthQueryVariables = Types.Exact<{
    project_id: Types.Scalars['ID'];
    lookBackPeriod: Types.Scalars['Int'];
}>;

export type GetAverageSessionLengthQuery = { __typename?: 'Query' } & {
    averageSessionLength?: Types.Maybe<
        { __typename?: 'AverageSessionLength' } & Pick<
            Types.AverageSessionLength,
            'length'
        >
    >;
};

export type GetTopUsersQueryVariables = Types.Exact<{
    project_id: Types.Scalars['ID'];
    lookBackPeriod: Types.Scalars['Int'];
}>;

export type GetTopUsersQuery = { __typename?: 'Query' } & {
    topUsers: Array<
        Types.Maybe<
            { __typename?: 'TopUsersPayload' } & Pick<
                Types.TopUsersPayload,
                | 'identifier'
                | 'total_active_time'
                | 'active_time_percentage'
                | 'id'
                | 'user_properties'
            >
        >
    >;
};

export type GetDailySessionsCountQueryVariables = Types.Exact<{
    project_id: Types.Scalars['ID'];
    date_range: Types.DateRangeInput;
}>;

export type GetDailySessionsCountQuery = { __typename?: 'Query' } & {
    dailySessionsCount: Array<
        Types.Maybe<
            { __typename?: 'DailySessionCount' } & Pick<
                Types.DailySessionCount,
                'date' | 'count'
            >
        >
    >;
};

export type GetDailyErrorsCountQueryVariables = Types.Exact<{
    project_id: Types.Scalars['ID'];
    date_range: Types.DateRangeInput;
}>;

export type GetDailyErrorsCountQuery = { __typename?: 'Query' } & {
    dailyErrorsCount: Array<
        Types.Maybe<
            { __typename?: 'DailyErrorCount' } & Pick<
                Types.DailyErrorCount,
                'date' | 'count'
            >
        >
    >;
};

export type GetRageClicksForProjectQueryVariables = Types.Exact<{
    project_id: Types.Scalars['ID'];
    lookBackPeriod: Types.Scalars['Int'];
}>;

export type GetRageClicksForProjectQuery = { __typename?: 'Query' } & {
    rageClicksForProject: Array<
        { __typename?: 'RageClickEventForProject' } & Pick<
            Types.RageClickEventForProject,
            | 'identifier'
            | 'session_secure_id'
            | 'total_clicks'
            | 'user_properties'
        >
    >;
};

export type GetDailyErrorFrequencyQueryVariables = Types.Exact<{
    project_id: Types.Scalars['ID'];
    error_group_secure_id: Types.Scalars['String'];
    date_offset: Types.Scalars['Int'];
}>;

export type GetDailyErrorFrequencyQuery = { __typename?: 'Query' } & Pick<
    Types.Query,
    'dailyErrorFrequency'
>;

export type GetSlackChannelSuggestionQueryVariables = Types.Exact<{
    project_id: Types.Scalars['ID'];
}>;

export type GetSlackChannelSuggestionQuery = { __typename?: 'Query' } & {
    slack_channel_suggestion?: Types.Maybe<
        Array<
            Types.Maybe<
                { __typename?: 'SanitizedSlackChannel' } & Pick<
                    Types.SanitizedSlackChannel,
                    'webhook_channel' | 'webhook_channel_id'
                >
            >
        >
    >;
};

export type GetWorkspaceIsIntegratedWithSlackQueryVariables = Types.Exact<{
    project_id: Types.Scalars['ID'];
}>;

export type GetWorkspaceIsIntegratedWithSlackQuery = {
    __typename?: 'Query';
} & Pick<Types.Query, 'is_integrated_with_slack'>;

export type GetAlertsPagePayloadQueryVariables = Types.Exact<{
    project_id: Types.Scalars['ID'];
}>;

export type GetAlertsPagePayloadQuery = { __typename?: 'Query' } & Pick<
    Types.Query,
    'is_integrated_with_slack' | 'identifier_suggestion'
> & {
        slack_channel_suggestion?: Types.Maybe<
            Array<
                Types.Maybe<
                    { __typename?: 'SanitizedSlackChannel' } & Pick<
                        Types.SanitizedSlackChannel,
                        'webhook_channel' | 'webhook_channel_id'
                    >
                >
            >
        >;
        admins: Array<
            Types.Maybe<
                { __typename?: 'Admin' } & Pick<
                    Types.Admin,
                    'id' | 'name' | 'email' | 'photo_url'
                >
            >
        >;
        environment_suggestion?: Types.Maybe<
            Array<
                Types.Maybe<
                    { __typename?: 'Field' } & Pick<
                        Types.Field,
                        'name' | 'value'
                    >
                >
            >
        >;
        error_alerts: Array<
            Types.Maybe<
                { __typename?: 'ErrorAlert' } & Pick<
                    Types.ErrorAlert,
                    | 'ExcludedEnvironments'
                    | 'updated_at'
                    | 'CountThreshold'
                    | 'LastAdminToEditID'
                    | 'ThresholdWindow'
                    | 'id'
                    | 'Type'
                    | 'Name'
                > & {
                        ChannelsToNotify: Array<
                            Types.Maybe<
                                { __typename?: 'SanitizedSlackChannel' } & Pick<
                                    Types.SanitizedSlackChannel,
                                    'webhook_channel' | 'webhook_channel_id'
                                >
                            >
                        >;
                    }
            >
        >;
        session_feedback_alerts: Array<
            Types.Maybe<
                { __typename?: 'SessionAlert' } & Pick<
                    Types.SessionAlert,
                    | 'updated_at'
                    | 'ExcludedEnvironments'
                    | 'CountThreshold'
                    | 'ThresholdWindow'
                    | 'LastAdminToEditID'
                    | 'id'
                    | 'Name'
                    | 'Type'
                > & {
                        ChannelsToNotify: Array<
                            Types.Maybe<
                                { __typename?: 'SanitizedSlackChannel' } & Pick<
                                    Types.SanitizedSlackChannel,
                                    'webhook_channel' | 'webhook_channel_id'
                                >
                            >
                        >;
                    }
            >
        >;
        new_session_alerts: Array<
            Types.Maybe<
                { __typename?: 'SessionAlert' } & Pick<
                    Types.SessionAlert,
                    | 'ExcludedEnvironments'
                    | 'CountThreshold'
                    | 'ThresholdWindow'
                    | 'updated_at'
                    | 'LastAdminToEditID'
                    | 'Name'
                    | 'id'
                    | 'Type'
                    | 'ExcludeRules'
                > & {
                        ChannelsToNotify: Array<
                            Types.Maybe<
                                { __typename?: 'SanitizedSlackChannel' } & Pick<
                                    Types.SanitizedSlackChannel,
                                    'webhook_channel' | 'webhook_channel_id'
                                >
                            >
                        >;
                    }
            >
        >;
        rage_click_alerts: Array<
            Types.Maybe<
                { __typename?: 'SessionAlert' } & Pick<
                    Types.SessionAlert,
                    | 'id'
                    | 'ExcludedEnvironments'
                    | 'CountThreshold'
                    | 'ThresholdWindow'
                    | 'updated_at'
                    | 'LastAdminToEditID'
                    | 'Name'
                    | 'Type'
                > & {
                        ChannelsToNotify: Array<
                            Types.Maybe<
                                { __typename?: 'SanitizedSlackChannel' } & Pick<
                                    Types.SanitizedSlackChannel,
                                    'webhook_channel' | 'webhook_channel_id'
                                >
                            >
                        >;
                    }
            >
        >;
        new_user_alerts?: Types.Maybe<
            Array<
                Types.Maybe<
                    { __typename?: 'SessionAlert' } & Pick<
                        Types.SessionAlert,
                        | 'id'
                        | 'ExcludedEnvironments'
                        | 'CountThreshold'
                        | 'updated_at'
                        | 'LastAdminToEditID'
                        | 'Name'
                        | 'Type'
                    > & {
                            ChannelsToNotify: Array<
                                Types.Maybe<
                                    {
                                        __typename?: 'SanitizedSlackChannel';
                                    } & Pick<
                                        Types.SanitizedSlackChannel,
                                        'webhook_channel' | 'webhook_channel_id'
                                    >
                                >
                            >;
                        }
                >
            >
        >;
        track_properties_alerts: Array<
            Types.Maybe<
                { __typename?: 'SessionAlert' } & Pick<
                    Types.SessionAlert,
                    | 'id'
                    | 'ExcludedEnvironments'
                    | 'updated_at'
                    | 'LastAdminToEditID'
                    | 'CountThreshold'
                    | 'Name'
                    | 'Type'
                > & {
                        ChannelsToNotify: Array<
                            Types.Maybe<
                                { __typename?: 'SanitizedSlackChannel' } & Pick<
                                    Types.SanitizedSlackChannel,
                                    'webhook_channel' | 'webhook_channel_id'
                                >
                            >
                        >;
                        TrackProperties: Array<
                            Types.Maybe<
                                { __typename?: 'TrackProperty' } & Pick<
                                    Types.TrackProperty,
                                    'id' | 'name' | 'value'
                                >
                            >
                        >;
                    }
            >
        >;
        user_properties_alerts: Array<
            Types.Maybe<
                { __typename?: 'SessionAlert' } & Pick<
                    Types.SessionAlert,
                    | 'id'
                    | 'ExcludedEnvironments'
                    | 'updated_at'
                    | 'LastAdminToEditID'
                    | 'CountThreshold'
                    | 'Name'
                    | 'Type'
                > & {
                        ChannelsToNotify: Array<
                            Types.Maybe<
                                { __typename?: 'SanitizedSlackChannel' } & Pick<
                                    Types.SanitizedSlackChannel,
                                    'webhook_channel' | 'webhook_channel_id'
                                >
                            >
                        >;
                        UserProperties: Array<
                            Types.Maybe<
                                { __typename?: 'UserProperty' } & Pick<
                                    Types.UserProperty,
                                    'id' | 'name' | 'value'
                                >
                            >
                        >;
                    }
            >
        >;
    };

export type GetCommentMentionSuggestionsQueryVariables = Types.Exact<{
    project_id: Types.Scalars['ID'];
}>;

export type GetCommentMentionSuggestionsQuery = { __typename?: 'Query' } & {
    admins: Array<
        Types.Maybe<
            { __typename?: 'Admin' } & Pick<
                Types.Admin,
                'id' | 'name' | 'email' | 'photo_url'
            >
        >
    >;
    slack_members: Array<
        Types.Maybe<
            { __typename?: 'SanitizedSlackChannel' } & Pick<
                Types.SanitizedSlackChannel,
                'webhook_channel' | 'webhook_channel_id'
            >
        >
    >;
};

export type GetCustomerPortalUrlQueryVariables = Types.Exact<{
    workspace_id: Types.Scalars['ID'];
}>;

export type GetCustomerPortalUrlQuery = { __typename?: 'Query' } & Pick<
    Types.Query,
    'customer_portal_url'
>;

export type OnSessionPayloadAppendedSubscriptionVariables = Types.Exact<{
    session_secure_id: Types.Scalars['String'];
    initial_events_count: Types.Scalars['Int'];
}>;

export type OnSessionPayloadAppendedSubscription = {
    __typename?: 'Subscription';
} & {
    session_payload_appended?: Types.Maybe<
        { __typename?: 'SessionPayload' } & SessionPayloadFragmentFragment
    >;
};

export const namedOperations = {
    Query: {
        GetSessionPayload: 'GetSessionPayload' as const,
        GetCommentTagsForProject: 'GetCommentTagsForProject' as const,
        GetSession: 'GetSession' as const,
        GetProjectAdmins: 'GetProjectAdmins' as const,
        GetWorkspaceAdmins: 'GetWorkspaceAdmins' as const,
        GetSessionComments: 'GetSessionComments' as const,
        GetNotifications: 'GetNotifications' as const,
        GetSessionCommentsForAdmin: 'GetSessionCommentsForAdmin' as const,
        GetErrorComments: 'GetErrorComments' as const,
        GetEnhancedUserDetails: 'GetEnhancedUserDetails' as const,
        GetOnboardingSteps: 'GetOnboardingSteps' as const,
        GetSessions: 'GetSessions' as const,
        GetProjects: 'GetProjects' as const,
        GetWorkspace: 'GetWorkspace' as const,
        GetWorkspaces: 'GetWorkspaces' as const,
        GetProjectsAndWorkspaces: 'GetProjectsAndWorkspaces' as const,
        GetProjectOrWorkspace: 'GetProjectOrWorkspace' as const,
        GetProjectDropdownOptions: 'GetProjectDropdownOptions' as const,
        GetWorkspaceDropdownOptions: 'GetWorkspaceDropdownOptions' as const,
        GetAdmin: 'GetAdmin' as const,
        GetProject: 'GetProject' as const,
        GetBillingDetailsForProject: 'GetBillingDetailsForProject' as const,
        GetBillingDetails: 'GetBillingDetails' as const,
        GetErrorGroup: 'GetErrorGroup' as const,
        GetErrorGroups: 'GetErrorGroups' as const,
        GetMessages: 'GetMessages' as const,
        GetResources: 'GetResources' as const,
        GetFieldSuggestion: 'GetFieldSuggestion' as const,
        GetEnvironments: 'GetEnvironments' as const,
        GetAppVersions: 'GetAppVersions' as const,
        GetProjectSuggestion: 'GetProjectSuggestion' as const,
        GetErrorFieldSuggestion: 'GetErrorFieldSuggestion' as const,
        GetErrorSearchSuggestions: 'GetErrorSearchSuggestions' as const,
        GetSessionSearchResults: 'GetSessionSearchResults' as const,
        GetTrackSuggestion: 'GetTrackSuggestion' as const,
        GetUserSuggestion: 'GetUserSuggestion' as const,
        GetSegments: 'GetSegments' as const,
        GetErrorSegments: 'GetErrorSegments' as const,
        IsIntegrated: 'IsIntegrated' as const,
        UnprocessedSessionsCount: 'UnprocessedSessionsCount' as const,
        GetKeyPerformanceIndicators: 'GetKeyPerformanceIndicators' as const,
        GetReferrersCount: 'GetReferrersCount' as const,
        GetNewUsersCount: 'GetNewUsersCount' as const,
        GetAverageSessionLength: 'GetAverageSessionLength' as const,
        GetTopUsers: 'GetTopUsers' as const,
        GetDailySessionsCount: 'GetDailySessionsCount' as const,
        GetDailyErrorsCount: 'GetDailyErrorsCount' as const,
        GetRageClicksForProject: 'GetRageClicksForProject' as const,
        GetDailyErrorFrequency: 'GetDailyErrorFrequency' as const,
        GetSlackChannelSuggestion: 'GetSlackChannelSuggestion' as const,
        GetWorkspaceIsIntegratedWithSlack: 'GetWorkspaceIsIntegratedWithSlack' as const,
        GetAlertsPagePayload: 'GetAlertsPagePayload' as const,
        GetCommentMentionSuggestions: 'GetCommentMentionSuggestions' as const,
        GetCustomerPortalURL: 'GetCustomerPortalURL' as const,
    },
    Mutation: {
        MarkSessionAsViewed: 'MarkSessionAsViewed' as const,
        MarkSessionAsStarred: 'MarkSessionAsStarred' as const,
        CreateOrUpdateStripeSubscription: 'CreateOrUpdateStripeSubscription' as const,
        UpdateBillingDetails: 'UpdateBillingDetails' as const,
        updateErrorGroupState: 'updateErrorGroupState' as const,
        SendEmailSignup: 'SendEmailSignup' as const,
        AddAdminToWorkspace: 'AddAdminToWorkspace' as const,
        ChangeAdminRole: 'ChangeAdminRole' as const,
        DeleteAdminFromProject: 'DeleteAdminFromProject' as const,
        DeleteAdminFromWorkspace: 'DeleteAdminFromWorkspace' as const,
        OpenSlackConversation: 'OpenSlackConversation' as const,
        AddSlackBotIntegrationToProject: 'AddSlackBotIntegrationToProject' as const,
        CreateProject: 'CreateProject' as const,
        CreateWorkspace: 'CreateWorkspace' as const,
        EditProject: 'EditProject' as const,
        DeleteProject: 'DeleteProject' as const,
        EditWorkspace: 'EditWorkspace' as const,
        DeleteSegment: 'DeleteSegment' as const,
        EditSegment: 'EditSegment' as const,
        CreateSegment: 'CreateSegment' as const,
        CreateSessionComment: 'CreateSessionComment' as const,
        DeleteSessionComment: 'DeleteSessionComment' as const,
        CreateErrorComment: 'CreateErrorComment' as const,
        DeleteErrorComment: 'DeleteErrorComment' as const,
        DeleteErrorSegment: 'DeleteErrorSegment' as const,
        EditErrorSegment: 'EditErrorSegment' as const,
        CreateErrorSegment: 'CreateErrorSegment' as const,
        CreateErrorAlert: 'CreateErrorAlert' as const,
        CreateRageClickAlert: 'CreateRageClickAlert' as const,
        UpdateErrorAlert: 'UpdateErrorAlert' as const,
        DeleteErrorAlert: 'DeleteErrorAlert' as const,
        DeleteSessionAlert: 'DeleteSessionAlert' as const,
        CreateDefaultAlerts: 'CreateDefaultAlerts' as const,
        CreateSessionFeedbackAlert: 'CreateSessionFeedbackAlert' as const,
        UpdateSessionFeedbackAlert: 'UpdateSessionFeedbackAlert' as const,
        CreateNewUserAlert: 'CreateNewUserAlert' as const,
        CreateNewSessionAlert: 'CreateNewSessionAlert' as const,
        UpdateNewSessionAlert: 'UpdateNewSessionAlert' as const,
        UpdateRageClickAlert: 'UpdateRageClickAlert' as const,
        UpdateNewUserAlert: 'UpdateNewUserAlert' as const,
        CreateTrackPropertiesAlert: 'CreateTrackPropertiesAlert' as const,
        UpdateTrackPropertiesAlert: 'UpdateTrackPropertiesAlert' as const,
        CreateUserPropertiesAlert: 'CreateUserPropertiesAlert' as const,
        UpdateUserPropertiesAlert: 'UpdateUserPropertiesAlert' as const,
        UpdateSessionIsPublic: 'UpdateSessionIsPublic' as const,
        UpdateErrorGroupIsPublic: 'UpdateErrorGroupIsPublic' as const,
        UpdateAllowMeterOverage: 'UpdateAllowMeterOverage' as const,
        SendAdminWorkspaceInvite: 'SendAdminWorkspaceInvite' as const,
    },
    Subscription: {
        OnSessionPayloadAppended: 'OnSessionPayloadAppended' as const,
    },
    Fragment: {
        SessionPayloadFragment: 'SessionPayloadFragment' as const,
    },
};<|MERGE_RESOLUTION|>--- conflicted
+++ resolved
@@ -1008,7 +1008,20 @@
     >;
 };
 
-<<<<<<< HEAD
+export type UpdateAllowMeterOverageMutationVariables = Types.Exact<{
+    workspace_id: Types.Scalars['ID'];
+    allow_meter_overage: Types.Scalars['Boolean'];
+}>;
+
+export type UpdateAllowMeterOverageMutation = { __typename?: 'Mutation' } & {
+    updateAllowMeterOverage?: Types.Maybe<
+        { __typename?: 'Workspace' } & Pick<
+            Types.Workspace,
+            'id' | 'allow_meter_overage'
+        >
+    >;
+};
+
 export type SessionPayloadFragmentFragment = {
     __typename?: 'SessionPayload';
 } & Pick<Types.SessionPayload, 'events'> & {
@@ -1074,21 +1087,6 @@
             >
         >;
     };
-=======
-export type UpdateAllowMeterOverageMutationVariables = Types.Exact<{
-    workspace_id: Types.Scalars['ID'];
-    allow_meter_overage: Types.Scalars['Boolean'];
-}>;
-
-export type UpdateAllowMeterOverageMutation = { __typename?: 'Mutation' } & {
-    updateAllowMeterOverage?: Types.Maybe<
-        { __typename?: 'Workspace' } & Pick<
-            Types.Workspace,
-            'id' | 'allow_meter_overage'
-        >
-    >;
-};
->>>>>>> 6a55b580
 
 export type GetSessionPayloadQueryVariables = Types.Exact<{
     session_secure_id: Types.Scalars['String'];
