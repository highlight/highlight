import * as Types from './schemas'

export type MarkSessionAsViewedMutationVariables = Types.Exact<{
	secure_id: Types.Scalars['String']
	viewed: Types.Scalars['Boolean']
}>

export type MarkSessionAsViewedMutation = { __typename?: 'Mutation' } & {
	markSessionAsViewed?: Types.Maybe<
		{ __typename?: 'Session' } & Pick<Types.Session, 'secure_id' | 'viewed'>
	>
}

export type MarkSessionAsStarredMutationVariables = Types.Exact<{
	secure_id: Types.Scalars['String']
	starred: Types.Scalars['Boolean']
}>

export type MarkSessionAsStarredMutation = { __typename?: 'Mutation' } & {
	markSessionAsStarred?: Types.Maybe<
		{ __typename?: 'Session' } & Pick<
			Types.Session,
			'secure_id' | 'starred'
		>
	>
}

export type CreateOrUpdateStripeSubscriptionMutationVariables = Types.Exact<{
	workspace_id: Types.Scalars['ID']
	plan_type: Types.PlanType
	interval: Types.SubscriptionInterval
}>

export type CreateOrUpdateStripeSubscriptionMutation = {
	__typename?: 'Mutation'
} & Pick<Types.Mutation, 'createOrUpdateStripeSubscription'>

export type UpdateBillingDetailsMutationVariables = Types.Exact<{
	workspace_id: Types.Scalars['ID']
}>

export type UpdateBillingDetailsMutation = { __typename?: 'Mutation' } & Pick<
	Types.Mutation,
	'updateBillingDetails'
>

export type UpdateErrorGroupStateMutationVariables = Types.Exact<{
	secure_id: Types.Scalars['String']
	state: Types.Scalars['String']
}>

export type UpdateErrorGroupStateMutation = { __typename?: 'Mutation' } & {
	updateErrorGroupState?: Types.Maybe<
		{ __typename?: 'ErrorGroup' } & Pick<
			Types.ErrorGroup,
			'secure_id' | 'state'
		>
	>
}

export type SendEmailSignupMutationVariables = Types.Exact<{
	email: Types.Scalars['String']
}>

export type SendEmailSignupMutation = { __typename?: 'Mutation' } & Pick<
	Types.Mutation,
	'emailSignup'
>

export type AddAdminToWorkspaceMutationVariables = Types.Exact<{
	workspace_id: Types.Scalars['ID']
	invite_id: Types.Scalars['String']
}>

export type AddAdminToWorkspaceMutation = { __typename?: 'Mutation' } & Pick<
	Types.Mutation,
	'addAdminToWorkspace'
>

export type JoinWorkspaceMutationVariables = Types.Exact<{
	workspace_id: Types.Scalars['ID']
}>

export type JoinWorkspaceMutation = { __typename?: 'Mutation' } & Pick<
	Types.Mutation,
	'joinWorkspace'
>

export type ChangeAdminRoleMutationVariables = Types.Exact<{
	workspace_id: Types.Scalars['ID']
	admin_id: Types.Scalars['ID']
	new_role: Types.Scalars['String']
}>

export type ChangeAdminRoleMutation = { __typename?: 'Mutation' } & Pick<
	Types.Mutation,
	'changeAdminRole'
>

export type DeleteAdminFromProjectMutationVariables = Types.Exact<{
	project_id: Types.Scalars['ID']
	admin_id: Types.Scalars['ID']
}>

export type DeleteAdminFromProjectMutation = { __typename?: 'Mutation' } & Pick<
	Types.Mutation,
	'deleteAdminFromProject'
>

export type DeleteAdminFromWorkspaceMutationVariables = Types.Exact<{
	workspace_id: Types.Scalars['ID']
	admin_id: Types.Scalars['ID']
}>

export type DeleteAdminFromWorkspaceMutation = {
	__typename?: 'Mutation'
} & Pick<Types.Mutation, 'deleteAdminFromWorkspace'>

export type OpenSlackConversationMutationVariables = Types.Exact<{
	project_id: Types.Scalars['ID']
	code: Types.Scalars['String']
	redirect_path: Types.Scalars['String']
}>

export type OpenSlackConversationMutation = { __typename?: 'Mutation' } & Pick<
	Types.Mutation,
	'openSlackConversation'
>

export type AddIntegrationToProjectMutationVariables = Types.Exact<{
	integration_type?: Types.Maybe<Types.IntegrationType>
	project_id: Types.Scalars['ID']
	code: Types.Scalars['String']
}>

export type AddIntegrationToProjectMutation = {
	__typename?: 'Mutation'
} & Pick<Types.Mutation, 'addIntegrationToProject'>

export type RemoveIntegrationFromProjectMutationVariables = Types.Exact<{
	integration_type?: Types.Maybe<Types.IntegrationType>
	project_id: Types.Scalars['ID']
}>

export type RemoveIntegrationFromProjectMutation = {
	__typename?: 'Mutation'
} & Pick<Types.Mutation, 'removeIntegrationFromProject'>

export type UpdateAllowedEmailOriginsMutationVariables = Types.Exact<{
	workspace_id: Types.Scalars['ID']
	allowed_auto_join_email_origins: Types.Scalars['String']
}>

export type UpdateAllowedEmailOriginsMutation = {
	__typename?: 'Mutation'
} & Pick<Types.Mutation, 'updateAllowedEmailOrigins'>

export type CreateProjectMutationVariables = Types.Exact<{
	name: Types.Scalars['String']
	workspace_id: Types.Scalars['ID']
}>

export type CreateProjectMutation = { __typename?: 'Mutation' } & {
	createProject?: Types.Maybe<
		{ __typename?: 'Project' } & Pick<Types.Project, 'id' | 'name'>
	>
}

export type SubmitRegistrationFormMutationVariables = Types.Exact<{
	workspace_id: Types.Scalars['ID']
	team_size: Types.Scalars['String']
	role: Types.Scalars['String']
	use_case: Types.Scalars['String']
	heard_about: Types.Scalars['String']
	pun?: Types.Maybe<Types.Scalars['String']>
}>

export type SubmitRegistrationFormMutation = { __typename?: 'Mutation' } & Pick<
	Types.Mutation,
	'submitRegistrationForm'
>

export type CreateWorkspaceMutationVariables = Types.Exact<{
	name: Types.Scalars['String']
}>

export type CreateWorkspaceMutation = { __typename?: 'Mutation' } & {
	createWorkspace?: Types.Maybe<
		{ __typename?: 'Workspace' } & Pick<Types.Workspace, 'id' | 'name'>
	>
}

export type EditProjectMutationVariables = Types.Exact<{
	id: Types.Scalars['ID']
	name?: Types.Maybe<Types.Scalars['String']>
	billing_email?: Types.Maybe<Types.Scalars['String']>
	excluded_users?: Types.Maybe<Types.Scalars['StringArray']>
	error_json_paths?: Types.Maybe<Types.Scalars['StringArray']>
	rage_click_window_seconds?: Types.Maybe<Types.Scalars['Int']>
	rage_click_radius_pixels?: Types.Maybe<Types.Scalars['Int']>
	rage_click_count?: Types.Maybe<Types.Scalars['Int']>
	backend_domains?: Types.Maybe<Types.Scalars['StringArray']>
}>

export type EditProjectMutation = { __typename?: 'Mutation' } & {
	editProject?: Types.Maybe<
		{ __typename?: 'Project' } & Pick<
			Types.Project,
			| 'id'
			| 'name'
			| 'billing_email'
			| 'excluded_users'
			| 'error_json_paths'
			| 'rage_click_window_seconds'
			| 'rage_click_radius_pixels'
			| 'rage_click_count'
			| 'backend_domains'
		>
	>
}

export type DeleteProjectMutationVariables = Types.Exact<{
	id: Types.Scalars['ID']
}>

export type DeleteProjectMutation = { __typename?: 'Mutation' } & Pick<
	Types.Mutation,
	'deleteProject'
>

export type EditWorkspaceMutationVariables = Types.Exact<{
	id: Types.Scalars['ID']
	name?: Types.Maybe<Types.Scalars['String']>
}>

export type EditWorkspaceMutation = { __typename?: 'Mutation' } & {
	editWorkspace?: Types.Maybe<
		{ __typename?: 'Workspace' } & Pick<Types.Workspace, 'id' | 'name'>
	>
}

export type DeleteSegmentMutationVariables = Types.Exact<{
	segment_id: Types.Scalars['ID']
}>

export type DeleteSegmentMutation = { __typename?: 'Mutation' } & Pick<
	Types.Mutation,
	'deleteSegment'
>

export type EditSegmentMutationVariables = Types.Exact<{
	project_id: Types.Scalars['ID']
	id: Types.Scalars['ID']
	params: Types.SearchParamsInput
}>

export type EditSegmentMutation = { __typename?: 'Mutation' } & Pick<
	Types.Mutation,
	'editSegment'
>

export type CreateSegmentMutationVariables = Types.Exact<{
	project_id: Types.Scalars['ID']
	name: Types.Scalars['String']
	params: Types.SearchParamsInput
}>

export type CreateSegmentMutation = { __typename?: 'Mutation' } & {
	createSegment?: Types.Maybe<
		{ __typename?: 'Segment' } & Pick<Types.Segment, 'name' | 'id'> & {
				params: { __typename?: 'SearchParams' } & Pick<
					Types.SearchParams,
					| 'os'
					| 'browser'
					| 'visited_url'
					| 'referrer'
					| 'identified'
					| 'hide_viewed'
					| 'app_versions'
					| 'environments'
					| 'device_id'
					| 'show_live_sessions'
				> & {
						user_properties?: Types.Maybe<
							Array<
								Types.Maybe<
									{ __typename?: 'UserProperty' } & Pick<
										Types.UserProperty,
										'name' | 'value'
									>
								>
							>
						>
						excluded_properties?: Types.Maybe<
							Array<
								Types.Maybe<
									{ __typename?: 'UserProperty' } & Pick<
										Types.UserProperty,
										'name' | 'value'
									>
								>
							>
						>
						date_range?: Types.Maybe<
							{ __typename?: 'DateRange' } & Pick<
								Types.DateRange,
								'start_date' | 'end_date'
							>
						>
					}
			}
	>
}

export type CreateSessionCommentMutationVariables = Types.Exact<{
	project_id: Types.Scalars['ID']
	session_secure_id: Types.Scalars['String']
	session_timestamp: Types.Scalars['Int']
	text: Types.Scalars['String']
	text_for_email: Types.Scalars['String']
	x_coordinate: Types.Scalars['Float']
	y_coordinate: Types.Scalars['Float']
	tagged_admins:
		| Array<Types.Maybe<Types.SanitizedAdminInput>>
		| Types.Maybe<Types.SanitizedAdminInput>
	tagged_slack_users:
		| Array<Types.Maybe<Types.SanitizedSlackChannelInput>>
		| Types.Maybe<Types.SanitizedSlackChannelInput>
	session_url: Types.Scalars['String']
	time: Types.Scalars['Float']
	author_name: Types.Scalars['String']
	session_image?: Types.Maybe<Types.Scalars['String']>
	tags:
		| Array<Types.Maybe<Types.SessionCommentTagInput>>
		| Types.Maybe<Types.SessionCommentTagInput>
	integrations:
		| Array<Types.Maybe<Types.IntegrationType>>
		| Types.Maybe<Types.IntegrationType>
	issue_title?: Types.Maybe<Types.Scalars['String']>
	issue_team_id?: Types.Maybe<Types.Scalars['String']>
	issue_description?: Types.Maybe<Types.Scalars['String']>
	additional_context?: Types.Maybe<Types.Scalars['String']>
}>

export type CreateSessionCommentMutation = { __typename?: 'Mutation' } & {
	createSessionComment?: Types.Maybe<
		{ __typename?: 'SessionComment' } & Pick<
			Types.SessionComment,
			| 'id'
			| 'timestamp'
			| 'created_at'
			| 'updated_at'
			| 'text'
			| 'x_coordinate'
			| 'y_coordinate'
		> & {
				author?: Types.Maybe<
					{ __typename?: 'SanitizedAdmin' } & Pick<
						Types.SanitizedAdmin,
						'id' | 'name' | 'email'
					>
				>
				attachments: Array<
					Types.Maybe<
						{ __typename?: 'ExternalAttachment' } & Pick<
							Types.ExternalAttachment,
							'id' | 'integration_type' | 'external_id' | 'title'
						>
					>
				>
			}
	>
}

export type CreateIssueForSessionCommentMutationVariables = Types.Exact<{
	project_id: Types.Scalars['ID']
	session_comment_id: Types.Scalars['Int']
	text_for_attachment: Types.Scalars['String']
	session_url: Types.Scalars['String']
	time: Types.Scalars['Float']
	author_name: Types.Scalars['String']
	integrations:
		| Array<Types.Maybe<Types.IntegrationType>>
		| Types.Maybe<Types.IntegrationType>
	issue_title?: Types.Maybe<Types.Scalars['String']>
	issue_team_id?: Types.Maybe<Types.Scalars['String']>
	issue_description?: Types.Maybe<Types.Scalars['String']>
}>

export type CreateIssueForSessionCommentMutation = {
	__typename?: 'Mutation'
} & {
	createIssueForSessionComment?: Types.Maybe<
		{ __typename?: 'SessionComment' } & Pick<
			Types.SessionComment,
			| 'id'
			| 'timestamp'
			| 'created_at'
			| 'updated_at'
			| 'text'
			| 'x_coordinate'
			| 'y_coordinate'
		> & {
				author?: Types.Maybe<
					{ __typename?: 'SanitizedAdmin' } & Pick<
						Types.SanitizedAdmin,
						'id' | 'name' | 'email'
					>
				>
				attachments: Array<
					Types.Maybe<
						{ __typename?: 'ExternalAttachment' } & Pick<
							Types.ExternalAttachment,
							'id' | 'integration_type' | 'external_id' | 'title'
						>
					>
				>
			}
	>
}

export type DeleteSessionCommentMutationVariables = Types.Exact<{
	id: Types.Scalars['ID']
}>

export type DeleteSessionCommentMutation = { __typename?: 'Mutation' } & Pick<
	Types.Mutation,
	'deleteSessionComment'
>

export type ReplyToSessionCommentMutationVariables = Types.Exact<{
	comment_id: Types.Scalars['ID']
	text: Types.Scalars['String']
	text_for_email: Types.Scalars['String']
	sessionURL: Types.Scalars['String']
	tagged_admins:
		| Array<Types.Maybe<Types.SanitizedAdminInput>>
		| Types.Maybe<Types.SanitizedAdminInput>
	tagged_slack_users:
		| Array<Types.Maybe<Types.SanitizedSlackChannelInput>>
		| Types.Maybe<Types.SanitizedSlackChannelInput>
}>

export type ReplyToSessionCommentMutation = { __typename?: 'Mutation' } & {
	replyToSessionComment?: Types.Maybe<
		{ __typename?: 'CommentReply' } & Pick<
			Types.CommentReply,
			'id' | 'created_at' | 'updated_at' | 'text'
		> & {
				author: { __typename?: 'SanitizedAdmin' } & Pick<
					Types.SanitizedAdmin,
					'id' | 'name' | 'email' | 'photo_url'
				>
			}
	>
}

export type CreateErrorCommentMutationVariables = Types.Exact<{
	project_id: Types.Scalars['ID']
	error_group_secure_id: Types.Scalars['String']
	text: Types.Scalars['String']
	text_for_email: Types.Scalars['String']
	tagged_admins:
		| Array<Types.Maybe<Types.SanitizedAdminInput>>
		| Types.Maybe<Types.SanitizedAdminInput>
	tagged_slack_users:
		| Array<Types.Maybe<Types.SanitizedSlackChannelInput>>
		| Types.Maybe<Types.SanitizedSlackChannelInput>
	error_url: Types.Scalars['String']
	author_name: Types.Scalars['String']
	integrations:
		| Array<Types.Maybe<Types.IntegrationType>>
		| Types.Maybe<Types.IntegrationType>
	issue_title?: Types.Maybe<Types.Scalars['String']>
	issue_team_id?: Types.Maybe<Types.Scalars['String']>
	issue_description?: Types.Maybe<Types.Scalars['String']>
}>

export type CreateErrorCommentMutation = { __typename?: 'Mutation' } & {
	createErrorComment?: Types.Maybe<
		{ __typename?: 'ErrorComment' } & Pick<
			Types.ErrorComment,
			'id' | 'created_at' | 'updated_at' | 'text'
		> & {
				author: { __typename?: 'SanitizedAdmin' } & Pick<
					Types.SanitizedAdmin,
					'id' | 'name' | 'email'
				>
			}
	>
}

export type CreateIssueForErrorCommentMutationVariables = Types.Exact<{
	project_id: Types.Scalars['ID']
	error_comment_id: Types.Scalars['Int']
	text_for_attachment: Types.Scalars['String']
	error_url: Types.Scalars['String']
	author_name: Types.Scalars['String']
	integrations:
		| Array<Types.Maybe<Types.IntegrationType>>
		| Types.Maybe<Types.IntegrationType>
	issue_title?: Types.Maybe<Types.Scalars['String']>
	issue_team_id?: Types.Maybe<Types.Scalars['String']>
	issue_description?: Types.Maybe<Types.Scalars['String']>
}>

export type CreateIssueForErrorCommentMutation = { __typename?: 'Mutation' } & {
	createIssueForErrorComment?: Types.Maybe<
		{ __typename?: 'ErrorComment' } & Pick<
			Types.ErrorComment,
			'id' | 'created_at' | 'updated_at' | 'text'
		> & {
				author: { __typename?: 'SanitizedAdmin' } & Pick<
					Types.SanitizedAdmin,
					'id' | 'name' | 'email'
				>
				attachments: Array<
					Types.Maybe<
						{ __typename?: 'ExternalAttachment' } & Pick<
							Types.ExternalAttachment,
							'id' | 'integration_type' | 'external_id' | 'title'
						>
					>
				>
			}
	>
}

export type DeleteErrorCommentMutationVariables = Types.Exact<{
	id: Types.Scalars['ID']
}>

export type DeleteErrorCommentMutation = { __typename?: 'Mutation' } & Pick<
	Types.Mutation,
	'deleteErrorComment'
>

export type ReplyToErrorCommentMutationVariables = Types.Exact<{
	comment_id: Types.Scalars['ID']
	text: Types.Scalars['String']
	text_for_email: Types.Scalars['String']
	errorURL: Types.Scalars['String']
	tagged_admins:
		| Array<Types.Maybe<Types.SanitizedAdminInput>>
		| Types.Maybe<Types.SanitizedAdminInput>
	tagged_slack_users:
		| Array<Types.Maybe<Types.SanitizedSlackChannelInput>>
		| Types.Maybe<Types.SanitizedSlackChannelInput>
}>

export type ReplyToErrorCommentMutation = { __typename?: 'Mutation' } & {
	replyToErrorComment?: Types.Maybe<
		{ __typename?: 'CommentReply' } & Pick<
			Types.CommentReply,
			'id' | 'created_at' | 'updated_at' | 'text'
		> & {
				author: { __typename?: 'SanitizedAdmin' } & Pick<
					Types.SanitizedAdmin,
					'id' | 'name' | 'email' | 'photo_url'
				>
			}
	>
}

export type DeleteErrorSegmentMutationVariables = Types.Exact<{
	segment_id: Types.Scalars['ID']
}>

export type DeleteErrorSegmentMutation = { __typename?: 'Mutation' } & Pick<
	Types.Mutation,
	'deleteErrorSegment'
>

export type EditErrorSegmentMutationVariables = Types.Exact<{
	project_id: Types.Scalars['ID']
	id: Types.Scalars['ID']
	params: Types.ErrorSearchParamsInput
}>

export type EditErrorSegmentMutation = { __typename?: 'Mutation' } & Pick<
	Types.Mutation,
	'editErrorSegment'
>

export type CreateErrorSegmentMutationVariables = Types.Exact<{
	project_id: Types.Scalars['ID']
	name: Types.Scalars['String']
	params: Types.ErrorSearchParamsInput
}>

export type CreateErrorSegmentMutation = { __typename?: 'Mutation' } & {
	createErrorSegment?: Types.Maybe<
		{ __typename?: 'ErrorSegment' } & Pick<
			Types.ErrorSegment,
			'name' | 'id'
		> & {
				params: { __typename?: 'ErrorSearchParams' } & Pick<
					Types.ErrorSearchParams,
					'os' | 'browser' | 'visited_url' | 'state'
				> & {
						date_range?: Types.Maybe<
							{ __typename?: 'DateRange' } & Pick<
								Types.DateRange,
								'start_date' | 'end_date'
							>
						>
					}
			}
	>
}

export type CreateErrorAlertMutationVariables = Types.Exact<{
	project_id: Types.Scalars['ID']
	name: Types.Scalars['String']
	count_threshold: Types.Scalars['Int']
	threshold_window: Types.Scalars['Int']
	slack_channels:
		| Array<Types.Maybe<Types.SanitizedSlackChannelInput>>
		| Types.Maybe<Types.SanitizedSlackChannelInput>
	emails:
		| Array<Types.Maybe<Types.Scalars['String']>>
		| Types.Maybe<Types.Scalars['String']>
	environments:
		| Array<Types.Maybe<Types.Scalars['String']>>
		| Types.Maybe<Types.Scalars['String']>
	regex_groups:
		| Array<Types.Maybe<Types.Scalars['String']>>
		| Types.Maybe<Types.Scalars['String']>
	frequency: Types.Scalars['Int']
}>

export type CreateErrorAlertMutation = { __typename?: 'Mutation' } & {
	createErrorAlert?: Types.Maybe<
		{ __typename?: 'ErrorAlert' } & Pick<
			Types.ErrorAlert,
			| 'id'
			| 'EmailsToNotify'
			| 'Name'
			| 'ExcludedEnvironments'
			| 'CountThreshold'
			| 'ThresholdWindow'
			| 'LastAdminToEditID'
			| 'RegexGroups'
			| 'Frequency'
			| 'disabled'
		> & {
				ChannelsToNotify: Array<
					Types.Maybe<
						{ __typename?: 'SanitizedSlackChannel' } & Pick<
							Types.SanitizedSlackChannel,
							'webhook_channel' | 'webhook_channel_id'
						>
					>
				>
			}
	>
}

export type CreateMetricMonitorMutationVariables = Types.Exact<{
	project_id: Types.Scalars['ID']
	name: Types.Scalars['String']
	aggregator: Types.MetricAggregator
	threshold: Types.Scalars['Float']
	units?: Types.Maybe<Types.Scalars['String']>
	periodMinutes?: Types.Maybe<Types.Scalars['Int']>
	metric_to_monitor: Types.Scalars['String']
	slack_channels:
		| Array<Types.Maybe<Types.SanitizedSlackChannelInput>>
		| Types.Maybe<Types.SanitizedSlackChannelInput>
	emails:
		| Array<Types.Maybe<Types.Scalars['String']>>
		| Types.Maybe<Types.Scalars['String']>
}>

export type CreateMetricMonitorMutation = { __typename?: 'Mutation' } & {
	createMetricMonitor?: Types.Maybe<
		{ __typename?: 'MetricMonitor' } & Pick<
			Types.MetricMonitor,
			| 'id'
			| 'updated_at'
			| 'name'
			| 'emails_to_notify'
			| 'aggregator'
			| 'period_minutes'
			| 'metric_to_monitor'
			| 'last_admin_to_edit_id'
			| 'threshold'
			| 'units'
		> & {
				channels_to_notify: Array<
					Types.Maybe<
						{ __typename?: 'SanitizedSlackChannel' } & Pick<
							Types.SanitizedSlackChannel,
							'webhook_channel' | 'webhook_channel_id'
						>
					>
				>
			}
	>
}

export type UpdateMetricMonitorMutationVariables = Types.Exact<{
	metric_monitor_id: Types.Scalars['ID']
	project_id: Types.Scalars['ID']
	name?: Types.Maybe<Types.Scalars['String']>
	aggregator?: Types.Maybe<Types.MetricAggregator>
	threshold?: Types.Maybe<Types.Scalars['Float']>
	units?: Types.Maybe<Types.Scalars['String']>
	periodMinutes?: Types.Maybe<Types.Scalars['Int']>
	metric_to_monitor?: Types.Maybe<Types.Scalars['String']>
	slack_channels?: Types.Maybe<
		| Array<Types.Maybe<Types.SanitizedSlackChannelInput>>
		| Types.Maybe<Types.SanitizedSlackChannelInput>
	>
	emails?: Types.Maybe<
		| Array<Types.Maybe<Types.Scalars['String']>>
		| Types.Maybe<Types.Scalars['String']>
	>
	disabled?: Types.Maybe<Types.Scalars['Boolean']>
}>

export type UpdateMetricMonitorMutation = { __typename?: 'Mutation' } & {
	updateMetricMonitor?: Types.Maybe<
		{ __typename?: 'MetricMonitor' } & Pick<
			Types.MetricMonitor,
			| 'id'
			| 'updated_at'
			| 'name'
			| 'emails_to_notify'
			| 'aggregator'
			| 'period_minutes'
			| 'metric_to_monitor'
			| 'last_admin_to_edit_id'
			| 'threshold'
			| 'units'
		> & {
				channels_to_notify: Array<
					Types.Maybe<
						{ __typename?: 'SanitizedSlackChannel' } & Pick<
							Types.SanitizedSlackChannel,
							'webhook_channel' | 'webhook_channel_id'
						>
					>
				>
			}
	>
}

export type DeleteMetricMonitorMutationVariables = Types.Exact<{
	metric_monitor_id: Types.Scalars['ID']
	project_id: Types.Scalars['ID']
}>

export type DeleteMetricMonitorMutation = { __typename?: 'Mutation' } & {
	deleteMetricMonitor?: Types.Maybe<
		{ __typename?: 'MetricMonitor' } & Pick<
			Types.MetricMonitor,
			| 'id'
			| 'updated_at'
			| 'name'
			| 'emails_to_notify'
			| 'aggregator'
			| 'metric_to_monitor'
			| 'last_admin_to_edit_id'
			| 'threshold'
		> & {
				channels_to_notify: Array<
					Types.Maybe<
						{ __typename?: 'SanitizedSlackChannel' } & Pick<
							Types.SanitizedSlackChannel,
							'webhook_channel' | 'webhook_channel_id'
						>
					>
				>
			}
	>
}

export type UpdateAdminAboutYouDetailsMutationVariables = Types.Exact<{
	adminDetails: Types.AdminAboutYouDetails
}>

export type UpdateAdminAboutYouDetailsMutation = {
	__typename?: 'Mutation'
} & Pick<Types.Mutation, 'updateAdminAboutYouDetails'>

export type CreateRageClickAlertMutationVariables = Types.Exact<{
	project_id: Types.Scalars['ID']
	name: Types.Scalars['String']
	count_threshold: Types.Scalars['Int']
	threshold_window: Types.Scalars['Int']
	slack_channels:
		| Array<Types.Maybe<Types.SanitizedSlackChannelInput>>
		| Types.Maybe<Types.SanitizedSlackChannelInput>
	emails:
		| Array<Types.Maybe<Types.Scalars['String']>>
		| Types.Maybe<Types.Scalars['String']>
	environments:
		| Array<Types.Maybe<Types.Scalars['String']>>
		| Types.Maybe<Types.Scalars['String']>
}>

export type CreateRageClickAlertMutation = { __typename?: 'Mutation' } & {
	createRageClickAlert?: Types.Maybe<
		{ __typename?: 'SessionAlert' } & Pick<
			Types.SessionAlert,
			| 'id'
			| 'EmailsToNotify'
			| 'Name'
			| 'ExcludedEnvironments'
			| 'CountThreshold'
			| 'ThresholdWindow'
			| 'LastAdminToEditID'
			| 'disabled'
		> & {
				ChannelsToNotify: Array<
					Types.Maybe<
						{ __typename?: 'SanitizedSlackChannel' } & Pick<
							Types.SanitizedSlackChannel,
							'webhook_channel' | 'webhook_channel_id'
						>
					>
				>
			}
	>
}

export type UpdateErrorAlertMutationVariables = Types.Exact<{
	project_id: Types.Scalars['ID']
	name?: Types.Maybe<Types.Scalars['String']>
	error_alert_id: Types.Scalars['ID']
	count_threshold?: Types.Maybe<Types.Scalars['Int']>
	threshold_window?: Types.Maybe<Types.Scalars['Int']>
	slack_channels?: Types.Maybe<
		| Array<Types.Maybe<Types.SanitizedSlackChannelInput>>
		| Types.Maybe<Types.SanitizedSlackChannelInput>
	>
	emails?: Types.Maybe<
		| Array<Types.Maybe<Types.Scalars['String']>>
		| Types.Maybe<Types.Scalars['String']>
	>
	environments?: Types.Maybe<
		| Array<Types.Maybe<Types.Scalars['String']>>
		| Types.Maybe<Types.Scalars['String']>
	>
	regex_groups?: Types.Maybe<
		| Array<Types.Maybe<Types.Scalars['String']>>
		| Types.Maybe<Types.Scalars['String']>
	>
	frequency?: Types.Maybe<Types.Scalars['Int']>
	disabled?: Types.Maybe<Types.Scalars['Boolean']>
}>

export type UpdateErrorAlertMutation = { __typename?: 'Mutation' } & {
	updateErrorAlert?: Types.Maybe<
		{ __typename?: 'ErrorAlert' } & Pick<
			Types.ErrorAlert,
			| 'Name'
			| 'EmailsToNotify'
			| 'ExcludedEnvironments'
			| 'CountThreshold'
			| 'ThresholdWindow'
			| 'LastAdminToEditID'
			| 'RegexGroups'
			| 'Frequency'
			| 'disabled'
		> & {
				ChannelsToNotify: Array<
					Types.Maybe<
						{ __typename?: 'SanitizedSlackChannel' } & Pick<
							Types.SanitizedSlackChannel,
							'webhook_channel' | 'webhook_channel_id'
						>
					>
				>
			}
	>
}

export type DeleteErrorAlertMutationVariables = Types.Exact<{
	project_id: Types.Scalars['ID']
	error_alert_id: Types.Scalars['ID']
}>

export type DeleteErrorAlertMutation = { __typename?: 'Mutation' } & {
	deleteErrorAlert?: Types.Maybe<
		{ __typename?: 'ErrorAlert' } & Pick<Types.ErrorAlert, 'id'>
	>
}

export type DeleteSessionAlertMutationVariables = Types.Exact<{
	project_id: Types.Scalars['ID']
	session_alert_id: Types.Scalars['ID']
}>

export type DeleteSessionAlertMutation = { __typename?: 'Mutation' } & {
	deleteSessionAlert?: Types.Maybe<
		{ __typename?: 'SessionAlert' } & Pick<Types.SessionAlert, 'id'>
	>
}

export type CreateDefaultAlertsMutationVariables = Types.Exact<{
	project_id: Types.Scalars['ID']
	alert_types: Array<Types.Scalars['String']> | Types.Scalars['String']
	slack_channels:
		| Array<Types.SanitizedSlackChannelInput>
		| Types.SanitizedSlackChannelInput
	emails: Array<Types.Scalars['String']> | Types.Scalars['String']
}>

export type CreateDefaultAlertsMutation = { __typename?: 'Mutation' } & Pick<
	Types.Mutation,
	'createDefaultAlerts'
>

export type CreateSessionFeedbackAlertMutationVariables = Types.Exact<{
	project_id: Types.Scalars['ID']
	name: Types.Scalars['String']
	count_threshold: Types.Scalars['Int']
	threshold_window: Types.Scalars['Int']
	slack_channels:
		| Array<Types.Maybe<Types.SanitizedSlackChannelInput>>
		| Types.Maybe<Types.SanitizedSlackChannelInput>
	emails:
		| Array<Types.Maybe<Types.Scalars['String']>>
		| Types.Maybe<Types.Scalars['String']>
	environments:
		| Array<Types.Maybe<Types.Scalars['String']>>
		| Types.Maybe<Types.Scalars['String']>
}>

export type CreateSessionFeedbackAlertMutation = { __typename?: 'Mutation' } & {
	createSessionFeedbackAlert?: Types.Maybe<
		{ __typename?: 'SessionAlert' } & Pick<
			Types.SessionAlert,
			| 'id'
			| 'EmailsToNotify'
			| 'Name'
			| 'ExcludedEnvironments'
			| 'CountThreshold'
			| 'ThresholdWindow'
			| 'LastAdminToEditID'
			| 'disabled'
		> & {
				ChannelsToNotify: Array<
					Types.Maybe<
						{ __typename?: 'SanitizedSlackChannel' } & Pick<
							Types.SanitizedSlackChannel,
							'webhook_channel' | 'webhook_channel_id'
						>
					>
				>
			}
	>
}

export type UpdateSessionFeedbackAlertMutationVariables = Types.Exact<{
	project_id: Types.Scalars['ID']
	session_feedback_alert_id: Types.Scalars['ID']
	count_threshold?: Types.Maybe<Types.Scalars['Int']>
	name?: Types.Maybe<Types.Scalars['String']>
	threshold_window?: Types.Maybe<Types.Scalars['Int']>
	slack_channels?: Types.Maybe<
		| Array<Types.Maybe<Types.SanitizedSlackChannelInput>>
		| Types.Maybe<Types.SanitizedSlackChannelInput>
	>
	emails?: Types.Maybe<
		| Array<Types.Maybe<Types.Scalars['String']>>
		| Types.Maybe<Types.Scalars['String']>
	>
	environments?: Types.Maybe<
		| Array<Types.Maybe<Types.Scalars['String']>>
		| Types.Maybe<Types.Scalars['String']>
	>
	disabled?: Types.Maybe<Types.Scalars['Boolean']>
}>

export type UpdateSessionFeedbackAlertMutation = { __typename?: 'Mutation' } & {
	updateSessionFeedbackAlert?: Types.Maybe<
		{ __typename?: 'SessionAlert' } & Pick<
			Types.SessionAlert,
			| 'id'
			| 'EmailsToNotify'
			| 'ExcludedEnvironments'
			| 'CountThreshold'
			| 'ThresholdWindow'
			| 'Name'
			| 'LastAdminToEditID'
			| 'disabled'
		> & {
				ChannelsToNotify: Array<
					Types.Maybe<
						{ __typename?: 'SanitizedSlackChannel' } & Pick<
							Types.SanitizedSlackChannel,
							'webhook_channel' | 'webhook_channel_id'
						>
					>
				>
			}
	>
}

export type CreateNewUserAlertMutationVariables = Types.Exact<{
	project_id: Types.Scalars['ID']
	name: Types.Scalars['String']
	count_threshold: Types.Scalars['Int']
	slack_channels:
		| Array<Types.Maybe<Types.SanitizedSlackChannelInput>>
		| Types.Maybe<Types.SanitizedSlackChannelInput>
	emails:
		| Array<Types.Maybe<Types.Scalars['String']>>
		| Types.Maybe<Types.Scalars['String']>
	environments:
		| Array<Types.Maybe<Types.Scalars['String']>>
		| Types.Maybe<Types.Scalars['String']>
	threshold_window: Types.Scalars['Int']
}>

export type CreateNewUserAlertMutation = { __typename?: 'Mutation' } & {
	createNewUserAlert?: Types.Maybe<
		{ __typename?: 'SessionAlert' } & Pick<
			Types.SessionAlert,
			| 'id'
			| 'EmailsToNotify'
			| 'Name'
			| 'ExcludedEnvironments'
			| 'CountThreshold'
			| 'ThresholdWindow'
			| 'LastAdminToEditID'
			| 'disabled'
		> & {
				ChannelsToNotify: Array<
					Types.Maybe<
						{ __typename?: 'SanitizedSlackChannel' } & Pick<
							Types.SanitizedSlackChannel,
							'webhook_channel' | 'webhook_channel_id'
						>
					>
				>
			}
	>
}

export type CreateNewSessionAlertMutationVariables = Types.Exact<{
	project_id: Types.Scalars['ID']
	name: Types.Scalars['String']
	count_threshold: Types.Scalars['Int']
	slack_channels:
		| Array<Types.Maybe<Types.SanitizedSlackChannelInput>>
		| Types.Maybe<Types.SanitizedSlackChannelInput>
	emails:
		| Array<Types.Maybe<Types.Scalars['String']>>
		| Types.Maybe<Types.Scalars['String']>
	environments:
		| Array<Types.Maybe<Types.Scalars['String']>>
		| Types.Maybe<Types.Scalars['String']>
	threshold_window: Types.Scalars['Int']
	exclude_rules:
		| Array<Types.Maybe<Types.Scalars['String']>>
		| Types.Maybe<Types.Scalars['String']>
}>

export type CreateNewSessionAlertMutation = { __typename?: 'Mutation' } & {
	createNewSessionAlert?: Types.Maybe<
		{ __typename?: 'SessionAlert' } & Pick<
			Types.SessionAlert,
			| 'id'
			| 'EmailsToNotify'
			| 'Name'
			| 'ExcludedEnvironments'
			| 'CountThreshold'
			| 'ThresholdWindow'
			| 'LastAdminToEditID'
			| 'ExcludeRules'
			| 'disabled'
		> & {
				ChannelsToNotify: Array<
					Types.Maybe<
						{ __typename?: 'SanitizedSlackChannel' } & Pick<
							Types.SanitizedSlackChannel,
							'webhook_channel' | 'webhook_channel_id'
						>
					>
				>
			}
	>
}

export type UpdateNewSessionAlertMutationVariables = Types.Exact<{
	project_id: Types.Scalars['ID']
	session_alert_id: Types.Scalars['ID']
	name?: Types.Maybe<Types.Scalars['String']>
	count_threshold?: Types.Maybe<Types.Scalars['Int']>
	slack_channels?: Types.Maybe<
		| Array<Types.Maybe<Types.SanitizedSlackChannelInput>>
		| Types.Maybe<Types.SanitizedSlackChannelInput>
	>
	emails?: Types.Maybe<
		| Array<Types.Maybe<Types.Scalars['String']>>
		| Types.Maybe<Types.Scalars['String']>
	>
	environments?: Types.Maybe<
		| Array<Types.Maybe<Types.Scalars['String']>>
		| Types.Maybe<Types.Scalars['String']>
	>
	threshold_window?: Types.Maybe<Types.Scalars['Int']>
	exclude_rules?: Types.Maybe<
		| Array<Types.Maybe<Types.Scalars['String']>>
		| Types.Maybe<Types.Scalars['String']>
	>
	disabled?: Types.Maybe<Types.Scalars['Boolean']>
}>

export type UpdateNewSessionAlertMutation = { __typename?: 'Mutation' } & {
	updateNewSessionAlert?: Types.Maybe<
		{ __typename?: 'SessionAlert' } & Pick<
			Types.SessionAlert,
			| 'id'
			| 'EmailsToNotify'
			| 'Name'
			| 'ExcludedEnvironments'
			| 'CountThreshold'
			| 'ThresholdWindow'
			| 'LastAdminToEditID'
			| 'ExcludeRules'
			| 'disabled'
		> & {
				ChannelsToNotify: Array<
					Types.Maybe<
						{ __typename?: 'SanitizedSlackChannel' } & Pick<
							Types.SanitizedSlackChannel,
							'webhook_channel' | 'webhook_channel_id'
						>
					>
				>
			}
	>
}

export type UpdateRageClickAlertMutationVariables = Types.Exact<{
	project_id: Types.Scalars['ID']
	rage_click_alert_id: Types.Scalars['ID']
	name?: Types.Maybe<Types.Scalars['String']>
	count_threshold?: Types.Maybe<Types.Scalars['Int']>
	threshold_window?: Types.Maybe<Types.Scalars['Int']>
	slack_channels?: Types.Maybe<
		| Array<Types.Maybe<Types.SanitizedSlackChannelInput>>
		| Types.Maybe<Types.SanitizedSlackChannelInput>
	>
	emails?: Types.Maybe<
		| Array<Types.Maybe<Types.Scalars['String']>>
		| Types.Maybe<Types.Scalars['String']>
	>
	environments?: Types.Maybe<
		| Array<Types.Maybe<Types.Scalars['String']>>
		| Types.Maybe<Types.Scalars['String']>
	>
	disabled?: Types.Maybe<Types.Scalars['Boolean']>
}>

export type UpdateRageClickAlertMutation = { __typename?: 'Mutation' } & {
	updateRageClickAlert?: Types.Maybe<
		{ __typename?: 'SessionAlert' } & Pick<
			Types.SessionAlert,
			| 'EmailsToNotify'
			| 'ExcludedEnvironments'
			| 'CountThreshold'
			| 'ThresholdWindow'
			| 'disabled'
		> & {
				ChannelsToNotify: Array<
					Types.Maybe<
						{ __typename?: 'SanitizedSlackChannel' } & Pick<
							Types.SanitizedSlackChannel,
							'webhook_channel' | 'webhook_channel_id'
						>
					>
				>
			}
	>
}

export type UpdateNewUserAlertMutationVariables = Types.Exact<{
	project_id: Types.Scalars['ID']
	session_alert_id: Types.Scalars['ID']
	count_threshold?: Types.Maybe<Types.Scalars['Int']>
	name?: Types.Maybe<Types.Scalars['String']>
	slack_channels?: Types.Maybe<
		| Array<Types.Maybe<Types.SanitizedSlackChannelInput>>
		| Types.Maybe<Types.SanitizedSlackChannelInput>
	>
	emails?: Types.Maybe<
		| Array<Types.Maybe<Types.Scalars['String']>>
		| Types.Maybe<Types.Scalars['String']>
	>
	environments?: Types.Maybe<
		| Array<Types.Maybe<Types.Scalars['String']>>
		| Types.Maybe<Types.Scalars['String']>
	>
	threshold_window?: Types.Maybe<Types.Scalars['Int']>
	disabled?: Types.Maybe<Types.Scalars['Boolean']>
}>

export type UpdateNewUserAlertMutation = { __typename?: 'Mutation' } & {
	updateNewUserAlert?: Types.Maybe<
		{ __typename?: 'SessionAlert' } & Pick<
			Types.SessionAlert,
			| 'id'
			| 'EmailsToNotify'
			| 'ExcludedEnvironments'
			| 'CountThreshold'
			| 'LastAdminToEditID'
			| 'disabled'
		> & {
				ChannelsToNotify: Array<
					Types.Maybe<
						{ __typename?: 'SanitizedSlackChannel' } & Pick<
							Types.SanitizedSlackChannel,
							'webhook_channel' | 'webhook_channel_id'
						>
					>
				>
			}
	>
}

export type CreateTrackPropertiesAlertMutationVariables = Types.Exact<{
	project_id: Types.Scalars['ID']
	name: Types.Scalars['String']
	slack_channels:
		| Array<Types.Maybe<Types.SanitizedSlackChannelInput>>
		| Types.Maybe<Types.SanitizedSlackChannelInput>
	emails:
		| Array<Types.Maybe<Types.Scalars['String']>>
		| Types.Maybe<Types.Scalars['String']>
	environments:
		| Array<Types.Maybe<Types.Scalars['String']>>
		| Types.Maybe<Types.Scalars['String']>
	track_properties:
		| Array<Types.Maybe<Types.TrackPropertyInput>>
		| Types.Maybe<Types.TrackPropertyInput>
	threshold_window: Types.Scalars['Int']
}>

export type CreateTrackPropertiesAlertMutation = { __typename?: 'Mutation' } & {
	createTrackPropertiesAlert?: Types.Maybe<
		{ __typename?: 'SessionAlert' } & Pick<
			Types.SessionAlert,
			| 'id'
			| 'EmailsToNotify'
			| 'Name'
			| 'ExcludedEnvironments'
			| 'CountThreshold'
			| 'ThresholdWindow'
			| 'LastAdminToEditID'
			| 'disabled'
		> & {
				ChannelsToNotify: Array<
					Types.Maybe<
						{ __typename?: 'SanitizedSlackChannel' } & Pick<
							Types.SanitizedSlackChannel,
							'webhook_channel' | 'webhook_channel_id'
						>
					>
				>
				TrackProperties: Array<
					Types.Maybe<
						{ __typename?: 'TrackProperty' } & Pick<
							Types.TrackProperty,
							'id' | 'name' | 'value'
						>
					>
				>
			}
	>
}

export type UpdateTrackPropertiesAlertMutationVariables = Types.Exact<{
	project_id: Types.Scalars['ID']
	session_alert_id: Types.Scalars['ID']
	name?: Types.Maybe<Types.Scalars['String']>
	slack_channels?: Types.Maybe<
		| Array<Types.Maybe<Types.SanitizedSlackChannelInput>>
		| Types.Maybe<Types.SanitizedSlackChannelInput>
	>
	emails?: Types.Maybe<
		| Array<Types.Maybe<Types.Scalars['String']>>
		| Types.Maybe<Types.Scalars['String']>
	>
	environments?: Types.Maybe<
		| Array<Types.Maybe<Types.Scalars['String']>>
		| Types.Maybe<Types.Scalars['String']>
	>
	track_properties?: Types.Maybe<
		| Array<Types.Maybe<Types.TrackPropertyInput>>
		| Types.Maybe<Types.TrackPropertyInput>
	>
	threshold_window?: Types.Maybe<Types.Scalars['Int']>
	disabled?: Types.Maybe<Types.Scalars['Boolean']>
}>

export type UpdateTrackPropertiesAlertMutation = { __typename?: 'Mutation' } & {
	updateTrackPropertiesAlert?: Types.Maybe<
		{ __typename?: 'SessionAlert' } & Pick<
			Types.SessionAlert,
			| 'id'
			| 'EmailsToNotify'
			| 'ExcludedEnvironments'
			| 'CountThreshold'
			| 'LastAdminToEditID'
			| 'Name'
			| 'disabled'
		> & {
				ChannelsToNotify: Array<
					Types.Maybe<
						{ __typename?: 'SanitizedSlackChannel' } & Pick<
							Types.SanitizedSlackChannel,
							'webhook_channel' | 'webhook_channel_id'
						>
					>
				>
				TrackProperties: Array<
					Types.Maybe<
						{ __typename?: 'TrackProperty' } & Pick<
							Types.TrackProperty,
							'id' | 'name' | 'value'
						>
					>
				>
			}
	>
}

export type CreateUserPropertiesAlertMutationVariables = Types.Exact<{
	project_id: Types.Scalars['ID']
	name: Types.Scalars['String']
	slack_channels:
		| Array<Types.Maybe<Types.SanitizedSlackChannelInput>>
		| Types.Maybe<Types.SanitizedSlackChannelInput>
	emails:
		| Array<Types.Maybe<Types.Scalars['String']>>
		| Types.Maybe<Types.Scalars['String']>
	environments:
		| Array<Types.Maybe<Types.Scalars['String']>>
		| Types.Maybe<Types.Scalars['String']>
	user_properties:
		| Array<Types.Maybe<Types.UserPropertyInput>>
		| Types.Maybe<Types.UserPropertyInput>
	threshold_window: Types.Scalars['Int']
}>

export type CreateUserPropertiesAlertMutation = { __typename?: 'Mutation' } & {
	createUserPropertiesAlert?: Types.Maybe<
		{ __typename?: 'SessionAlert' } & Pick<
			Types.SessionAlert,
			| 'id'
			| 'EmailsToNotify'
			| 'Name'
			| 'ExcludedEnvironments'
			| 'CountThreshold'
			| 'ThresholdWindow'
			| 'LastAdminToEditID'
			| 'disabled'
		> & {
				ChannelsToNotify: Array<
					Types.Maybe<
						{ __typename?: 'SanitizedSlackChannel' } & Pick<
							Types.SanitizedSlackChannel,
							'webhook_channel' | 'webhook_channel_id'
						>
					>
				>
				UserProperties: Array<
					Types.Maybe<
						{ __typename?: 'UserProperty' } & Pick<
							Types.UserProperty,
							'id' | 'name' | 'value'
						>
					>
				>
			}
	>
}

export type UpdateUserPropertiesAlertMutationVariables = Types.Exact<{
	project_id: Types.Scalars['ID']
	session_alert_id: Types.Scalars['ID']
	name?: Types.Maybe<Types.Scalars['String']>
	slack_channels?: Types.Maybe<
		| Array<Types.Maybe<Types.SanitizedSlackChannelInput>>
		| Types.Maybe<Types.SanitizedSlackChannelInput>
	>
	emails?: Types.Maybe<
		| Array<Types.Maybe<Types.Scalars['String']>>
		| Types.Maybe<Types.Scalars['String']>
	>
	environments?: Types.Maybe<
		| Array<Types.Maybe<Types.Scalars['String']>>
		| Types.Maybe<Types.Scalars['String']>
	>
	user_properties?: Types.Maybe<
		| Array<Types.Maybe<Types.UserPropertyInput>>
		| Types.Maybe<Types.UserPropertyInput>
	>
	threshold_window?: Types.Maybe<Types.Scalars['Int']>
	disabled?: Types.Maybe<Types.Scalars['Boolean']>
}>

export type UpdateUserPropertiesAlertMutation = { __typename?: 'Mutation' } & {
	updateUserPropertiesAlert?: Types.Maybe<
		{ __typename?: 'SessionAlert' } & Pick<
			Types.SessionAlert,
			| 'id'
			| 'EmailsToNotify'
			| 'ExcludedEnvironments'
			| 'CountThreshold'
			| 'Name'
			| 'LastAdminToEditID'
			| 'disabled'
		> & {
				ChannelsToNotify: Array<
					Types.Maybe<
						{ __typename?: 'SanitizedSlackChannel' } & Pick<
							Types.SanitizedSlackChannel,
							'webhook_channel' | 'webhook_channel_id'
						>
					>
				>
				UserProperties: Array<
					Types.Maybe<
						{ __typename?: 'UserProperty' } & Pick<
							Types.UserProperty,
							'id' | 'name' | 'value'
						>
					>
				>
			}
	>
}

export type UpdateSessionIsPublicMutationVariables = Types.Exact<{
	session_secure_id: Types.Scalars['String']
	is_public: Types.Scalars['Boolean']
}>

export type UpdateSessionIsPublicMutation = { __typename?: 'Mutation' } & {
	updateSessionIsPublic?: Types.Maybe<
		{ __typename?: 'Session' } & Pick<
			Types.Session,
			'secure_id' | 'is_public'
		>
	>
}

export type UpdateErrorGroupIsPublicMutationVariables = Types.Exact<{
	error_group_secure_id: Types.Scalars['String']
	is_public: Types.Scalars['Boolean']
}>

export type UpdateErrorGroupIsPublicMutation = { __typename?: 'Mutation' } & {
	updateErrorGroupIsPublic?: Types.Maybe<
		{ __typename?: 'ErrorGroup' } & Pick<
			Types.ErrorGroup,
			'secure_id' | 'is_public'
		>
	>
}

export type UpdateAllowMeterOverageMutationVariables = Types.Exact<{
	workspace_id: Types.Scalars['ID']
	allow_meter_overage: Types.Scalars['Boolean']
}>

export type UpdateAllowMeterOverageMutation = { __typename?: 'Mutation' } & {
	updateAllowMeterOverage?: Types.Maybe<
		{ __typename?: 'Workspace' } & Pick<
			Types.Workspace,
			'id' | 'allow_meter_overage'
		>
	>
}

export type SyncSlackIntegrationMutationVariables = Types.Exact<{
	project_id: Types.Scalars['ID']
}>

export type SyncSlackIntegrationMutation = { __typename?: 'Mutation' } & {
	syncSlackIntegration: { __typename?: 'SlackSyncResponse' } & Pick<
		Types.SlackSyncResponse,
		'success' | 'newChannelsAddedCount'
	>
}

export type RequestAccessMutationVariables = Types.Exact<{
	project_id: Types.Scalars['ID']
}>

export type RequestAccessMutation = { __typename?: 'Mutation' } & Pick<
	Types.Mutation,
	'requestAccess'
>

export type ModifyClearbitIntegrationMutationVariables = Types.Exact<{
	workspace_id: Types.Scalars['ID']
	enabled: Types.Scalars['Boolean']
}>

export type ModifyClearbitIntegrationMutation = {
	__typename?: 'Mutation'
} & Pick<Types.Mutation, 'modifyClearbitIntegration'>

export type UpsertDashboardMutationVariables = Types.Exact<{
	id?: Types.Maybe<Types.Scalars['ID']>
	project_id: Types.Scalars['ID']
	name: Types.Scalars['String']
	metrics:
		| Array<Types.DashboardMetricConfigInput>
		| Types.DashboardMetricConfigInput
	layout?: Types.Maybe<Types.Scalars['String']>
}>

export type UpsertDashboardMutation = { __typename?: 'Mutation' } & Pick<
	Types.Mutation,
	'upsertDashboard'
>

export type SessionPayloadFragmentFragment = {
	__typename?: 'SessionPayload'
} & Pick<Types.SessionPayload, 'events' | 'last_user_interaction_time'> & {
		errors: Array<
			Types.Maybe<
				{ __typename?: 'ErrorObject' } & Pick<
					Types.ErrorObject,
					| 'id'
					| 'error_group_secure_id'
					| 'event'
					| 'type'
					| 'url'
					| 'source'
					| 'stack_trace'
					| 'timestamp'
					| 'payload'
					| 'request_id'
				> & {
						structured_stack_trace: Array<
							Types.Maybe<
								{ __typename?: 'ErrorTrace' } & Pick<
									Types.ErrorTrace,
									| 'fileName'
									| 'lineNumber'
									| 'functionName'
									| 'columnNumber'
								>
							>
						>
					}
			>
		>
		rage_clicks: Array<
			{ __typename?: 'RageClickEvent' } & Pick<
				Types.RageClickEvent,
				'start_timestamp' | 'end_timestamp' | 'total_clicks'
			>
		>
		session_comments: Array<
			Types.Maybe<
				{ __typename?: 'SessionComment' } & Pick<
					Types.SessionComment,
					| 'id'
					| 'timestamp'
					| 'session_id'
					| 'session_secure_id'
					| 'created_at'
					| 'updated_at'
					| 'project_id'
					| 'text'
					| 'x_coordinate'
					| 'y_coordinate'
					| 'type'
					| 'metadata'
				> & {
						author?: Types.Maybe<
							{ __typename?: 'SanitizedAdmin' } & Pick<
								Types.SanitizedAdmin,
								'id' | 'name' | 'email' | 'photo_url'
							>
						>
						attachments: Array<
							Types.Maybe<
								{ __typename?: 'ExternalAttachment' } & Pick<
									Types.ExternalAttachment,
									'integration_type' | 'external_id' | 'title'
								>
							>
						>
					}
			>
		>
	}

export type GetMetricsTimelineQueryVariables = Types.Exact<{
	project_id: Types.Scalars['ID']
	metric_name: Types.Scalars['String']
	params: Types.DashboardParamsInput
}>

export type GetMetricsTimelineQuery = { __typename?: 'Query' } & {
	metrics_timeline: Array<
		Types.Maybe<
			{ __typename?: 'DashboardPayload' } & Pick<
				Types.DashboardPayload,
				'date' | 'value' | 'aggregator' | 'group'
			>
		>
	>
}

export type GetMetricsHistogramQueryVariables = Types.Exact<{
	project_id: Types.Scalars['ID']
	metric_name: Types.Scalars['String']
	params: Types.HistogramParamsInput
}>

export type GetMetricsHistogramQuery = { __typename?: 'Query' } & {
	metrics_histogram?: Types.Maybe<
		{ __typename?: 'HistogramPayload' } & Pick<
			Types.HistogramPayload,
			'min' | 'max'
		> & {
				buckets: Array<
					{ __typename?: 'HistogramBucket' } & Pick<
						Types.HistogramBucket,
						'bucket' | 'range_start' | 'range_end' | 'count'
					>
				>
			}
	>
}

export type GetNetworkHistogramQueryVariables = Types.Exact<{
	project_id: Types.Scalars['ID']
	params: Types.NetworkHistogramParamsInput
}>

export type GetNetworkHistogramQuery = { __typename?: 'Query' } & {
	network_histogram?: Types.Maybe<
		{ __typename?: 'CategoryHistogramPayload' } & {
			buckets: Array<
				{ __typename?: 'CategoryHistogramBucket' } & Pick<
					Types.CategoryHistogramBucket,
					'category' | 'count'
				>
			>
		}
	>
}

export type GetSessionPayloadQueryVariables = Types.Exact<{
	session_secure_id: Types.Scalars['String']
	skip_events: Types.Scalars['Boolean']
}>

export type GetSessionPayloadQuery = {
	__typename?: 'Query'
} & Types.MakeOptional<Pick<Types.Query, 'events'>, 'events'> & {
		errors?: Types.Maybe<
			Array<
				Types.Maybe<
					{ __typename?: 'ErrorObject' } & Pick<
						Types.ErrorObject,
						| 'id'
						| 'error_group_secure_id'
						| 'event'
						| 'type'
						| 'url'
						| 'source'
						| 'stack_trace'
						| 'timestamp'
						| 'payload'
						| 'request_id'
					> & {
							structured_stack_trace: Array<
								Types.Maybe<
									{ __typename?: 'ErrorTrace' } & Pick<
										Types.ErrorTrace,
										| 'fileName'
										| 'lineNumber'
										| 'functionName'
										| 'columnNumber'
									>
								>
							>
						}
				>
			>
		>
		rage_clicks: Array<
			{ __typename?: 'RageClickEvent' } & Pick<
				Types.RageClickEvent,
				'start_timestamp' | 'end_timestamp' | 'total_clicks'
			>
		>
		session_comments: Array<
			Types.Maybe<
				{ __typename?: 'SessionComment' } & Pick<
					Types.SessionComment,
					| 'id'
					| 'timestamp'
					| 'session_id'
					| 'session_secure_id'
					| 'created_at'
					| 'updated_at'
					| 'project_id'
					| 'text'
					| 'x_coordinate'
					| 'y_coordinate'
					| 'type'
					| 'metadata'
					| 'tags'
				> & {
						author?: Types.Maybe<
							{ __typename?: 'SanitizedAdmin' } & Pick<
								Types.SanitizedAdmin,
								'id' | 'name' | 'email' | 'photo_url'
							>
						>
						attachments: Array<
							Types.Maybe<
								{ __typename?: 'ExternalAttachment' } & Pick<
									Types.ExternalAttachment,
									| 'id'
									| 'integration_type'
									| 'external_id'
									| 'title'
								>
							>
						>
					}
			>
		>
	}

export type GetCommentTagsForProjectQueryVariables = Types.Exact<{
	project_id: Types.Scalars['ID']
}>

export type GetCommentTagsForProjectQuery = { __typename?: 'Query' } & {
	session_comment_tags_for_project: Array<
		{ __typename?: 'SessionCommentTag' } & Pick<
			Types.SessionCommentTag,
			'id' | 'name'
		>
	>
}

export type GetEventChunkUrlQueryVariables = Types.Exact<{
	secure_id: Types.Scalars['String']
	index: Types.Scalars['Int']
}>

export type GetEventChunkUrlQuery = { __typename?: 'Query' } & Pick<
	Types.Query,
	'event_chunk_url'
>

export type GetEventChunksQueryVariables = Types.Exact<{
	secure_id: Types.Scalars['String']
}>

export type GetEventChunksQuery = { __typename?: 'Query' } & {
	event_chunks: Array<
		{ __typename?: 'EventChunk' } & Pick<
			Types.EventChunk,
			'session_id' | 'chunk_index' | 'timestamp'
		>
	>
}

export type GetSessionQueryVariables = Types.Exact<{
	secure_id: Types.Scalars['String']
}>

export type GetSessionQuery = { __typename?: 'Query' } & {
	session?: Types.Maybe<
		{ __typename?: 'Session' } & Pick<
			Types.Session,
			| 'secure_id'
			| 'os_name'
			| 'os_version'
			| 'browser_name'
			| 'browser_version'
			| 'environment'
			| 'app_version'
			| 'city'
			| 'state'
			| 'country'
			| 'postal'
			| 'fingerprint'
			| 'created_at'
			| 'language'
			| 'user_object'
			| 'user_properties'
			| 'identifier'
			| 'identified'
			| 'client_id'
			| 'starred'
			| 'enable_strict_privacy'
			| 'enable_recording_network_contents'
			| 'field_group'
			| 'object_storage_enabled'
			| 'payload_size'
			| 'processed'
			| 'excluded'
			| 'has_rage_clicks'
			| 'has_errors'
			| 'within_billing_quota'
			| 'client_version'
			| 'firstload_version'
			| 'client_config'
			| 'is_public'
			| 'event_counts'
			| 'direct_download_url'
			| 'resources_url'
			| 'messages_url'
			| 'deviceMemory'
			| 'last_user_interaction_time'
			| 'length'
			| 'active_length'
			| 'chunked'
		> & {
				fields?: Types.Maybe<
					Array<
						Types.Maybe<
							{ __typename?: 'Field' } & Pick<
								Types.Field,
								'name' | 'value' | 'type'
							>
						>
					>
				>
			}
	>
}

export type GetWorkspaceAdminsByProjectIdQueryVariables = Types.Exact<{
	project_id: Types.Scalars['ID']
}>

export type GetWorkspaceAdminsByProjectIdQuery = { __typename?: 'Query' } & {
	admins: Array<
		{ __typename?: 'WorkspaceAdminRole' } & Pick<
			Types.WorkspaceAdminRole,
			'role'
		> & {
				admin: { __typename?: 'Admin' } & Pick<
					Types.Admin,
					'id' | 'name' | 'email' | 'photo_url'
				>
			}
	>
}

export type GetWorkspaceAdminsQueryVariables = Types.Exact<{
	workspace_id: Types.Scalars['ID']
}>

export type GetWorkspaceAdminsQuery = { __typename?: 'Query' } & {
	admins: Array<
		{ __typename?: 'WorkspaceAdminRole' } & Pick<
			Types.WorkspaceAdminRole,
			'role'
		> & {
				admin: { __typename?: 'Admin' } & Pick<
					Types.Admin,
					'id' | 'name' | 'email' | 'photo_url'
				>
			}
	>
	workspace?: Types.Maybe<
		{ __typename?: 'Workspace' } & Pick<
			Types.Workspace,
			'id' | 'name' | 'secret' | 'allowed_auto_join_email_origins'
		>
	>
	workspace_invite_links: { __typename?: 'WorkspaceInviteLink' } & Pick<
		Types.WorkspaceInviteLink,
		'id' | 'invitee_email' | 'invitee_role' | 'expiration_date' | 'secret'
	>
}

export type GetSessionCommentsQueryVariables = Types.Exact<{
	session_secure_id: Types.Scalars['String']
}>

export type GetSessionCommentsQuery = { __typename?: 'Query' } & {
	session_comments: Array<
		Types.Maybe<
			{ __typename?: 'SessionComment' } & Pick<
				Types.SessionComment,
				| 'id'
				| 'timestamp'
				| 'session_id'
				| 'session_secure_id'
				| 'created_at'
				| 'updated_at'
				| 'project_id'
				| 'text'
				| 'x_coordinate'
				| 'y_coordinate'
				| 'type'
				| 'metadata'
				| 'tags'
			> & {
					author?: Types.Maybe<
						{ __typename?: 'SanitizedAdmin' } & Pick<
							Types.SanitizedAdmin,
							'id' | 'name' | 'email' | 'photo_url'
						>
					>
					attachments: Array<
						Types.Maybe<
							{ __typename?: 'ExternalAttachment' } & Pick<
								Types.ExternalAttachment,
								| 'id'
								| 'integration_type'
								| 'external_id'
								| 'title'
							>
						>
					>
					replies: Array<
						Types.Maybe<
							{ __typename?: 'CommentReply' } & Pick<
								Types.CommentReply,
								'id' | 'created_at' | 'updated_at' | 'text'
							> & {
									author: {
										__typename?: 'SanitizedAdmin'
									} & Pick<
										Types.SanitizedAdmin,
										'id' | 'name' | 'email' | 'photo_url'
									>
								}
						>
					>
				}
		>
	>
}

export type GetNotificationsQueryVariables = Types.Exact<{
	project_id: Types.Scalars['ID']
}>

export type GetNotificationsQuery = { __typename?: 'Query' } & {
	session_comments_for_project: Array<
		Types.Maybe<
			{ __typename?: 'SessionComment' } & Pick<
				Types.SessionComment,
				| 'id'
				| 'timestamp'
				| 'updated_at'
				| 'session_id'
				| 'session_secure_id'
				| 'text'
				| 'type'
				| 'metadata'
				| 'tags'
			> & {
					author?: Types.Maybe<
						{ __typename?: 'SanitizedAdmin' } & Pick<
							Types.SanitizedAdmin,
							'id' | 'name' | 'email' | 'photo_url'
						>
					>
				}
		>
	>
	error_comments_for_project: Array<
		Types.Maybe<
			{ __typename?: 'ErrorComment' } & Pick<
				Types.ErrorComment,
				| 'id'
				| 'updated_at'
				| 'project_id'
				| 'text'
				| 'error_id'
				| 'error_secure_id'
			> & {
					author: { __typename?: 'SanitizedAdmin' } & Pick<
						Types.SanitizedAdmin,
						'id' | 'name' | 'email' | 'photo_url'
					>
				}
		>
	>
}

export type GetSessionCommentsForAdminQueryVariables = Types.Exact<{
	[key: string]: never
}>

export type GetSessionCommentsForAdminQuery = { __typename?: 'Query' } & {
	session_comments_for_admin: Array<
		Types.Maybe<
			{ __typename?: 'SessionComment' } & Pick<
				Types.SessionComment,
				| 'id'
				| 'timestamp'
				| 'created_at'
				| 'project_id'
				| 'updated_at'
				| 'text'
			> & {
					author?: Types.Maybe<
						{ __typename?: 'SanitizedAdmin' } & Pick<
							Types.SanitizedAdmin,
							'id' | 'name' | 'email' | 'photo_url'
						>
					>
				}
		>
	>
}

export type GetAccountsQueryVariables = Types.Exact<{ [key: string]: never }>

export type GetAccountsQuery = { __typename?: 'Query' } & {
	accounts?: Types.Maybe<
		Array<
			Types.Maybe<
				{ __typename?: 'Account' } & Pick<
					Types.Account,
					| 'id'
					| 'name'
					| 'session_count_cur'
					| 'view_count_cur'
					| 'session_count_prev'
					| 'view_count_prev'
					| 'session_count_prev_prev'
					| 'session_limit'
					| 'paid_prev'
					| 'paid_prev_prev'
					| 'email'
					| 'subscription_start'
					| 'plan_tier'
					| 'stripe_customer_id'
					| 'member_count'
					| 'member_limit'
				>
			>
		>
	>
}

export type GetAccountDetailsQueryVariables = Types.Exact<{
	workspace_id: Types.Scalars['ID']
}>

export type GetAccountDetailsQuery = { __typename?: 'Query' } & {
	account_details: { __typename?: 'AccountDetails' } & Pick<
		Types.AccountDetails,
		'id' | 'name' | 'stripe_customer_id'
	> & {
			session_count_per_month?: Types.Maybe<
				Array<
					Types.Maybe<
						{ __typename?: 'NamedCount' } & Pick<
							Types.NamedCount,
							'name' | 'count'
						>
					>
				>
			>
			session_count_per_day?: Types.Maybe<
				Array<
					Types.Maybe<
						{ __typename?: 'NamedCount' } & Pick<
							Types.NamedCount,
							'name' | 'count'
						>
					>
				>
			>
			members: Array<
				{ __typename?: 'AccountDetailsMember' } & Pick<
					Types.AccountDetailsMember,
					'id' | 'name' | 'email' | 'last_active'
				>
			>
		}
}

export type GetErrorCommentsQueryVariables = Types.Exact<{
	error_group_secure_id: Types.Scalars['String']
}>

export type GetErrorCommentsQuery = { __typename?: 'Query' } & {
	error_comments: Array<
		Types.Maybe<
			{ __typename?: 'ErrorComment' } & Pick<
				Types.ErrorComment,
				'id' | 'created_at' | 'updated_at' | 'text' | 'project_id'
			> & {
					author: { __typename?: 'SanitizedAdmin' } & Pick<
						Types.SanitizedAdmin,
						'id' | 'name' | 'email' | 'photo_url'
					>
					attachments: Array<
						Types.Maybe<
							{ __typename?: 'ExternalAttachment' } & Pick<
								Types.ExternalAttachment,
								'integration_type' | 'external_id' | 'title'
							>
						>
					>
					replies: Array<
						Types.Maybe<
							{ __typename?: 'CommentReply' } & Pick<
								Types.CommentReply,
								'id' | 'created_at' | 'updated_at' | 'text'
							> & {
									author: {
										__typename?: 'SanitizedAdmin'
									} & Pick<
										Types.SanitizedAdmin,
										'id' | 'name' | 'email' | 'photo_url'
									>
								}
						>
					>
				}
		>
	>
}

export type GetEnhancedUserDetailsQueryVariables = Types.Exact<{
	session_secure_id: Types.Scalars['String']
}>

export type GetEnhancedUserDetailsQuery = { __typename?: 'Query' } & {
	enhanced_user_details?: Types.Maybe<
		{ __typename?: 'EnhancedUserDetailsResult' } & Pick<
			Types.EnhancedUserDetailsResult,
			'id' | 'name' | 'bio' | 'avatar' | 'email'
		> & {
				socials?: Types.Maybe<
					Array<
						Types.Maybe<
							{ __typename?: 'SocialLink' } & Pick<
								Types.SocialLink,
								'type' | 'link'
							>
						>
					>
				>
			}
	>
}

export type GetOnboardingStepsQueryVariables = Types.Exact<{
	project_id: Types.Scalars['ID']
	admin_id: Types.Scalars['ID']
}>

export type GetOnboardingStepsQuery = { __typename?: 'Query' } & Pick<
	Types.Query,
	'isIntegrated' | 'adminHasCreatedComment'
> & {
		workspace?: Types.Maybe<
			{ __typename?: 'Workspace' } & Pick<
				Types.Workspace,
				'id' | 'slack_channels'
			>
		>
		admins: Array<
			{ __typename?: 'WorkspaceAdminRole' } & {
				admin: { __typename?: 'Admin' } & Pick<Types.Admin, 'id'>
			}
		>
		projectHasViewedASession?: Types.Maybe<
			{ __typename?: 'Session' } & Pick<Types.Session, 'secure_id'>
		>
		admin?: Types.Maybe<
			{ __typename?: 'Admin' } & Pick<Types.Admin, 'slack_im_channel_id'>
		>
	}

export type SendAdminWorkspaceInviteMutationVariables = Types.Exact<{
	workspace_id: Types.Scalars['ID']
	email: Types.Scalars['String']
	base_url: Types.Scalars['String']
	role: Types.Scalars['String']
}>

export type SendAdminWorkspaceInviteMutation = {
	__typename?: 'Mutation'
} & Pick<Types.Mutation, 'sendAdminWorkspaceInvite'>

export type GetSessionIntervalsQueryVariables = Types.Exact<{
	session_secure_id: Types.Scalars['String']
}>

export type GetSessionIntervalsQuery = { __typename?: 'Query' } & {
	session_intervals: Array<
		{ __typename?: 'SessionInterval' } & Pick<
			Types.SessionInterval,
			'start_time' | 'end_time' | 'active' | 'duration'
		>
	>
}

export type GetTimelineIndicatorEventsQueryVariables = Types.Exact<{
	session_secure_id: Types.Scalars['String']
}>

export type GetTimelineIndicatorEventsQuery = { __typename?: 'Query' } & {
	timeline_indicator_events: Array<
		{ __typename?: 'TimelineIndicatorEvent' } & Pick<
			Types.TimelineIndicatorEvent,
			'timestamp' | 'data' | 'type' | 'sid'
		>
	>
}

export type GetFieldTypesQueryVariables = Types.Exact<{
	project_id: Types.Scalars['ID']
}>

export type GetFieldTypesQuery = { __typename?: 'Query' } & {
	field_types: Array<
		{ __typename?: 'Field' } & Pick<Types.Field, 'type' | 'name'>
	>
}

export type GetFieldsOpensearchQueryVariables = Types.Exact<{
	project_id: Types.Scalars['ID']
	count: Types.Scalars['Int']
	field_type: Types.Scalars['String']
	field_name: Types.Scalars['String']
	query: Types.Scalars['String']
}>

export type GetFieldsOpensearchQuery = { __typename?: 'Query' } & Pick<
	Types.Query,
	'fields_opensearch'
>

export type GetQuickFieldsOpensearchQueryVariables = Types.Exact<{
	project_id: Types.Scalars['ID']
	count: Types.Scalars['Int']
	query: Types.Scalars['String']
}>

export type GetQuickFieldsOpensearchQuery = { __typename?: 'Query' } & {
	quickFields_opensearch: Array<
		Types.Maybe<
			{ __typename?: 'Field' } & Pick<
				Types.Field,
				'type' | 'name' | 'value'
			>
		>
	>
}

export type GetErrorFieldsOpensearchQueryVariables = Types.Exact<{
	project_id: Types.Scalars['ID']
	count: Types.Scalars['Int']
	field_type: Types.Scalars['String']
	field_name: Types.Scalars['String']
	query: Types.Scalars['String']
}>

export type GetErrorFieldsOpensearchQuery = { __typename?: 'Query' } & Pick<
	Types.Query,
	'error_fields_opensearch'
>

export type GetSessionsOpenSearchQueryVariables = Types.Exact<{
	project_id: Types.Scalars['ID']
	count: Types.Scalars['Int']
	query: Types.Scalars['String']
	sort_desc: Types.Scalars['Boolean']
	page?: Types.Maybe<Types.Scalars['Int']>
}>

export type GetSessionsOpenSearchQuery = { __typename?: 'Query' } & {
	sessions_opensearch: { __typename?: 'SessionResults' } & Pick<
		Types.SessionResults,
		'totalCount'
	> & {
			sessions: Array<
				{ __typename?: 'Session' } & Pick<
					Types.Session,
					| 'id'
					| 'secure_id'
					| 'client_id'
					| 'fingerprint'
					| 'identifier'
					| 'identified'
					| 'os_name'
					| 'os_version'
					| 'browser_name'
					| 'browser_version'
					| 'city'
					| 'state'
					| 'country'
					| 'postal'
					| 'created_at'
					| 'language'
					| 'length'
					| 'active_length'
					| 'enable_recording_network_contents'
					| 'viewed'
					| 'starred'
					| 'processed'
					| 'has_rage_clicks'
					| 'has_errors'
					| 'first_time'
					| 'user_properties'
					| 'event_counts'
					| 'last_user_interaction_time'
				> & {
						fields?: Types.Maybe<
							Array<
								Types.Maybe<
									{ __typename?: 'Field' } & Pick<
										Types.Field,
										'name' | 'value' | 'type' | 'id'
									>
								>
							>
						>
					}
			>
		}
}

export type GetSessionsHistogramQueryVariables = Types.Exact<{
    project_id: Types.Scalars['ID'];
    query: Types.Scalars['String'];
    histogram_options: Types.DateHistogramOptions;
}>;

export type GetSessionsHistogramQuery = { __typename?: 'Query' } & {
    sessions_histogram: { __typename?: 'SessionsHistogram' } & Pick<
        Types.SessionsHistogram,
        | 'bucket_times'
        | 'sessions_without_errors'
        | 'sessions_with_errors'
        | 'total_sessions'
    >;
};

export type GetErrorGroupsOpenSearchQueryVariables = Types.Exact<{
	project_id: Types.Scalars['ID']
	count: Types.Scalars['Int']
	query: Types.Scalars['String']
	page?: Types.Maybe<Types.Scalars['Int']>
}>

export type GetErrorGroupsOpenSearchQuery = { __typename?: 'Query' } & {
<<<<<<< HEAD
    error_groups_opensearch: { __typename?: 'ErrorResults' } & Pick<
        Types.ErrorResults,
        'totalCount'
    > & {
            error_groups: Array<
                { __typename?: 'ErrorGroup' } & Pick<
                    Types.ErrorGroup,
                    | 'created_at'
                    | 'id'
                    | 'secure_id'
                    | 'type'
                    | 'event'
                    | 'state'
                    | 'environments'
                    | 'stack_trace'
                    | 'error_frequency'
                > & {
                        structured_stack_trace: Array<
                            Types.Maybe<
                                { __typename?: 'ErrorTrace' } & Pick<
                                    Types.ErrorTrace,
                                    | 'fileName'
                                    | 'lineNumber'
                                    | 'functionName'
                                    | 'columnNumber'
                                >
                            >
                        >;
                    }
            >;
        };
};

export type GetErrorsHistogramQueryVariables = Types.Exact<{
    project_id: Types.Scalars['ID'];
    query: Types.Scalars['String'];
    histogram_options: Types.DateHistogramOptions;
}>;

export type GetErrorsHistogramQuery = { __typename?: 'Query' } & {
    errors_histogram: { __typename?: 'ErrorsHistogram' } & Pick<
        Types.ErrorsHistogram,
        'bucket_times' | 'error_objects'
    >;
};

export type GetProjectsQueryVariables = Types.Exact<{ [key: string]: never }>;
=======
	error_groups_opensearch: { __typename?: 'ErrorResults' } & Pick<
		Types.ErrorResults,
		'totalCount'
	> & {
			error_groups: Array<
				{ __typename?: 'ErrorGroup' } & Pick<
					Types.ErrorGroup,
					| 'created_at'
					| 'id'
					| 'secure_id'
					| 'type'
					| 'event'
					| 'state'
					| 'environments'
					| 'stack_trace'
					| 'error_frequency'
				> & {
						structured_stack_trace: Array<
							Types.Maybe<
								{ __typename?: 'ErrorTrace' } & Pick<
									Types.ErrorTrace,
									| 'fileName'
									| 'lineNumber'
									| 'functionName'
									| 'columnNumber'
								>
							>
						>
					}
			>
		}
}

export type GetProjectsQueryVariables = Types.Exact<{ [key: string]: never }>
>>>>>>> 403d01d1

export type GetProjectsQuery = { __typename?: 'Query' } & {
	projects?: Types.Maybe<
		Array<
			Types.Maybe<
				{ __typename?: 'Project' } & Pick<
					Types.Project,
					'id' | 'name' | 'workspace_id'
				>
			>
		>
	>
}

export type GetWorkspaceQueryVariables = Types.Exact<{
	id: Types.Scalars['ID']
}>

export type GetWorkspaceQuery = { __typename?: 'Query' } & {
	workspace?: Types.Maybe<
		{ __typename?: 'Workspace' } & Pick<
			Types.Workspace,
			| 'id'
			| 'name'
			| 'secret'
			| 'plan_tier'
			| 'unlimited_members'
			| 'clearbit_enabled'
		> & {
				projects: Array<
					Types.Maybe<
						{ __typename?: 'Project' } & Pick<
							Types.Project,
							'id' | 'name'
						>
					>
				>
			}
	>
}

export type GetWorkspacesQueryVariables = Types.Exact<{ [key: string]: never }>

export type GetWorkspacesQuery = { __typename?: 'Query' } & {
	workspaces?: Types.Maybe<
		Array<
			Types.Maybe<
				{ __typename?: 'Workspace' } & Pick<
					Types.Workspace,
					'id' | 'name'
				>
			>
		>
	>
	joinable_workspaces?: Types.Maybe<
		Array<
			Types.Maybe<
				{ __typename?: 'Workspace' } & Pick<
					Types.Workspace,
					'id' | 'name'
				> & {
						projects: Array<
							Types.Maybe<
								{ __typename?: 'Project' } & Pick<
									Types.Project,
									'id'
								>
							>
						>
					}
			>
		>
	>
}

export type GetWorkspacesCountQueryVariables = Types.Exact<{
	[key: string]: never
}>

export type GetWorkspacesCountQuery = { __typename?: 'Query' } & Pick<
	Types.Query,
	'workspaces_count'
>

export type GetProjectsAndWorkspacesQueryVariables = Types.Exact<{
	[key: string]: never
}>

export type GetProjectsAndWorkspacesQuery = { __typename?: 'Query' } & {
	projects?: Types.Maybe<
		Array<
			Types.Maybe<
				{ __typename?: 'Project' } & Pick<Types.Project, 'id' | 'name'>
			>
		>
	>
	workspaces?: Types.Maybe<
		Array<
			Types.Maybe<
				{ __typename?: 'Workspace' } & Pick<
					Types.Workspace,
					'id' | 'name'
				>
			>
		>
	>
}

export type GetProjectOrWorkspaceQueryVariables = Types.Exact<{
	project_id: Types.Scalars['ID']
	workspace_id: Types.Scalars['ID']
	is_workspace: Types.Scalars['Boolean']
}>

export type GetProjectOrWorkspaceQuery = { __typename?: 'Query' } & {
	project?: Types.Maybe<
		{ __typename?: 'Project' } & Pick<
			Types.Project,
			'id' | 'name' | 'billing_email'
		>
	>
	workspace?: Types.Maybe<
		{ __typename?: 'Workspace' } & Pick<Types.Workspace, 'id' | 'name'>
	>
}

export type GetProjectDropdownOptionsQueryVariables = Types.Exact<{
	project_id: Types.Scalars['ID']
}>

export type GetProjectDropdownOptionsQuery = { __typename?: 'Query' } & {
	project?: Types.Maybe<
		{ __typename?: 'Project' } & Pick<
			Types.Project,
			| 'id'
			| 'name'
			| 'verbose_id'
			| 'billing_email'
			| 'secret'
			| 'workspace_id'
		>
	>
	workspace?: Types.Maybe<
		{ __typename?: 'Workspace' } & Pick<Types.Workspace, 'id' | 'name'> & {
				projects: Array<
					Types.Maybe<
						{ __typename?: 'Project' } & Pick<
							Types.Project,
							'id' | 'name'
						>
					>
				>
			}
	>
	workspaces?: Types.Maybe<
		Array<
			Types.Maybe<
				{ __typename?: 'Workspace' } & Pick<
					Types.Workspace,
					'id' | 'name'
				>
			>
		>
	>
	joinable_workspaces?: Types.Maybe<
		Array<
			Types.Maybe<
				{ __typename?: 'Workspace' } & Pick<
					Types.Workspace,
					'id' | 'name'
				> & {
						projects: Array<
							Types.Maybe<
								{ __typename?: 'Project' } & Pick<
									Types.Project,
									'id'
								>
							>
						>
					}
			>
		>
	>
}

export type GetWorkspaceDropdownOptionsQueryVariables = Types.Exact<{
	workspace_id: Types.Scalars['ID']
}>

export type GetWorkspaceDropdownOptionsQuery = { __typename?: 'Query' } & {
	workspace?: Types.Maybe<
		{ __typename?: 'Workspace' } & Pick<Types.Workspace, 'id' | 'name'> & {
				projects: Array<
					Types.Maybe<
						{ __typename?: 'Project' } & Pick<
							Types.Project,
							'id' | 'name'
						>
					>
				>
			}
	>
	workspaces?: Types.Maybe<
		Array<
			Types.Maybe<
				{ __typename?: 'Workspace' } & Pick<
					Types.Workspace,
					'id' | 'name'
				>
			>
		>
	>
	joinable_workspaces?: Types.Maybe<
		Array<
			Types.Maybe<
				{ __typename?: 'Workspace' } & Pick<
					Types.Workspace,
					'id' | 'name'
				> & {
						projects: Array<
							Types.Maybe<
								{ __typename?: 'Project' } & Pick<
									Types.Project,
									'id'
								>
							>
						>
					}
			>
		>
	>
}

export type GetAdminQueryVariables = Types.Exact<{ [key: string]: never }>

export type GetAdminQuery = { __typename?: 'Query' } & {
	admin?: Types.Maybe<
		{ __typename?: 'Admin' } & Pick<
			Types.Admin,
			| 'id'
			| 'uid'
			| 'name'
			| 'email'
			| 'phone'
			| 'photo_url'
			| 'slack_im_channel_id'
			| 'email_verified'
			| 'user_defined_role'
			| 'about_you_details_filled'
		>
	>
}

export type GetAdminRoleQueryVariables = Types.Exact<{
	workspace_id: Types.Scalars['ID']
}>

export type GetAdminRoleQuery = { __typename?: 'Query' } & {
	admin_role?: Types.Maybe<
		{ __typename?: 'WorkspaceAdminRole' } & Pick<
			Types.WorkspaceAdminRole,
			'role'
		> & {
				admin: { __typename?: 'Admin' } & Pick<
					Types.Admin,
					| 'id'
					| 'uid'
					| 'name'
					| 'email'
					| 'phone'
					| 'photo_url'
					| 'slack_im_channel_id'
					| 'email_verified'
					| 'user_defined_role'
					| 'about_you_details_filled'
				>
			}
	>
}

export type GetAdminRoleByProjectQueryVariables = Types.Exact<{
	project_id: Types.Scalars['ID']
}>

export type GetAdminRoleByProjectQuery = { __typename?: 'Query' } & {
	admin_role_by_project?: Types.Maybe<
		{ __typename?: 'WorkspaceAdminRole' } & Pick<
			Types.WorkspaceAdminRole,
			'role'
		> & {
				admin: { __typename?: 'Admin' } & Pick<
					Types.Admin,
					| 'id'
					| 'uid'
					| 'name'
					| 'email'
					| 'phone'
					| 'photo_url'
					| 'slack_im_channel_id'
					| 'email_verified'
					| 'user_defined_role'
					| 'about_you_details_filled'
				>
			}
	>
}

export type GetAdminAboutYouQueryVariables = Types.Exact<{
	[key: string]: never
}>

export type GetAdminAboutYouQuery = { __typename?: 'Query' } & {
	admin?: Types.Maybe<
		{ __typename?: 'Admin' } & Pick<
			Types.Admin,
			'id' | 'name' | 'user_defined_role' | 'referral'
		>
	>
}

export type GetProjectQueryVariables = Types.Exact<{
	id: Types.Scalars['ID']
}>

export type GetProjectQuery = { __typename?: 'Query' } & {
	project?: Types.Maybe<
		{ __typename?: 'Project' } & Pick<
			Types.Project,
			| 'id'
			| 'name'
			| 'verbose_id'
			| 'billing_email'
			| 'excluded_users'
			| 'error_json_paths'
			| 'rage_click_window_seconds'
			| 'rage_click_radius_pixels'
			| 'rage_click_count'
			| 'backend_domains'
			| 'secret'
		>
	>
	workspace?: Types.Maybe<
		{ __typename?: 'Workspace' } & Pick<
			Types.Workspace,
			'id' | 'slack_webhook_channel'
		>
	>
}

export type GetBillingDetailsForProjectQueryVariables = Types.Exact<{
	project_id: Types.Scalars['ID']
}>

export type GetBillingDetailsForProjectQuery = { __typename?: 'Query' } & {
	billingDetailsForProject?: Types.Maybe<
		{ __typename?: 'BillingDetails' } & Pick<
			Types.BillingDetails,
			'meter' | 'membersMeter' | 'sessionsOutOfQuota'
		> & {
				plan: { __typename?: 'Plan' } & Pick<
					Types.Plan,
					'type' | 'quota' | 'interval' | 'membersLimit'
				>
			}
	>
	workspace_for_project?: Types.Maybe<
		{ __typename?: 'Workspace' } & Pick<
			Types.Workspace,
			| 'id'
			| 'trial_end_date'
			| 'billing_period_end'
			| 'next_invoice_date'
			| 'allow_meter_overage'
			| 'eligible_for_trial_extension'
			| 'trial_extension_enabled'
		>
	>
}

export type GetBillingDetailsQueryVariables = Types.Exact<{
	workspace_id: Types.Scalars['ID']
}>

export type GetBillingDetailsQuery = { __typename?: 'Query' } & {
	billingDetails: { __typename?: 'BillingDetails' } & Pick<
		Types.BillingDetails,
		'meter' | 'membersMeter'
	> & {
			plan: { __typename?: 'Plan' } & Pick<
				Types.Plan,
				'type' | 'quota' | 'interval' | 'membersLimit'
			>
		}
	workspace?: Types.Maybe<
		{ __typename?: 'Workspace' } & Pick<
			Types.Workspace,
			| 'id'
			| 'trial_end_date'
			| 'billing_period_end'
			| 'next_invoice_date'
			| 'allow_meter_overage'
			| 'eligible_for_trial_extension'
		>
	>
}

export type GetSubscriptionDetailsQueryVariables = Types.Exact<{
	workspace_id: Types.Scalars['ID']
}>

export type GetSubscriptionDetailsQuery = { __typename?: 'Query' } & {
	subscription_details: { __typename?: 'SubscriptionDetails' } & Pick<
		Types.SubscriptionDetails,
		'baseAmount' | 'discountAmount' | 'discountPercent'
	> & {
			lastInvoice?: Types.Maybe<
				{ __typename?: 'Invoice' } & Pick<
					Types.Invoice,
					| 'amountDue'
					| 'amountPaid'
					| 'attemptCount'
					| 'date'
					| 'url'
					| 'status'
				>
			>
		}
}

export type GetErrorGroupQueryVariables = Types.Exact<{
	secure_id: Types.Scalars['String']
}>

export type GetErrorGroupQuery = { __typename?: 'Query' } & {
	error_group?: Types.Maybe<
		{ __typename?: 'ErrorGroup' } & Pick<
			Types.ErrorGroup,
			| 'created_at'
			| 'id'
			| 'secure_id'
			| 'type'
			| 'project_id'
			| 'event'
			| 'state'
			| 'mapped_stack_trace'
			| 'stack_trace'
			| 'error_frequency'
			| 'is_public'
		> & {
				structured_stack_trace: Array<
					Types.Maybe<
						{ __typename?: 'ErrorTrace' } & Pick<
							Types.ErrorTrace,
							| 'fileName'
							| 'lineNumber'
							| 'functionName'
							| 'columnNumber'
							| 'lineContent'
							| 'linesBefore'
							| 'linesAfter'
							| 'error'
						>
					>
				>
				fields?: Types.Maybe<
					Array<
						Types.Maybe<
							{ __typename?: 'ErrorField' } & Pick<
								Types.ErrorField,
								'name' | 'value'
							>
						>
					>
				>
			}
	>
}

export type GetRecentErrorsQueryVariables = Types.Exact<{
	secure_id: Types.Scalars['String']
}>

export type GetRecentErrorsQuery = { __typename?: 'Query' } & {
	error_group?: Types.Maybe<
		{ __typename?: 'ErrorGroup' } & Pick<Types.ErrorGroup, 'secure_id'> & {
				metadata_log: Array<
					Types.Maybe<
						{ __typename?: 'ErrorMetadata' } & Pick<
							Types.ErrorMetadata,
							| 'error_id'
							| 'session_secure_id'
							| 'environment'
							| 'timestamp'
							| 'os'
							| 'browser'
							| 'visited_url'
							| 'fingerprint'
							| 'identifier'
							| 'user_properties'
							| 'request_id'
							| 'payload'
						>
					>
				>
			}
	>
}

export type GetMessagesQueryVariables = Types.Exact<{
	session_secure_id: Types.Scalars['String']
}>

export type GetMessagesQuery = { __typename?: 'Query' } & Pick<
	Types.Query,
	'messages'
>

export type GetResourcesQueryVariables = Types.Exact<{
	session_secure_id: Types.Scalars['String']
}>

export type GetResourcesQuery = { __typename?: 'Query' } & Pick<
	Types.Query,
	'resources'
>

export type GetFieldSuggestionQueryVariables = Types.Exact<{
	project_id: Types.Scalars['ID']
	name: Types.Scalars['String']
	query: Types.Scalars['String']
}>

export type GetFieldSuggestionQuery = { __typename?: 'Query' } & {
	field_suggestion?: Types.Maybe<
		Array<
			Types.Maybe<
				{ __typename?: 'Field' } & Pick<Types.Field, 'name' | 'value'>
			>
		>
	>
}

export type GetEnvironmentsQueryVariables = Types.Exact<{
	project_id: Types.Scalars['ID']
}>

export type GetEnvironmentsQuery = { __typename?: 'Query' } & {
	environment_suggestion?: Types.Maybe<
		Array<
			Types.Maybe<
				{ __typename?: 'Field' } & Pick<Types.Field, 'name' | 'value'>
			>
		>
	>
}

export type GetAppVersionsQueryVariables = Types.Exact<{
	project_id: Types.Scalars['ID']
}>

export type GetAppVersionsQuery = { __typename?: 'Query' } & Pick<
	Types.Query,
	'app_version_suggestion'
>

export type GetProjectSuggestionQueryVariables = Types.Exact<{
	query: Types.Scalars['String']
}>

export type GetProjectSuggestionQuery = { __typename?: 'Query' } & {
	projectSuggestion: Array<
		Types.Maybe<
			{ __typename?: 'Project' } & Pick<
				Types.Project,
				'id' | 'name' | 'workspace_id'
			>
		>
	>
	workspaceSuggestion: Array<
		Types.Maybe<
			{ __typename?: 'Workspace' } & Pick<Types.Workspace, 'id' | 'name'>
		>
	>
}

export type GetErrorFieldSuggestionQueryVariables = Types.Exact<{
	project_id: Types.Scalars['ID']
	name: Types.Scalars['String']
	query: Types.Scalars['String']
}>

export type GetErrorFieldSuggestionQuery = { __typename?: 'Query' } & {
	error_field_suggestion?: Types.Maybe<
		Array<
			Types.Maybe<
				{ __typename?: 'ErrorField' } & Pick<
					Types.ErrorField,
					'name' | 'value'
				>
			>
		>
	>
}

export type GetErrorSearchSuggestionsQueryVariables = Types.Exact<{
	project_id: Types.Scalars['ID']
	query: Types.Scalars['String']
}>

export type GetErrorSearchSuggestionsQuery = { __typename?: 'Query' } & {
	visitedUrls?: Types.Maybe<
		Array<
			Types.Maybe<
				{ __typename?: 'ErrorField' } & Pick<
					Types.ErrorField,
					'name' | 'value'
				>
			>
		>
	>
	fields?: Types.Maybe<
		Array<
			Types.Maybe<
				{ __typename?: 'ErrorField' } & Pick<
					Types.ErrorField,
					'name' | 'value'
				>
			>
		>
	>
}

export type GetSessionSearchResultsQueryVariables = Types.Exact<{
	project_id: Types.Scalars['ID']
	query: Types.Scalars['String']
}>

export type GetSessionSearchResultsQuery = { __typename?: 'Query' } & {
	trackProperties?: Types.Maybe<
		Array<
			Types.Maybe<
				{ __typename?: 'Field' } & Pick<
					Types.Field,
					'id' | 'name' | 'value'
				>
			>
		>
	>
	userProperties?: Types.Maybe<
		Array<
			Types.Maybe<
				{ __typename?: 'Field' } & Pick<
					Types.Field,
					'id' | 'name' | 'value'
				>
			>
		>
	>
	visitedUrls?: Types.Maybe<
		Array<
			Types.Maybe<
				{ __typename?: 'Field' } & Pick<
					Types.Field,
					'id' | 'name' | 'value'
				>
			>
		>
	>
	referrers?: Types.Maybe<
		Array<
			Types.Maybe<
				{ __typename?: 'Field' } & Pick<
					Types.Field,
					'id' | 'name' | 'value'
				>
			>
		>
	>
}

export type GetTrackSuggestionQueryVariables = Types.Exact<{
	project_id: Types.Scalars['ID']
	query: Types.Scalars['String']
}>

export type GetTrackSuggestionQuery = { __typename?: 'Query' } & {
	property_suggestion?: Types.Maybe<
		Array<
			Types.Maybe<
				{ __typename?: 'Field' } & Pick<
					Types.Field,
					'id' | 'name' | 'value'
				>
			>
		>
	>
}

export type GetUserSuggestionQueryVariables = Types.Exact<{
	project_id: Types.Scalars['ID']
	query: Types.Scalars['String']
}>

export type GetUserSuggestionQuery = { __typename?: 'Query' } & {
	property_suggestion?: Types.Maybe<
		Array<
			Types.Maybe<
				{ __typename?: 'Field' } & Pick<
					Types.Field,
					'id' | 'name' | 'value'
				>
			>
		>
	>
}

export type GetSegmentsQueryVariables = Types.Exact<{
	project_id: Types.Scalars['ID']
}>

export type GetSegmentsQuery = { __typename?: 'Query' } & {
	segments?: Types.Maybe<
		Array<
			Types.Maybe<
				{ __typename?: 'Segment' } & Pick<
					Types.Segment,
					'id' | 'name'
				> & {
						params: { __typename?: 'SearchParams' } & Pick<
							Types.SearchParams,
							| 'os'
							| 'browser'
							| 'visited_url'
							| 'referrer'
							| 'identified'
							| 'hide_viewed'
							| 'first_time'
							| 'app_versions'
							| 'environments'
							| 'device_id'
							| 'show_live_sessions'
							| 'query'
						> & {
								user_properties?: Types.Maybe<
									Array<
										Types.Maybe<
											{
												__typename?: 'UserProperty'
											} & Pick<
												Types.UserProperty,
												'name' | 'value'
											>
										>
									>
								>
								excluded_properties?: Types.Maybe<
									Array<
										Types.Maybe<
											{
												__typename?: 'UserProperty'
											} & Pick<
												Types.UserProperty,
												'name' | 'value'
											>
										>
									>
								>
								track_properties?: Types.Maybe<
									Array<
										Types.Maybe<
											{
												__typename?: 'UserProperty'
											} & Pick<
												Types.UserProperty,
												'name' | 'value'
											>
										>
									>
								>
								date_range?: Types.Maybe<
									{ __typename?: 'DateRange' } & Pick<
										Types.DateRange,
										'start_date' | 'end_date'
									>
								>
								length_range?: Types.Maybe<
									{ __typename?: 'LengthRange' } & Pick<
										Types.LengthRange,
										'min' | 'max'
									>
								>
							}
					}
			>
		>
	>
}

export type GetErrorSegmentsQueryVariables = Types.Exact<{
	project_id: Types.Scalars['ID']
}>

export type GetErrorSegmentsQuery = { __typename?: 'Query' } & {
	error_segments?: Types.Maybe<
		Array<
			Types.Maybe<
				{ __typename?: 'ErrorSegment' } & Pick<
					Types.ErrorSegment,
					'id' | 'name'
				> & {
						params: { __typename?: 'ErrorSearchParams' } & Pick<
							Types.ErrorSearchParams,
							| 'os'
							| 'browser'
							| 'visited_url'
							| 'state'
							| 'event'
							| 'query'
						> & {
								date_range?: Types.Maybe<
									{ __typename?: 'DateRange' } & Pick<
										Types.DateRange,
										'start_date' | 'end_date'
									>
								>
							}
					}
			>
		>
	>
}

export type IsIntegratedQueryVariables = Types.Exact<{
	project_id: Types.Scalars['ID']
}>

export type IsIntegratedQuery = { __typename?: 'Query' } & Pick<
	Types.Query,
	'isIntegrated'
>

export type IsBackendIntegratedQueryVariables = Types.Exact<{
	project_id: Types.Scalars['ID']
}>

export type IsBackendIntegratedQuery = { __typename?: 'Query' } & Pick<
	Types.Query,
	'isBackendIntegrated'
>

export type GetKeyPerformanceIndicatorsQueryVariables = Types.Exact<{
	project_id: Types.Scalars['ID']
	lookBackPeriod: Types.Scalars['Int']
}>

export type GetKeyPerformanceIndicatorsQuery = { __typename?: 'Query' } & Pick<
	Types.Query,
	'unprocessedSessionsCount' | 'liveUsersCount'
> & {
		newUsersCount?: Types.Maybe<
			{ __typename?: 'NewUsersCount' } & Pick<
				Types.NewUsersCount,
				'count'
			>
		>
		averageSessionLength?: Types.Maybe<
			{ __typename?: 'AverageSessionLength' } & Pick<
				Types.AverageSessionLength,
				'length'
			>
		>
		userFingerprintCount?: Types.Maybe<
			{ __typename?: 'UserFingerprintCount' } & Pick<
				Types.UserFingerprintCount,
				'count'
			>
		>
	}

export type GetReferrersCountQueryVariables = Types.Exact<{
	project_id: Types.Scalars['ID']
	lookBackPeriod: Types.Scalars['Int']
}>

export type GetReferrersCountQuery = { __typename?: 'Query' } & {
	referrers: Array<
		Types.Maybe<
			{ __typename?: 'ReferrerTablePayload' } & Pick<
				Types.ReferrerTablePayload,
				'host' | 'count' | 'percent'
			>
		>
	>
}

export type GetNewUsersCountQueryVariables = Types.Exact<{
	project_id: Types.Scalars['ID']
	lookBackPeriod: Types.Scalars['Int']
}>

export type GetNewUsersCountQuery = { __typename?: 'Query' } & {
	newUsersCount?: Types.Maybe<
		{ __typename?: 'NewUsersCount' } & Pick<Types.NewUsersCount, 'count'>
	>
}

export type GetAverageSessionLengthQueryVariables = Types.Exact<{
	project_id: Types.Scalars['ID']
	lookBackPeriod: Types.Scalars['Int']
}>

export type GetAverageSessionLengthQuery = { __typename?: 'Query' } & {
	averageSessionLength?: Types.Maybe<
		{ __typename?: 'AverageSessionLength' } & Pick<
			Types.AverageSessionLength,
			'length'
		>
	>
}

export type GetTopUsersQueryVariables = Types.Exact<{
	project_id: Types.Scalars['ID']
	lookBackPeriod: Types.Scalars['Int']
}>

export type GetTopUsersQuery = { __typename?: 'Query' } & {
	topUsers: Array<
		Types.Maybe<
			{ __typename?: 'TopUsersPayload' } & Pick<
				Types.TopUsersPayload,
				| 'identifier'
				| 'total_active_time'
				| 'active_time_percentage'
				| 'id'
				| 'user_properties'
			>
		>
	>
}

export type GetDailySessionsCountQueryVariables = Types.Exact<{
	project_id: Types.Scalars['ID']
	date_range: Types.DateRangeInput
}>

export type GetDailySessionsCountQuery = { __typename?: 'Query' } & {
	dailySessionsCount: Array<
		Types.Maybe<
			{ __typename?: 'DailySessionCount' } & Pick<
				Types.DailySessionCount,
				'date' | 'count'
			>
		>
	>
}

export type GetDailyErrorsCountQueryVariables = Types.Exact<{
	project_id: Types.Scalars['ID']
	date_range: Types.DateRangeInput
}>

export type GetDailyErrorsCountQuery = { __typename?: 'Query' } & {
	dailyErrorsCount: Array<
		Types.Maybe<
			{ __typename?: 'DailyErrorCount' } & Pick<
				Types.DailyErrorCount,
				'date' | 'count'
			>
		>
	>
}

export type GetRageClicksForProjectQueryVariables = Types.Exact<{
	project_id: Types.Scalars['ID']
	lookBackPeriod: Types.Scalars['Int']
}>

export type GetRageClicksForProjectQuery = { __typename?: 'Query' } & {
	rageClicksForProject: Array<
		{ __typename?: 'RageClickEventForProject' } & Pick<
			Types.RageClickEventForProject,
			| 'identifier'
			| 'session_secure_id'
			| 'total_clicks'
			| 'user_properties'
		>
	>
}

export type GetDailyErrorFrequencyQueryVariables = Types.Exact<{
	project_id: Types.Scalars['ID']
	error_group_secure_id: Types.Scalars['String']
	date_offset: Types.Scalars['Int']
}>

export type GetDailyErrorFrequencyQuery = { __typename?: 'Query' } & Pick<
	Types.Query,
	'dailyErrorFrequency'
>

export type GetErrorDistributionQueryVariables = Types.Exact<{
	project_id: Types.Scalars['ID']
	error_group_secure_id: Types.Scalars['String']
	property: Types.Scalars['String']
}>

export type GetErrorDistributionQuery = { __typename?: 'Query' } & {
	errorDistribution: Array<
		Types.Maybe<
			{ __typename?: 'ErrorDistributionItem' } & Pick<
				Types.ErrorDistributionItem,
				'name' | 'value'
			>
		>
	>
}

export type GetSlackChannelSuggestionQueryVariables = Types.Exact<{
	project_id: Types.Scalars['ID']
}>

export type GetSlackChannelSuggestionQuery = { __typename?: 'Query' } & {
	slack_channel_suggestion?: Types.Maybe<
		Array<
			Types.Maybe<
				{ __typename?: 'SanitizedSlackChannel' } & Pick<
					Types.SanitizedSlackChannel,
					'webhook_channel' | 'webhook_channel_id'
				>
			>
		>
	>
}

export type GetWorkspaceIsIntegratedWithSlackQueryVariables = Types.Exact<{
	project_id: Types.Scalars['ID']
}>

export type GetWorkspaceIsIntegratedWithSlackQuery = {
	__typename?: 'Query'
} & { is_integrated_with_slack: Types.Query['is_integrated_with'] }

export type GetWorkspaceIsIntegratedWithLinearQueryVariables = Types.Exact<{
	project_id: Types.Scalars['ID']
}>

export type GetWorkspaceIsIntegratedWithLinearQuery = {
	__typename?: 'Query'
} & { is_integrated_with_linear: Types.Query['is_integrated_with'] } & {
	linear_teams?: Types.Maybe<
		Array<
			{ __typename?: 'LinearTeam' } & Pick<
				Types.LinearTeam,
				'team_id' | 'name' | 'key'
			>
		>
	>
}

export type GetWorkspaceIsIntegratedWithZapierQueryVariables = Types.Exact<{
	project_id: Types.Scalars['ID']
}>

export type GetWorkspaceIsIntegratedWithZapierQuery = {
	__typename?: 'Query'
} & { is_integrated_with_linear: Types.Query['is_integrated_with'] }

export type GenerateNewZapierAccessTokenJwtQueryVariables = Types.Exact<{
	project_id: Types.Scalars['ID']
}>

export type GenerateNewZapierAccessTokenJwtQuery = {
	__typename?: 'Query'
} & Pick<Types.Query, 'generate_zapier_access_token'>

export type GetIdentifierSuggestionsQueryVariables = Types.Exact<{
	project_id: Types.Scalars['ID']
	query: Types.Scalars['String']
}>

export type GetIdentifierSuggestionsQuery = { __typename?: 'Query' } & Pick<
	Types.Query,
	'identifier_suggestion'
>

export type GetAlertsPagePayloadQueryVariables = Types.Exact<{
	project_id: Types.Scalars['ID']
}>

export type GetAlertsPagePayloadQuery = { __typename?: 'Query' } & {
	is_integrated_with_slack: Types.Query['is_integrated_with']
} & {
	slack_channel_suggestion?: Types.Maybe<
		Array<
			Types.Maybe<
				{ __typename?: 'SanitizedSlackChannel' } & Pick<
					Types.SanitizedSlackChannel,
					'webhook_channel' | 'webhook_channel_id'
				>
			>
		>
	>
	admins: Array<
		{ __typename?: 'WorkspaceAdminRole' } & {
			admin: { __typename?: 'Admin' } & Pick<
				Types.Admin,
				'id' | 'name' | 'email' | 'photo_url'
			>
		}
	>
	environment_suggestion?: Types.Maybe<
		Array<
			Types.Maybe<
				{ __typename?: 'Field' } & Pick<Types.Field, 'name' | 'value'>
			>
		>
	>
	error_alerts: Array<
		Types.Maybe<
			{ __typename?: 'ErrorAlert' } & Pick<
				Types.ErrorAlert,
				| 'EmailsToNotify'
				| 'ExcludedEnvironments'
				| 'updated_at'
				| 'CountThreshold'
				| 'LastAdminToEditID'
				| 'ThresholdWindow'
				| 'RegexGroups'
				| 'Frequency'
				| 'id'
				| 'Type'
				| 'Name'
				| 'DailyFrequency'
				| 'disabled'
			> & {
					ChannelsToNotify: Array<
						Types.Maybe<
							{ __typename?: 'SanitizedSlackChannel' } & Pick<
								Types.SanitizedSlackChannel,
								'webhook_channel' | 'webhook_channel_id'
							>
						>
					>
				}
		>
	>
	session_feedback_alerts: Array<
		Types.Maybe<
			{ __typename?: 'SessionAlert' } & Pick<
				Types.SessionAlert,
				| 'EmailsToNotify'
				| 'updated_at'
				| 'ExcludedEnvironments'
				| 'CountThreshold'
				| 'ThresholdWindow'
				| 'LastAdminToEditID'
				| 'id'
				| 'Name'
				| 'Type'
				| 'DailyFrequency'
				| 'disabled'
			> & {
					ChannelsToNotify: Array<
						Types.Maybe<
							{ __typename?: 'SanitizedSlackChannel' } & Pick<
								Types.SanitizedSlackChannel,
								'webhook_channel' | 'webhook_channel_id'
							>
						>
					>
				}
		>
	>
	new_session_alerts: Array<
		Types.Maybe<
			{ __typename?: 'SessionAlert' } & Pick<
				Types.SessionAlert,
				| 'EmailsToNotify'
				| 'ExcludedEnvironments'
				| 'CountThreshold'
				| 'ThresholdWindow'
				| 'updated_at'
				| 'LastAdminToEditID'
				| 'Name'
				| 'id'
				| 'Type'
				| 'ExcludeRules'
				| 'DailyFrequency'
				| 'disabled'
			> & {
					ChannelsToNotify: Array<
						Types.Maybe<
							{ __typename?: 'SanitizedSlackChannel' } & Pick<
								Types.SanitizedSlackChannel,
								'webhook_channel' | 'webhook_channel_id'
							>
						>
					>
				}
		>
	>
	rage_click_alerts: Array<
		Types.Maybe<
			{ __typename?: 'SessionAlert' } & Pick<
				Types.SessionAlert,
				| 'id'
				| 'EmailsToNotify'
				| 'ExcludedEnvironments'
				| 'CountThreshold'
				| 'ThresholdWindow'
				| 'updated_at'
				| 'LastAdminToEditID'
				| 'Name'
				| 'Type'
				| 'DailyFrequency'
				| 'disabled'
			> & {
					ChannelsToNotify: Array<
						Types.Maybe<
							{ __typename?: 'SanitizedSlackChannel' } & Pick<
								Types.SanitizedSlackChannel,
								'webhook_channel' | 'webhook_channel_id'
							>
						>
					>
				}
		>
	>
	new_user_alerts?: Types.Maybe<
		Array<
			Types.Maybe<
				{ __typename?: 'SessionAlert' } & Pick<
					Types.SessionAlert,
					| 'id'
					| 'EmailsToNotify'
					| 'ExcludedEnvironments'
					| 'CountThreshold'
					| 'updated_at'
					| 'LastAdminToEditID'
					| 'Name'
					| 'Type'
					| 'DailyFrequency'
					| 'disabled'
				> & {
						ChannelsToNotify: Array<
							Types.Maybe<
								{ __typename?: 'SanitizedSlackChannel' } & Pick<
									Types.SanitizedSlackChannel,
									'webhook_channel' | 'webhook_channel_id'
								>
							>
						>
					}
			>
		>
	>
	track_properties_alerts: Array<
		Types.Maybe<
			{ __typename?: 'SessionAlert' } & Pick<
				Types.SessionAlert,
				| 'id'
				| 'EmailsToNotify'
				| 'ExcludedEnvironments'
				| 'updated_at'
				| 'LastAdminToEditID'
				| 'CountThreshold'
				| 'Name'
				| 'Type'
				| 'DailyFrequency'
				| 'disabled'
			> & {
					ChannelsToNotify: Array<
						Types.Maybe<
							{ __typename?: 'SanitizedSlackChannel' } & Pick<
								Types.SanitizedSlackChannel,
								'webhook_channel' | 'webhook_channel_id'
							>
						>
					>
					TrackProperties: Array<
						Types.Maybe<
							{ __typename?: 'TrackProperty' } & Pick<
								Types.TrackProperty,
								'id' | 'name' | 'value'
							>
						>
					>
				}
		>
	>
	user_properties_alerts: Array<
		Types.Maybe<
			{ __typename?: 'SessionAlert' } & Pick<
				Types.SessionAlert,
				| 'id'
				| 'EmailsToNotify'
				| 'ExcludedEnvironments'
				| 'updated_at'
				| 'LastAdminToEditID'
				| 'CountThreshold'
				| 'Name'
				| 'Type'
				| 'DailyFrequency'
				| 'disabled'
			> & {
					ChannelsToNotify: Array<
						Types.Maybe<
							{ __typename?: 'SanitizedSlackChannel' } & Pick<
								Types.SanitizedSlackChannel,
								'webhook_channel' | 'webhook_channel_id'
							>
						>
					>
					UserProperties: Array<
						Types.Maybe<
							{ __typename?: 'UserProperty' } & Pick<
								Types.UserProperty,
								'id' | 'name' | 'value'
							>
						>
					>
				}
		>
	>
	metric_monitors: Array<
		Types.Maybe<
			{ __typename?: 'MetricMonitor' } & Pick<
				Types.MetricMonitor,
				| 'id'
				| 'updated_at'
				| 'name'
				| 'emails_to_notify'
				| 'aggregator'
				| 'period_minutes'
				| 'metric_to_monitor'
				| 'last_admin_to_edit_id'
				| 'threshold'
				| 'units'
				| 'disabled'
			> & {
					channels_to_notify: Array<
						Types.Maybe<
							{ __typename?: 'SanitizedSlackChannel' } & Pick<
								Types.SanitizedSlackChannel,
								'webhook_channel' | 'webhook_channel_id'
							>
						>
					>
				}
		>
	>
}

export type GetMetricMonitorsQueryVariables = Types.Exact<{
	project_id: Types.Scalars['ID']
	metric_name: Types.Scalars['String']
}>

export type GetMetricMonitorsQuery = { __typename?: 'Query' } & {
	metric_monitors: Array<
		Types.Maybe<
			{ __typename?: 'MetricMonitor' } & Pick<
				Types.MetricMonitor,
				'id' | 'updated_at' | 'name' | 'metric_to_monitor'
			>
		>
	>
}

export type GetCommentMentionSuggestionsQueryVariables = Types.Exact<{
	project_id: Types.Scalars['ID']
}>

export type GetCommentMentionSuggestionsQuery = { __typename?: 'Query' } & {
	admins: Array<
		{ __typename?: 'WorkspaceAdminRole' } & {
			admin: { __typename?: 'Admin' } & Pick<
				Types.Admin,
				'id' | 'name' | 'email' | 'photo_url'
			>
		}
	>
	slack_members: Array<
		Types.Maybe<
			{ __typename?: 'SanitizedSlackChannel' } & Pick<
				Types.SanitizedSlackChannel,
				'webhook_channel' | 'webhook_channel_id'
			>
		>
	>
}

export type GetCustomerPortalUrlQueryVariables = Types.Exact<{
	workspace_id: Types.Scalars['ID']
}>

export type GetCustomerPortalUrlQuery = { __typename?: 'Query' } & Pick<
	Types.Query,
	'customer_portal_url'
>

export type OnSessionPayloadAppendedSubscriptionVariables = Types.Exact<{
	session_secure_id: Types.Scalars['String']
	initial_events_count: Types.Scalars['Int']
}>

export type OnSessionPayloadAppendedSubscription = {
	__typename?: 'Subscription'
} & {
	session_payload_appended?: Types.Maybe<
		{ __typename?: 'SessionPayload' } & SessionPayloadFragmentFragment
	>
}

export type GetWebVitalsQueryVariables = Types.Exact<{
	session_secure_id: Types.Scalars['String']
}>

export type GetWebVitalsQuery = { __typename?: 'Query' } & {
	web_vitals: Array<
		{ __typename?: 'Metric' } & Pick<Types.Metric, 'name' | 'value'>
	>
}

export type GetDashboardDefinitionsQueryVariables = Types.Exact<{
	project_id: Types.Scalars['ID']
}>

export type GetDashboardDefinitionsQuery = { __typename?: 'Query' } & {
	dashboard_definitions: Array<
		Types.Maybe<
			{ __typename?: 'DashboardDefinition' } & Pick<
				Types.DashboardDefinition,
				| 'id'
				| 'updated_at'
				| 'project_id'
				| 'name'
				| 'last_admin_to_edit_id'
				| 'layout'
			> & {
					metrics: Array<
						{ __typename?: 'DashboardMetricConfig' } & Pick<
							Types.DashboardMetricConfig,
							| 'component_type'
							| 'name'
							| 'description'
							| 'max_good_value'
							| 'max_needs_improvement_value'
							| 'poor_value'
							| 'units'
							| 'help_article'
							| 'chart_type'
							| 'aggregator'
							| 'min_value'
							| 'min_percentile'
							| 'max_value'
							| 'max_percentile'
							| 'groups'
						> & {
								filters?: Types.Maybe<
									Array<
										{
											__typename?: 'MetricTagFilter'
										} & Pick<
											Types.MetricTagFilter,
											'value' | 'op' | 'tag'
										>
									>
								>
							}
					>
				}
		>
	>
}

export type GetSuggestedMetricsQueryVariables = Types.Exact<{
	project_id: Types.Scalars['ID']
	prefix: Types.Scalars['String']
}>

export type GetSuggestedMetricsQuery = { __typename?: 'Query' } & Pick<
	Types.Query,
	'suggested_metrics'
>

export type GetMetricTagsQueryVariables = Types.Exact<{
	project_id: Types.Scalars['ID']
	metric_name: Types.Scalars['String']
}>

export type GetMetricTagsQuery = { __typename?: 'Query' } & Pick<
	Types.Query,
	'metric_tags'
>

export type GetMetricTagValuesQueryVariables = Types.Exact<{
	project_id: Types.Scalars['ID']
	metric_name: Types.Scalars['String']
	tag_name: Types.Scalars['String']
}>

export type GetMetricTagValuesQuery = { __typename?: 'Query' } & Pick<
	Types.Query,
	'metric_tag_values'
>

export type GetSourcemapFilesQueryVariables = Types.Exact<{
	project_id: Types.Scalars['ID']
	version?: Types.Maybe<Types.Scalars['String']>
}>

export type GetSourcemapFilesQuery = { __typename?: 'Query' } & {
	sourcemap_files: Array<
		{ __typename?: 'S3File' } & Pick<Types.S3File, 'key'>
	>
}

export type GetSourcemapVersionsQueryVariables = Types.Exact<{
	project_id: Types.Scalars['ID']
}>

export type GetSourcemapVersionsQuery = { __typename?: 'Query' } & Pick<
	Types.Query,
	'sourcemap_versions'
>

export const namedOperations = {
<<<<<<< HEAD
    Query: {
        GetMetricsTimeline: 'GetMetricsTimeline' as const,
        GetMetricsHistogram: 'GetMetricsHistogram' as const,
        GetNetworkHistogram: 'GetNetworkHistogram' as const,
        GetSessionPayload: 'GetSessionPayload' as const,
        GetCommentTagsForProject: 'GetCommentTagsForProject' as const,
        GetEventChunkURL: 'GetEventChunkURL' as const,
        GetEventChunks: 'GetEventChunks' as const,
        GetSession: 'GetSession' as const,
        GetWorkspaceAdminsByProjectId: 'GetWorkspaceAdminsByProjectId' as const,
        GetWorkspaceAdmins: 'GetWorkspaceAdmins' as const,
        GetSessionComments: 'GetSessionComments' as const,
        GetNotifications: 'GetNotifications' as const,
        GetSessionCommentsForAdmin: 'GetSessionCommentsForAdmin' as const,
        GetAccounts: 'GetAccounts' as const,
        GetAccountDetails: 'GetAccountDetails' as const,
        GetErrorComments: 'GetErrorComments' as const,
        GetEnhancedUserDetails: 'GetEnhancedUserDetails' as const,
        GetOnboardingSteps: 'GetOnboardingSteps' as const,
        GetSessionIntervals: 'GetSessionIntervals' as const,
        GetTimelineIndicatorEvents: 'GetTimelineIndicatorEvents' as const,
        GetFieldTypes: 'GetFieldTypes' as const,
        GetFieldsOpensearch: 'GetFieldsOpensearch' as const,
        GetQuickFieldsOpensearch: 'GetQuickFieldsOpensearch' as const,
        GetErrorFieldsOpensearch: 'GetErrorFieldsOpensearch' as const,
        GetSessionsOpenSearch: 'GetSessionsOpenSearch' as const,
        GetSessionsHistogram: 'GetSessionsHistogram' as const,
        GetErrorGroupsOpenSearch: 'GetErrorGroupsOpenSearch' as const,
        GetErrorsHistogram: 'GetErrorsHistogram' as const,
        GetProjects: 'GetProjects' as const,
        GetWorkspace: 'GetWorkspace' as const,
        GetWorkspaces: 'GetWorkspaces' as const,
        GetWorkspacesCount: 'GetWorkspacesCount' as const,
        GetProjectsAndWorkspaces: 'GetProjectsAndWorkspaces' as const,
        GetProjectOrWorkspace: 'GetProjectOrWorkspace' as const,
        GetProjectDropdownOptions: 'GetProjectDropdownOptions' as const,
        GetWorkspaceDropdownOptions: 'GetWorkspaceDropdownOptions' as const,
        GetAdmin: 'GetAdmin' as const,
        GetAdminAboutYou: 'GetAdminAboutYou' as const,
        GetProject: 'GetProject' as const,
        GetBillingDetailsForProject: 'GetBillingDetailsForProject' as const,
        GetBillingDetails: 'GetBillingDetails' as const,
        GetSubscriptionDetails: 'GetSubscriptionDetails' as const,
        GetErrorGroup: 'GetErrorGroup' as const,
        GetMessages: 'GetMessages' as const,
        GetResources: 'GetResources' as const,
        GetFieldSuggestion: 'GetFieldSuggestion' as const,
        GetEnvironments: 'GetEnvironments' as const,
        GetAppVersions: 'GetAppVersions' as const,
        GetProjectSuggestion: 'GetProjectSuggestion' as const,
        GetErrorFieldSuggestion: 'GetErrorFieldSuggestion' as const,
        GetErrorSearchSuggestions: 'GetErrorSearchSuggestions' as const,
        GetSessionSearchResults: 'GetSessionSearchResults' as const,
        GetTrackSuggestion: 'GetTrackSuggestion' as const,
        GetUserSuggestion: 'GetUserSuggestion' as const,
        GetSegments: 'GetSegments' as const,
        GetErrorSegments: 'GetErrorSegments' as const,
        IsIntegrated: 'IsIntegrated' as const,
        IsBackendIntegrated: 'IsBackendIntegrated' as const,
        GetKeyPerformanceIndicators: 'GetKeyPerformanceIndicators' as const,
        GetReferrersCount: 'GetReferrersCount' as const,
        GetNewUsersCount: 'GetNewUsersCount' as const,
        GetAverageSessionLength: 'GetAverageSessionLength' as const,
        GetTopUsers: 'GetTopUsers' as const,
        GetDailySessionsCount: 'GetDailySessionsCount' as const,
        GetDailyErrorsCount: 'GetDailyErrorsCount' as const,
        GetRageClicksForProject: 'GetRageClicksForProject' as const,
        GetDailyErrorFrequency: 'GetDailyErrorFrequency' as const,
        GetErrorDistribution: 'GetErrorDistribution' as const,
        GetSlackChannelSuggestion: 'GetSlackChannelSuggestion' as const,
        GetWorkspaceIsIntegratedWithSlack: 'GetWorkspaceIsIntegratedWithSlack' as const,
        GetWorkspaceIsIntegratedWithLinear: 'GetWorkspaceIsIntegratedWithLinear' as const,
        GetWorkspaceIsIntegratedWithZapier: 'GetWorkspaceIsIntegratedWithZapier' as const,
        GenerateNewZapierAccessTokenJwt: 'GenerateNewZapierAccessTokenJwt' as const,
        GetIdentifierSuggestions: 'GetIdentifierSuggestions' as const,
        GetAlertsPagePayload: 'GetAlertsPagePayload' as const,
        GetMetricMonitors: 'GetMetricMonitors' as const,
        GetCommentMentionSuggestions: 'GetCommentMentionSuggestions' as const,
        GetCustomerPortalURL: 'GetCustomerPortalURL' as const,
        GetWebVitals: 'GetWebVitals' as const,
        GetDashboardDefinitions: 'GetDashboardDefinitions' as const,
        GetSuggestedMetrics: 'GetSuggestedMetrics' as const,
        GetMetricTags: 'GetMetricTags' as const,
        GetMetricTagValues: 'GetMetricTagValues' as const,
        GetSourcemapFiles: 'GetSourcemapFiles' as const,
        GetSourcemapVersions: 'GetSourcemapVersions' as const,
    },
    Mutation: {
        MarkSessionAsViewed: 'MarkSessionAsViewed' as const,
        MarkSessionAsStarred: 'MarkSessionAsStarred' as const,
        CreateOrUpdateStripeSubscription: 'CreateOrUpdateStripeSubscription' as const,
        UpdateBillingDetails: 'UpdateBillingDetails' as const,
        updateErrorGroupState: 'updateErrorGroupState' as const,
        SendEmailSignup: 'SendEmailSignup' as const,
        AddAdminToWorkspace: 'AddAdminToWorkspace' as const,
        JoinWorkspace: 'JoinWorkspace' as const,
        ChangeAdminRole: 'ChangeAdminRole' as const,
        DeleteAdminFromProject: 'DeleteAdminFromProject' as const,
        DeleteAdminFromWorkspace: 'DeleteAdminFromWorkspace' as const,
        OpenSlackConversation: 'OpenSlackConversation' as const,
        AddIntegrationToProject: 'AddIntegrationToProject' as const,
        RemoveIntegrationFromProject: 'RemoveIntegrationFromProject' as const,
        UpdateAllowedEmailOrigins: 'UpdateAllowedEmailOrigins' as const,
        CreateProject: 'CreateProject' as const,
        SubmitRegistrationForm: 'SubmitRegistrationForm' as const,
        CreateWorkspace: 'CreateWorkspace' as const,
        EditProject: 'EditProject' as const,
        DeleteProject: 'DeleteProject' as const,
        EditWorkspace: 'EditWorkspace' as const,
        DeleteSegment: 'DeleteSegment' as const,
        EditSegment: 'EditSegment' as const,
        CreateSegment: 'CreateSegment' as const,
        CreateSessionComment: 'CreateSessionComment' as const,
        CreateIssueForSessionComment: 'CreateIssueForSessionComment' as const,
        DeleteSessionComment: 'DeleteSessionComment' as const,
        ReplyToSessionComment: 'ReplyToSessionComment' as const,
        CreateErrorComment: 'CreateErrorComment' as const,
        CreateIssueForErrorComment: 'CreateIssueForErrorComment' as const,
        DeleteErrorComment: 'DeleteErrorComment' as const,
        ReplyToErrorComment: 'ReplyToErrorComment' as const,
        DeleteErrorSegment: 'DeleteErrorSegment' as const,
        EditErrorSegment: 'EditErrorSegment' as const,
        CreateErrorSegment: 'CreateErrorSegment' as const,
        CreateErrorAlert: 'CreateErrorAlert' as const,
        CreateMetricMonitor: 'CreateMetricMonitor' as const,
        UpdateMetricMonitor: 'UpdateMetricMonitor' as const,
        DeleteMetricMonitor: 'DeleteMetricMonitor' as const,
        UpdateAdminAboutYouDetails: 'UpdateAdminAboutYouDetails' as const,
        CreateRageClickAlert: 'CreateRageClickAlert' as const,
        UpdateErrorAlert: 'UpdateErrorAlert' as const,
        DeleteErrorAlert: 'DeleteErrorAlert' as const,
        DeleteSessionAlert: 'DeleteSessionAlert' as const,
        CreateDefaultAlerts: 'CreateDefaultAlerts' as const,
        CreateSessionFeedbackAlert: 'CreateSessionFeedbackAlert' as const,
        UpdateSessionFeedbackAlert: 'UpdateSessionFeedbackAlert' as const,
        CreateNewUserAlert: 'CreateNewUserAlert' as const,
        CreateNewSessionAlert: 'CreateNewSessionAlert' as const,
        UpdateNewSessionAlert: 'UpdateNewSessionAlert' as const,
        UpdateRageClickAlert: 'UpdateRageClickAlert' as const,
        UpdateNewUserAlert: 'UpdateNewUserAlert' as const,
        CreateTrackPropertiesAlert: 'CreateTrackPropertiesAlert' as const,
        UpdateTrackPropertiesAlert: 'UpdateTrackPropertiesAlert' as const,
        CreateUserPropertiesAlert: 'CreateUserPropertiesAlert' as const,
        UpdateUserPropertiesAlert: 'UpdateUserPropertiesAlert' as const,
        UpdateSessionIsPublic: 'UpdateSessionIsPublic' as const,
        UpdateErrorGroupIsPublic: 'UpdateErrorGroupIsPublic' as const,
        UpdateAllowMeterOverage: 'UpdateAllowMeterOverage' as const,
        SyncSlackIntegration: 'SyncSlackIntegration' as const,
        RequestAccess: 'RequestAccess' as const,
        ModifyClearbitIntegration: 'ModifyClearbitIntegration' as const,
        UpsertDashboard: 'UpsertDashboard' as const,
        SendAdminWorkspaceInvite: 'SendAdminWorkspaceInvite' as const,
    },
    Subscription: {
        OnSessionPayloadAppended: 'OnSessionPayloadAppended' as const,
    },
    Fragment: {
        SessionPayloadFragment: 'SessionPayloadFragment' as const,
    },
};
=======
	Query: {
		GetMetricsTimeline: 'GetMetricsTimeline' as const,
		GetMetricsHistogram: 'GetMetricsHistogram' as const,
		GetNetworkHistogram: 'GetNetworkHistogram' as const,
		GetSessionPayload: 'GetSessionPayload' as const,
		GetCommentTagsForProject: 'GetCommentTagsForProject' as const,
		GetEventChunkURL: 'GetEventChunkURL' as const,
		GetEventChunks: 'GetEventChunks' as const,
		GetSession: 'GetSession' as const,
		GetWorkspaceAdminsByProjectId: 'GetWorkspaceAdminsByProjectId' as const,
		GetWorkspaceAdmins: 'GetWorkspaceAdmins' as const,
		GetSessionComments: 'GetSessionComments' as const,
		GetNotifications: 'GetNotifications' as const,
		GetSessionCommentsForAdmin: 'GetSessionCommentsForAdmin' as const,
		GetAccounts: 'GetAccounts' as const,
		GetAccountDetails: 'GetAccountDetails' as const,
		GetErrorComments: 'GetErrorComments' as const,
		GetEnhancedUserDetails: 'GetEnhancedUserDetails' as const,
		GetOnboardingSteps: 'GetOnboardingSteps' as const,
		GetSessionIntervals: 'GetSessionIntervals' as const,
		GetTimelineIndicatorEvents: 'GetTimelineIndicatorEvents' as const,
		GetFieldTypes: 'GetFieldTypes' as const,
		GetFieldsOpensearch: 'GetFieldsOpensearch' as const,
		GetQuickFieldsOpensearch: 'GetQuickFieldsOpensearch' as const,
		GetErrorFieldsOpensearch: 'GetErrorFieldsOpensearch' as const,
		GetSessionsOpenSearch: 'GetSessionsOpenSearch' as const,
		GetErrorGroupsOpenSearch: 'GetErrorGroupsOpenSearch' as const,
		GetProjects: 'GetProjects' as const,
		GetWorkspace: 'GetWorkspace' as const,
		GetWorkspaces: 'GetWorkspaces' as const,
		GetWorkspacesCount: 'GetWorkspacesCount' as const,
		GetProjectsAndWorkspaces: 'GetProjectsAndWorkspaces' as const,
		GetProjectOrWorkspace: 'GetProjectOrWorkspace' as const,
		GetProjectDropdownOptions: 'GetProjectDropdownOptions' as const,
		GetWorkspaceDropdownOptions: 'GetWorkspaceDropdownOptions' as const,
		GetAdmin: 'GetAdmin' as const,
		GetAdminRole: 'GetAdminRole' as const,
		GetAdminRoleByProject: 'GetAdminRoleByProject' as const,
		GetAdminAboutYou: 'GetAdminAboutYou' as const,
		GetProject: 'GetProject' as const,
		GetBillingDetailsForProject: 'GetBillingDetailsForProject' as const,
		GetBillingDetails: 'GetBillingDetails' as const,
		GetSubscriptionDetails: 'GetSubscriptionDetails' as const,
		GetErrorGroup: 'GetErrorGroup' as const,
		GetRecentErrors: 'GetRecentErrors' as const,
		GetMessages: 'GetMessages' as const,
		GetResources: 'GetResources' as const,
		GetFieldSuggestion: 'GetFieldSuggestion' as const,
		GetEnvironments: 'GetEnvironments' as const,
		GetAppVersions: 'GetAppVersions' as const,
		GetProjectSuggestion: 'GetProjectSuggestion' as const,
		GetErrorFieldSuggestion: 'GetErrorFieldSuggestion' as const,
		GetErrorSearchSuggestions: 'GetErrorSearchSuggestions' as const,
		GetSessionSearchResults: 'GetSessionSearchResults' as const,
		GetTrackSuggestion: 'GetTrackSuggestion' as const,
		GetUserSuggestion: 'GetUserSuggestion' as const,
		GetSegments: 'GetSegments' as const,
		GetErrorSegments: 'GetErrorSegments' as const,
		IsIntegrated: 'IsIntegrated' as const,
		IsBackendIntegrated: 'IsBackendIntegrated' as const,
		GetKeyPerformanceIndicators: 'GetKeyPerformanceIndicators' as const,
		GetReferrersCount: 'GetReferrersCount' as const,
		GetNewUsersCount: 'GetNewUsersCount' as const,
		GetAverageSessionLength: 'GetAverageSessionLength' as const,
		GetTopUsers: 'GetTopUsers' as const,
		GetDailySessionsCount: 'GetDailySessionsCount' as const,
		GetDailyErrorsCount: 'GetDailyErrorsCount' as const,
		GetRageClicksForProject: 'GetRageClicksForProject' as const,
		GetDailyErrorFrequency: 'GetDailyErrorFrequency' as const,
		GetErrorDistribution: 'GetErrorDistribution' as const,
		GetSlackChannelSuggestion: 'GetSlackChannelSuggestion' as const,
		GetWorkspaceIsIntegratedWithSlack:
			'GetWorkspaceIsIntegratedWithSlack' as const,
		GetWorkspaceIsIntegratedWithLinear:
			'GetWorkspaceIsIntegratedWithLinear' as const,
		GetWorkspaceIsIntegratedWithZapier:
			'GetWorkspaceIsIntegratedWithZapier' as const,
		GenerateNewZapierAccessTokenJwt:
			'GenerateNewZapierAccessTokenJwt' as const,
		GetIdentifierSuggestions: 'GetIdentifierSuggestions' as const,
		GetAlertsPagePayload: 'GetAlertsPagePayload' as const,
		GetMetricMonitors: 'GetMetricMonitors' as const,
		GetCommentMentionSuggestions: 'GetCommentMentionSuggestions' as const,
		GetCustomerPortalURL: 'GetCustomerPortalURL' as const,
		GetWebVitals: 'GetWebVitals' as const,
		GetDashboardDefinitions: 'GetDashboardDefinitions' as const,
		GetSuggestedMetrics: 'GetSuggestedMetrics' as const,
		GetMetricTags: 'GetMetricTags' as const,
		GetMetricTagValues: 'GetMetricTagValues' as const,
		GetSourcemapFiles: 'GetSourcemapFiles' as const,
		GetSourcemapVersions: 'GetSourcemapVersions' as const,
	},
	Mutation: {
		MarkSessionAsViewed: 'MarkSessionAsViewed' as const,
		MarkSessionAsStarred: 'MarkSessionAsStarred' as const,
		CreateOrUpdateStripeSubscription:
			'CreateOrUpdateStripeSubscription' as const,
		UpdateBillingDetails: 'UpdateBillingDetails' as const,
		updateErrorGroupState: 'updateErrorGroupState' as const,
		SendEmailSignup: 'SendEmailSignup' as const,
		AddAdminToWorkspace: 'AddAdminToWorkspace' as const,
		JoinWorkspace: 'JoinWorkspace' as const,
		ChangeAdminRole: 'ChangeAdminRole' as const,
		DeleteAdminFromProject: 'DeleteAdminFromProject' as const,
		DeleteAdminFromWorkspace: 'DeleteAdminFromWorkspace' as const,
		OpenSlackConversation: 'OpenSlackConversation' as const,
		AddIntegrationToProject: 'AddIntegrationToProject' as const,
		RemoveIntegrationFromProject: 'RemoveIntegrationFromProject' as const,
		UpdateAllowedEmailOrigins: 'UpdateAllowedEmailOrigins' as const,
		CreateProject: 'CreateProject' as const,
		SubmitRegistrationForm: 'SubmitRegistrationForm' as const,
		CreateWorkspace: 'CreateWorkspace' as const,
		EditProject: 'EditProject' as const,
		DeleteProject: 'DeleteProject' as const,
		EditWorkspace: 'EditWorkspace' as const,
		DeleteSegment: 'DeleteSegment' as const,
		EditSegment: 'EditSegment' as const,
		CreateSegment: 'CreateSegment' as const,
		CreateSessionComment: 'CreateSessionComment' as const,
		CreateIssueForSessionComment: 'CreateIssueForSessionComment' as const,
		DeleteSessionComment: 'DeleteSessionComment' as const,
		ReplyToSessionComment: 'ReplyToSessionComment' as const,
		CreateErrorComment: 'CreateErrorComment' as const,
		CreateIssueForErrorComment: 'CreateIssueForErrorComment' as const,
		DeleteErrorComment: 'DeleteErrorComment' as const,
		ReplyToErrorComment: 'ReplyToErrorComment' as const,
		DeleteErrorSegment: 'DeleteErrorSegment' as const,
		EditErrorSegment: 'EditErrorSegment' as const,
		CreateErrorSegment: 'CreateErrorSegment' as const,
		CreateErrorAlert: 'CreateErrorAlert' as const,
		CreateMetricMonitor: 'CreateMetricMonitor' as const,
		UpdateMetricMonitor: 'UpdateMetricMonitor' as const,
		DeleteMetricMonitor: 'DeleteMetricMonitor' as const,
		UpdateAdminAboutYouDetails: 'UpdateAdminAboutYouDetails' as const,
		CreateRageClickAlert: 'CreateRageClickAlert' as const,
		UpdateErrorAlert: 'UpdateErrorAlert' as const,
		DeleteErrorAlert: 'DeleteErrorAlert' as const,
		DeleteSessionAlert: 'DeleteSessionAlert' as const,
		CreateDefaultAlerts: 'CreateDefaultAlerts' as const,
		CreateSessionFeedbackAlert: 'CreateSessionFeedbackAlert' as const,
		UpdateSessionFeedbackAlert: 'UpdateSessionFeedbackAlert' as const,
		CreateNewUserAlert: 'CreateNewUserAlert' as const,
		CreateNewSessionAlert: 'CreateNewSessionAlert' as const,
		UpdateNewSessionAlert: 'UpdateNewSessionAlert' as const,
		UpdateRageClickAlert: 'UpdateRageClickAlert' as const,
		UpdateNewUserAlert: 'UpdateNewUserAlert' as const,
		CreateTrackPropertiesAlert: 'CreateTrackPropertiesAlert' as const,
		UpdateTrackPropertiesAlert: 'UpdateTrackPropertiesAlert' as const,
		CreateUserPropertiesAlert: 'CreateUserPropertiesAlert' as const,
		UpdateUserPropertiesAlert: 'UpdateUserPropertiesAlert' as const,
		UpdateSessionIsPublic: 'UpdateSessionIsPublic' as const,
		UpdateErrorGroupIsPublic: 'UpdateErrorGroupIsPublic' as const,
		UpdateAllowMeterOverage: 'UpdateAllowMeterOverage' as const,
		SyncSlackIntegration: 'SyncSlackIntegration' as const,
		RequestAccess: 'RequestAccess' as const,
		ModifyClearbitIntegration: 'ModifyClearbitIntegration' as const,
		UpsertDashboard: 'UpsertDashboard' as const,
		SendAdminWorkspaceInvite: 'SendAdminWorkspaceInvite' as const,
	},
	Subscription: {
		OnSessionPayloadAppended: 'OnSessionPayloadAppended' as const,
	},
	Fragment: {
		SessionPayloadFragment: 'SessionPayloadFragment' as const,
	},
}
>>>>>>> 403d01d1
<|MERGE_RESOLUTION|>--- conflicted
+++ resolved
@@ -2337,20 +2337,20 @@
 }
 
 export type GetSessionsHistogramQueryVariables = Types.Exact<{
-    project_id: Types.Scalars['ID'];
-    query: Types.Scalars['String'];
-    histogram_options: Types.DateHistogramOptions;
-}>;
+	project_id: Types.Scalars['ID']
+	query: Types.Scalars['String']
+	histogram_options: Types.DateHistogramOptions
+}>
 
 export type GetSessionsHistogramQuery = { __typename?: 'Query' } & {
-    sessions_histogram: { __typename?: 'SessionsHistogram' } & Pick<
-        Types.SessionsHistogram,
-        | 'bucket_times'
-        | 'sessions_without_errors'
-        | 'sessions_with_errors'
-        | 'total_sessions'
-    >;
-};
+	sessions_histogram: { __typename?: 'SessionsHistogram' } & Pick<
+		Types.SessionsHistogram,
+		| 'bucket_times'
+		| 'sessions_without_errors'
+		| 'sessions_with_errors'
+		| 'total_sessions'
+	>
+}
 
 export type GetErrorGroupsOpenSearchQueryVariables = Types.Exact<{
 	project_id: Types.Scalars['ID']
@@ -2360,55 +2360,6 @@
 }>
 
 export type GetErrorGroupsOpenSearchQuery = { __typename?: 'Query' } & {
-<<<<<<< HEAD
-    error_groups_opensearch: { __typename?: 'ErrorResults' } & Pick<
-        Types.ErrorResults,
-        'totalCount'
-    > & {
-            error_groups: Array<
-                { __typename?: 'ErrorGroup' } & Pick<
-                    Types.ErrorGroup,
-                    | 'created_at'
-                    | 'id'
-                    | 'secure_id'
-                    | 'type'
-                    | 'event'
-                    | 'state'
-                    | 'environments'
-                    | 'stack_trace'
-                    | 'error_frequency'
-                > & {
-                        structured_stack_trace: Array<
-                            Types.Maybe<
-                                { __typename?: 'ErrorTrace' } & Pick<
-                                    Types.ErrorTrace,
-                                    | 'fileName'
-                                    | 'lineNumber'
-                                    | 'functionName'
-                                    | 'columnNumber'
-                                >
-                            >
-                        >;
-                    }
-            >;
-        };
-};
-
-export type GetErrorsHistogramQueryVariables = Types.Exact<{
-    project_id: Types.Scalars['ID'];
-    query: Types.Scalars['String'];
-    histogram_options: Types.DateHistogramOptions;
-}>;
-
-export type GetErrorsHistogramQuery = { __typename?: 'Query' } & {
-    errors_histogram: { __typename?: 'ErrorsHistogram' } & Pick<
-        Types.ErrorsHistogram,
-        'bucket_times' | 'error_objects'
-    >;
-};
-
-export type GetProjectsQueryVariables = Types.Exact<{ [key: string]: never }>;
-=======
 	error_groups_opensearch: { __typename?: 'ErrorResults' } & Pick<
 		Types.ErrorResults,
 		'totalCount'
@@ -2442,8 +2393,20 @@
 		}
 }
 
+export type GetErrorsHistogramQueryVariables = Types.Exact<{
+	project_id: Types.Scalars['ID']
+	query: Types.Scalars['String']
+	histogram_options: Types.DateHistogramOptions
+}>
+
+export type GetErrorsHistogramQuery = { __typename?: 'Query' } & {
+	errors_histogram: { __typename?: 'ErrorsHistogram' } & Pick<
+		Types.ErrorsHistogram,
+		'bucket_times' | 'error_objects'
+	>
+}
+
 export type GetProjectsQueryVariables = Types.Exact<{ [key: string]: never }>
->>>>>>> 403d01d1
 
 export type GetProjectsQuery = { __typename?: 'Query' } & {
 	projects?: Types.Maybe<
@@ -3972,168 +3935,6 @@
 >
 
 export const namedOperations = {
-<<<<<<< HEAD
-    Query: {
-        GetMetricsTimeline: 'GetMetricsTimeline' as const,
-        GetMetricsHistogram: 'GetMetricsHistogram' as const,
-        GetNetworkHistogram: 'GetNetworkHistogram' as const,
-        GetSessionPayload: 'GetSessionPayload' as const,
-        GetCommentTagsForProject: 'GetCommentTagsForProject' as const,
-        GetEventChunkURL: 'GetEventChunkURL' as const,
-        GetEventChunks: 'GetEventChunks' as const,
-        GetSession: 'GetSession' as const,
-        GetWorkspaceAdminsByProjectId: 'GetWorkspaceAdminsByProjectId' as const,
-        GetWorkspaceAdmins: 'GetWorkspaceAdmins' as const,
-        GetSessionComments: 'GetSessionComments' as const,
-        GetNotifications: 'GetNotifications' as const,
-        GetSessionCommentsForAdmin: 'GetSessionCommentsForAdmin' as const,
-        GetAccounts: 'GetAccounts' as const,
-        GetAccountDetails: 'GetAccountDetails' as const,
-        GetErrorComments: 'GetErrorComments' as const,
-        GetEnhancedUserDetails: 'GetEnhancedUserDetails' as const,
-        GetOnboardingSteps: 'GetOnboardingSteps' as const,
-        GetSessionIntervals: 'GetSessionIntervals' as const,
-        GetTimelineIndicatorEvents: 'GetTimelineIndicatorEvents' as const,
-        GetFieldTypes: 'GetFieldTypes' as const,
-        GetFieldsOpensearch: 'GetFieldsOpensearch' as const,
-        GetQuickFieldsOpensearch: 'GetQuickFieldsOpensearch' as const,
-        GetErrorFieldsOpensearch: 'GetErrorFieldsOpensearch' as const,
-        GetSessionsOpenSearch: 'GetSessionsOpenSearch' as const,
-        GetSessionsHistogram: 'GetSessionsHistogram' as const,
-        GetErrorGroupsOpenSearch: 'GetErrorGroupsOpenSearch' as const,
-        GetErrorsHistogram: 'GetErrorsHistogram' as const,
-        GetProjects: 'GetProjects' as const,
-        GetWorkspace: 'GetWorkspace' as const,
-        GetWorkspaces: 'GetWorkspaces' as const,
-        GetWorkspacesCount: 'GetWorkspacesCount' as const,
-        GetProjectsAndWorkspaces: 'GetProjectsAndWorkspaces' as const,
-        GetProjectOrWorkspace: 'GetProjectOrWorkspace' as const,
-        GetProjectDropdownOptions: 'GetProjectDropdownOptions' as const,
-        GetWorkspaceDropdownOptions: 'GetWorkspaceDropdownOptions' as const,
-        GetAdmin: 'GetAdmin' as const,
-        GetAdminAboutYou: 'GetAdminAboutYou' as const,
-        GetProject: 'GetProject' as const,
-        GetBillingDetailsForProject: 'GetBillingDetailsForProject' as const,
-        GetBillingDetails: 'GetBillingDetails' as const,
-        GetSubscriptionDetails: 'GetSubscriptionDetails' as const,
-        GetErrorGroup: 'GetErrorGroup' as const,
-        GetMessages: 'GetMessages' as const,
-        GetResources: 'GetResources' as const,
-        GetFieldSuggestion: 'GetFieldSuggestion' as const,
-        GetEnvironments: 'GetEnvironments' as const,
-        GetAppVersions: 'GetAppVersions' as const,
-        GetProjectSuggestion: 'GetProjectSuggestion' as const,
-        GetErrorFieldSuggestion: 'GetErrorFieldSuggestion' as const,
-        GetErrorSearchSuggestions: 'GetErrorSearchSuggestions' as const,
-        GetSessionSearchResults: 'GetSessionSearchResults' as const,
-        GetTrackSuggestion: 'GetTrackSuggestion' as const,
-        GetUserSuggestion: 'GetUserSuggestion' as const,
-        GetSegments: 'GetSegments' as const,
-        GetErrorSegments: 'GetErrorSegments' as const,
-        IsIntegrated: 'IsIntegrated' as const,
-        IsBackendIntegrated: 'IsBackendIntegrated' as const,
-        GetKeyPerformanceIndicators: 'GetKeyPerformanceIndicators' as const,
-        GetReferrersCount: 'GetReferrersCount' as const,
-        GetNewUsersCount: 'GetNewUsersCount' as const,
-        GetAverageSessionLength: 'GetAverageSessionLength' as const,
-        GetTopUsers: 'GetTopUsers' as const,
-        GetDailySessionsCount: 'GetDailySessionsCount' as const,
-        GetDailyErrorsCount: 'GetDailyErrorsCount' as const,
-        GetRageClicksForProject: 'GetRageClicksForProject' as const,
-        GetDailyErrorFrequency: 'GetDailyErrorFrequency' as const,
-        GetErrorDistribution: 'GetErrorDistribution' as const,
-        GetSlackChannelSuggestion: 'GetSlackChannelSuggestion' as const,
-        GetWorkspaceIsIntegratedWithSlack: 'GetWorkspaceIsIntegratedWithSlack' as const,
-        GetWorkspaceIsIntegratedWithLinear: 'GetWorkspaceIsIntegratedWithLinear' as const,
-        GetWorkspaceIsIntegratedWithZapier: 'GetWorkspaceIsIntegratedWithZapier' as const,
-        GenerateNewZapierAccessTokenJwt: 'GenerateNewZapierAccessTokenJwt' as const,
-        GetIdentifierSuggestions: 'GetIdentifierSuggestions' as const,
-        GetAlertsPagePayload: 'GetAlertsPagePayload' as const,
-        GetMetricMonitors: 'GetMetricMonitors' as const,
-        GetCommentMentionSuggestions: 'GetCommentMentionSuggestions' as const,
-        GetCustomerPortalURL: 'GetCustomerPortalURL' as const,
-        GetWebVitals: 'GetWebVitals' as const,
-        GetDashboardDefinitions: 'GetDashboardDefinitions' as const,
-        GetSuggestedMetrics: 'GetSuggestedMetrics' as const,
-        GetMetricTags: 'GetMetricTags' as const,
-        GetMetricTagValues: 'GetMetricTagValues' as const,
-        GetSourcemapFiles: 'GetSourcemapFiles' as const,
-        GetSourcemapVersions: 'GetSourcemapVersions' as const,
-    },
-    Mutation: {
-        MarkSessionAsViewed: 'MarkSessionAsViewed' as const,
-        MarkSessionAsStarred: 'MarkSessionAsStarred' as const,
-        CreateOrUpdateStripeSubscription: 'CreateOrUpdateStripeSubscription' as const,
-        UpdateBillingDetails: 'UpdateBillingDetails' as const,
-        updateErrorGroupState: 'updateErrorGroupState' as const,
-        SendEmailSignup: 'SendEmailSignup' as const,
-        AddAdminToWorkspace: 'AddAdminToWorkspace' as const,
-        JoinWorkspace: 'JoinWorkspace' as const,
-        ChangeAdminRole: 'ChangeAdminRole' as const,
-        DeleteAdminFromProject: 'DeleteAdminFromProject' as const,
-        DeleteAdminFromWorkspace: 'DeleteAdminFromWorkspace' as const,
-        OpenSlackConversation: 'OpenSlackConversation' as const,
-        AddIntegrationToProject: 'AddIntegrationToProject' as const,
-        RemoveIntegrationFromProject: 'RemoveIntegrationFromProject' as const,
-        UpdateAllowedEmailOrigins: 'UpdateAllowedEmailOrigins' as const,
-        CreateProject: 'CreateProject' as const,
-        SubmitRegistrationForm: 'SubmitRegistrationForm' as const,
-        CreateWorkspace: 'CreateWorkspace' as const,
-        EditProject: 'EditProject' as const,
-        DeleteProject: 'DeleteProject' as const,
-        EditWorkspace: 'EditWorkspace' as const,
-        DeleteSegment: 'DeleteSegment' as const,
-        EditSegment: 'EditSegment' as const,
-        CreateSegment: 'CreateSegment' as const,
-        CreateSessionComment: 'CreateSessionComment' as const,
-        CreateIssueForSessionComment: 'CreateIssueForSessionComment' as const,
-        DeleteSessionComment: 'DeleteSessionComment' as const,
-        ReplyToSessionComment: 'ReplyToSessionComment' as const,
-        CreateErrorComment: 'CreateErrorComment' as const,
-        CreateIssueForErrorComment: 'CreateIssueForErrorComment' as const,
-        DeleteErrorComment: 'DeleteErrorComment' as const,
-        ReplyToErrorComment: 'ReplyToErrorComment' as const,
-        DeleteErrorSegment: 'DeleteErrorSegment' as const,
-        EditErrorSegment: 'EditErrorSegment' as const,
-        CreateErrorSegment: 'CreateErrorSegment' as const,
-        CreateErrorAlert: 'CreateErrorAlert' as const,
-        CreateMetricMonitor: 'CreateMetricMonitor' as const,
-        UpdateMetricMonitor: 'UpdateMetricMonitor' as const,
-        DeleteMetricMonitor: 'DeleteMetricMonitor' as const,
-        UpdateAdminAboutYouDetails: 'UpdateAdminAboutYouDetails' as const,
-        CreateRageClickAlert: 'CreateRageClickAlert' as const,
-        UpdateErrorAlert: 'UpdateErrorAlert' as const,
-        DeleteErrorAlert: 'DeleteErrorAlert' as const,
-        DeleteSessionAlert: 'DeleteSessionAlert' as const,
-        CreateDefaultAlerts: 'CreateDefaultAlerts' as const,
-        CreateSessionFeedbackAlert: 'CreateSessionFeedbackAlert' as const,
-        UpdateSessionFeedbackAlert: 'UpdateSessionFeedbackAlert' as const,
-        CreateNewUserAlert: 'CreateNewUserAlert' as const,
-        CreateNewSessionAlert: 'CreateNewSessionAlert' as const,
-        UpdateNewSessionAlert: 'UpdateNewSessionAlert' as const,
-        UpdateRageClickAlert: 'UpdateRageClickAlert' as const,
-        UpdateNewUserAlert: 'UpdateNewUserAlert' as const,
-        CreateTrackPropertiesAlert: 'CreateTrackPropertiesAlert' as const,
-        UpdateTrackPropertiesAlert: 'UpdateTrackPropertiesAlert' as const,
-        CreateUserPropertiesAlert: 'CreateUserPropertiesAlert' as const,
-        UpdateUserPropertiesAlert: 'UpdateUserPropertiesAlert' as const,
-        UpdateSessionIsPublic: 'UpdateSessionIsPublic' as const,
-        UpdateErrorGroupIsPublic: 'UpdateErrorGroupIsPublic' as const,
-        UpdateAllowMeterOverage: 'UpdateAllowMeterOverage' as const,
-        SyncSlackIntegration: 'SyncSlackIntegration' as const,
-        RequestAccess: 'RequestAccess' as const,
-        ModifyClearbitIntegration: 'ModifyClearbitIntegration' as const,
-        UpsertDashboard: 'UpsertDashboard' as const,
-        SendAdminWorkspaceInvite: 'SendAdminWorkspaceInvite' as const,
-    },
-    Subscription: {
-        OnSessionPayloadAppended: 'OnSessionPayloadAppended' as const,
-    },
-    Fragment: {
-        SessionPayloadFragment: 'SessionPayloadFragment' as const,
-    },
-};
-=======
 	Query: {
 		GetMetricsTimeline: 'GetMetricsTimeline' as const,
 		GetMetricsHistogram: 'GetMetricsHistogram' as const,
@@ -4160,7 +3961,9 @@
 		GetQuickFieldsOpensearch: 'GetQuickFieldsOpensearch' as const,
 		GetErrorFieldsOpensearch: 'GetErrorFieldsOpensearch' as const,
 		GetSessionsOpenSearch: 'GetSessionsOpenSearch' as const,
+		GetSessionsHistogram: 'GetSessionsHistogram' as const,
 		GetErrorGroupsOpenSearch: 'GetErrorGroupsOpenSearch' as const,
+		GetErrorsHistogram: 'GetErrorsHistogram' as const,
 		GetProjects: 'GetProjects' as const,
 		GetWorkspace: 'GetWorkspace' as const,
 		GetWorkspaces: 'GetWorkspaces' as const,
@@ -4205,14 +4008,10 @@
 		GetDailyErrorFrequency: 'GetDailyErrorFrequency' as const,
 		GetErrorDistribution: 'GetErrorDistribution' as const,
 		GetSlackChannelSuggestion: 'GetSlackChannelSuggestion' as const,
-		GetWorkspaceIsIntegratedWithSlack:
-			'GetWorkspaceIsIntegratedWithSlack' as const,
-		GetWorkspaceIsIntegratedWithLinear:
-			'GetWorkspaceIsIntegratedWithLinear' as const,
-		GetWorkspaceIsIntegratedWithZapier:
-			'GetWorkspaceIsIntegratedWithZapier' as const,
-		GenerateNewZapierAccessTokenJwt:
-			'GenerateNewZapierAccessTokenJwt' as const,
+		GetWorkspaceIsIntegratedWithSlack: 'GetWorkspaceIsIntegratedWithSlack' as const,
+		GetWorkspaceIsIntegratedWithLinear: 'GetWorkspaceIsIntegratedWithLinear' as const,
+		GetWorkspaceIsIntegratedWithZapier: 'GetWorkspaceIsIntegratedWithZapier' as const,
+		GenerateNewZapierAccessTokenJwt: 'GenerateNewZapierAccessTokenJwt' as const,
 		GetIdentifierSuggestions: 'GetIdentifierSuggestions' as const,
 		GetAlertsPagePayload: 'GetAlertsPagePayload' as const,
 		GetMetricMonitors: 'GetMetricMonitors' as const,
@@ -4229,8 +4028,7 @@
 	Mutation: {
 		MarkSessionAsViewed: 'MarkSessionAsViewed' as const,
 		MarkSessionAsStarred: 'MarkSessionAsStarred' as const,
-		CreateOrUpdateStripeSubscription:
-			'CreateOrUpdateStripeSubscription' as const,
+		CreateOrUpdateStripeSubscription: 'CreateOrUpdateStripeSubscription' as const,
 		UpdateBillingDetails: 'UpdateBillingDetails' as const,
 		updateErrorGroupState: 'updateErrorGroupState' as const,
 		SendEmailSignup: 'SendEmailSignup' as const,
@@ -4299,5 +4097,4 @@
 	Fragment: {
 		SessionPayloadFragment: 'SessionPayloadFragment' as const,
 	},
-}
->>>>>>> 403d01d1
+}