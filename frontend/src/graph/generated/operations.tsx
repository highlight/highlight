--- conflicted
+++ resolved
@@ -2170,36 +2170,6 @@
                     }
             >
         >;
-<<<<<<< HEAD
-        rage_click_alert?: Types.Maybe<
-            { __typename?: 'SessionAlert' } & Pick<
-                Types.SessionAlert,
-                | 'ExcludedEnvironments'
-                | 'CountThreshold'
-                | 'ThresholdWindow'
-                | 'id'
-            > & {
-                    ChannelsToNotify: Array<
-                        Types.Maybe<
-                            { __typename?: 'SanitizedSlackChannel' } & Pick<
-                                Types.SanitizedSlackChannel,
-                                'webhook_channel' | 'webhook_channel_id'
-                            >
-                        >
-                    >;
-                }
-        >;
-        new_user_alert?: Types.Maybe<
-            { __typename?: 'SessionAlert' } & Pick<
-                Types.SessionAlert,
-                'id' | 'ExcludedEnvironments' | 'CountThreshold'
-            > & {
-                    ChannelsToNotify: Array<
-                        Types.Maybe<
-                            { __typename?: 'SanitizedSlackChannel' } & Pick<
-                                Types.SanitizedSlackChannel,
-                                'webhook_channel' | 'webhook_channel_id'
-=======
         new_session_alerts: Array<
             Types.Maybe<
                 { __typename?: 'SessionAlert' } & Pick<
@@ -2219,7 +2189,30 @@
                                     Types.SanitizedSlackChannel,
                                     'webhook_channel' | 'webhook_channel_id'
                                 >
->>>>>>> af0bc0dc
+                            >
+                        >;
+                    }
+            >
+        >;
+        rage_click_alerts: Array<
+            Types.Maybe<
+                { __typename?: 'SessionAlert' } & Pick<
+                    Types.SessionAlert,
+                    | 'id'
+                    | 'ExcludedEnvironments'
+                    | 'CountThreshold'
+                    | 'ThresholdWindow'
+                    | 'updated_at'
+                    | 'LastAdminToEditID'
+                    | 'Name'
+                    | 'Type'
+                > & {
+                        ChannelsToNotify: Array<
+                            Types.Maybe<
+                                { __typename?: 'SanitizedSlackChannel' } & Pick<
+                                    Types.SanitizedSlackChannel,
+                                    'webhook_channel' | 'webhook_channel_id'
+                                >
                             >
                         >;
                     }
@@ -2424,13 +2417,10 @@
         DeleteSessionAlert: 'DeleteSessionAlert' as const,
         CreateSessionFeedbackAlert: 'CreateSessionFeedbackAlert' as const,
         UpdateSessionFeedbackAlert: 'UpdateSessionFeedbackAlert' as const,
-<<<<<<< HEAD
-        UpdateRageClickAlert: 'UpdateRageClickAlert' as const,
-=======
         CreateNewUserAlert: 'CreateNewUserAlert' as const,
         CreateNewSessionAlert: 'CreateNewSessionAlert' as const,
         UpdateNewSessionAlert: 'UpdateNewSessionAlert' as const,
->>>>>>> af0bc0dc
+        UpdateRageClickAlert: 'UpdateRageClickAlert' as const,
         UpdateNewUserAlert: 'UpdateNewUserAlert' as const,
         CreateTrackPropertiesAlert: 'CreateTrackPropertiesAlert' as const,
         UpdateTrackPropertiesAlert: 'UpdateTrackPropertiesAlert' as const,
