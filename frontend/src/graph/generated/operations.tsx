import * as Types from './schemas'

export type MarkSessionAsViewedMutationVariables = Types.Exact<{
	secure_id: Types.Scalars['String']
	viewed: Types.Scalars['Boolean']
}>

export type MarkSessionAsViewedMutation = { __typename?: 'Mutation' } & {
	markSessionAsViewed?: Types.Maybe<
		{ __typename?: 'Session' } & Pick<Types.Session, 'secure_id' | 'viewed'>
	>
}

export type MarkSessionAsStarredMutationVariables = Types.Exact<{
	secure_id: Types.Scalars['String']
	starred: Types.Scalars['Boolean']
}>

export type MarkSessionAsStarredMutation = { __typename?: 'Mutation' } & {
	markSessionAsStarred?: Types.Maybe<
		{ __typename?: 'Session' } & Pick<
			Types.Session,
			'secure_id' | 'starred'
		>
	>
}

export type MuteSessionCommentThreadMutationVariables = Types.Exact<{
	id: Types.Scalars['ID']
	has_muted?: Types.Maybe<Types.Scalars['Boolean']>
}>

export type MuteSessionCommentThreadMutation = {
	__typename?: 'Mutation'
} & Pick<Types.Mutation, 'muteSessionCommentThread'>

export type CreateOrUpdateStripeSubscriptionMutationVariables = Types.Exact<{
	workspace_id: Types.Scalars['ID']
	plan_type: Types.PlanType
	interval: Types.SubscriptionInterval
}>

export type CreateOrUpdateStripeSubscriptionMutation = {
	__typename?: 'Mutation'
} & Pick<Types.Mutation, 'createOrUpdateStripeSubscription'>

export type UpdateBillingDetailsMutationVariables = Types.Exact<{
	workspace_id: Types.Scalars['ID']
}>

export type UpdateBillingDetailsMutation = { __typename?: 'Mutation' } & Pick<
	Types.Mutation,
	'updateBillingDetails'
>

export type UpdateErrorGroupStateMutationVariables = Types.Exact<{
	secure_id: Types.Scalars['String']
	state: Types.Scalars['String']
}>

export type UpdateErrorGroupStateMutation = { __typename?: 'Mutation' } & {
	updateErrorGroupState?: Types.Maybe<
		{ __typename?: 'ErrorGroup' } & Pick<
			Types.ErrorGroup,
			'secure_id' | 'state'
		>
	>
}

export type SendEmailSignupMutationVariables = Types.Exact<{
	email: Types.Scalars['String']
}>

export type SendEmailSignupMutation = { __typename?: 'Mutation' } & Pick<
	Types.Mutation,
	'emailSignup'
>

export type AddAdminToWorkspaceMutationVariables = Types.Exact<{
	workspace_id: Types.Scalars['ID']
	invite_id: Types.Scalars['String']
}>

export type AddAdminToWorkspaceMutation = { __typename?: 'Mutation' } & Pick<
	Types.Mutation,
	'addAdminToWorkspace'
>

export type JoinWorkspaceMutationVariables = Types.Exact<{
	workspace_id: Types.Scalars['ID']
}>

export type JoinWorkspaceMutation = { __typename?: 'Mutation' } & Pick<
	Types.Mutation,
	'joinWorkspace'
>

export type ChangeAdminRoleMutationVariables = Types.Exact<{
	workspace_id: Types.Scalars['ID']
	admin_id: Types.Scalars['ID']
	new_role: Types.Scalars['String']
}>

export type ChangeAdminRoleMutation = { __typename?: 'Mutation' } & Pick<
	Types.Mutation,
	'changeAdminRole'
>

export type DeleteAdminFromProjectMutationVariables = Types.Exact<{
	project_id: Types.Scalars['ID']
	admin_id: Types.Scalars['ID']
}>

export type DeleteAdminFromProjectMutation = { __typename?: 'Mutation' } & Pick<
	Types.Mutation,
	'deleteAdminFromProject'
>

export type DeleteAdminFromWorkspaceMutationVariables = Types.Exact<{
	workspace_id: Types.Scalars['ID']
	admin_id: Types.Scalars['ID']
}>

export type DeleteAdminFromWorkspaceMutation = {
	__typename?: 'Mutation'
} & Pick<Types.Mutation, 'deleteAdminFromWorkspace'>

export type AddIntegrationToProjectMutationVariables = Types.Exact<{
	integration_type?: Types.Maybe<Types.IntegrationType>
	project_id: Types.Scalars['ID']
	code: Types.Scalars['String']
}>

export type AddIntegrationToProjectMutation = {
	__typename?: 'Mutation'
} & Pick<Types.Mutation, 'addIntegrationToProject'>

export type RemoveIntegrationFromProjectMutationVariables = Types.Exact<{
	integration_type?: Types.Maybe<Types.IntegrationType>
	project_id: Types.Scalars['ID']
}>

export type RemoveIntegrationFromProjectMutation = {
	__typename?: 'Mutation'
} & Pick<Types.Mutation, 'removeIntegrationFromProject'>

export type AddIntegrationToWorkspaceMutationVariables = Types.Exact<{
	integration_type?: Types.Maybe<Types.IntegrationType>
	workspace_id: Types.Scalars['ID']
	code: Types.Scalars['String']
}>

export type AddIntegrationToWorkspaceMutation = {
	__typename?: 'Mutation'
} & Pick<Types.Mutation, 'addIntegrationToWorkspace'>

export type RemoveIntegrationFromWorkspaceMutationVariables = Types.Exact<{
	integration_type?: Types.Maybe<Types.IntegrationType>
	workspace_id: Types.Scalars['ID']
}>

export type RemoveIntegrationFromWorkspaceMutation = {
	__typename?: 'Mutation'
} & Pick<Types.Mutation, 'removeIntegrationFromWorkspace'>

export type UpdateAllowedEmailOriginsMutationVariables = Types.Exact<{
	workspace_id: Types.Scalars['ID']
	allowed_auto_join_email_origins: Types.Scalars['String']
}>

export type UpdateAllowedEmailOriginsMutation = {
	__typename?: 'Mutation'
} & Pick<Types.Mutation, 'updateAllowedEmailOrigins'>

export type CreateProjectMutationVariables = Types.Exact<{
	name: Types.Scalars['String']
	workspace_id: Types.Scalars['ID']
}>

export type CreateProjectMutation = { __typename?: 'Mutation' } & {
	createProject?: Types.Maybe<
		{ __typename?: 'Project' } & Pick<Types.Project, 'id' | 'name'>
	>
}

export type SubmitRegistrationFormMutationVariables = Types.Exact<{
	workspace_id: Types.Scalars['ID']
	team_size: Types.Scalars['String']
	role: Types.Scalars['String']
	use_case: Types.Scalars['String']
	heard_about: Types.Scalars['String']
	pun?: Types.Maybe<Types.Scalars['String']>
}>

export type SubmitRegistrationFormMutation = { __typename?: 'Mutation' } & Pick<
	Types.Mutation,
	'submitRegistrationForm'
>

export type CreateWorkspaceMutationVariables = Types.Exact<{
	name: Types.Scalars['String']
	promo_code?: Types.Maybe<Types.Scalars['String']>
}>

export type CreateWorkspaceMutation = { __typename?: 'Mutation' } & {
	createWorkspace?: Types.Maybe<
		{ __typename?: 'Workspace' } & Pick<Types.Workspace, 'id' | 'name'>
	>
}

export type EditProjectMutationVariables = Types.Exact<{
	id: Types.Scalars['ID']
	name?: Types.Maybe<Types.Scalars['String']>
	billing_email?: Types.Maybe<Types.Scalars['String']>
	excluded_users?: Types.Maybe<Types.Scalars['StringArray']>
	error_json_paths?: Types.Maybe<Types.Scalars['StringArray']>
	rage_click_window_seconds?: Types.Maybe<Types.Scalars['Int']>
	rage_click_radius_pixels?: Types.Maybe<Types.Scalars['Int']>
	rage_click_count?: Types.Maybe<Types.Scalars['Int']>
	backend_domains?: Types.Maybe<Types.Scalars['StringArray']>
}>

export type EditProjectMutation = { __typename?: 'Mutation' } & {
	editProject?: Types.Maybe<
		{ __typename?: 'Project' } & Pick<
			Types.Project,
			| 'id'
			| 'name'
			| 'billing_email'
			| 'excluded_users'
			| 'error_json_paths'
			| 'rage_click_window_seconds'
			| 'rage_click_radius_pixels'
			| 'rage_click_count'
			| 'backend_domains'
		>
	>
}

export type DeleteProjectMutationVariables = Types.Exact<{
	id: Types.Scalars['ID']
}>

export type DeleteProjectMutation = { __typename?: 'Mutation' } & Pick<
	Types.Mutation,
	'deleteProject'
>

export type EditWorkspaceMutationVariables = Types.Exact<{
	id: Types.Scalars['ID']
	name?: Types.Maybe<Types.Scalars['String']>
}>

export type EditWorkspaceMutation = { __typename?: 'Mutation' } & {
	editWorkspace?: Types.Maybe<
		{ __typename?: 'Workspace' } & Pick<Types.Workspace, 'id' | 'name'>
	>
}

export type DeleteSegmentMutationVariables = Types.Exact<{
	segment_id: Types.Scalars['ID']
}>

export type DeleteSegmentMutation = { __typename?: 'Mutation' } & Pick<
	Types.Mutation,
	'deleteSegment'
>

export type EditSegmentMutationVariables = Types.Exact<{
	project_id: Types.Scalars['ID']
	id: Types.Scalars['ID']
	params: Types.SearchParamsInput
}>

export type EditSegmentMutation = { __typename?: 'Mutation' } & Pick<
	Types.Mutation,
	'editSegment'
>

export type CreateSegmentMutationVariables = Types.Exact<{
	project_id: Types.Scalars['ID']
	name: Types.Scalars['String']
	params: Types.SearchParamsInput
}>

export type CreateSegmentMutation = { __typename?: 'Mutation' } & {
	createSegment?: Types.Maybe<
		{ __typename?: 'Segment' } & Pick<Types.Segment, 'name' | 'id'> & {
				params: { __typename?: 'SearchParams' } & Pick<
					Types.SearchParams,
					| 'os'
					| 'browser'
					| 'visited_url'
					| 'referrer'
					| 'identified'
					| 'hide_viewed'
					| 'app_versions'
					| 'environments'
					| 'device_id'
					| 'show_live_sessions'
				> & {
						user_properties?: Types.Maybe<
							Array<
								Types.Maybe<
									{ __typename?: 'UserProperty' } & Pick<
										Types.UserProperty,
										'name' | 'value'
									>
								>
							>
						>
						excluded_properties?: Types.Maybe<
							Array<
								Types.Maybe<
									{ __typename?: 'UserProperty' } & Pick<
										Types.UserProperty,
										'name' | 'value'
									>
								>
							>
						>
						date_range?: Types.Maybe<
							{ __typename?: 'DateRange' } & Pick<
								Types.DateRange,
								'start_date' | 'end_date'
							>
						>
					}
			}
	>
}

export type CreateSessionCommentMutationVariables = Types.Exact<{
	project_id: Types.Scalars['ID']
	session_secure_id: Types.Scalars['String']
	session_timestamp: Types.Scalars['Int']
	text: Types.Scalars['String']
	text_for_email: Types.Scalars['String']
	x_coordinate: Types.Scalars['Float']
	y_coordinate: Types.Scalars['Float']
	tagged_admins:
		| Array<Types.Maybe<Types.SanitizedAdminInput>>
		| Types.Maybe<Types.SanitizedAdminInput>
	tagged_slack_users:
		| Array<Types.Maybe<Types.SanitizedSlackChannelInput>>
		| Types.Maybe<Types.SanitizedSlackChannelInput>
	session_url: Types.Scalars['String']
	time: Types.Scalars['Float']
	author_name: Types.Scalars['String']
	session_image?: Types.Maybe<Types.Scalars['String']>
	tags:
		| Array<Types.Maybe<Types.SessionCommentTagInput>>
		| Types.Maybe<Types.SessionCommentTagInput>
	integrations:
		| Array<Types.Maybe<Types.IntegrationType>>
		| Types.Maybe<Types.IntegrationType>
	issue_title?: Types.Maybe<Types.Scalars['String']>
	issue_team_id?: Types.Maybe<Types.Scalars['String']>
	issue_description?: Types.Maybe<Types.Scalars['String']>
	additional_context?: Types.Maybe<Types.Scalars['String']>
}>

export type CreateSessionCommentMutation = { __typename?: 'Mutation' } & {
	createSessionComment?: Types.Maybe<
		{ __typename?: 'SessionComment' } & Pick<
			Types.SessionComment,
			| 'id'
			| 'timestamp'
			| 'created_at'
			| 'updated_at'
			| 'text'
			| 'x_coordinate'
			| 'y_coordinate'
		> & {
				author?: Types.Maybe<
					{ __typename?: 'SanitizedAdmin' } & Pick<
						Types.SanitizedAdmin,
						'id' | 'name' | 'email'
					>
				>
				attachments: Array<
					Types.Maybe<
						{ __typename?: 'ExternalAttachment' } & Pick<
							Types.ExternalAttachment,
							'id' | 'integration_type' | 'external_id' | 'title'
						>
					>
				>
			}
	>
}

export type CreateIssueForSessionCommentMutationVariables = Types.Exact<{
	project_id: Types.Scalars['ID']
	session_comment_id: Types.Scalars['Int']
	text_for_attachment: Types.Scalars['String']
	session_url: Types.Scalars['String']
	time: Types.Scalars['Float']
	author_name: Types.Scalars['String']
	integrations:
		| Array<Types.Maybe<Types.IntegrationType>>
		| Types.Maybe<Types.IntegrationType>
	issue_title?: Types.Maybe<Types.Scalars['String']>
	issue_team_id?: Types.Maybe<Types.Scalars['String']>
	issue_description?: Types.Maybe<Types.Scalars['String']>
}>

export type CreateIssueForSessionCommentMutation = {
	__typename?: 'Mutation'
} & {
	createIssueForSessionComment?: Types.Maybe<
		{ __typename?: 'SessionComment' } & Pick<
			Types.SessionComment,
			| 'id'
			| 'timestamp'
			| 'created_at'
			| 'updated_at'
			| 'text'
			| 'x_coordinate'
			| 'y_coordinate'
		> & {
				author?: Types.Maybe<
					{ __typename?: 'SanitizedAdmin' } & Pick<
						Types.SanitizedAdmin,
						'id' | 'name' | 'email'
					>
				>
				attachments: Array<
					Types.Maybe<
						{ __typename?: 'ExternalAttachment' } & Pick<
							Types.ExternalAttachment,
							'id' | 'integration_type' | 'external_id' | 'title'
						>
					>
				>
			}
	>
}

export type DeleteSessionCommentMutationVariables = Types.Exact<{
	id: Types.Scalars['ID']
}>

export type DeleteSessionCommentMutation = { __typename?: 'Mutation' } & Pick<
	Types.Mutation,
	'deleteSessionComment'
>

export type ReplyToSessionCommentMutationVariables = Types.Exact<{
	comment_id: Types.Scalars['ID']
	text: Types.Scalars['String']
	text_for_email: Types.Scalars['String']
	sessionURL: Types.Scalars['String']
	tagged_admins:
		| Array<Types.Maybe<Types.SanitizedAdminInput>>
		| Types.Maybe<Types.SanitizedAdminInput>
	tagged_slack_users:
		| Array<Types.Maybe<Types.SanitizedSlackChannelInput>>
		| Types.Maybe<Types.SanitizedSlackChannelInput>
}>

export type ReplyToSessionCommentMutation = { __typename?: 'Mutation' } & {
	replyToSessionComment?: Types.Maybe<
		{ __typename?: 'CommentReply' } & Pick<
			Types.CommentReply,
			'id' | 'created_at' | 'updated_at' | 'text'
		> & {
				author: { __typename?: 'SanitizedAdmin' } & Pick<
					Types.SanitizedAdmin,
					'id' | 'name' | 'email' | 'photo_url'
				>
			}
	>
}

export type CreateErrorCommentMutationVariables = Types.Exact<{
	project_id: Types.Scalars['ID']
	error_group_secure_id: Types.Scalars['String']
	text: Types.Scalars['String']
	text_for_email: Types.Scalars['String']
	tagged_admins:
		| Array<Types.Maybe<Types.SanitizedAdminInput>>
		| Types.Maybe<Types.SanitizedAdminInput>
	tagged_slack_users:
		| Array<Types.Maybe<Types.SanitizedSlackChannelInput>>
		| Types.Maybe<Types.SanitizedSlackChannelInput>
	error_url: Types.Scalars['String']
	author_name: Types.Scalars['String']
	integrations:
		| Array<Types.Maybe<Types.IntegrationType>>
		| Types.Maybe<Types.IntegrationType>
	issue_title?: Types.Maybe<Types.Scalars['String']>
	issue_team_id?: Types.Maybe<Types.Scalars['String']>
	issue_description?: Types.Maybe<Types.Scalars['String']>
}>

export type CreateErrorCommentMutation = { __typename?: 'Mutation' } & {
	createErrorComment?: Types.Maybe<
		{ __typename?: 'ErrorComment' } & Pick<
			Types.ErrorComment,
			'id' | 'created_at' | 'updated_at' | 'text'
		> & {
				author: { __typename?: 'SanitizedAdmin' } & Pick<
					Types.SanitizedAdmin,
					'id' | 'name' | 'email'
				>
			}
	>
}

export type CreateIssueForErrorCommentMutationVariables = Types.Exact<{
	project_id: Types.Scalars['ID']
	error_comment_id: Types.Scalars['Int']
	text_for_attachment: Types.Scalars['String']
	error_url: Types.Scalars['String']
	author_name: Types.Scalars['String']
	integrations:
		| Array<Types.Maybe<Types.IntegrationType>>
		| Types.Maybe<Types.IntegrationType>
	issue_title?: Types.Maybe<Types.Scalars['String']>
	issue_team_id?: Types.Maybe<Types.Scalars['String']>
	issue_description?: Types.Maybe<Types.Scalars['String']>
}>

export type CreateIssueForErrorCommentMutation = { __typename?: 'Mutation' } & {
	createIssueForErrorComment?: Types.Maybe<
		{ __typename?: 'ErrorComment' } & Pick<
			Types.ErrorComment,
			'id' | 'created_at' | 'updated_at' | 'text'
		> & {
				author: { __typename?: 'SanitizedAdmin' } & Pick<
					Types.SanitizedAdmin,
					'id' | 'name' | 'email'
				>
				attachments: Array<
					Types.Maybe<
						{ __typename?: 'ExternalAttachment' } & Pick<
							Types.ExternalAttachment,
							'id' | 'integration_type' | 'external_id' | 'title'
						>
					>
				>
			}
	>
}

export type DeleteErrorCommentMutationVariables = Types.Exact<{
	id: Types.Scalars['ID']
}>

export type DeleteErrorCommentMutation = { __typename?: 'Mutation' } & Pick<
	Types.Mutation,
	'deleteErrorComment'
>

export type MuteErrorCommentThreadMutationVariables = Types.Exact<{
	id: Types.Scalars['ID']
	has_muted?: Types.Maybe<Types.Scalars['Boolean']>
}>

export type MuteErrorCommentThreadMutation = { __typename?: 'Mutation' } & Pick<
	Types.Mutation,
	'muteErrorCommentThread'
>

export type ReplyToErrorCommentMutationVariables = Types.Exact<{
	comment_id: Types.Scalars['ID']
	text: Types.Scalars['String']
	text_for_email: Types.Scalars['String']
	errorURL: Types.Scalars['String']
	tagged_admins:
		| Array<Types.Maybe<Types.SanitizedAdminInput>>
		| Types.Maybe<Types.SanitizedAdminInput>
	tagged_slack_users:
		| Array<Types.Maybe<Types.SanitizedSlackChannelInput>>
		| Types.Maybe<Types.SanitizedSlackChannelInput>
}>

export type ReplyToErrorCommentMutation = { __typename?: 'Mutation' } & {
	replyToErrorComment?: Types.Maybe<
		{ __typename?: 'CommentReply' } & Pick<
			Types.CommentReply,
			'id' | 'created_at' | 'updated_at' | 'text'
		> & {
				author: { __typename?: 'SanitizedAdmin' } & Pick<
					Types.SanitizedAdmin,
					'id' | 'name' | 'email' | 'photo_url'
				>
			}
	>
}

export type DeleteErrorSegmentMutationVariables = Types.Exact<{
	segment_id: Types.Scalars['ID']
}>

export type DeleteErrorSegmentMutation = { __typename?: 'Mutation' } & Pick<
	Types.Mutation,
	'deleteErrorSegment'
>

export type EditErrorSegmentMutationVariables = Types.Exact<{
	project_id: Types.Scalars['ID']
	id: Types.Scalars['ID']
	params: Types.ErrorSearchParamsInput
}>

export type EditErrorSegmentMutation = { __typename?: 'Mutation' } & Pick<
	Types.Mutation,
	'editErrorSegment'
>

export type CreateErrorSegmentMutationVariables = Types.Exact<{
	project_id: Types.Scalars['ID']
	name: Types.Scalars['String']
	params: Types.ErrorSearchParamsInput
}>

export type CreateErrorSegmentMutation = { __typename?: 'Mutation' } & {
	createErrorSegment?: Types.Maybe<
		{ __typename?: 'ErrorSegment' } & Pick<
			Types.ErrorSegment,
			'name' | 'id'
		> & {
				params: { __typename?: 'ErrorSearchParams' } & Pick<
					Types.ErrorSearchParams,
					'os' | 'browser' | 'visited_url' | 'state'
				> & {
						date_range?: Types.Maybe<
							{ __typename?: 'DateRange' } & Pick<
								Types.DateRange,
								'start_date' | 'end_date'
							>
						>
					}
			}
	>
}

export type CreateErrorAlertMutationVariables = Types.Exact<{
	project_id: Types.Scalars['ID']
	name: Types.Scalars['String']
	count_threshold: Types.Scalars['Int']
	threshold_window: Types.Scalars['Int']
	slack_channels:
		| Array<Types.Maybe<Types.SanitizedSlackChannelInput>>
		| Types.Maybe<Types.SanitizedSlackChannelInput>
	discord_channels:
		| Array<Types.DiscordChannelInput>
		| Types.DiscordChannelInput
	emails:
		| Array<Types.Maybe<Types.Scalars['String']>>
		| Types.Maybe<Types.Scalars['String']>
	environments:
		| Array<Types.Maybe<Types.Scalars['String']>>
		| Types.Maybe<Types.Scalars['String']>
	regex_groups:
		| Array<Types.Maybe<Types.Scalars['String']>>
		| Types.Maybe<Types.Scalars['String']>
	frequency: Types.Scalars['Int']
}>

export type CreateErrorAlertMutation = { __typename?: 'Mutation' } & {
	createErrorAlert?: Types.Maybe<
		{ __typename?: 'ErrorAlert' } & Pick<
			Types.ErrorAlert,
			| 'id'
			| 'EmailsToNotify'
			| 'Name'
			| 'ExcludedEnvironments'
			| 'CountThreshold'
			| 'ThresholdWindow'
			| 'LastAdminToEditID'
			| 'RegexGroups'
			| 'Frequency'
			| 'disabled'
		> & {
				ChannelsToNotify: Array<
					Types.Maybe<
						{ __typename?: 'SanitizedSlackChannel' } & Pick<
							Types.SanitizedSlackChannel,
							'webhook_channel' | 'webhook_channel_id'
						>
					>
				>
			}
	>
}

export type CreateMetricMonitorMutationVariables = Types.Exact<{
	project_id: Types.Scalars['ID']
	name: Types.Scalars['String']
	aggregator: Types.MetricAggregator
	threshold: Types.Scalars['Float']
	filters?: Types.Maybe<
		Array<Types.MetricTagFilterInput> | Types.MetricTagFilterInput
	>
	units?: Types.Maybe<Types.Scalars['String']>
	periodMinutes?: Types.Maybe<Types.Scalars['Int']>
	metric_to_monitor: Types.Scalars['String']
	slack_channels:
		| Array<Types.Maybe<Types.SanitizedSlackChannelInput>>
		| Types.Maybe<Types.SanitizedSlackChannelInput>
	discord_channels:
		| Array<Types.DiscordChannelInput>
		| Types.DiscordChannelInput
	emails:
		| Array<Types.Maybe<Types.Scalars['String']>>
		| Types.Maybe<Types.Scalars['String']>
}>

export type CreateMetricMonitorMutation = { __typename?: 'Mutation' } & {
	createMetricMonitor?: Types.Maybe<
		{ __typename?: 'MetricMonitor' } & Pick<
			Types.MetricMonitor,
			| 'id'
			| 'updated_at'
			| 'name'
			| 'emails_to_notify'
			| 'aggregator'
			| 'period_minutes'
			| 'metric_to_monitor'
			| 'last_admin_to_edit_id'
			| 'threshold'
			| 'units'
		> & {
				channels_to_notify: Array<
					Types.Maybe<
						{ __typename?: 'SanitizedSlackChannel' } & Pick<
							Types.SanitizedSlackChannel,
							'webhook_channel' | 'webhook_channel_id'
						>
					>
				>
			}
	>
}

export type UpdateMetricMonitorMutationVariables = Types.Exact<{
	metric_monitor_id: Types.Scalars['ID']
	project_id: Types.Scalars['ID']
	name?: Types.Maybe<Types.Scalars['String']>
	aggregator?: Types.Maybe<Types.MetricAggregator>
	threshold?: Types.Maybe<Types.Scalars['Float']>
	filters?: Types.Maybe<
		Array<Types.MetricTagFilterInput> | Types.MetricTagFilterInput
	>
	units?: Types.Maybe<Types.Scalars['String']>
	periodMinutes?: Types.Maybe<Types.Scalars['Int']>
	metric_to_monitor?: Types.Maybe<Types.Scalars['String']>
	slack_channels?: Types.Maybe<
		| Array<Types.Maybe<Types.SanitizedSlackChannelInput>>
		| Types.Maybe<Types.SanitizedSlackChannelInput>
	>
	discord_channels:
		| Array<Types.DiscordChannelInput>
		| Types.DiscordChannelInput
	emails?: Types.Maybe<
		| Array<Types.Maybe<Types.Scalars['String']>>
		| Types.Maybe<Types.Scalars['String']>
	>
	disabled?: Types.Maybe<Types.Scalars['Boolean']>
}>

export type UpdateMetricMonitorMutation = { __typename?: 'Mutation' } & {
	updateMetricMonitor?: Types.Maybe<
		{ __typename?: 'MetricMonitor' } & Pick<
			Types.MetricMonitor,
			| 'id'
			| 'updated_at'
			| 'name'
			| 'emails_to_notify'
			| 'aggregator'
			| 'period_minutes'
			| 'metric_to_monitor'
			| 'last_admin_to_edit_id'
			| 'threshold'
			| 'units'
		> & {
				channels_to_notify: Array<
					Types.Maybe<
						{ __typename?: 'SanitizedSlackChannel' } & Pick<
							Types.SanitizedSlackChannel,
							'webhook_channel' | 'webhook_channel_id'
						>
					>
				>
			}
	>
}

export type DeleteMetricMonitorMutationVariables = Types.Exact<{
	metric_monitor_id: Types.Scalars['ID']
	project_id: Types.Scalars['ID']
}>

export type DeleteMetricMonitorMutation = { __typename?: 'Mutation' } & {
	deleteMetricMonitor?: Types.Maybe<
		{ __typename?: 'MetricMonitor' } & Pick<
			Types.MetricMonitor,
			| 'id'
			| 'updated_at'
			| 'name'
			| 'emails_to_notify'
			| 'aggregator'
			| 'metric_to_monitor'
			| 'last_admin_to_edit_id'
			| 'threshold'
		> & {
				channels_to_notify: Array<
					Types.Maybe<
						{ __typename?: 'SanitizedSlackChannel' } & Pick<
							Types.SanitizedSlackChannel,
							'webhook_channel' | 'webhook_channel_id'
						>
					>
				>
			}
	>
}

export type UpdateAdminAboutYouDetailsMutationVariables = Types.Exact<{
	adminDetails: Types.AdminAboutYouDetails
}>

export type UpdateAdminAboutYouDetailsMutation = {
	__typename?: 'Mutation'
} & Pick<Types.Mutation, 'updateAdminAboutYouDetails'>

export type UpdateErrorAlertMutationVariables = Types.Exact<{
	project_id: Types.Scalars['ID']
	name?: Types.Maybe<Types.Scalars['String']>
	error_alert_id: Types.Scalars['ID']
	count_threshold?: Types.Maybe<Types.Scalars['Int']>
	threshold_window?: Types.Maybe<Types.Scalars['Int']>
	slack_channels?: Types.Maybe<
		| Array<Types.Maybe<Types.SanitizedSlackChannelInput>>
		| Types.Maybe<Types.SanitizedSlackChannelInput>
	>
	discord_channels:
		| Array<Types.DiscordChannelInput>
		| Types.DiscordChannelInput
	emails?: Types.Maybe<
		| Array<Types.Maybe<Types.Scalars['String']>>
		| Types.Maybe<Types.Scalars['String']>
	>
	environments?: Types.Maybe<
		| Array<Types.Maybe<Types.Scalars['String']>>
		| Types.Maybe<Types.Scalars['String']>
	>
	regex_groups?: Types.Maybe<
		| Array<Types.Maybe<Types.Scalars['String']>>
		| Types.Maybe<Types.Scalars['String']>
	>
	frequency?: Types.Maybe<Types.Scalars['Int']>
	disabled?: Types.Maybe<Types.Scalars['Boolean']>
}>

export type UpdateErrorAlertMutation = { __typename?: 'Mutation' } & {
	updateErrorAlert?: Types.Maybe<
		{ __typename?: 'ErrorAlert' } & Pick<
			Types.ErrorAlert,
			| 'Name'
			| 'EmailsToNotify'
			| 'ExcludedEnvironments'
			| 'CountThreshold'
			| 'ThresholdWindow'
			| 'LastAdminToEditID'
			| 'RegexGroups'
			| 'Frequency'
			| 'disabled'
		> & {
				ChannelsToNotify: Array<
					Types.Maybe<
						{ __typename?: 'SanitizedSlackChannel' } & Pick<
							Types.SanitizedSlackChannel,
							'webhook_channel' | 'webhook_channel_id'
						>
					>
				>
				DiscordChannelsToNotify: Array<
					{ __typename?: 'DiscordChannel' } & Pick<
						Types.DiscordChannel,
						'id' | 'name'
					>
				>
			}
	>
}

export type DeleteErrorAlertMutationVariables = Types.Exact<{
	project_id: Types.Scalars['ID']
	error_alert_id: Types.Scalars['ID']
}>

export type DeleteErrorAlertMutation = { __typename?: 'Mutation' } & {
	deleteErrorAlert?: Types.Maybe<
		{ __typename?: 'ErrorAlert' } & Pick<Types.ErrorAlert, 'id'>
	>
}

export type DeleteSessionAlertMutationVariables = Types.Exact<{
	project_id: Types.Scalars['ID']
	session_alert_id: Types.Scalars['ID']
}>

export type DeleteSessionAlertMutation = { __typename?: 'Mutation' } & {
	deleteSessionAlert?: Types.Maybe<
		{ __typename?: 'SessionAlert' } & Pick<Types.SessionAlert, 'id'>
	>
}

export type UpdateSessionAlertIsDisabledMutationVariables = Types.Exact<{
	id: Types.Scalars['ID']
	project_id: Types.Scalars['ID']
	disabled: Types.Scalars['Boolean']
}>

export type UpdateSessionAlertIsDisabledMutation = {
	__typename?: 'Mutation'
} & {
	updateSessionAlertIsDisabled?: Types.Maybe<
		{ __typename?: 'SessionAlert' } & Pick<Types.SessionAlert, 'id'>
	>
}

export type UpdateMetricMonitorIsDisabledMutationVariables = Types.Exact<{
	id: Types.Scalars['ID']
	project_id: Types.Scalars['ID']
	disabled: Types.Scalars['Boolean']
}>

export type UpdateMetricMonitorIsDisabledMutation = {
	__typename?: 'Mutation'
} & {
	updateMetricMonitorIsDisabled?: Types.Maybe<
		{ __typename?: 'MetricMonitor' } & Pick<Types.MetricMonitor, 'id'>
	>
}

export type UpdateErrorAlertIsDisabledMutationVariables = Types.Exact<{
	id: Types.Scalars['ID']
	project_id: Types.Scalars['ID']
	disabled: Types.Scalars['Boolean']
}>

export type UpdateErrorAlertIsDisabledMutation = { __typename?: 'Mutation' } & {
	updateErrorAlertIsDisabled?: Types.Maybe<
		{ __typename?: 'ErrorAlert' } & Pick<Types.ErrorAlert, 'id'>
	>
}

export type CreateDefaultAlertsMutationVariables = Types.Exact<{
	project_id: Types.Scalars['ID']
	alert_types: Array<Types.Scalars['String']> | Types.Scalars['String']
	slack_channels:
		| Array<Types.SanitizedSlackChannelInput>
		| Types.SanitizedSlackChannelInput
	emails: Array<Types.Scalars['String']> | Types.Scalars['String']
}>

export type CreateDefaultAlertsMutation = { __typename?: 'Mutation' } & Pick<
	Types.Mutation,
	'createDefaultAlerts'
>

export type CreateSessionAlertMutationVariables = Types.Exact<{
	input: Types.SessionAlertInput
}>

export type CreateSessionAlertMutation = { __typename?: 'Mutation' } & {
	createSessionAlert?: Types.Maybe<
		{ __typename?: 'SessionAlert' } & Pick<
			Types.SessionAlert,
			| 'id'
			| 'EmailsToNotify'
			| 'Name'
			| 'ExcludedEnvironments'
			| 'CountThreshold'
			| 'ThresholdWindow'
			| 'LastAdminToEditID'
			| 'disabled'
		> & {
				ChannelsToNotify: Array<
					Types.Maybe<
						{ __typename?: 'SanitizedSlackChannel' } & Pick<
							Types.SanitizedSlackChannel,
							'webhook_channel' | 'webhook_channel_id'
						>
					>
				>
			}
	>
}

export type UpdateSessionAlertMutationVariables = Types.Exact<{
	id: Types.Scalars['ID']
	input: Types.SessionAlertInput
}>

export type UpdateSessionAlertMutation = { __typename?: 'Mutation' } & {
	updateSessionAlert?: Types.Maybe<
		{ __typename?: 'SessionAlert' } & Pick<
			Types.SessionAlert,
			| 'id'
			| 'EmailsToNotify'
			| 'ExcludedEnvironments'
			| 'CountThreshold'
			| 'ThresholdWindow'
			| 'Name'
			| 'LastAdminToEditID'
			| 'disabled'
		> & {
				ChannelsToNotify: Array<
					Types.Maybe<
						{ __typename?: 'SanitizedSlackChannel' } & Pick<
							Types.SanitizedSlackChannel,
							'webhook_channel' | 'webhook_channel_id'
						>
					>
				>
				DiscordChannelsToNotify: Array<
					{ __typename?: 'DiscordChannel' } & Pick<
						Types.DiscordChannel,
						'id' | 'name'
					>
				>
			}
	>
}

export type UpdateSessionIsPublicMutationVariables = Types.Exact<{
	session_secure_id: Types.Scalars['String']
	is_public: Types.Scalars['Boolean']
}>

export type UpdateSessionIsPublicMutation = { __typename?: 'Mutation' } & {
	updateSessionIsPublic?: Types.Maybe<
		{ __typename?: 'Session' } & Pick<
			Types.Session,
			'secure_id' | 'is_public'
		>
	>
}

export type UpdateErrorGroupIsPublicMutationVariables = Types.Exact<{
	error_group_secure_id: Types.Scalars['String']
	is_public: Types.Scalars['Boolean']
}>

export type UpdateErrorGroupIsPublicMutation = { __typename?: 'Mutation' } & {
	updateErrorGroupIsPublic?: Types.Maybe<
		{ __typename?: 'ErrorGroup' } & Pick<
			Types.ErrorGroup,
			'secure_id' | 'is_public'
		>
	>
}

export type UpdateAllowMeterOverageMutationVariables = Types.Exact<{
	workspace_id: Types.Scalars['ID']
	allow_meter_overage: Types.Scalars['Boolean']
}>

export type UpdateAllowMeterOverageMutation = { __typename?: 'Mutation' } & {
	updateAllowMeterOverage?: Types.Maybe<
		{ __typename?: 'Workspace' } & Pick<
			Types.Workspace,
			'id' | 'allow_meter_overage'
		>
	>
}

export type SyncSlackIntegrationMutationVariables = Types.Exact<{
	project_id: Types.Scalars['ID']
}>

export type SyncSlackIntegrationMutation = { __typename?: 'Mutation' } & {
	syncSlackIntegration: { __typename?: 'SlackSyncResponse' } & Pick<
		Types.SlackSyncResponse,
		'success' | 'newChannelsAddedCount'
	>
}

export type RequestAccessMutationVariables = Types.Exact<{
	project_id: Types.Scalars['ID']
}>

export type RequestAccessMutation = { __typename?: 'Mutation' } & Pick<
	Types.Mutation,
	'requestAccess'
>

export type ModifyClearbitIntegrationMutationVariables = Types.Exact<{
	workspace_id: Types.Scalars['ID']
	enabled: Types.Scalars['Boolean']
}>

export type ModifyClearbitIntegrationMutation = {
	__typename?: 'Mutation'
} & Pick<Types.Mutation, 'modifyClearbitIntegration'>

export type UpsertDashboardMutationVariables = Types.Exact<{
	id?: Types.Maybe<Types.Scalars['ID']>
	project_id: Types.Scalars['ID']
	name: Types.Scalars['String']
	metrics:
		| Array<Types.DashboardMetricConfigInput>
		| Types.DashboardMetricConfigInput
	layout?: Types.Maybe<Types.Scalars['String']>
	is_default?: Types.Maybe<Types.Scalars['Boolean']>
}>

export type UpsertDashboardMutation = { __typename?: 'Mutation' } & Pick<
	Types.Mutation,
	'upsertDashboard'
>

export type DeleteDashboardMutationVariables = Types.Exact<{
	id: Types.Scalars['ID']
}>

export type DeleteDashboardMutation = { __typename?: 'Mutation' } & Pick<
	Types.Mutation,
	'deleteDashboard'
>

export type DeleteSessionsMutationVariables = Types.Exact<{
	project_id: Types.Scalars['ID']
	query: Types.Scalars['String']
	sessionCount: Types.Scalars['Int']
}>

export type DeleteSessionsMutation = { __typename?: 'Mutation' } & Pick<
	Types.Mutation,
	'deleteSessions'
>

export type UpdateVercelSettingsMutationVariables = Types.Exact<{
	project_id: Types.Scalars['ID']
	project_mappings:
		| Array<Types.VercelProjectMappingInput>
		| Types.VercelProjectMappingInput
}>

export type UpdateVercelSettingsMutation = { __typename?: 'Mutation' } & Pick<
	Types.Mutation,
	'updateVercelProjectMappings'
>

<<<<<<< HEAD
export type UpdateClickUpSettingsMutationVariables = Types.Exact<{
	workspace_id: Types.Scalars['ID']
	project_mappings:
		| Array<Types.ClickUpProjectMappingInput>
		| Types.ClickUpProjectMappingInput
}>

export type UpdateClickUpSettingsMutation = { __typename?: 'Mutation' } & Pick<
	Types.Mutation,
	'updateClickUpProjectMappings'
=======
export type UpdateEmailOptOutMutationVariables = Types.Exact<{
	token?: Types.Maybe<Types.Scalars['String']>
	admin_id?: Types.Maybe<Types.Scalars['ID']>
	category: Types.EmailOptOutCategory
	is_opt_out: Types.Scalars['Boolean']
}>

export type UpdateEmailOptOutMutation = { __typename?: 'Mutation' } & Pick<
	Types.Mutation,
	'updateEmailOptOut'
>>>>>>> e296ba06
>

export type SessionPayloadFragmentFragment = {
	__typename?: 'SessionPayload'
} & Pick<Types.SessionPayload, 'events' | 'last_user_interaction_time'> & {
		errors: Array<
			Types.Maybe<
				{ __typename?: 'ErrorObject' } & Pick<
					Types.ErrorObject,
					| 'id'
					| 'error_group_secure_id'
					| 'event'
					| 'type'
					| 'url'
					| 'source'
					| 'stack_trace'
					| 'timestamp'
					| 'payload'
					| 'request_id'
				> & {
						structured_stack_trace: Array<
							Types.Maybe<
								{ __typename?: 'ErrorTrace' } & Pick<
									Types.ErrorTrace,
									| 'fileName'
									| 'lineNumber'
									| 'functionName'
									| 'columnNumber'
								>
							>
						>
					}
			>
		>
		rage_clicks: Array<
			{ __typename?: 'RageClickEvent' } & Pick<
				Types.RageClickEvent,
				'start_timestamp' | 'end_timestamp' | 'total_clicks'
			>
		>
		session_comments: Array<
			Types.Maybe<
				{ __typename?: 'SessionComment' } & Pick<
					Types.SessionComment,
					| 'id'
					| 'timestamp'
					| 'session_id'
					| 'session_secure_id'
					| 'created_at'
					| 'updated_at'
					| 'project_id'
					| 'text'
					| 'x_coordinate'
					| 'y_coordinate'
					| 'type'
					| 'metadata'
				> & {
						author?: Types.Maybe<
							{ __typename?: 'SanitizedAdmin' } & Pick<
								Types.SanitizedAdmin,
								'id' | 'name' | 'email' | 'photo_url'
							>
						>
						attachments: Array<
							Types.Maybe<
								{ __typename?: 'ExternalAttachment' } & Pick<
									Types.ExternalAttachment,
									'integration_type' | 'external_id' | 'title'
								>
							>
						>
					}
			>
		>
	}

export type SessionAlertFragmentFragment = {
	__typename?: 'SessionAlert'
} & Pick<
	Types.SessionAlert,
	| 'CountThreshold'
	| 'DailyFrequency'
	| 'disabled'
	| 'EmailsToNotify'
	| 'ExcludedEnvironments'
	| 'ExcludeRules'
	| 'id'
	| 'LastAdminToEditID'
	| 'Name'
	| 'updated_at'
	| 'ThresholdWindow'
	| 'Type'
> & {
		ChannelsToNotify: Array<
			Types.Maybe<
				{ __typename?: 'SanitizedSlackChannel' } & Pick<
					Types.SanitizedSlackChannel,
					'webhook_channel' | 'webhook_channel_id'
				>
			>
		>
		DiscordChannelsToNotify: Array<
			{ __typename?: 'DiscordChannel' } & DiscordChannelFragmentFragment
		>
		TrackProperties: Array<
			Types.Maybe<
				{ __typename?: 'TrackProperty' } & Pick<
					Types.TrackProperty,
					'id' | 'name' | 'value'
				>
			>
		>
	}

export type DiscordChannelFragmentFragment = {
	__typename?: 'DiscordChannel'
} & Pick<Types.DiscordChannel, 'name' | 'id'>

export type GetMetricsTimelineQueryVariables = Types.Exact<{
	project_id: Types.Scalars['ID']
	metric_name: Types.Scalars['String']
	params: Types.DashboardParamsInput
}>

export type GetMetricsTimelineQuery = { __typename?: 'Query' } & {
	metrics_timeline: Array<
		Types.Maybe<
			{ __typename?: 'DashboardPayload' } & Pick<
				Types.DashboardPayload,
				'date' | 'value' | 'aggregator' | 'group'
			>
		>
	>
}

export type GetMetricsHistogramQueryVariables = Types.Exact<{
	project_id: Types.Scalars['ID']
	metric_name: Types.Scalars['String']
	params: Types.HistogramParamsInput
}>

export type GetMetricsHistogramQuery = { __typename?: 'Query' } & {
	metrics_histogram?: Types.Maybe<
		{ __typename?: 'HistogramPayload' } & Pick<
			Types.HistogramPayload,
			'min' | 'max'
		> & {
				buckets: Array<
					{ __typename?: 'HistogramBucket' } & Pick<
						Types.HistogramBucket,
						'bucket' | 'range_start' | 'range_end' | 'count'
					>
				>
			}
	>
}

export type GetNetworkHistogramQueryVariables = Types.Exact<{
	project_id: Types.Scalars['ID']
	params: Types.NetworkHistogramParamsInput
}>

export type GetNetworkHistogramQuery = { __typename?: 'Query' } & {
	network_histogram?: Types.Maybe<
		{ __typename?: 'CategoryHistogramPayload' } & {
			buckets: Array<
				{ __typename?: 'CategoryHistogramBucket' } & Pick<
					Types.CategoryHistogramBucket,
					'category' | 'count'
				>
			>
		}
	>
}

export type GetSessionPayloadQueryVariables = Types.Exact<{
	session_secure_id: Types.Scalars['String']
	skip_events: Types.Scalars['Boolean']
}>

export type GetSessionPayloadQuery = {
	__typename?: 'Query'
} & Types.MakeOptional<Pick<Types.Query, 'events'>, 'events'> & {
		errors?: Types.Maybe<
			Array<
				Types.Maybe<
					{ __typename?: 'ErrorObject' } & Pick<
						Types.ErrorObject,
						| 'id'
						| 'error_group_secure_id'
						| 'event'
						| 'type'
						| 'url'
						| 'source'
						| 'stack_trace'
						| 'timestamp'
						| 'payload'
						| 'request_id'
					> & {
							structured_stack_trace: Array<
								Types.Maybe<
									{ __typename?: 'ErrorTrace' } & Pick<
										Types.ErrorTrace,
										| 'fileName'
										| 'lineNumber'
										| 'functionName'
										| 'columnNumber'
									>
								>
							>
						}
				>
			>
		>
		rage_clicks: Array<
			{ __typename?: 'RageClickEvent' } & Pick<
				Types.RageClickEvent,
				'start_timestamp' | 'end_timestamp' | 'total_clicks'
			>
		>
		session_comments: Array<
			Types.Maybe<
				{ __typename?: 'SessionComment' } & Pick<
					Types.SessionComment,
					| 'id'
					| 'timestamp'
					| 'session_id'
					| 'session_secure_id'
					| 'created_at'
					| 'updated_at'
					| 'project_id'
					| 'text'
					| 'x_coordinate'
					| 'y_coordinate'
					| 'type'
					| 'metadata'
					| 'tags'
				> & {
						author?: Types.Maybe<
							{ __typename?: 'SanitizedAdmin' } & Pick<
								Types.SanitizedAdmin,
								'id' | 'name' | 'email' | 'photo_url'
							>
						>
						attachments: Array<
							Types.Maybe<
								{ __typename?: 'ExternalAttachment' } & Pick<
									Types.ExternalAttachment,
									| 'id'
									| 'integration_type'
									| 'external_id'
									| 'title'
								>
							>
						>
					}
			>
		>
	}

export type GetCommentTagsForProjectQueryVariables = Types.Exact<{
	project_id: Types.Scalars['ID']
}>

export type GetCommentTagsForProjectQuery = { __typename?: 'Query' } & {
	session_comment_tags_for_project: Array<
		{ __typename?: 'SessionCommentTag' } & Pick<
			Types.SessionCommentTag,
			'id' | 'name'
		>
	>
}

export type GetEventChunkUrlQueryVariables = Types.Exact<{
	secure_id: Types.Scalars['String']
	index: Types.Scalars['Int']
}>

export type GetEventChunkUrlQuery = { __typename?: 'Query' } & Pick<
	Types.Query,
	'event_chunk_url'
>

export type GetEventChunksQueryVariables = Types.Exact<{
	secure_id: Types.Scalars['String']
}>

export type GetEventChunksQuery = { __typename?: 'Query' } & {
	event_chunks: Array<
		{ __typename?: 'EventChunk' } & Pick<
			Types.EventChunk,
			'session_id' | 'chunk_index' | 'timestamp'
		>
	>
}

export type GetSessionQueryVariables = Types.Exact<{
	secure_id: Types.Scalars['String']
}>

export type GetSessionQuery = { __typename?: 'Query' } & {
	session?: Types.Maybe<
		{ __typename?: 'Session' } & Pick<
			Types.Session,
			| 'secure_id'
			| 'os_name'
			| 'os_version'
			| 'browser_name'
			| 'browser_version'
			| 'environment'
			| 'app_version'
			| 'city'
			| 'state'
			| 'country'
			| 'postal'
			| 'fingerprint'
			| 'created_at'
			| 'payload_updated_at'
			| 'language'
			| 'user_object'
			| 'user_properties'
			| 'identifier'
			| 'identified'
			| 'client_id'
			| 'starred'
			| 'enable_strict_privacy'
			| 'enable_recording_network_contents'
			| 'field_group'
			| 'object_storage_enabled'
			| 'payload_size'
			| 'processed'
			| 'excluded'
			| 'has_rage_clicks'
			| 'has_errors'
			| 'within_billing_quota'
			| 'client_version'
			| 'firstload_version'
			| 'client_config'
			| 'is_public'
			| 'event_counts'
			| 'direct_download_url'
			| 'resources_url'
			| 'messages_url'
			| 'deviceMemory'
			| 'last_user_interaction_time'
			| 'length'
			| 'active_length'
			| 'chunked'
		> & {
				fields?: Types.Maybe<
					Array<
						Types.Maybe<
							{ __typename?: 'Field' } & Pick<
								Types.Field,
								'name' | 'value' | 'type'
							>
						>
					>
				>
			}
	>
}

export type GetWorkspaceAdminsByProjectIdQueryVariables = Types.Exact<{
	project_id: Types.Scalars['ID']
}>

export type GetWorkspaceAdminsByProjectIdQuery = { __typename?: 'Query' } & {
	admins: Array<
		{ __typename?: 'WorkspaceAdminRole' } & Pick<
			Types.WorkspaceAdminRole,
			'role'
		> & {
				admin: { __typename?: 'Admin' } & Pick<
					Types.Admin,
					'id' | 'name' | 'email' | 'photo_url'
				>
			}
	>
}

export type GetWorkspaceAdminsQueryVariables = Types.Exact<{
	workspace_id: Types.Scalars['ID']
}>

export type GetWorkspaceAdminsQuery = { __typename?: 'Query' } & {
	admins: Array<
		{ __typename?: 'WorkspaceAdminRole' } & Pick<
			Types.WorkspaceAdminRole,
			'role'
		> & {
				admin: { __typename?: 'Admin' } & Pick<
					Types.Admin,
					'id' | 'name' | 'email' | 'photo_url'
				>
			}
	>
	workspace?: Types.Maybe<
		{ __typename?: 'Workspace' } & Pick<
			Types.Workspace,
			'id' | 'name' | 'secret' | 'allowed_auto_join_email_origins'
		>
	>
	workspace_invite_links: { __typename?: 'WorkspaceInviteLink' } & Pick<
		Types.WorkspaceInviteLink,
		'id' | 'invitee_email' | 'invitee_role' | 'expiration_date' | 'secret'
	>
}

export type GetSessionCommentsQueryVariables = Types.Exact<{
	session_secure_id: Types.Scalars['String']
}>

export type GetSessionCommentsQuery = { __typename?: 'Query' } & {
	session_comments: Array<
		Types.Maybe<
			{ __typename?: 'SessionComment' } & Pick<
				Types.SessionComment,
				| 'id'
				| 'timestamp'
				| 'session_id'
				| 'session_secure_id'
				| 'created_at'
				| 'updated_at'
				| 'project_id'
				| 'text'
				| 'x_coordinate'
				| 'y_coordinate'
				| 'type'
				| 'metadata'
				| 'tags'
			> & {
					author?: Types.Maybe<
						{ __typename?: 'SanitizedAdmin' } & Pick<
							Types.SanitizedAdmin,
							'id' | 'name' | 'email' | 'photo_url'
						>
					>
					attachments: Array<
						Types.Maybe<
							{ __typename?: 'ExternalAttachment' } & Pick<
								Types.ExternalAttachment,
								| 'id'
								| 'integration_type'
								| 'external_id'
								| 'title'
							>
						>
					>
					replies: Array<
						Types.Maybe<
							{ __typename?: 'CommentReply' } & Pick<
								Types.CommentReply,
								'id' | 'created_at' | 'updated_at' | 'text'
							> & {
									author: {
										__typename?: 'SanitizedAdmin'
									} & Pick<
										Types.SanitizedAdmin,
										'id' | 'name' | 'email' | 'photo_url'
									>
								}
						>
					>
				}
		>
	>
}

export type GetNotificationsQueryVariables = Types.Exact<{
	project_id: Types.Scalars['ID']
}>

export type GetNotificationsQuery = { __typename?: 'Query' } & {
	session_comments_for_project: Array<
		Types.Maybe<
			{ __typename?: 'SessionComment' } & Pick<
				Types.SessionComment,
				| 'id'
				| 'timestamp'
				| 'updated_at'
				| 'session_id'
				| 'session_secure_id'
				| 'text'
				| 'type'
				| 'metadata'
				| 'tags'
			> & {
					author?: Types.Maybe<
						{ __typename?: 'SanitizedAdmin' } & Pick<
							Types.SanitizedAdmin,
							'id' | 'name' | 'email' | 'photo_url'
						>
					>
				}
		>
	>
	error_comments_for_project: Array<
		Types.Maybe<
			{ __typename?: 'ErrorComment' } & Pick<
				Types.ErrorComment,
				| 'id'
				| 'updated_at'
				| 'project_id'
				| 'text'
				| 'error_id'
				| 'error_secure_id'
			> & {
					author: { __typename?: 'SanitizedAdmin' } & Pick<
						Types.SanitizedAdmin,
						'id' | 'name' | 'email' | 'photo_url'
					>
				}
		>
	>
}

export type GetSessionCommentsForAdminQueryVariables = Types.Exact<{
	[key: string]: never
}>

export type GetSessionCommentsForAdminQuery = { __typename?: 'Query' } & {
	session_comments_for_admin: Array<
		Types.Maybe<
			{ __typename?: 'SessionComment' } & Pick<
				Types.SessionComment,
				| 'id'
				| 'timestamp'
				| 'created_at'
				| 'project_id'
				| 'updated_at'
				| 'text'
			> & {
					author?: Types.Maybe<
						{ __typename?: 'SanitizedAdmin' } & Pick<
							Types.SanitizedAdmin,
							'id' | 'name' | 'email' | 'photo_url'
						>
					>
				}
		>
	>
}

export type IsSessionPendingQueryVariables = Types.Exact<{
	session_secure_id: Types.Scalars['String']
}>

export type IsSessionPendingQuery = { __typename?: 'Query' } & Pick<
	Types.Query,
	'isSessionPending'
>

export type GetAccountsQueryVariables = Types.Exact<{ [key: string]: never }>

export type GetAccountsQuery = { __typename?: 'Query' } & {
	accounts?: Types.Maybe<
		Array<
			Types.Maybe<
				{ __typename?: 'Account' } & Pick<
					Types.Account,
					| 'id'
					| 'name'
					| 'session_count_cur'
					| 'view_count_cur'
					| 'session_count_prev'
					| 'view_count_prev'
					| 'session_count_prev_prev'
					| 'session_limit'
					| 'paid_prev'
					| 'paid_prev_prev'
					| 'email'
					| 'subscription_start'
					| 'plan_tier'
					| 'stripe_customer_id'
					| 'member_count'
					| 'member_limit'
				>
			>
		>
	>
}

export type GetAccountDetailsQueryVariables = Types.Exact<{
	workspace_id: Types.Scalars['ID']
}>

export type GetAccountDetailsQuery = { __typename?: 'Query' } & {
	account_details: { __typename?: 'AccountDetails' } & Pick<
		Types.AccountDetails,
		'id' | 'name' | 'stripe_customer_id'
	> & {
			session_count_per_month?: Types.Maybe<
				Array<
					Types.Maybe<
						{ __typename?: 'NamedCount' } & Pick<
							Types.NamedCount,
							'name' | 'count'
						>
					>
				>
			>
			session_count_per_day?: Types.Maybe<
				Array<
					Types.Maybe<
						{ __typename?: 'NamedCount' } & Pick<
							Types.NamedCount,
							'name' | 'count'
						>
					>
				>
			>
			members: Array<
				{ __typename?: 'AccountDetailsMember' } & Pick<
					Types.AccountDetailsMember,
					'id' | 'name' | 'email' | 'last_active'
				>
			>
		}
}

export type GetErrorCommentsQueryVariables = Types.Exact<{
	error_group_secure_id: Types.Scalars['String']
}>

export type GetErrorCommentsQuery = { __typename?: 'Query' } & {
	error_comments: Array<
		Types.Maybe<
			{ __typename?: 'ErrorComment' } & Pick<
				Types.ErrorComment,
				'id' | 'created_at' | 'updated_at' | 'text' | 'project_id'
			> & {
					author: { __typename?: 'SanitizedAdmin' } & Pick<
						Types.SanitizedAdmin,
						'id' | 'name' | 'email' | 'photo_url'
					>
					attachments: Array<
						Types.Maybe<
							{ __typename?: 'ExternalAttachment' } & Pick<
								Types.ExternalAttachment,
								'integration_type' | 'external_id' | 'title'
							>
						>
					>
					replies: Array<
						Types.Maybe<
							{ __typename?: 'CommentReply' } & Pick<
								Types.CommentReply,
								'id' | 'created_at' | 'updated_at' | 'text'
							> & {
									author: {
										__typename?: 'SanitizedAdmin'
									} & Pick<
										Types.SanitizedAdmin,
										'id' | 'name' | 'email' | 'photo_url'
									>
								}
						>
					>
				}
		>
	>
}

export type GetEnhancedUserDetailsQueryVariables = Types.Exact<{
	session_secure_id: Types.Scalars['String']
}>

export type GetEnhancedUserDetailsQuery = { __typename?: 'Query' } & {
	enhanced_user_details?: Types.Maybe<
		{ __typename?: 'EnhancedUserDetailsResult' } & Pick<
			Types.EnhancedUserDetailsResult,
			'id' | 'name' | 'bio' | 'avatar' | 'email'
		> & {
				socials?: Types.Maybe<
					Array<
						Types.Maybe<
							{ __typename?: 'SocialLink' } & Pick<
								Types.SocialLink,
								'type' | 'link'
							>
						>
					>
				>
			}
	>
}

export type GetOnboardingStepsQueryVariables = Types.Exact<{
	project_id: Types.Scalars['ID']
	admin_id: Types.Scalars['ID']
}>

export type GetOnboardingStepsQuery = { __typename?: 'Query' } & Pick<
	Types.Query,
	'isIntegrated' | 'adminHasCreatedComment'
> & {
		workspace?: Types.Maybe<
			{ __typename?: 'Workspace' } & Pick<
				Types.Workspace,
				'id' | 'slack_channels'
			>
		>
		admins: Array<
			{ __typename?: 'WorkspaceAdminRole' } & {
				admin: { __typename?: 'Admin' } & Pick<Types.Admin, 'id'>
			}
		>
		projectHasViewedASession?: Types.Maybe<
			{ __typename?: 'Session' } & Pick<Types.Session, 'secure_id'>
		>
		admin?: Types.Maybe<
			{ __typename?: 'Admin' } & Pick<Types.Admin, 'slack_im_channel_id'>
		>
	}

export type SendAdminWorkspaceInviteMutationVariables = Types.Exact<{
	workspace_id: Types.Scalars['ID']
	email: Types.Scalars['String']
	base_url: Types.Scalars['String']
	role: Types.Scalars['String']
}>

export type SendAdminWorkspaceInviteMutation = {
	__typename?: 'Mutation'
} & Pick<Types.Mutation, 'sendAdminWorkspaceInvite'>

export type GetSessionIntervalsQueryVariables = Types.Exact<{
	session_secure_id: Types.Scalars['String']
}>

export type GetSessionIntervalsQuery = { __typename?: 'Query' } & {
	session_intervals: Array<
		{ __typename?: 'SessionInterval' } & Pick<
			Types.SessionInterval,
			'start_time' | 'end_time' | 'active' | 'duration'
		>
	>
}

export type GetTimelineIndicatorEventsQueryVariables = Types.Exact<{
	session_secure_id: Types.Scalars['String']
}>

export type GetTimelineIndicatorEventsQuery = { __typename?: 'Query' } & {
	timeline_indicator_events: Array<
		{ __typename?: 'TimelineIndicatorEvent' } & Pick<
			Types.TimelineIndicatorEvent,
			'timestamp' | 'data' | 'type' | 'sid'
		>
	>
}

export type GetFieldTypesQueryVariables = Types.Exact<{
	project_id: Types.Scalars['ID']
}>

export type GetFieldTypesQuery = { __typename?: 'Query' } & {
	field_types: Array<
		{ __typename?: 'Field' } & Pick<Types.Field, 'type' | 'name'>
	>
}

export type GetFieldsOpensearchQueryVariables = Types.Exact<{
	project_id: Types.Scalars['ID']
	count: Types.Scalars['Int']
	field_type: Types.Scalars['String']
	field_name: Types.Scalars['String']
	query: Types.Scalars['String']
}>

export type GetFieldsOpensearchQuery = { __typename?: 'Query' } & Pick<
	Types.Query,
	'fields_opensearch'
>

export type GetQuickFieldsOpensearchQueryVariables = Types.Exact<{
	project_id: Types.Scalars['ID']
	count: Types.Scalars['Int']
	query: Types.Scalars['String']
}>

export type GetQuickFieldsOpensearchQuery = { __typename?: 'Query' } & {
	quickFields_opensearch: Array<
		Types.Maybe<
			{ __typename?: 'Field' } & Pick<
				Types.Field,
				'type' | 'name' | 'value'
			>
		>
	>
}

export type GetErrorFieldsOpensearchQueryVariables = Types.Exact<{
	project_id: Types.Scalars['ID']
	count: Types.Scalars['Int']
	field_type: Types.Scalars['String']
	field_name: Types.Scalars['String']
	query: Types.Scalars['String']
}>

export type GetErrorFieldsOpensearchQuery = { __typename?: 'Query' } & Pick<
	Types.Query,
	'error_fields_opensearch'
>

export type GetSessionsOpenSearchQueryVariables = Types.Exact<{
	project_id: Types.Scalars['ID']
	count: Types.Scalars['Int']
	query: Types.Scalars['String']
	sort_desc: Types.Scalars['Boolean']
	page?: Types.Maybe<Types.Scalars['Int']>
}>

export type GetSessionsOpenSearchQuery = { __typename?: 'Query' } & {
	sessions_opensearch: { __typename?: 'SessionResults' } & Pick<
		Types.SessionResults,
		'totalCount'
	> & {
			sessions: Array<
				{ __typename?: 'Session' } & Pick<
					Types.Session,
					| 'id'
					| 'secure_id'
					| 'client_id'
					| 'fingerprint'
					| 'identifier'
					| 'identified'
					| 'os_name'
					| 'os_version'
					| 'browser_name'
					| 'browser_version'
					| 'city'
					| 'state'
					| 'country'
					| 'postal'
					| 'created_at'
					| 'language'
					| 'length'
					| 'active_length'
					| 'enable_recording_network_contents'
					| 'viewed'
					| 'starred'
					| 'processed'
					| 'has_rage_clicks'
					| 'has_errors'
					| 'first_time'
					| 'user_properties'
					| 'event_counts'
					| 'last_user_interaction_time'
				> & {
						fields?: Types.Maybe<
							Array<
								Types.Maybe<
									{ __typename?: 'Field' } & Pick<
										Types.Field,
										'name' | 'value' | 'type' | 'id'
									>
								>
							>
						>
					}
			>
		}
}

export type GetSessionsHistogramQueryVariables = Types.Exact<{
	project_id: Types.Scalars['ID']
	query: Types.Scalars['String']
	histogram_options: Types.DateHistogramOptions
}>

export type GetSessionsHistogramQuery = { __typename?: 'Query' } & {
	sessions_histogram: { __typename?: 'SessionsHistogram' } & Pick<
		Types.SessionsHistogram,
		| 'bucket_times'
		| 'sessions_without_errors'
		| 'sessions_with_errors'
		| 'total_sessions'
	>
}

export type GetErrorGroupsOpenSearchQueryVariables = Types.Exact<{
	project_id: Types.Scalars['ID']
	count: Types.Scalars['Int']
	query: Types.Scalars['String']
	page?: Types.Maybe<Types.Scalars['Int']>
}>

export type GetErrorGroupsOpenSearchQuery = { __typename?: 'Query' } & {
	error_groups_opensearch: { __typename?: 'ErrorResults' } & Pick<
		Types.ErrorResults,
		'totalCount'
	> & {
			error_groups: Array<
				{ __typename?: 'ErrorGroup' } & Pick<
					Types.ErrorGroup,
					| 'created_at'
					| 'updated_at'
					| 'id'
					| 'secure_id'
					| 'type'
					| 'event'
					| 'state'
					| 'environments'
					| 'stack_trace'
					| 'error_frequency'
					| 'is_public'
					| 'project_id'
				> & {
						structured_stack_trace: Array<
							Types.Maybe<
								{ __typename?: 'ErrorTrace' } & Pick<
									Types.ErrorTrace,
									| 'fileName'
									| 'lineNumber'
									| 'functionName'
									| 'columnNumber'
								>
							>
						>
						error_metrics: Array<
							{ __typename?: 'ErrorDistributionItem' } & Pick<
								Types.ErrorDistributionItem,
								'error_group_id' | 'date' | 'name' | 'value'
							>
						>
					}
			>
		}
}

export type GetErrorsHistogramQueryVariables = Types.Exact<{
	project_id: Types.Scalars['ID']
	query: Types.Scalars['String']
	histogram_options: Types.DateHistogramOptions
}>

export type GetErrorsHistogramQuery = { __typename?: 'Query' } & {
	errors_histogram: { __typename?: 'ErrorsHistogram' } & Pick<
		Types.ErrorsHistogram,
		'bucket_times' | 'error_objects'
	>
}

export type GetProjectsQueryVariables = Types.Exact<{ [key: string]: never }>

export type GetProjectsQuery = { __typename?: 'Query' } & {
	projects?: Types.Maybe<
		Array<
			Types.Maybe<
				{ __typename?: 'Project' } & Pick<
					Types.Project,
					'id' | 'name' | 'workspace_id'
				>
			>
		>
	>
}

export type GetWorkspaceQueryVariables = Types.Exact<{
	id: Types.Scalars['ID']
}>

export type GetWorkspaceQuery = { __typename?: 'Query' } & {
	workspace?: Types.Maybe<
		{ __typename?: 'Workspace' } & Pick<
			Types.Workspace,
			| 'id'
			| 'name'
			| 'secret'
			| 'plan_tier'
			| 'unlimited_members'
			| 'clearbit_enabled'
		> & {
				projects: Array<
					Types.Maybe<
						{ __typename?: 'Project' } & Pick<
							Types.Project,
							'id' | 'name'
						>
					>
				>
			}
	>
}

export type GetWorkspacesQueryVariables = Types.Exact<{ [key: string]: never }>

export type GetWorkspacesQuery = { __typename?: 'Query' } & {
	workspaces?: Types.Maybe<
		Array<
			Types.Maybe<
				{ __typename?: 'Workspace' } & Pick<
					Types.Workspace,
					'id' | 'name'
				>
			>
		>
	>
	joinable_workspaces?: Types.Maybe<
		Array<
			Types.Maybe<
				{ __typename?: 'Workspace' } & Pick<
					Types.Workspace,
					'id' | 'name'
				> & {
						projects: Array<
							Types.Maybe<
								{ __typename?: 'Project' } & Pick<
									Types.Project,
									'id'
								>
							>
						>
					}
			>
		>
	>
}

export type GetWorkspacesCountQueryVariables = Types.Exact<{
	[key: string]: never
}>

export type GetWorkspacesCountQuery = { __typename?: 'Query' } & Pick<
	Types.Query,
	'workspaces_count'
>

export type GetProjectsAndWorkspacesQueryVariables = Types.Exact<{
	[key: string]: never
}>

export type GetProjectsAndWorkspacesQuery = { __typename?: 'Query' } & {
	projects?: Types.Maybe<
		Array<
			Types.Maybe<
				{ __typename?: 'Project' } & Pick<Types.Project, 'id' | 'name'>
			>
		>
	>
	workspaces?: Types.Maybe<
		Array<
			Types.Maybe<
				{ __typename?: 'Workspace' } & Pick<
					Types.Workspace,
					'id' | 'name'
				>
			>
		>
	>
}

export type GetProjectOrWorkspaceQueryVariables = Types.Exact<{
	project_id: Types.Scalars['ID']
	workspace_id: Types.Scalars['ID']
	is_workspace: Types.Scalars['Boolean']
}>

export type GetProjectOrWorkspaceQuery = { __typename?: 'Query' } & {
	project?: Types.Maybe<
		{ __typename?: 'Project' } & Pick<
			Types.Project,
			'id' | 'name' | 'billing_email'
		>
	>
	workspace?: Types.Maybe<
		{ __typename?: 'Workspace' } & Pick<Types.Workspace, 'id' | 'name'>
	>
}

export type GetProjectDropdownOptionsQueryVariables = Types.Exact<{
	project_id: Types.Scalars['ID']
}>

export type GetProjectDropdownOptionsQuery = { __typename?: 'Query' } & {
	project?: Types.Maybe<
		{ __typename?: 'Project' } & Pick<
			Types.Project,
			| 'id'
			| 'name'
			| 'verbose_id'
			| 'billing_email'
			| 'secret'
			| 'workspace_id'
		>
	>
	workspace?: Types.Maybe<
		{ __typename?: 'Workspace' } & Pick<Types.Workspace, 'id' | 'name'> & {
				projects: Array<
					Types.Maybe<
						{ __typename?: 'Project' } & Pick<
							Types.Project,
							'id' | 'name'
						>
					>
				>
			}
	>
	workspaces?: Types.Maybe<
		Array<
			Types.Maybe<
				{ __typename?: 'Workspace' } & Pick<
					Types.Workspace,
					'id' | 'name'
				>
			>
		>
	>
	joinable_workspaces?: Types.Maybe<
		Array<
			Types.Maybe<
				{ __typename?: 'Workspace' } & Pick<
					Types.Workspace,
					'id' | 'name'
				> & {
						projects: Array<
							Types.Maybe<
								{ __typename?: 'Project' } & Pick<
									Types.Project,
									'id'
								>
							>
						>
					}
			>
		>
	>
}

export type GetWorkspaceDropdownOptionsQueryVariables = Types.Exact<{
	workspace_id: Types.Scalars['ID']
}>

export type GetWorkspaceDropdownOptionsQuery = { __typename?: 'Query' } & {
	workspace?: Types.Maybe<
		{ __typename?: 'Workspace' } & Pick<Types.Workspace, 'id' | 'name'> & {
				projects: Array<
					Types.Maybe<
						{ __typename?: 'Project' } & Pick<
							Types.Project,
							'id' | 'name'
						>
					>
				>
			}
	>
	workspaces?: Types.Maybe<
		Array<
			Types.Maybe<
				{ __typename?: 'Workspace' } & Pick<
					Types.Workspace,
					'id' | 'name'
				>
			>
		>
	>
	joinable_workspaces?: Types.Maybe<
		Array<
			Types.Maybe<
				{ __typename?: 'Workspace' } & Pick<
					Types.Workspace,
					'id' | 'name'
				> & {
						projects: Array<
							Types.Maybe<
								{ __typename?: 'Project' } & Pick<
									Types.Project,
									'id'
								>
							>
						>
					}
			>
		>
	>
}

export type GetAdminQueryVariables = Types.Exact<{ [key: string]: never }>

export type GetAdminQuery = { __typename?: 'Query' } & {
	admin?: Types.Maybe<
		{ __typename?: 'Admin' } & Pick<
			Types.Admin,
			| 'id'
			| 'uid'
			| 'name'
			| 'email'
			| 'phone'
			| 'photo_url'
			| 'slack_im_channel_id'
			| 'email_verified'
			| 'user_defined_role'
			| 'about_you_details_filled'
		>
	>
}

export type GetAdminRoleQueryVariables = Types.Exact<{
	workspace_id: Types.Scalars['ID']
}>

export type GetAdminRoleQuery = { __typename?: 'Query' } & {
	admin_role?: Types.Maybe<
		{ __typename?: 'WorkspaceAdminRole' } & Pick<
			Types.WorkspaceAdminRole,
			'role'
		> & {
				admin: { __typename?: 'Admin' } & Pick<
					Types.Admin,
					| 'id'
					| 'uid'
					| 'name'
					| 'email'
					| 'phone'
					| 'photo_url'
					| 'slack_im_channel_id'
					| 'email_verified'
					| 'user_defined_role'
					| 'about_you_details_filled'
				>
			}
	>
}

export type GetAdminRoleByProjectQueryVariables = Types.Exact<{
	project_id: Types.Scalars['ID']
}>

export type GetAdminRoleByProjectQuery = { __typename?: 'Query' } & {
	admin_role_by_project?: Types.Maybe<
		{ __typename?: 'WorkspaceAdminRole' } & Pick<
			Types.WorkspaceAdminRole,
			'role'
		> & {
				admin: { __typename?: 'Admin' } & Pick<
					Types.Admin,
					| 'id'
					| 'uid'
					| 'name'
					| 'email'
					| 'phone'
					| 'photo_url'
					| 'slack_im_channel_id'
					| 'email_verified'
					| 'user_defined_role'
					| 'about_you_details_filled'
				>
			}
	>
}

export type GetAdminAboutYouQueryVariables = Types.Exact<{
	[key: string]: never
}>

export type GetAdminAboutYouQuery = { __typename?: 'Query' } & {
	admin?: Types.Maybe<
		{ __typename?: 'Admin' } & Pick<
			Types.Admin,
			'id' | 'name' | 'user_defined_role' | 'referral'
		>
	>
}

export type GetProjectQueryVariables = Types.Exact<{
	id: Types.Scalars['ID']
}>

export type GetProjectQuery = { __typename?: 'Query' } & {
	project?: Types.Maybe<
		{ __typename?: 'Project' } & Pick<
			Types.Project,
			| 'id'
			| 'name'
			| 'verbose_id'
			| 'billing_email'
			| 'excluded_users'
			| 'error_json_paths'
			| 'rage_click_window_seconds'
			| 'rage_click_radius_pixels'
			| 'rage_click_count'
			| 'backend_domains'
			| 'secret'
		>
	>
	workspace?: Types.Maybe<
		{ __typename?: 'Workspace' } & Pick<
			Types.Workspace,
			'id' | 'slack_webhook_channel'
		>
	>
}

export type GetBillingDetailsForProjectQueryVariables = Types.Exact<{
	project_id: Types.Scalars['ID']
}>

export type GetBillingDetailsForProjectQuery = { __typename?: 'Query' } & {
	billingDetailsForProject?: Types.Maybe<
		{ __typename?: 'BillingDetails' } & Pick<
			Types.BillingDetails,
			'meter' | 'membersMeter' | 'sessionsOutOfQuota'
		> & {
				plan: { __typename?: 'Plan' } & Pick<
					Types.Plan,
					'type' | 'quota' | 'interval' | 'membersLimit'
				>
			}
	>
	workspace_for_project?: Types.Maybe<
		{ __typename?: 'Workspace' } & Pick<
			Types.Workspace,
			| 'id'
			| 'trial_end_date'
			| 'billing_period_end'
			| 'next_invoice_date'
			| 'allow_meter_overage'
			| 'eligible_for_trial_extension'
			| 'trial_extension_enabled'
		>
	>
}

export type GetBillingDetailsQueryVariables = Types.Exact<{
	workspace_id: Types.Scalars['ID']
}>

export type GetBillingDetailsQuery = { __typename?: 'Query' } & {
	billingDetails: { __typename?: 'BillingDetails' } & Pick<
		Types.BillingDetails,
		'meter' | 'membersMeter'
	> & {
			plan: { __typename?: 'Plan' } & Pick<
				Types.Plan,
				'type' | 'quota' | 'interval' | 'membersLimit'
			>
		}
	workspace?: Types.Maybe<
		{ __typename?: 'Workspace' } & Pick<
			Types.Workspace,
			| 'id'
			| 'trial_end_date'
			| 'billing_period_end'
			| 'next_invoice_date'
			| 'allow_meter_overage'
			| 'eligible_for_trial_extension'
		>
	>
}

export type GetSubscriptionDetailsQueryVariables = Types.Exact<{
	workspace_id: Types.Scalars['ID']
}>

export type GetSubscriptionDetailsQuery = { __typename?: 'Query' } & {
	subscription_details: { __typename?: 'SubscriptionDetails' } & Pick<
		Types.SubscriptionDetails,
		'baseAmount' | 'discountAmount' | 'discountPercent'
	> & {
			lastInvoice?: Types.Maybe<
				{ __typename?: 'Invoice' } & Pick<
					Types.Invoice,
					| 'amountDue'
					| 'amountPaid'
					| 'attemptCount'
					| 'date'
					| 'url'
					| 'status'
				>
			>
		}
}

export type GetErrorGroupQueryVariables = Types.Exact<{
	secure_id: Types.Scalars['String']
}>

export type GetErrorGroupQuery = { __typename?: 'Query' } & {
	error_group?: Types.Maybe<
		{ __typename?: 'ErrorGroup' } & Pick<
			Types.ErrorGroup,
			| 'created_at'
			| 'updated_at'
			| 'id'
			| 'secure_id'
			| 'type'
			| 'project_id'
			| 'event'
			| 'state'
			| 'mapped_stack_trace'
			| 'stack_trace'
			| 'error_frequency'
			| 'is_public'
			| 'last_occurrence'
			| 'first_occurrence'
		> & {
				structured_stack_trace: Array<
					Types.Maybe<
						{ __typename?: 'ErrorTrace' } & Pick<
							Types.ErrorTrace,
							| 'fileName'
							| 'lineNumber'
							| 'functionName'
							| 'columnNumber'
							| 'lineContent'
							| 'linesBefore'
							| 'linesAfter'
							| 'error'
						>
					>
				>
				fields?: Types.Maybe<
					Array<
						Types.Maybe<
							{ __typename?: 'ErrorField' } & Pick<
								Types.ErrorField,
								'name' | 'value'
							>
						>
					>
				>
				error_metrics: Array<
					{ __typename?: 'ErrorDistributionItem' } & Pick<
						Types.ErrorDistributionItem,
						'error_group_id' | 'date' | 'name' | 'value'
					>
				>
			}
	>
}

export type GetErrorObjectQueryVariables = Types.Exact<{
	id: Types.Scalars['ID']
}>

export type GetErrorObjectQuery = { __typename?: 'Query' } & {
	error_object?: Types.Maybe<
		{ __typename?: 'ErrorObject' } & Pick<
			Types.ErrorObject,
			| 'id'
			| 'created_at'
			| 'project_id'
			| 'error_group_id'
			| 'error_group_secure_id'
			| 'event'
			| 'type'
			| 'url'
			| 'source'
			| 'lineNumber'
			| 'columnNumber'
			| 'stack_trace'
			| 'timestamp'
			| 'payload'
			| 'request_id'
			| 'os'
			| 'browser'
			| 'environment'
		> & {
				session?: Types.Maybe<
					{ __typename?: 'Session' } & Pick<
						Types.Session,
						| 'identifier'
						| 'fingerprint'
						| 'secure_id'
						| 'city'
						| 'state'
						| 'country'
						| 'user_properties'
					>
				>
				structured_stack_trace: Array<
					Types.Maybe<
						{ __typename?: 'ErrorTrace' } & Pick<
							Types.ErrorTrace,
							| 'fileName'
							| 'lineNumber'
							| 'functionName'
							| 'columnNumber'
							| 'lineContent'
							| 'linesBefore'
							| 'linesAfter'
							| 'error'
						>
					>
				>
			}
	>
}

export type GetErrorInstanceQueryVariables = Types.Exact<{
	error_group_secure_id: Types.Scalars['String']
	error_object_id?: Types.Maybe<Types.Scalars['ID']>
}>

export type GetErrorInstanceQuery = { __typename?: 'Query' } & {
	error_instance?: Types.Maybe<
		{ __typename?: 'ErrorInstance' } & Pick<
			Types.ErrorInstance,
			'next_id' | 'previous_id'
		> & {
				error_object: { __typename?: 'ErrorObject' } & Pick<
					Types.ErrorObject,
					| 'id'
					| 'created_at'
					| 'project_id'
					| 'error_group_id'
					| 'error_group_secure_id'
					| 'event'
					| 'type'
					| 'url'
					| 'source'
					| 'lineNumber'
					| 'columnNumber'
					| 'stack_trace'
					| 'timestamp'
					| 'payload'
					| 'request_id'
					| 'os'
					| 'browser'
					| 'environment'
				> & {
						session?: Types.Maybe<
							{ __typename?: 'Session' } & Pick<
								Types.Session,
								| 'identifier'
								| 'fingerprint'
								| 'secure_id'
								| 'city'
								| 'state'
								| 'country'
								| 'user_properties'
							>
						>
						structured_stack_trace: Array<
							Types.Maybe<
								{ __typename?: 'ErrorTrace' } & Pick<
									Types.ErrorTrace,
									| 'fileName'
									| 'lineNumber'
									| 'functionName'
									| 'columnNumber'
									| 'lineContent'
									| 'linesBefore'
									| 'linesAfter'
									| 'error'
								> & {
										sourceMappingErrorMetadata?: Types.Maybe<
											{
												__typename?: 'SourceMappingError'
											} & Pick<
												Types.SourceMappingError,
												| 'errorCode'
												| 'stackTraceFileURL'
												| 'sourcemapFetchStrategy'
												| 'sourceMapURL'
												| 'minifiedFetchStrategy'
												| 'actualMinifiedFetchedPath'
												| 'minifiedLineNumber'
												| 'minifiedColumnNumber'
												| 'actualSourcemapFetchedPath'
												| 'sourcemapFileSize'
												| 'minifiedFileSize'
												| 'mappedLineNumber'
												| 'mappedColumnNumber'
											>
										>
									}
							>
						>
					}
			}
	>
}

export type GetRecentErrorsQueryVariables = Types.Exact<{
	secure_id: Types.Scalars['String']
}>

export type GetRecentErrorsQuery = { __typename?: 'Query' } & {
	error_group?: Types.Maybe<
		{ __typename?: 'ErrorGroup' } & Pick<Types.ErrorGroup, 'secure_id'> & {
				metadata_log: Array<
					Types.Maybe<
						{ __typename?: 'ErrorMetadata' } & Pick<
							Types.ErrorMetadata,
							| 'error_id'
							| 'session_secure_id'
							| 'environment'
							| 'timestamp'
							| 'os'
							| 'browser'
							| 'visited_url'
							| 'fingerprint'
							| 'identifier'
							| 'user_properties'
							| 'request_id'
							| 'payload'
						>
					>
				>
			}
	>
}

export type GetMessagesQueryVariables = Types.Exact<{
	session_secure_id: Types.Scalars['String']
}>

export type GetMessagesQuery = { __typename?: 'Query' } & Pick<
	Types.Query,
	'messages'
>

export type GetResourcesQueryVariables = Types.Exact<{
	session_secure_id: Types.Scalars['String']
}>

export type GetResourcesQuery = { __typename?: 'Query' } & Pick<
	Types.Query,
	'resources'
>

export type GetFieldSuggestionQueryVariables = Types.Exact<{
	project_id: Types.Scalars['ID']
	name: Types.Scalars['String']
	query: Types.Scalars['String']
}>

export type GetFieldSuggestionQuery = { __typename?: 'Query' } & {
	field_suggestion?: Types.Maybe<
		Array<
			Types.Maybe<
				{ __typename?: 'Field' } & Pick<Types.Field, 'name' | 'value'>
			>
		>
	>
}

export type GetEnvironmentsQueryVariables = Types.Exact<{
	project_id: Types.Scalars['ID']
}>

export type GetEnvironmentsQuery = { __typename?: 'Query' } & {
	environment_suggestion?: Types.Maybe<
		Array<
			Types.Maybe<
				{ __typename?: 'Field' } & Pick<Types.Field, 'name' | 'value'>
			>
		>
	>
}

export type GetAppVersionsQueryVariables = Types.Exact<{
	project_id: Types.Scalars['ID']
}>

export type GetAppVersionsQuery = { __typename?: 'Query' } & Pick<
	Types.Query,
	'app_version_suggestion'
>

export type GetProjectSuggestionQueryVariables = Types.Exact<{
	query: Types.Scalars['String']
}>

export type GetProjectSuggestionQuery = { __typename?: 'Query' } & {
	projectSuggestion: Array<
		Types.Maybe<
			{ __typename?: 'Project' } & Pick<
				Types.Project,
				'id' | 'name' | 'workspace_id'
			>
		>
	>
	workspaceSuggestion: Array<
		Types.Maybe<
			{ __typename?: 'Workspace' } & Pick<Types.Workspace, 'id' | 'name'>
		>
	>
}

export type GetErrorFieldSuggestionQueryVariables = Types.Exact<{
	project_id: Types.Scalars['ID']
	name: Types.Scalars['String']
	query: Types.Scalars['String']
}>

export type GetErrorFieldSuggestionQuery = { __typename?: 'Query' } & {
	error_field_suggestion?: Types.Maybe<
		Array<
			Types.Maybe<
				{ __typename?: 'ErrorField' } & Pick<
					Types.ErrorField,
					'name' | 'value'
				>
			>
		>
	>
}

export type GetErrorSearchSuggestionsQueryVariables = Types.Exact<{
	project_id: Types.Scalars['ID']
	query: Types.Scalars['String']
}>

export type GetErrorSearchSuggestionsQuery = { __typename?: 'Query' } & {
	visitedUrls?: Types.Maybe<
		Array<
			Types.Maybe<
				{ __typename?: 'ErrorField' } & Pick<
					Types.ErrorField,
					'name' | 'value'
				>
			>
		>
	>
	fields?: Types.Maybe<
		Array<
			Types.Maybe<
				{ __typename?: 'ErrorField' } & Pick<
					Types.ErrorField,
					'name' | 'value'
				>
			>
		>
	>
}

export type GetSessionSearchResultsQueryVariables = Types.Exact<{
	project_id: Types.Scalars['ID']
	query: Types.Scalars['String']
}>

export type GetSessionSearchResultsQuery = { __typename?: 'Query' } & {
	trackProperties?: Types.Maybe<
		Array<
			Types.Maybe<
				{ __typename?: 'Field' } & Pick<
					Types.Field,
					'id' | 'name' | 'value'
				>
			>
		>
	>
	userProperties?: Types.Maybe<
		Array<
			Types.Maybe<
				{ __typename?: 'Field' } & Pick<
					Types.Field,
					'id' | 'name' | 'value'
				>
			>
		>
	>
	visitedUrls?: Types.Maybe<
		Array<
			Types.Maybe<
				{ __typename?: 'Field' } & Pick<
					Types.Field,
					'id' | 'name' | 'value'
				>
			>
		>
	>
	referrers?: Types.Maybe<
		Array<
			Types.Maybe<
				{ __typename?: 'Field' } & Pick<
					Types.Field,
					'id' | 'name' | 'value'
				>
			>
		>
	>
}

export type GetTrackSuggestionQueryVariables = Types.Exact<{
	project_id: Types.Scalars['ID']
	query: Types.Scalars['String']
}>

export type GetTrackSuggestionQuery = { __typename?: 'Query' } & {
	property_suggestion?: Types.Maybe<
		Array<
			Types.Maybe<
				{ __typename?: 'Field' } & Pick<
					Types.Field,
					'id' | 'name' | 'value'
				>
			>
		>
	>
}

export type GetUserSuggestionQueryVariables = Types.Exact<{
	project_id: Types.Scalars['ID']
	query: Types.Scalars['String']
}>

export type GetUserSuggestionQuery = { __typename?: 'Query' } & {
	property_suggestion?: Types.Maybe<
		Array<
			Types.Maybe<
				{ __typename?: 'Field' } & Pick<
					Types.Field,
					'id' | 'name' | 'value'
				>
			>
		>
	>
}

export type GetSegmentsQueryVariables = Types.Exact<{
	project_id: Types.Scalars['ID']
}>

export type GetSegmentsQuery = { __typename?: 'Query' } & {
	segments?: Types.Maybe<
		Array<
			Types.Maybe<
				{ __typename?: 'Segment' } & Pick<
					Types.Segment,
					'id' | 'name'
				> & {
						params: { __typename?: 'SearchParams' } & Pick<
							Types.SearchParams,
							| 'os'
							| 'browser'
							| 'visited_url'
							| 'referrer'
							| 'identified'
							| 'hide_viewed'
							| 'first_time'
							| 'app_versions'
							| 'environments'
							| 'device_id'
							| 'show_live_sessions'
							| 'query'
						> & {
								user_properties?: Types.Maybe<
									Array<
										Types.Maybe<
											{
												__typename?: 'UserProperty'
											} & Pick<
												Types.UserProperty,
												'name' | 'value'
											>
										>
									>
								>
								excluded_properties?: Types.Maybe<
									Array<
										Types.Maybe<
											{
												__typename?: 'UserProperty'
											} & Pick<
												Types.UserProperty,
												'name' | 'value'
											>
										>
									>
								>
								track_properties?: Types.Maybe<
									Array<
										Types.Maybe<
											{
												__typename?: 'UserProperty'
											} & Pick<
												Types.UserProperty,
												'name' | 'value'
											>
										>
									>
								>
								date_range?: Types.Maybe<
									{ __typename?: 'DateRange' } & Pick<
										Types.DateRange,
										'start_date' | 'end_date'
									>
								>
								length_range?: Types.Maybe<
									{ __typename?: 'LengthRange' } & Pick<
										Types.LengthRange,
										'min' | 'max'
									>
								>
							}
					}
			>
		>
	>
}

export type GetErrorSegmentsQueryVariables = Types.Exact<{
	project_id: Types.Scalars['ID']
}>

export type GetErrorSegmentsQuery = { __typename?: 'Query' } & {
	error_segments?: Types.Maybe<
		Array<
			Types.Maybe<
				{ __typename?: 'ErrorSegment' } & Pick<
					Types.ErrorSegment,
					'id' | 'name'
				> & {
						params: { __typename?: 'ErrorSearchParams' } & Pick<
							Types.ErrorSearchParams,
							| 'os'
							| 'browser'
							| 'visited_url'
							| 'state'
							| 'event'
							| 'query'
						> & {
								date_range?: Types.Maybe<
									{ __typename?: 'DateRange' } & Pick<
										Types.DateRange,
										'start_date' | 'end_date'
									>
								>
							}
					}
			>
		>
	>
}

export type IsIntegratedQueryVariables = Types.Exact<{
	project_id: Types.Scalars['ID']
}>

export type IsIntegratedQuery = { __typename?: 'Query' } & Pick<
	Types.Query,
	'isIntegrated'
>

export type IsBackendIntegratedQueryVariables = Types.Exact<{
	project_id: Types.Scalars['ID']
}>

export type IsBackendIntegratedQuery = { __typename?: 'Query' } & Pick<
	Types.Query,
	'isBackendIntegrated'
>

export type GetKeyPerformanceIndicatorsQueryVariables = Types.Exact<{
	project_id: Types.Scalars['ID']
	lookBackPeriod: Types.Scalars['Int']
}>

export type GetKeyPerformanceIndicatorsQuery = { __typename?: 'Query' } & Pick<
	Types.Query,
	'unprocessedSessionsCount' | 'liveUsersCount'
> & {
		newUsersCount?: Types.Maybe<
			{ __typename?: 'NewUsersCount' } & Pick<
				Types.NewUsersCount,
				'count'
			>
		>
		averageSessionLength?: Types.Maybe<
			{ __typename?: 'AverageSessionLength' } & Pick<
				Types.AverageSessionLength,
				'length'
			>
		>
		userFingerprintCount?: Types.Maybe<
			{ __typename?: 'UserFingerprintCount' } & Pick<
				Types.UserFingerprintCount,
				'count'
			>
		>
	}

export type GetReferrersCountQueryVariables = Types.Exact<{
	project_id: Types.Scalars['ID']
	lookBackPeriod: Types.Scalars['Int']
}>

export type GetReferrersCountQuery = { __typename?: 'Query' } & {
	referrers: Array<
		Types.Maybe<
			{ __typename?: 'ReferrerTablePayload' } & Pick<
				Types.ReferrerTablePayload,
				'host' | 'count' | 'percent'
			>
		>
	>
}

export type GetNewUsersCountQueryVariables = Types.Exact<{
	project_id: Types.Scalars['ID']
	lookBackPeriod: Types.Scalars['Int']
}>

export type GetNewUsersCountQuery = { __typename?: 'Query' } & {
	newUsersCount?: Types.Maybe<
		{ __typename?: 'NewUsersCount' } & Pick<Types.NewUsersCount, 'count'>
	>
}

export type GetAverageSessionLengthQueryVariables = Types.Exact<{
	project_id: Types.Scalars['ID']
	lookBackPeriod: Types.Scalars['Int']
}>

export type GetAverageSessionLengthQuery = { __typename?: 'Query' } & {
	averageSessionLength?: Types.Maybe<
		{ __typename?: 'AverageSessionLength' } & Pick<
			Types.AverageSessionLength,
			'length'
		>
	>
}

export type GetTopUsersQueryVariables = Types.Exact<{
	project_id: Types.Scalars['ID']
	lookBackPeriod: Types.Scalars['Int']
}>

export type GetTopUsersQuery = { __typename?: 'Query' } & {
	topUsers: Array<
		Types.Maybe<
			{ __typename?: 'TopUsersPayload' } & Pick<
				Types.TopUsersPayload,
				| 'identifier'
				| 'total_active_time'
				| 'active_time_percentage'
				| 'id'
				| 'user_properties'
			>
		>
	>
}

export type GetDailySessionsCountQueryVariables = Types.Exact<{
	project_id: Types.Scalars['ID']
	date_range: Types.DateRangeInput
}>

export type GetDailySessionsCountQuery = { __typename?: 'Query' } & {
	dailySessionsCount: Array<
		Types.Maybe<
			{ __typename?: 'DailySessionCount' } & Pick<
				Types.DailySessionCount,
				'date' | 'count'
			>
		>
	>
}

export type GetDailyErrorsCountQueryVariables = Types.Exact<{
	project_id: Types.Scalars['ID']
	date_range: Types.DateRangeInput
}>

export type GetDailyErrorsCountQuery = { __typename?: 'Query' } & {
	dailyErrorsCount: Array<
		Types.Maybe<
			{ __typename?: 'DailyErrorCount' } & Pick<
				Types.DailyErrorCount,
				'date' | 'count'
			>
		>
	>
}

export type GetRageClicksForProjectQueryVariables = Types.Exact<{
	project_id: Types.Scalars['ID']
	lookBackPeriod: Types.Scalars['Int']
}>

export type GetRageClicksForProjectQuery = { __typename?: 'Query' } & {
	rageClicksForProject: Array<
		{ __typename?: 'RageClickEventForProject' } & Pick<
			Types.RageClickEventForProject,
			| 'identifier'
			| 'session_secure_id'
			| 'total_clicks'
			| 'user_properties'
		>
	>
}

export type GetDailyErrorFrequencyQueryVariables = Types.Exact<{
	project_id: Types.Scalars['ID']
	error_group_secure_id: Types.Scalars['String']
	date_offset: Types.Scalars['Int']
}>

export type GetDailyErrorFrequencyQuery = { __typename?: 'Query' } & Pick<
	Types.Query,
	'dailyErrorFrequency'
>

export type GetErrorDistributionQueryVariables = Types.Exact<{
	project_id: Types.Scalars['ID']
	error_group_secure_id: Types.Scalars['String']
	property: Types.Scalars['String']
}>

export type GetErrorDistributionQuery = { __typename?: 'Query' } & {
	errorDistribution: Array<
		Types.Maybe<
			{ __typename?: 'ErrorDistributionItem' } & Pick<
				Types.ErrorDistributionItem,
				'name' | 'value'
			>
		>
	>
}

export type GetSlackChannelSuggestionQueryVariables = Types.Exact<{
	project_id: Types.Scalars['ID']
}>

export type GetSlackChannelSuggestionQuery = { __typename?: 'Query' } & {
	slack_channel_suggestion: Array<
		{ __typename?: 'SanitizedSlackChannel' } & Pick<
			Types.SanitizedSlackChannel,
			'webhook_channel' | 'webhook_channel_id'
		>
	>
}

export type GetWorkspaceIsIntegratedWithSlackQueryVariables = Types.Exact<{
	project_id: Types.Scalars['ID']
}>

export type GetWorkspaceIsIntegratedWithSlackQuery = {
	__typename?: 'Query'
} & { is_integrated_with_slack: Types.Query['is_integrated_with'] }

export type GetWorkspaceIsIntegratedWithLinearQueryVariables = Types.Exact<{
	project_id: Types.Scalars['ID']
}>

export type GetWorkspaceIsIntegratedWithLinearQuery = {
	__typename?: 'Query'
} & { is_integrated_with_linear: Types.Query['is_integrated_with'] } & {
	linear_teams?: Types.Maybe<
		Array<
			{ __typename?: 'LinearTeam' } & Pick<
				Types.LinearTeam,
				'team_id' | 'name' | 'key'
			>
		>
	>
}

export type GetWorkspaceIsIntegratedWithZapierQueryVariables = Types.Exact<{
	project_id: Types.Scalars['ID']
}>

export type GetWorkspaceIsIntegratedWithZapierQuery = {
	__typename?: 'Query'
} & { is_integrated_with_linear: Types.Query['is_integrated_with'] }

export type GetWorkspaceIsIntegratedWithFrontQueryVariables = Types.Exact<{
	project_id: Types.Scalars['ID']
}>

export type GetWorkspaceIsIntegratedWithFrontQuery = {
	__typename?: 'Query'
} & { is_integrated_with_front: Types.Query['is_integrated_with'] }

export type GetWorkspaceIsIntegratedWithDiscordQueryVariables = Types.Exact<{
	project_id: Types.Scalars['ID']
}>

export type GetWorkspaceIsIntegratedWithDiscordQuery = {
	__typename?: 'Query'
} & { is_integrated_with_discord: Types.Query['is_integrated_with'] }

export type GetWorkspaceIsIntegratedWithVercelQueryVariables = Types.Exact<{
	project_id: Types.Scalars['ID']
}>

export type GetWorkspaceIsIntegratedWithVercelQuery = {
	__typename?: 'Query'
} & { is_integrated_with_vercel: Types.Query['is_integrated_with'] } & {
	vercel_projects: Array<
		{ __typename?: 'VercelProject' } & Pick<
			Types.VercelProject,
			'id' | 'name'
		>
	>
	vercel_project_mappings: Array<
		{ __typename?: 'VercelProjectMapping' } & Pick<
			Types.VercelProjectMapping,
			'vercel_project_id' | 'project_id'
		>
	>
}

export type GetClickUpIntegrationSettingsQueryVariables = Types.Exact<{
	workspace_id: Types.Scalars['ID']
}>

export type GetClickUpIntegrationSettingsQuery = { __typename?: 'Query' } & {
	is_integrated: Types.Query['is_workspace_integrated_with']
} & {
	clickup_teams: Array<
		{ __typename?: 'ClickUpTeam' } & Pick<
			Types.ClickUpTeam,
			'id' | 'name'
		> & {
				spaces: Array<
					{ __typename?: 'ClickUpSpace' } & Pick<
						Types.ClickUpSpace,
						'id' | 'name'
					>
				>
			}
	>
	project_mappings: Array<
		{ __typename?: 'ClickUpProjectMapping' } & Pick<
			Types.ClickUpProjectMapping,
			'project_id' | 'clickup_space_id'
		>
	>
}

export type GetClickUpFoldersQueryVariables = Types.Exact<{
	project_id: Types.Scalars['ID']
}>

export type GetClickUpFoldersQuery = { __typename?: 'Query' } & {
	clickup_folders: Array<
		{ __typename?: 'ClickUpFolder' } & Pick<
			Types.ClickUpFolder,
			'id' | 'name'
		> & {
				lists: Array<
					{ __typename?: 'ClickUpList' } & Pick<
						Types.ClickUpList,
						'id' | 'name'
					>
				>
			}
	>
	clickup_folderless_lists: Array<
		{ __typename?: 'ClickUpList' } & Pick<Types.ClickUpList, 'id' | 'name'>
	>
}

export type GenerateNewZapierAccessTokenJwtQueryVariables = Types.Exact<{
	project_id: Types.Scalars['ID']
}>

export type GenerateNewZapierAccessTokenJwtQuery = {
	__typename?: 'Query'
} & Pick<Types.Query, 'generate_zapier_access_token'>

export type GetIdentifierSuggestionsQueryVariables = Types.Exact<{
	project_id: Types.Scalars['ID']
	query: Types.Scalars['String']
}>

export type GetIdentifierSuggestionsQuery = { __typename?: 'Query' } & Pick<
	Types.Query,
	'identifier_suggestion'
>

export type GetAlertsPagePayloadQueryVariables = Types.Exact<{
	project_id: Types.Scalars['ID']
}>

export type GetAlertsPagePayloadQuery = { __typename?: 'Query' } & {
	is_integrated_with_slack: Types.Query['is_integrated_with']
	is_integrated_with_discord: Types.Query['is_integrated_with']
} & {
	slack_channel_suggestion: Array<
		{ __typename?: 'SanitizedSlackChannel' } & Pick<
			Types.SanitizedSlackChannel,
			'webhook_channel' | 'webhook_channel_id'
		>
	>
	discord_channel_suggestions: Array<
		{ __typename?: 'DiscordChannel' } & DiscordChannelFragmentFragment
	>
	admins: Array<
		{ __typename?: 'WorkspaceAdminRole' } & {
			admin: { __typename?: 'Admin' } & Pick<
				Types.Admin,
				'id' | 'name' | 'email' | 'photo_url'
			>
		}
	>
	environment_suggestion?: Types.Maybe<
		Array<
			Types.Maybe<
				{ __typename?: 'Field' } & Pick<Types.Field, 'name' | 'value'>
			>
		>
	>
	error_alerts: Array<
		Types.Maybe<
			{ __typename?: 'ErrorAlert' } & Pick<
				Types.ErrorAlert,
				| 'EmailsToNotify'
				| 'ExcludedEnvironments'
				| 'updated_at'
				| 'CountThreshold'
				| 'LastAdminToEditID'
				| 'ThresholdWindow'
				| 'RegexGroups'
				| 'Frequency'
				| 'id'
				| 'Type'
				| 'Name'
				| 'DailyFrequency'
				| 'disabled'
			> & {
					ChannelsToNotify: Array<
						Types.Maybe<
							{ __typename?: 'SanitizedSlackChannel' } & Pick<
								Types.SanitizedSlackChannel,
								'webhook_channel' | 'webhook_channel_id'
							>
						>
					>
					DiscordChannelsToNotify: Array<
						{
							__typename?: 'DiscordChannel'
						} & DiscordChannelFragmentFragment
					>
				}
		>
	>
	session_feedback_alerts: Array<
		Types.Maybe<
			{ __typename?: 'SessionAlert' } & SessionAlertFragmentFragment
		>
	>
	new_session_alerts: Array<
		Types.Maybe<
			{ __typename?: 'SessionAlert' } & SessionAlertFragmentFragment
		>
	>
	rage_click_alerts: Array<
		Types.Maybe<
			{ __typename?: 'SessionAlert' } & SessionAlertFragmentFragment
		>
	>
	new_user_alerts?: Types.Maybe<
		Array<
			Types.Maybe<
				{ __typename?: 'SessionAlert' } & SessionAlertFragmentFragment
			>
		>
	>
	track_properties_alerts: Array<
		Types.Maybe<
			{ __typename?: 'SessionAlert' } & SessionAlertFragmentFragment
		>
	>
	user_properties_alerts: Array<
		Types.Maybe<
			{ __typename?: 'SessionAlert' } & SessionAlertFragmentFragment
		>
	>
	metric_monitors: Array<
		Types.Maybe<
			{ __typename?: 'MetricMonitor' } & Pick<
				Types.MetricMonitor,
				| 'id'
				| 'updated_at'
				| 'name'
				| 'emails_to_notify'
				| 'aggregator'
				| 'period_minutes'
				| 'metric_to_monitor'
				| 'last_admin_to_edit_id'
				| 'threshold'
				| 'units'
				| 'disabled'
			> & {
					channels_to_notify: Array<
						Types.Maybe<
							{ __typename?: 'SanitizedSlackChannel' } & Pick<
								Types.SanitizedSlackChannel,
								'webhook_channel' | 'webhook_channel_id'
							>
						>
					>
					discord_channels_to_notify: Array<
						{ __typename?: 'DiscordChannel' } & Pick<
							Types.DiscordChannel,
							'id' | 'name'
						>
					>
					filters?: Types.Maybe<
						Array<
							{ __typename?: 'MetricTagFilter' } & Pick<
								Types.MetricTagFilter,
								'tag' | 'op' | 'value'
							>
						>
					>
				}
		>
	>
}

export type GetMetricMonitorsQueryVariables = Types.Exact<{
	project_id: Types.Scalars['ID']
	metric_name: Types.Scalars['String']
}>

export type GetMetricMonitorsQuery = { __typename?: 'Query' } & {
	metric_monitors: Array<
		Types.Maybe<
			{ __typename?: 'MetricMonitor' } & Pick<
				Types.MetricMonitor,
				'id' | 'updated_at' | 'name' | 'metric_to_monitor'
			>
		>
	>
}

export type GetCommentMentionSuggestionsQueryVariables = Types.Exact<{
	project_id: Types.Scalars['ID']
}>

export type GetCommentMentionSuggestionsQuery = { __typename?: 'Query' } & {
	admins: Array<
		{ __typename?: 'WorkspaceAdminRole' } & {
			admin: { __typename?: 'Admin' } & Pick<
				Types.Admin,
				'id' | 'name' | 'email' | 'photo_url'
			>
		}
	>
	slack_channel_suggestion: Array<
		{ __typename?: 'SanitizedSlackChannel' } & Pick<
			Types.SanitizedSlackChannel,
			'webhook_channel' | 'webhook_channel_id'
		>
	>
}

export type GetCustomerPortalUrlQueryVariables = Types.Exact<{
	workspace_id: Types.Scalars['ID']
}>

export type GetCustomerPortalUrlQuery = { __typename?: 'Query' } & Pick<
	Types.Query,
	'customer_portal_url'
>

export type OnSessionPayloadAppendedSubscriptionVariables = Types.Exact<{
	session_secure_id: Types.Scalars['String']
	initial_events_count: Types.Scalars['Int']
}>

export type OnSessionPayloadAppendedSubscription = {
	__typename?: 'Subscription'
} & {
	session_payload_appended?: Types.Maybe<
		{ __typename?: 'SessionPayload' } & SessionPayloadFragmentFragment
	>
}

export type GetWebVitalsQueryVariables = Types.Exact<{
	session_secure_id: Types.Scalars['String']
}>

export type GetWebVitalsQuery = { __typename?: 'Query' } & {
	web_vitals: Array<
		{ __typename?: 'Metric' } & Pick<Types.Metric, 'name' | 'value'>
	>
}

export type GetDashboardDefinitionsQueryVariables = Types.Exact<{
	project_id: Types.Scalars['ID']
}>

export type GetDashboardDefinitionsQuery = { __typename?: 'Query' } & {
	dashboard_definitions: Array<
		Types.Maybe<
			{ __typename?: 'DashboardDefinition' } & Pick<
				Types.DashboardDefinition,
				| 'id'
				| 'updated_at'
				| 'project_id'
				| 'name'
				| 'is_default'
				| 'last_admin_to_edit_id'
				| 'layout'
			> & {
					metrics: Array<
						{ __typename?: 'DashboardMetricConfig' } & Pick<
							Types.DashboardMetricConfig,
							| 'component_type'
							| 'name'
							| 'description'
							| 'max_good_value'
							| 'max_needs_improvement_value'
							| 'poor_value'
							| 'units'
							| 'help_article'
							| 'chart_type'
							| 'aggregator'
							| 'min_value'
							| 'min_percentile'
							| 'max_value'
							| 'max_percentile'
							| 'groups'
						> & {
								filters?: Types.Maybe<
									Array<
										{
											__typename?: 'MetricTagFilter'
										} & Pick<
											Types.MetricTagFilter,
											'value' | 'op' | 'tag'
										>
									>
								>
							}
					>
				}
		>
	>
}

export type GetSuggestedMetricsQueryVariables = Types.Exact<{
	project_id: Types.Scalars['ID']
	prefix: Types.Scalars['String']
}>

export type GetSuggestedMetricsQuery = { __typename?: 'Query' } & Pick<
	Types.Query,
	'suggested_metrics'
>

export type GetMetricTagsQueryVariables = Types.Exact<{
	project_id: Types.Scalars['ID']
	metric_name: Types.Scalars['String']
}>

export type GetMetricTagsQuery = { __typename?: 'Query' } & Pick<
	Types.Query,
	'metric_tags'
>

export type GetMetricTagValuesQueryVariables = Types.Exact<{
	project_id: Types.Scalars['ID']
	metric_name: Types.Scalars['String']
	tag_name: Types.Scalars['String']
}>

export type GetMetricTagValuesQuery = { __typename?: 'Query' } & Pick<
	Types.Query,
	'metric_tag_values'
>

export type GetSourcemapFilesQueryVariables = Types.Exact<{
	project_id: Types.Scalars['ID']
	version?: Types.Maybe<Types.Scalars['String']>
}>

export type GetSourcemapFilesQuery = { __typename?: 'Query' } & {
	sourcemap_files: Array<
		{ __typename?: 'S3File' } & Pick<Types.S3File, 'key'>
	>
}

export type GetSourcemapVersionsQueryVariables = Types.Exact<{
	project_id: Types.Scalars['ID']
}>

export type GetSourcemapVersionsQuery = { __typename?: 'Query' } & Pick<
	Types.Query,
	'sourcemap_versions'
>

export type GetOAuthClientMetadataQueryVariables = Types.Exact<{
	client_id: Types.Scalars['String']
}>

export type GetOAuthClientMetadataQuery = { __typename?: 'Query' } & {
	oauth_client_metadata?: Types.Maybe<
		{ __typename?: 'OAuthClient' } & Pick<
			Types.OAuthClient,
			'id' | 'created_at' | 'app_name'
		>
	>
}

export type GetErrorGroupFrequenciesQueryVariables = Types.Exact<{
	project_id: Types.Scalars['ID']
	error_group_secure_ids:
		| Array<Types.Scalars['String']>
		| Types.Scalars['String']
	params: Types.ErrorGroupFrequenciesParamsInput
	metric: Types.Scalars['String']
}>

export type GetErrorGroupFrequenciesQuery = { __typename?: 'Query' } & {
	errorGroupFrequencies: Array<
		Types.Maybe<
			{ __typename?: 'ErrorDistributionItem' } & Pick<
				Types.ErrorDistributionItem,
				'error_group_id' | 'date' | 'name' | 'value'
			>
		>
	>
}

export type GetEmailOptOutsQueryVariables = Types.Exact<{
	token?: Types.Maybe<Types.Scalars['String']>
	admin_id?: Types.Maybe<Types.Scalars['ID']>
}>

export type GetEmailOptOutsQuery = { __typename?: 'Query' } & Pick<
	Types.Query,
	'email_opt_outs'
>

export const namedOperations = {
	Query: {
		GetMetricsTimeline: 'GetMetricsTimeline' as const,
		GetMetricsHistogram: 'GetMetricsHistogram' as const,
		GetNetworkHistogram: 'GetNetworkHistogram' as const,
		GetSessionPayload: 'GetSessionPayload' as const,
		GetCommentTagsForProject: 'GetCommentTagsForProject' as const,
		GetEventChunkURL: 'GetEventChunkURL' as const,
		GetEventChunks: 'GetEventChunks' as const,
		GetSession: 'GetSession' as const,
		GetWorkspaceAdminsByProjectId: 'GetWorkspaceAdminsByProjectId' as const,
		GetWorkspaceAdmins: 'GetWorkspaceAdmins' as const,
		GetSessionComments: 'GetSessionComments' as const,
		GetNotifications: 'GetNotifications' as const,
		GetSessionCommentsForAdmin: 'GetSessionCommentsForAdmin' as const,
		isSessionPending: 'isSessionPending' as const,
		GetAccounts: 'GetAccounts' as const,
		GetAccountDetails: 'GetAccountDetails' as const,
		GetErrorComments: 'GetErrorComments' as const,
		GetEnhancedUserDetails: 'GetEnhancedUserDetails' as const,
		GetOnboardingSteps: 'GetOnboardingSteps' as const,
		GetSessionIntervals: 'GetSessionIntervals' as const,
		GetTimelineIndicatorEvents: 'GetTimelineIndicatorEvents' as const,
		GetFieldTypes: 'GetFieldTypes' as const,
		GetFieldsOpensearch: 'GetFieldsOpensearch' as const,
		GetQuickFieldsOpensearch: 'GetQuickFieldsOpensearch' as const,
		GetErrorFieldsOpensearch: 'GetErrorFieldsOpensearch' as const,
		GetSessionsOpenSearch: 'GetSessionsOpenSearch' as const,
		GetSessionsHistogram: 'GetSessionsHistogram' as const,
		GetErrorGroupsOpenSearch: 'GetErrorGroupsOpenSearch' as const,
		GetErrorsHistogram: 'GetErrorsHistogram' as const,
		GetProjects: 'GetProjects' as const,
		GetWorkspace: 'GetWorkspace' as const,
		GetWorkspaces: 'GetWorkspaces' as const,
		GetWorkspacesCount: 'GetWorkspacesCount' as const,
		GetProjectsAndWorkspaces: 'GetProjectsAndWorkspaces' as const,
		GetProjectOrWorkspace: 'GetProjectOrWorkspace' as const,
		GetProjectDropdownOptions: 'GetProjectDropdownOptions' as const,
		GetWorkspaceDropdownOptions: 'GetWorkspaceDropdownOptions' as const,
		GetAdmin: 'GetAdmin' as const,
		GetAdminRole: 'GetAdminRole' as const,
		GetAdminRoleByProject: 'GetAdminRoleByProject' as const,
		GetAdminAboutYou: 'GetAdminAboutYou' as const,
		GetProject: 'GetProject' as const,
		GetBillingDetailsForProject: 'GetBillingDetailsForProject' as const,
		GetBillingDetails: 'GetBillingDetails' as const,
		GetSubscriptionDetails: 'GetSubscriptionDetails' as const,
		GetErrorGroup: 'GetErrorGroup' as const,
		GetErrorObject: 'GetErrorObject' as const,
		GetErrorInstance: 'GetErrorInstance' as const,
		GetRecentErrors: 'GetRecentErrors' as const,
		GetMessages: 'GetMessages' as const,
		GetResources: 'GetResources' as const,
		GetFieldSuggestion: 'GetFieldSuggestion' as const,
		GetEnvironments: 'GetEnvironments' as const,
		GetAppVersions: 'GetAppVersions' as const,
		GetProjectSuggestion: 'GetProjectSuggestion' as const,
		GetErrorFieldSuggestion: 'GetErrorFieldSuggestion' as const,
		GetErrorSearchSuggestions: 'GetErrorSearchSuggestions' as const,
		GetSessionSearchResults: 'GetSessionSearchResults' as const,
		GetTrackSuggestion: 'GetTrackSuggestion' as const,
		GetUserSuggestion: 'GetUserSuggestion' as const,
		GetSegments: 'GetSegments' as const,
		GetErrorSegments: 'GetErrorSegments' as const,
		IsIntegrated: 'IsIntegrated' as const,
		IsBackendIntegrated: 'IsBackendIntegrated' as const,
		GetKeyPerformanceIndicators: 'GetKeyPerformanceIndicators' as const,
		GetReferrersCount: 'GetReferrersCount' as const,
		GetNewUsersCount: 'GetNewUsersCount' as const,
		GetAverageSessionLength: 'GetAverageSessionLength' as const,
		GetTopUsers: 'GetTopUsers' as const,
		GetDailySessionsCount: 'GetDailySessionsCount' as const,
		GetDailyErrorsCount: 'GetDailyErrorsCount' as const,
		GetRageClicksForProject: 'GetRageClicksForProject' as const,
		GetDailyErrorFrequency: 'GetDailyErrorFrequency' as const,
		GetErrorDistribution: 'GetErrorDistribution' as const,
		GetSlackChannelSuggestion: 'GetSlackChannelSuggestion' as const,
		GetWorkspaceIsIntegratedWithSlack:
			'GetWorkspaceIsIntegratedWithSlack' as const,
		GetWorkspaceIsIntegratedWithLinear:
			'GetWorkspaceIsIntegratedWithLinear' as const,
		GetWorkspaceIsIntegratedWithZapier:
			'GetWorkspaceIsIntegratedWithZapier' as const,
		GetWorkspaceIsIntegratedWithFront:
			'GetWorkspaceIsIntegratedWithFront' as const,
		GetWorkspaceIsIntegratedWithDiscord:
			'GetWorkspaceIsIntegratedWithDiscord' as const,
		GetWorkspaceIsIntegratedWithVercel:
			'GetWorkspaceIsIntegratedWithVercel' as const,
		GetClickUpIntegrationSettings: 'GetClickUpIntegrationSettings' as const,
		GetClickUpFolders: 'GetClickUpFolders' as const,
		GenerateNewZapierAccessTokenJwt:
			'GenerateNewZapierAccessTokenJwt' as const,
		GetIdentifierSuggestions: 'GetIdentifierSuggestions' as const,
		GetAlertsPagePayload: 'GetAlertsPagePayload' as const,
		GetMetricMonitors: 'GetMetricMonitors' as const,
		GetCommentMentionSuggestions: 'GetCommentMentionSuggestions' as const,
		GetCustomerPortalURL: 'GetCustomerPortalURL' as const,
		GetWebVitals: 'GetWebVitals' as const,
		GetDashboardDefinitions: 'GetDashboardDefinitions' as const,
		GetSuggestedMetrics: 'GetSuggestedMetrics' as const,
		GetMetricTags: 'GetMetricTags' as const,
		GetMetricTagValues: 'GetMetricTagValues' as const,
		GetSourcemapFiles: 'GetSourcemapFiles' as const,
		GetSourcemapVersions: 'GetSourcemapVersions' as const,
		GetOAuthClientMetadata: 'GetOAuthClientMetadata' as const,
		GetErrorGroupFrequencies: 'GetErrorGroupFrequencies' as const,
		GetEmailOptOuts: 'GetEmailOptOuts' as const,
	},
	Mutation: {
		MarkSessionAsViewed: 'MarkSessionAsViewed' as const,
		MarkSessionAsStarred: 'MarkSessionAsStarred' as const,
		MuteSessionCommentThread: 'MuteSessionCommentThread' as const,
		CreateOrUpdateStripeSubscription:
			'CreateOrUpdateStripeSubscription' as const,
		UpdateBillingDetails: 'UpdateBillingDetails' as const,
		updateErrorGroupState: 'updateErrorGroupState' as const,
		SendEmailSignup: 'SendEmailSignup' as const,
		AddAdminToWorkspace: 'AddAdminToWorkspace' as const,
		JoinWorkspace: 'JoinWorkspace' as const,
		ChangeAdminRole: 'ChangeAdminRole' as const,
		DeleteAdminFromProject: 'DeleteAdminFromProject' as const,
		DeleteAdminFromWorkspace: 'DeleteAdminFromWorkspace' as const,
		AddIntegrationToProject: 'AddIntegrationToProject' as const,
		RemoveIntegrationFromProject: 'RemoveIntegrationFromProject' as const,
		AddIntegrationToWorkspace: 'AddIntegrationToWorkspace' as const,
		RemoveIntegrationFromWorkspace:
			'RemoveIntegrationFromWorkspace' as const,
		UpdateAllowedEmailOrigins: 'UpdateAllowedEmailOrigins' as const,
		CreateProject: 'CreateProject' as const,
		SubmitRegistrationForm: 'SubmitRegistrationForm' as const,
		CreateWorkspace: 'CreateWorkspace' as const,
		EditProject: 'EditProject' as const,
		DeleteProject: 'DeleteProject' as const,
		EditWorkspace: 'EditWorkspace' as const,
		DeleteSegment: 'DeleteSegment' as const,
		EditSegment: 'EditSegment' as const,
		CreateSegment: 'CreateSegment' as const,
		CreateSessionComment: 'CreateSessionComment' as const,
		CreateIssueForSessionComment: 'CreateIssueForSessionComment' as const,
		DeleteSessionComment: 'DeleteSessionComment' as const,
		ReplyToSessionComment: 'ReplyToSessionComment' as const,
		CreateErrorComment: 'CreateErrorComment' as const,
		CreateIssueForErrorComment: 'CreateIssueForErrorComment' as const,
		DeleteErrorComment: 'DeleteErrorComment' as const,
		MuteErrorCommentThread: 'MuteErrorCommentThread' as const,
		ReplyToErrorComment: 'ReplyToErrorComment' as const,
		DeleteErrorSegment: 'DeleteErrorSegment' as const,
		EditErrorSegment: 'EditErrorSegment' as const,
		CreateErrorSegment: 'CreateErrorSegment' as const,
		CreateErrorAlert: 'CreateErrorAlert' as const,
		CreateMetricMonitor: 'CreateMetricMonitor' as const,
		UpdateMetricMonitor: 'UpdateMetricMonitor' as const,
		DeleteMetricMonitor: 'DeleteMetricMonitor' as const,
		UpdateAdminAboutYouDetails: 'UpdateAdminAboutYouDetails' as const,
		UpdateErrorAlert: 'UpdateErrorAlert' as const,
		DeleteErrorAlert: 'DeleteErrorAlert' as const,
		DeleteSessionAlert: 'DeleteSessionAlert' as const,
		UpdateSessionAlertIsDisabled: 'UpdateSessionAlertIsDisabled' as const,
		UpdateMetricMonitorIsDisabled: 'UpdateMetricMonitorIsDisabled' as const,
		UpdateErrorAlertIsDisabled: 'UpdateErrorAlertIsDisabled' as const,
		CreateDefaultAlerts: 'CreateDefaultAlerts' as const,
		CreateSessionAlert: 'CreateSessionAlert' as const,
		UpdateSessionAlert: 'UpdateSessionAlert' as const,
		UpdateSessionIsPublic: 'UpdateSessionIsPublic' as const,
		UpdateErrorGroupIsPublic: 'UpdateErrorGroupIsPublic' as const,
		UpdateAllowMeterOverage: 'UpdateAllowMeterOverage' as const,
		SyncSlackIntegration: 'SyncSlackIntegration' as const,
		RequestAccess: 'RequestAccess' as const,
		ModifyClearbitIntegration: 'ModifyClearbitIntegration' as const,
		UpsertDashboard: 'UpsertDashboard' as const,
		DeleteDashboard: 'DeleteDashboard' as const,
		DeleteSessions: 'DeleteSessions' as const,
		UpdateVercelSettings: 'UpdateVercelSettings' as const,
<<<<<<< HEAD
		UpdateClickUpSettings: 'UpdateClickUpSettings' as const,
=======
		UpdateEmailOptOut: 'UpdateEmailOptOut' as const,
>>>>>>> e296ba06
		SendAdminWorkspaceInvite: 'SendAdminWorkspaceInvite' as const,
	},
	Subscription: {
		OnSessionPayloadAppended: 'OnSessionPayloadAppended' as const,
	},
	Fragment: {
		SessionPayloadFragment: 'SessionPayloadFragment' as const,
		SessionAlertFragment: 'SessionAlertFragment' as const,
		DiscordChannelFragment: 'DiscordChannelFragment' as const,
	},
}<|MERGE_RESOLUTION|>--- conflicted
+++ resolved
@@ -1148,7 +1148,6 @@
 	'updateVercelProjectMappings'
 >
 
-<<<<<<< HEAD
 export type UpdateClickUpSettingsMutationVariables = Types.Exact<{
 	workspace_id: Types.Scalars['ID']
 	project_mappings:
@@ -1159,7 +1158,8 @@
 export type UpdateClickUpSettingsMutation = { __typename?: 'Mutation' } & Pick<
 	Types.Mutation,
 	'updateClickUpProjectMappings'
-=======
+>
+
 export type UpdateEmailOptOutMutationVariables = Types.Exact<{
 	token?: Types.Maybe<Types.Scalars['String']>
 	admin_id?: Types.Maybe<Types.Scalars['ID']>
@@ -1170,7 +1170,6 @@
 export type UpdateEmailOptOutMutation = { __typename?: 'Mutation' } & Pick<
 	Types.Mutation,
 	'updateEmailOptOut'
->>>>>>> e296ba06
 >
 
 export type SessionPayloadFragmentFragment = {
@@ -3969,11 +3968,8 @@
 		DeleteDashboard: 'DeleteDashboard' as const,
 		DeleteSessions: 'DeleteSessions' as const,
 		UpdateVercelSettings: 'UpdateVercelSettings' as const,
-<<<<<<< HEAD
 		UpdateClickUpSettings: 'UpdateClickUpSettings' as const,
-=======
 		UpdateEmailOptOut: 'UpdateEmailOptOut' as const,
->>>>>>> e296ba06
 		SendAdminWorkspaceInvite: 'SendAdminWorkspaceInvite' as const,
 	},
 	Subscription: {
