--- conflicted
+++ resolved
@@ -264,10 +264,7 @@
             | 'user_object'
             | 'identifier'
             | 'starred'
-<<<<<<< HEAD
-=======
             | 'enable_strict_privacy'
->>>>>>> 46252c70
         > & {
                 fields?: Types.Maybe<
                     Array<
