--- conflicted
+++ resolved
@@ -387,41 +387,6 @@
 
 export type UpdateTrackPropertiesAlertMutation = { __typename?: 'Mutation' } & {
     updateTrackPropertiesAlert?: Types.Maybe<
-<<<<<<< HEAD
-        { __typename?: 'SessionAlert' } & Pick<
-            Types.SessionAlert,
-            'ExcludedEnvironments' | 'CountThreshold'
-        > & {
-                ChannelsToNotify: Array<
-                    Types.Maybe<
-                        { __typename?: 'SanitizedSlackChannel' } & Pick<
-                            Types.SanitizedSlackChannel,
-                            'webhook_channel' | 'webhook_channel_id'
-                        >
-                    >
-                >;
-            }
-    >;
-};
-
-export type UpdateUserPropertiesAlertMutationVariables = Types.Exact<{
-    organization_id: Types.Scalars['ID'];
-    session_alert_id: Types.Scalars['ID'];
-    slack_channels:
-        | Array<Types.Maybe<Types.SanitizedSlackChannelInput>>
-        | Types.Maybe<Types.SanitizedSlackChannelInput>;
-    environments:
-        | Array<Types.Maybe<Types.Scalars['String']>>
-        | Types.Maybe<Types.Scalars['String']>;
-    user_properties:
-        | Array<Types.Maybe<Types.UserPropertyInput>>
-        | Types.Maybe<Types.UserPropertyInput>;
-}>;
-
-export type UpdateUserPropertiesAlertMutation = { __typename?: 'Mutation' } & {
-    updateUserPropertiesAlert?: Types.Maybe<
-=======
->>>>>>> d4468c3d
         { __typename?: 'SessionAlert' } & Pick<
             Types.SessionAlert,
             'ExcludedEnvironments' | 'CountThreshold'
@@ -1287,31 +1252,6 @@
                     >
                 >;
             }
-<<<<<<< HEAD
-    >;
-};
-
-export type GetUserPropertiesAlertQueryVariables = Types.Exact<{
-    organization_id: Types.Scalars['ID'];
-}>;
-
-export type GetUserPropertiesAlertQuery = { __typename?: 'Query' } & {
-    user_properties_alert?: Types.Maybe<
-        { __typename?: 'SessionAlert' } & Pick<
-            Types.SessionAlert,
-            'ExcludedEnvironments' | 'CountThreshold'
-        > & {
-                ChannelsToNotify: Array<
-                    Types.Maybe<
-                        { __typename?: 'SanitizedSlackChannel' } & Pick<
-                            Types.SanitizedSlackChannel,
-                            'webhook_channel' | 'webhook_channel_id'
-                        >
-                    >
-                >;
-            }
-=======
->>>>>>> d4468c3d
     >;
 };
 
