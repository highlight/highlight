import * as Types from './schemas'

export type MarkErrorGroupAsViewedMutationVariables = Types.Exact<{
	error_secure_id: Types.Scalars['String']
	viewed: Types.Scalars['Boolean']
}>

export type MarkErrorGroupAsViewedMutation = { __typename?: 'Mutation' } & {
	markErrorGroupAsViewed?: Types.Maybe<
		{ __typename?: 'ErrorGroup' } & Pick<
			Types.ErrorGroup,
			'secure_id' | 'viewed'
		>
	>
}

export type MarkSessionAsViewedMutationVariables = Types.Exact<{
	secure_id: Types.Scalars['String']
	viewed: Types.Scalars['Boolean']
}>

export type MarkSessionAsViewedMutation = { __typename?: 'Mutation' } & {
	markSessionAsViewed?: Types.Maybe<
		{ __typename?: 'Session' } & Pick<Types.Session, 'secure_id' | 'viewed'>
	>
}

export type MuteSessionCommentThreadMutationVariables = Types.Exact<{
	id: Types.Scalars['ID']
	has_muted?: Types.Maybe<Types.Scalars['Boolean']>
}>

export type MuteSessionCommentThreadMutation = {
	__typename?: 'Mutation'
} & Pick<Types.Mutation, 'muteSessionCommentThread'>

export type CreateOrUpdateStripeSubscriptionMutationVariables = Types.Exact<{
	workspace_id: Types.Scalars['ID']
}>

export type CreateOrUpdateStripeSubscriptionMutation = {
	__typename?: 'Mutation'
} & Pick<Types.Mutation, 'createOrUpdateStripeSubscription'>

export type SaveBillingPlanMutationVariables = Types.Exact<{
	workspace_id: Types.Scalars['ID']
	sessionsLimitCents?: Types.Maybe<Types.Scalars['Int']>
	sessionsRetention: Types.RetentionPeriod
	errorsLimitCents?: Types.Maybe<Types.Scalars['Int']>
	errorsRetention: Types.RetentionPeriod
	logsLimitCents?: Types.Maybe<Types.Scalars['Int']>
	logsRetention: Types.RetentionPeriod
	tracesLimitCents?: Types.Maybe<Types.Scalars['Int']>
	tracesRetention: Types.RetentionPeriod
}>

export type SaveBillingPlanMutation = { __typename?: 'Mutation' } & Pick<
	Types.Mutation,
	'saveBillingPlan'
>

export type UpdateBillingDetailsMutationVariables = Types.Exact<{
	workspace_id: Types.Scalars['ID']
}>

export type UpdateBillingDetailsMutation = { __typename?: 'Mutation' } & Pick<
	Types.Mutation,
	'updateBillingDetails'
>

export type UpdateErrorGroupStateMutationVariables = Types.Exact<{
	secure_id: Types.Scalars['String']
	state: Types.ErrorState
	snoozed_until?: Types.Maybe<Types.Scalars['Timestamp']>
}>

export type UpdateErrorGroupStateMutation = { __typename?: 'Mutation' } & {
	updateErrorGroupState?: Types.Maybe<
		{ __typename?: 'ErrorGroup' } & Pick<
			Types.ErrorGroup,
			'secure_id' | 'state' | 'snoozed_until'
		>
	>
}

export type SendEmailSignupMutationVariables = Types.Exact<{
	email: Types.Scalars['String']
}>

export type SendEmailSignupMutation = { __typename?: 'Mutation' } & Pick<
	Types.Mutation,
	'emailSignup'
>

export type AddAdminToWorkspaceMutationVariables = Types.Exact<{
	workspace_id: Types.Scalars['ID']
	invite_id: Types.Scalars['String']
}>

export type AddAdminToWorkspaceMutation = { __typename?: 'Mutation' } & Pick<
	Types.Mutation,
	'addAdminToWorkspace'
>

export type JoinWorkspaceMutationVariables = Types.Exact<{
	workspace_id: Types.Scalars['ID']
}>

export type JoinWorkspaceMutation = { __typename?: 'Mutation' } & Pick<
	Types.Mutation,
	'joinWorkspace'
>

export type ChangeAdminRoleMutationVariables = Types.Exact<{
	workspace_id: Types.Scalars['ID']
	admin_id: Types.Scalars['ID']
	new_role: Types.Scalars['String']
}>

export type ChangeAdminRoleMutation = { __typename?: 'Mutation' } & Pick<
	Types.Mutation,
	'changeAdminRole'
>

export type DeleteAdminFromProjectMutationVariables = Types.Exact<{
	project_id: Types.Scalars['ID']
	admin_id: Types.Scalars['ID']
}>

export type DeleteAdminFromProjectMutation = { __typename?: 'Mutation' } & Pick<
	Types.Mutation,
	'deleteAdminFromProject'
>

export type DeleteAdminFromWorkspaceMutationVariables = Types.Exact<{
	workspace_id: Types.Scalars['ID']
	admin_id: Types.Scalars['ID']
}>

export type DeleteAdminFromWorkspaceMutation = {
	__typename?: 'Mutation'
} & Pick<Types.Mutation, 'deleteAdminFromWorkspace'>

export type AddIntegrationToProjectMutationVariables = Types.Exact<{
	integration_type?: Types.Maybe<Types.IntegrationType>
	project_id: Types.Scalars['ID']
	code: Types.Scalars['String']
}>

export type AddIntegrationToProjectMutation = {
	__typename?: 'Mutation'
} & Pick<Types.Mutation, 'addIntegrationToProject'>

export type RemoveIntegrationFromProjectMutationVariables = Types.Exact<{
	integration_type?: Types.Maybe<Types.IntegrationType>
	project_id: Types.Scalars['ID']
}>

export type RemoveIntegrationFromProjectMutation = {
	__typename?: 'Mutation'
} & Pick<Types.Mutation, 'removeIntegrationFromProject'>

export type AddIntegrationToWorkspaceMutationVariables = Types.Exact<{
	integration_type?: Types.Maybe<Types.IntegrationType>
	workspace_id: Types.Scalars['ID']
	code: Types.Scalars['String']
}>

export type AddIntegrationToWorkspaceMutation = {
	__typename?: 'Mutation'
} & Pick<Types.Mutation, 'addIntegrationToWorkspace'>

export type RemoveIntegrationFromWorkspaceMutationVariables = Types.Exact<{
	integration_type: Types.IntegrationType
	workspace_id: Types.Scalars['ID']
}>

export type RemoveIntegrationFromWorkspaceMutation = {
	__typename?: 'Mutation'
} & Pick<Types.Mutation, 'removeIntegrationFromWorkspace'>

export type UpdateAllowedEmailOriginsMutationVariables = Types.Exact<{
	workspace_id: Types.Scalars['ID']
	allowed_auto_join_email_origins: Types.Scalars['String']
}>

export type UpdateAllowedEmailOriginsMutation = {
	__typename?: 'Mutation'
} & Pick<Types.Mutation, 'updateAllowedEmailOrigins'>

export type CreateProjectMutationVariables = Types.Exact<{
	name: Types.Scalars['String']
	workspace_id: Types.Scalars['ID']
}>

export type CreateProjectMutation = { __typename?: 'Mutation' } & {
	createProject?: Types.Maybe<
		{ __typename?: 'Project' } & Pick<Types.Project, 'id' | 'name'>
	>
}

export type SubmitRegistrationFormMutationVariables = Types.Exact<{
	workspace_id: Types.Scalars['ID']
	team_size: Types.Scalars['String']
	role: Types.Scalars['String']
	use_case: Types.Scalars['String']
	heard_about: Types.Scalars['String']
	pun?: Types.Maybe<Types.Scalars['String']>
}>

export type SubmitRegistrationFormMutation = { __typename?: 'Mutation' } & Pick<
	Types.Mutation,
	'submitRegistrationForm'
>

export type CreateAdminMutationVariables = Types.Exact<{ [key: string]: never }>

export type CreateAdminMutation = { __typename?: 'Mutation' } & {
	createAdmin: { __typename?: 'Admin' } & Pick<
		Types.Admin,
		'id' | 'name' | 'email' | 'email_verified' | 'about_you_details_filled'
	>
}

export type CreateWorkspaceMutationVariables = Types.Exact<{
	name: Types.Scalars['String']
	promo_code?: Types.Maybe<Types.Scalars['String']>
}>

export type CreateWorkspaceMutation = { __typename?: 'Mutation' } & {
	createWorkspace?: Types.Maybe<
		{ __typename?: 'Workspace' } & Pick<Types.Workspace, 'id' | 'name'>
	>
}

export type EditProjectMutationVariables = Types.Exact<{
	id: Types.Scalars['ID']
	name?: Types.Maybe<Types.Scalars['String']>
	billing_email?: Types.Maybe<Types.Scalars['String']>
	excluded_users?: Types.Maybe<Types.Scalars['StringArray']>
	error_filters?: Types.Maybe<Types.Scalars['StringArray']>
	error_json_paths?: Types.Maybe<Types.Scalars['StringArray']>
	filter_chrome_extension?: Types.Maybe<Types.Scalars['Boolean']>
	rage_click_window_seconds?: Types.Maybe<Types.Scalars['Int']>
	rage_click_radius_pixels?: Types.Maybe<Types.Scalars['Int']>
	rage_click_count?: Types.Maybe<Types.Scalars['Int']>
}>

export type EditProjectMutation = { __typename?: 'Mutation' } & {
	editProject?: Types.Maybe<
		{ __typename?: 'Project' } & Pick<
			Types.Project,
			| 'id'
			| 'name'
			| 'billing_email'
			| 'excluded_users'
			| 'error_filters'
			| 'error_json_paths'
			| 'filter_chrome_extension'
			| 'rage_click_window_seconds'
			| 'rage_click_radius_pixels'
			| 'rage_click_count'
		>
	>
}

export type EditProjectSettingsMutationVariables = Types.Exact<{
	projectId: Types.Scalars['ID']
	name?: Types.Maybe<Types.Scalars['String']>
	billing_email?: Types.Maybe<Types.Scalars['String']>
	excluded_users?: Types.Maybe<Types.Scalars['StringArray']>
	error_filters?: Types.Maybe<Types.Scalars['StringArray']>
	error_json_paths?: Types.Maybe<Types.Scalars['StringArray']>
	filter_chrome_extension?: Types.Maybe<Types.Scalars['Boolean']>
	rage_click_window_seconds?: Types.Maybe<Types.Scalars['Int']>
	rage_click_radius_pixels?: Types.Maybe<Types.Scalars['Int']>
	rage_click_count?: Types.Maybe<Types.Scalars['Int']>
	filterSessionsWithoutError?: Types.Maybe<Types.Scalars['Boolean']>
	autoResolveStaleErrorsDayInterval?: Types.Maybe<Types.Scalars['Int']>
	sampling?: Types.Maybe<Types.SamplingInput>
}>

export type EditProjectSettingsMutation = { __typename?: 'Mutation' } & {
	editProjectSettings?: Types.Maybe<
		{ __typename?: 'AllProjectSettings' } & Pick<
			Types.AllProjectSettings,
			| 'id'
			| 'name'
			| 'billing_email'
			| 'excluded_users'
			| 'error_filters'
			| 'error_json_paths'
			| 'filter_chrome_extension'
			| 'rage_click_window_seconds'
			| 'rage_click_radius_pixels'
			| 'rage_click_count'
			| 'filterSessionsWithoutError'
			| 'autoResolveStaleErrorsDayInterval'
		> & {
				sampling: { __typename?: 'Sampling' } & Pick<
					Types.Sampling,
					| 'session_sampling_rate'
					| 'error_sampling_rate'
					| 'log_sampling_rate'
					| 'trace_sampling_rate'
					| 'session_minute_rate_limit'
					| 'error_minute_rate_limit'
					| 'log_minute_rate_limit'
					| 'trace_minute_rate_limit'
					| 'session_exclusion_query'
					| 'error_exclusion_query'
					| 'log_exclusion_query'
					| 'trace_exclusion_query'
				>
			}
	>
}

export type DeleteProjectMutationVariables = Types.Exact<{
	id: Types.Scalars['ID']
}>

export type DeleteProjectMutation = { __typename?: 'Mutation' } & Pick<
	Types.Mutation,
	'deleteProject'
>

export type EditWorkspaceMutationVariables = Types.Exact<{
	id: Types.Scalars['ID']
	name?: Types.Maybe<Types.Scalars['String']>
}>

export type EditWorkspaceMutation = { __typename?: 'Mutation' } & {
	editWorkspace?: Types.Maybe<
		{ __typename?: 'Workspace' } & Pick<Types.Workspace, 'id' | 'name'>
	>
}

export type EditWorkspaceSettingsMutationVariables = Types.Exact<{
	workspace_id: Types.Scalars['ID']
	ai_application?: Types.Maybe<Types.Scalars['Boolean']>
	ai_insights?: Types.Maybe<Types.Scalars['Boolean']>
}>

export type EditWorkspaceSettingsMutation = { __typename?: 'Mutation' } & {
	editWorkspaceSettings?: Types.Maybe<
		{ __typename?: 'AllWorkspaceSettings' } & Pick<
			Types.AllWorkspaceSettings,
			'workspace_id' | 'ai_application' | 'ai_insights'
		>
	>
}

export type DeleteSegmentMutationVariables = Types.Exact<{
	segment_id: Types.Scalars['ID']
}>

export type DeleteSegmentMutation = { __typename?: 'Mutation' } & Pick<
	Types.Mutation,
	'deleteSegment'
>

export type EditSegmentMutationVariables = Types.Exact<{
	project_id: Types.Scalars['ID']
	id: Types.Scalars['ID']
	query: Types.Scalars['String']
	name: Types.Scalars['String']
}>

export type EditSegmentMutation = { __typename?: 'Mutation' } & Pick<
	Types.Mutation,
	'editSegment'
>

export type CreateSegmentMutationVariables = Types.Exact<{
	project_id: Types.Scalars['ID']
	name: Types.Scalars['String']
	query: Types.Scalars['String']
}>

export type CreateSegmentMutation = { __typename?: 'Mutation' } & {
	createSegment?: Types.Maybe<
		{ __typename?: 'Segment' } & Pick<Types.Segment, 'name' | 'id'>
	>
}

export type CreateSessionCommentMutationVariables = Types.Exact<{
	project_id: Types.Scalars['ID']
	session_secure_id: Types.Scalars['String']
	session_timestamp: Types.Scalars['Int']
	text: Types.Scalars['String']
	text_for_email: Types.Scalars['String']
	x_coordinate: Types.Scalars['Float']
	y_coordinate: Types.Scalars['Float']
	tagged_admins:
		| Array<Types.Maybe<Types.SanitizedAdminInput>>
		| Types.Maybe<Types.SanitizedAdminInput>
	tagged_slack_users:
		| Array<Types.Maybe<Types.SanitizedSlackChannelInput>>
		| Types.Maybe<Types.SanitizedSlackChannelInput>
	session_url: Types.Scalars['String']
	time: Types.Scalars['Float']
	author_name: Types.Scalars['String']
	session_image?: Types.Maybe<Types.Scalars['String']>
	tags:
		| Array<Types.Maybe<Types.SessionCommentTagInput>>
		| Types.Maybe<Types.SessionCommentTagInput>
	integrations:
		| Array<Types.Maybe<Types.IntegrationType>>
		| Types.Maybe<Types.IntegrationType>
	issue_title?: Types.Maybe<Types.Scalars['String']>
	issue_team_id?: Types.Maybe<Types.Scalars['String']>
	issue_description?: Types.Maybe<Types.Scalars['String']>
	additional_context?: Types.Maybe<Types.Scalars['String']>
	issue_type_id?: Types.Maybe<Types.Scalars['String']>
}>

export type CreateSessionCommentMutation = { __typename?: 'Mutation' } & {
	createSessionComment?: Types.Maybe<
		{ __typename?: 'SessionComment' } & Pick<
			Types.SessionComment,
			| 'id'
			| 'timestamp'
			| 'created_at'
			| 'updated_at'
			| 'text'
			| 'x_coordinate'
			| 'y_coordinate'
		> & {
				author?: Types.Maybe<
					{ __typename?: 'SanitizedAdmin' } & Pick<
						Types.SanitizedAdmin,
						'id' | 'name' | 'email'
					>
				>
				attachments: Array<
					Types.Maybe<
						{ __typename?: 'ExternalAttachment' } & Pick<
							Types.ExternalAttachment,
							'id' | 'integration_type' | 'external_id' | 'title'
						>
					>
				>
			}
	>
}

export type CreateIssueForSessionCommentMutationVariables = Types.Exact<{
	project_id: Types.Scalars['ID']
	session_comment_id: Types.Scalars['Int']
	text_for_attachment: Types.Scalars['String']
	session_url: Types.Scalars['String']
	time: Types.Scalars['Float']
	author_name: Types.Scalars['String']
	integrations:
		| Array<Types.Maybe<Types.IntegrationType>>
		| Types.Maybe<Types.IntegrationType>
	issue_title?: Types.Maybe<Types.Scalars['String']>
	issue_team_id?: Types.Maybe<Types.Scalars['String']>
	issue_description?: Types.Maybe<Types.Scalars['String']>
	issue_type_id?: Types.Maybe<Types.Scalars['String']>
}>

export type CreateIssueForSessionCommentMutation = {
	__typename?: 'Mutation'
} & {
	createIssueForSessionComment?: Types.Maybe<
		{ __typename?: 'SessionComment' } & Pick<
			Types.SessionComment,
			| 'id'
			| 'timestamp'
			| 'created_at'
			| 'updated_at'
			| 'text'
			| 'x_coordinate'
			| 'y_coordinate'
		> & {
				author?: Types.Maybe<
					{ __typename?: 'SanitizedAdmin' } & Pick<
						Types.SanitizedAdmin,
						'id' | 'name' | 'email'
					>
				>
				attachments: Array<
					Types.Maybe<
						{ __typename?: 'ExternalAttachment' } & Pick<
							Types.ExternalAttachment,
							'id' | 'integration_type' | 'external_id' | 'title'
						>
					>
				>
			}
	>
}

export type DeleteSessionCommentMutationVariables = Types.Exact<{
	id: Types.Scalars['ID']
}>

export type DeleteSessionCommentMutation = { __typename?: 'Mutation' } & Pick<
	Types.Mutation,
	'deleteSessionComment'
>

export type ReplyToSessionCommentMutationVariables = Types.Exact<{
	comment_id: Types.Scalars['ID']
	text: Types.Scalars['String']
	text_for_email: Types.Scalars['String']
	sessionURL: Types.Scalars['String']
	tagged_admins:
		| Array<Types.Maybe<Types.SanitizedAdminInput>>
		| Types.Maybe<Types.SanitizedAdminInput>
	tagged_slack_users:
		| Array<Types.Maybe<Types.SanitizedSlackChannelInput>>
		| Types.Maybe<Types.SanitizedSlackChannelInput>
}>

export type ReplyToSessionCommentMutation = { __typename?: 'Mutation' } & {
	replyToSessionComment?: Types.Maybe<
		{ __typename?: 'CommentReply' } & Pick<
			Types.CommentReply,
			'id' | 'created_at' | 'updated_at' | 'text'
		> & {
				author: { __typename?: 'SanitizedAdmin' } & Pick<
					Types.SanitizedAdmin,
					'id' | 'name' | 'email' | 'photo_url'
				>
			}
	>
}

export type CreateErrorCommentMutationVariables = Types.Exact<{
	project_id: Types.Scalars['ID']
	error_group_secure_id: Types.Scalars['String']
	text: Types.Scalars['String']
	text_for_email: Types.Scalars['String']
	tagged_admins:
		| Array<Types.Maybe<Types.SanitizedAdminInput>>
		| Types.Maybe<Types.SanitizedAdminInput>
	tagged_slack_users:
		| Array<Types.Maybe<Types.SanitizedSlackChannelInput>>
		| Types.Maybe<Types.SanitizedSlackChannelInput>
	error_url: Types.Scalars['String']
	author_name: Types.Scalars['String']
	integrations:
		| Array<Types.Maybe<Types.IntegrationType>>
		| Types.Maybe<Types.IntegrationType>
	issue_title?: Types.Maybe<Types.Scalars['String']>
	issue_team_id?: Types.Maybe<Types.Scalars['String']>
	issue_description?: Types.Maybe<Types.Scalars['String']>
	issue_type_id?: Types.Maybe<Types.Scalars['String']>
}>

export type CreateErrorCommentMutation = { __typename?: 'Mutation' } & {
	createErrorComment?: Types.Maybe<
		{ __typename?: 'ErrorComment' } & Pick<
			Types.ErrorComment,
			'id' | 'created_at' | 'updated_at' | 'text'
		> & {
				author: { __typename?: 'SanitizedAdmin' } & Pick<
					Types.SanitizedAdmin,
					'id' | 'name' | 'email'
				>
			}
	>
}

export type CreateIssueForErrorCommentMutationVariables = Types.Exact<{
	project_id: Types.Scalars['ID']
	error_comment_id: Types.Scalars['Int']
	text_for_attachment: Types.Scalars['String']
	error_url: Types.Scalars['String']
	author_name: Types.Scalars['String']
	integrations:
		| Array<Types.Maybe<Types.IntegrationType>>
		| Types.Maybe<Types.IntegrationType>
	issue_title?: Types.Maybe<Types.Scalars['String']>
	issue_team_id?: Types.Maybe<Types.Scalars['String']>
	issue_description?: Types.Maybe<Types.Scalars['String']>
	issue_type_id?: Types.Maybe<Types.Scalars['String']>
}>

export type CreateIssueForErrorCommentMutation = { __typename?: 'Mutation' } & {
	createIssueForErrorComment?: Types.Maybe<
		{ __typename?: 'ErrorComment' } & Pick<
			Types.ErrorComment,
			'id' | 'created_at' | 'updated_at' | 'text'
		> & {
				author: { __typename?: 'SanitizedAdmin' } & Pick<
					Types.SanitizedAdmin,
					'id' | 'name' | 'email'
				>
				attachments: Array<
					Types.Maybe<
						{ __typename?: 'ExternalAttachment' } & Pick<
							Types.ExternalAttachment,
							'id' | 'integration_type' | 'external_id' | 'title'
						>
					>
				>
			}
	>
}

export type DeleteErrorCommentMutationVariables = Types.Exact<{
	id: Types.Scalars['ID']
}>

export type DeleteErrorCommentMutation = { __typename?: 'Mutation' } & Pick<
	Types.Mutation,
	'deleteErrorComment'
>

export type MuteErrorCommentThreadMutationVariables = Types.Exact<{
	id: Types.Scalars['ID']
	has_muted?: Types.Maybe<Types.Scalars['Boolean']>
}>

export type MuteErrorCommentThreadMutation = { __typename?: 'Mutation' } & Pick<
	Types.Mutation,
	'muteErrorCommentThread'
>

export type RemoveErrorIssueMutationVariables = Types.Exact<{
	error_issue_id: Types.Scalars['ID']
}>

export type RemoveErrorIssueMutation = { __typename?: 'Mutation' } & Pick<
	Types.Mutation,
	'removeErrorIssue'
>

export type ReplyToErrorCommentMutationVariables = Types.Exact<{
	comment_id: Types.Scalars['ID']
	text: Types.Scalars['String']
	text_for_email: Types.Scalars['String']
	errorURL: Types.Scalars['String']
	tagged_admins:
		| Array<Types.Maybe<Types.SanitizedAdminInput>>
		| Types.Maybe<Types.SanitizedAdminInput>
	tagged_slack_users:
		| Array<Types.Maybe<Types.SanitizedSlackChannelInput>>
		| Types.Maybe<Types.SanitizedSlackChannelInput>
}>

export type ReplyToErrorCommentMutation = { __typename?: 'Mutation' } & {
	replyToErrorComment?: Types.Maybe<
		{ __typename?: 'CommentReply' } & Pick<
			Types.CommentReply,
			'id' | 'created_at' | 'updated_at' | 'text'
		> & {
				author: { __typename?: 'SanitizedAdmin' } & Pick<
					Types.SanitizedAdmin,
					'id' | 'name' | 'email' | 'photo_url'
				>
			}
	>
}

export type DeleteErrorSegmentMutationVariables = Types.Exact<{
	segment_id: Types.Scalars['ID']
}>

export type DeleteErrorSegmentMutation = { __typename?: 'Mutation' } & Pick<
	Types.Mutation,
	'deleteErrorSegment'
>

export type EditErrorSegmentMutationVariables = Types.Exact<{
	project_id: Types.Scalars['ID']
	id: Types.Scalars['ID']
	query: Types.Scalars['String']
	name: Types.Scalars['String']
}>

export type EditErrorSegmentMutation = { __typename?: 'Mutation' } & Pick<
	Types.Mutation,
	'editErrorSegment'
>

export type CreateErrorSegmentMutationVariables = Types.Exact<{
	project_id: Types.Scalars['ID']
	name: Types.Scalars['String']
	query: Types.Scalars['String']
}>

export type CreateErrorSegmentMutation = { __typename?: 'Mutation' } & {
	createErrorSegment?: Types.Maybe<
		{ __typename?: 'ErrorSegment' } & Pick<
			Types.ErrorSegment,
			'name' | 'id'
		>
	>
}

export type CreateErrorAlertMutationVariables = Types.Exact<{
	project_id: Types.Scalars['ID']
	name: Types.Scalars['String']
	count_threshold: Types.Scalars['Int']
	threshold_window: Types.Scalars['Int']
	slack_channels:
		| Array<Types.Maybe<Types.SanitizedSlackChannelInput>>
		| Types.Maybe<Types.SanitizedSlackChannelInput>
	discord_channels:
		| Array<Types.DiscordChannelInput>
		| Types.DiscordChannelInput
	webhook_destinations:
		| Array<Types.WebhookDestinationInput>
		| Types.WebhookDestinationInput
	emails:
		| Array<Types.Maybe<Types.Scalars['String']>>
		| Types.Maybe<Types.Scalars['String']>
	environments:
		| Array<Types.Maybe<Types.Scalars['String']>>
		| Types.Maybe<Types.Scalars['String']>
	regex_groups:
		| Array<Types.Maybe<Types.Scalars['String']>>
		| Types.Maybe<Types.Scalars['String']>
	frequency: Types.Scalars['Int']
	default?: Types.Maybe<Types.Scalars['Boolean']>
}>

export type CreateErrorAlertMutation = { __typename?: 'Mutation' } & {
	createErrorAlert?: Types.Maybe<
		{ __typename?: 'ErrorAlert' } & Pick<
			Types.ErrorAlert,
			| 'id'
			| 'EmailsToNotify'
			| 'Name'
			| 'ExcludedEnvironments'
			| 'CountThreshold'
			| 'ThresholdWindow'
			| 'LastAdminToEditID'
			| 'RegexGroups'
			| 'Frequency'
			| 'disabled'
		> & {
				ChannelsToNotify: Array<
					Types.Maybe<
						{ __typename?: 'SanitizedSlackChannel' } & Pick<
							Types.SanitizedSlackChannel,
							'webhook_channel' | 'webhook_channel_id'
						>
					>
				>
			}
	>
}

export type CreateMetricMonitorMutationVariables = Types.Exact<{
	project_id: Types.Scalars['ID']
	name: Types.Scalars['String']
	aggregator: Types.MetricAggregator
	threshold: Types.Scalars['Float']
	filters?: Types.Maybe<
		Array<Types.MetricTagFilterInput> | Types.MetricTagFilterInput
	>
	units?: Types.Maybe<Types.Scalars['String']>
	periodMinutes?: Types.Maybe<Types.Scalars['Int']>
	metric_to_monitor: Types.Scalars['String']
	slack_channels:
		| Array<Types.Maybe<Types.SanitizedSlackChannelInput>>
		| Types.Maybe<Types.SanitizedSlackChannelInput>
	discord_channels:
		| Array<Types.DiscordChannelInput>
		| Types.DiscordChannelInput
	webhook_destinations:
		| Array<Types.WebhookDestinationInput>
		| Types.WebhookDestinationInput
	emails:
		| Array<Types.Maybe<Types.Scalars['String']>>
		| Types.Maybe<Types.Scalars['String']>
}>

export type CreateMetricMonitorMutation = { __typename?: 'Mutation' } & {
	createMetricMonitor?: Types.Maybe<
		{ __typename?: 'MetricMonitor' } & Pick<
			Types.MetricMonitor,
			| 'id'
			| 'updated_at'
			| 'name'
			| 'emails_to_notify'
			| 'aggregator'
			| 'period_minutes'
			| 'metric_to_monitor'
			| 'last_admin_to_edit_id'
			| 'threshold'
			| 'units'
		> & {
				channels_to_notify: Array<
					Types.Maybe<
						{ __typename?: 'SanitizedSlackChannel' } & Pick<
							Types.SanitizedSlackChannel,
							'webhook_channel' | 'webhook_channel_id'
						>
					>
				>
			}
	>
}

export type UpdateMetricMonitorMutationVariables = Types.Exact<{
	metric_monitor_id: Types.Scalars['ID']
	project_id: Types.Scalars['ID']
	name?: Types.Maybe<Types.Scalars['String']>
	aggregator?: Types.Maybe<Types.MetricAggregator>
	threshold?: Types.Maybe<Types.Scalars['Float']>
	filters?: Types.Maybe<
		Array<Types.MetricTagFilterInput> | Types.MetricTagFilterInput
	>
	units?: Types.Maybe<Types.Scalars['String']>
	periodMinutes?: Types.Maybe<Types.Scalars['Int']>
	metric_to_monitor?: Types.Maybe<Types.Scalars['String']>
	slack_channels?: Types.Maybe<
		| Array<Types.Maybe<Types.SanitizedSlackChannelInput>>
		| Types.Maybe<Types.SanitizedSlackChannelInput>
	>
	discord_channels:
		| Array<Types.DiscordChannelInput>
		| Types.DiscordChannelInput
	webhook_destinations:
		| Array<Types.WebhookDestinationInput>
		| Types.WebhookDestinationInput
	emails?: Types.Maybe<
		| Array<Types.Maybe<Types.Scalars['String']>>
		| Types.Maybe<Types.Scalars['String']>
	>
	disabled?: Types.Maybe<Types.Scalars['Boolean']>
}>

export type UpdateMetricMonitorMutation = { __typename?: 'Mutation' } & {
	updateMetricMonitor?: Types.Maybe<
		{ __typename?: 'MetricMonitor' } & Pick<
			Types.MetricMonitor,
			| 'id'
			| 'updated_at'
			| 'name'
			| 'emails_to_notify'
			| 'aggregator'
			| 'period_minutes'
			| 'metric_to_monitor'
			| 'last_admin_to_edit_id'
			| 'threshold'
			| 'units'
		> & {
				channels_to_notify: Array<
					Types.Maybe<
						{ __typename?: 'SanitizedSlackChannel' } & Pick<
							Types.SanitizedSlackChannel,
							'webhook_channel' | 'webhook_channel_id'
						>
					>
				>
			}
	>
}

export type DeleteMetricMonitorMutationVariables = Types.Exact<{
	metric_monitor_id: Types.Scalars['ID']
	project_id: Types.Scalars['ID']
}>

export type DeleteMetricMonitorMutation = { __typename?: 'Mutation' } & {
	deleteMetricMonitor?: Types.Maybe<
		{ __typename?: 'MetricMonitor' } & Pick<
			Types.MetricMonitor,
			| 'id'
			| 'updated_at'
			| 'name'
			| 'emails_to_notify'
			| 'aggregator'
			| 'metric_to_monitor'
			| 'last_admin_to_edit_id'
			| 'threshold'
		> & {
				channels_to_notify: Array<
					Types.Maybe<
						{ __typename?: 'SanitizedSlackChannel' } & Pick<
							Types.SanitizedSlackChannel,
							'webhook_channel' | 'webhook_channel_id'
						>
					>
				>
			}
	>
}

export type UpdateAdminAndCreateWorkspaceMutationVariables = Types.Exact<{
	admin_and_workspace_details: Types.AdminAndWorkspaceDetails
}>

export type UpdateAdminAndCreateWorkspaceMutation = {
	__typename?: 'Mutation'
} & {
	updateAdminAndCreateWorkspace?: Types.Maybe<
		{ __typename?: 'Project' } & Pick<Types.Project, 'id'>
	>
}

export type UpdateAdminAboutYouDetailsMutationVariables = Types.Exact<{
	adminDetails: Types.AdminAboutYouDetails
}>

export type UpdateAdminAboutYouDetailsMutation = {
	__typename?: 'Mutation'
} & Pick<Types.Mutation, 'updateAdminAboutYouDetails'>

export type UpdateErrorAlertMutationVariables = Types.Exact<{
	project_id: Types.Scalars['ID']
	name?: Types.Maybe<Types.Scalars['String']>
	error_alert_id: Types.Scalars['ID']
	count_threshold?: Types.Maybe<Types.Scalars['Int']>
	threshold_window?: Types.Maybe<Types.Scalars['Int']>
	slack_channels?: Types.Maybe<
		| Array<Types.Maybe<Types.SanitizedSlackChannelInput>>
		| Types.Maybe<Types.SanitizedSlackChannelInput>
	>
	discord_channels:
		| Array<Types.DiscordChannelInput>
		| Types.DiscordChannelInput
	webhook_destinations:
		| Array<Types.WebhookDestinationInput>
		| Types.WebhookDestinationInput
	emails?: Types.Maybe<
		| Array<Types.Maybe<Types.Scalars['String']>>
		| Types.Maybe<Types.Scalars['String']>
	>
	environments?: Types.Maybe<
		| Array<Types.Maybe<Types.Scalars['String']>>
		| Types.Maybe<Types.Scalars['String']>
	>
	regex_groups?: Types.Maybe<
		| Array<Types.Maybe<Types.Scalars['String']>>
		| Types.Maybe<Types.Scalars['String']>
	>
	frequency?: Types.Maybe<Types.Scalars['Int']>
	disabled?: Types.Maybe<Types.Scalars['Boolean']>
}>

export type UpdateErrorAlertMutation = { __typename?: 'Mutation' } & {
	updateErrorAlert?: Types.Maybe<
		{ __typename?: 'ErrorAlert' } & Pick<
			Types.ErrorAlert,
			| 'Name'
			| 'EmailsToNotify'
			| 'ExcludedEnvironments'
			| 'CountThreshold'
			| 'ThresholdWindow'
			| 'LastAdminToEditID'
			| 'RegexGroups'
			| 'Frequency'
			| 'disabled'
		> & {
				ChannelsToNotify: Array<
					Types.Maybe<
						{ __typename?: 'SanitizedSlackChannel' } & Pick<
							Types.SanitizedSlackChannel,
							'webhook_channel' | 'webhook_channel_id'
						>
					>
				>
				DiscordChannelsToNotify: Array<
					{ __typename?: 'DiscordChannel' } & Pick<
						Types.DiscordChannel,
						'id' | 'name'
					>
				>
			}
	>
}

export type DeleteErrorAlertMutationVariables = Types.Exact<{
	project_id: Types.Scalars['ID']
	error_alert_id: Types.Scalars['ID']
}>

export type DeleteErrorAlertMutation = { __typename?: 'Mutation' } & {
	deleteErrorAlert?: Types.Maybe<
		{ __typename?: 'ErrorAlert' } & Pick<Types.ErrorAlert, 'id'>
	>
}

export type DeleteSessionAlertMutationVariables = Types.Exact<{
	project_id: Types.Scalars['ID']
	session_alert_id: Types.Scalars['ID']
}>

export type DeleteSessionAlertMutation = { __typename?: 'Mutation' } & {
	deleteSessionAlert?: Types.Maybe<
		{ __typename?: 'SessionAlert' } & Pick<Types.SessionAlert, 'id'>
	>
}

export type UpdateLogAlertMutationVariables = Types.Exact<{
	id: Types.Scalars['ID']
	input: Types.LogAlertInput
}>

export type UpdateLogAlertMutation = { __typename?: 'Mutation' } & {
	updateLogAlert?: Types.Maybe<
		{ __typename?: 'LogAlert' } & Pick<Types.LogAlert, 'id'>
	>
}

export type CreateLogAlertMutationVariables = Types.Exact<{
	input: Types.LogAlertInput
}>

export type CreateLogAlertMutation = { __typename?: 'Mutation' } & {
	createLogAlert?: Types.Maybe<
		{ __typename?: 'LogAlert' } & Pick<Types.LogAlert, 'id'>
	>
}

export type DeleteLogAlertMutationVariables = Types.Exact<{
	project_id: Types.Scalars['ID']
	id: Types.Scalars['ID']
}>

export type DeleteLogAlertMutation = { __typename?: 'Mutation' } & {
	deleteLogAlert?: Types.Maybe<
		{ __typename?: 'LogAlert' } & Pick<Types.LogAlert, 'id'>
	>
}

export type UpdateLogAlertIsDisabledMutationVariables = Types.Exact<{
	id: Types.Scalars['ID']
	project_id: Types.Scalars['ID']
	disabled: Types.Scalars['Boolean']
}>

export type UpdateLogAlertIsDisabledMutation = { __typename?: 'Mutation' } & {
	updateLogAlertIsDisabled?: Types.Maybe<
		{ __typename?: 'LogAlert' } & Pick<Types.LogAlert, 'id'>
	>
}

export type UpdateSessionAlertIsDisabledMutationVariables = Types.Exact<{
	id: Types.Scalars['ID']
	project_id: Types.Scalars['ID']
	disabled: Types.Scalars['Boolean']
}>

export type UpdateSessionAlertIsDisabledMutation = {
	__typename?: 'Mutation'
} & {
	updateSessionAlertIsDisabled?: Types.Maybe<
		{ __typename?: 'SessionAlert' } & Pick<Types.SessionAlert, 'id'>
	>
}

export type UpdateMetricMonitorIsDisabledMutationVariables = Types.Exact<{
	id: Types.Scalars['ID']
	project_id: Types.Scalars['ID']
	disabled: Types.Scalars['Boolean']
}>

export type UpdateMetricMonitorIsDisabledMutation = {
	__typename?: 'Mutation'
} & {
	updateMetricMonitorIsDisabled?: Types.Maybe<
		{ __typename?: 'MetricMonitor' } & Pick<Types.MetricMonitor, 'id'>
	>
}

export type UpdateErrorAlertIsDisabledMutationVariables = Types.Exact<{
	id: Types.Scalars['ID']
	project_id: Types.Scalars['ID']
	disabled: Types.Scalars['Boolean']
}>

export type UpdateErrorAlertIsDisabledMutation = { __typename?: 'Mutation' } & {
	updateErrorAlertIsDisabled?: Types.Maybe<
		{ __typename?: 'ErrorAlert' } & Pick<Types.ErrorAlert, 'id'>
	>
}

export type CreateSessionAlertMutationVariables = Types.Exact<{
	input: Types.SessionAlertInput
}>

export type CreateSessionAlertMutation = { __typename?: 'Mutation' } & {
	createSessionAlert?: Types.Maybe<
		{ __typename?: 'SessionAlert' } & Pick<
			Types.SessionAlert,
			| 'id'
			| 'EmailsToNotify'
			| 'Name'
			| 'ExcludedEnvironments'
			| 'CountThreshold'
			| 'ThresholdWindow'
			| 'LastAdminToEditID'
			| 'disabled'
		> & {
				ChannelsToNotify: Array<
					Types.Maybe<
						{ __typename?: 'SanitizedSlackChannel' } & Pick<
							Types.SanitizedSlackChannel,
							'webhook_channel' | 'webhook_channel_id'
						>
					>
				>
			}
	>
}

export type UpdateSessionAlertMutationVariables = Types.Exact<{
	id: Types.Scalars['ID']
	input: Types.SessionAlertInput
}>

export type UpdateSessionAlertMutation = { __typename?: 'Mutation' } & {
	updateSessionAlert?: Types.Maybe<
		{ __typename?: 'SessionAlert' } & Pick<
			Types.SessionAlert,
			| 'id'
			| 'EmailsToNotify'
			| 'ExcludedEnvironments'
			| 'CountThreshold'
			| 'ThresholdWindow'
			| 'Name'
			| 'LastAdminToEditID'
			| 'disabled'
		> & {
				ChannelsToNotify: Array<
					Types.Maybe<
						{ __typename?: 'SanitizedSlackChannel' } & Pick<
							Types.SanitizedSlackChannel,
							'webhook_channel' | 'webhook_channel_id'
						>
					>
				>
				DiscordChannelsToNotify: Array<
					{ __typename?: 'DiscordChannel' } & Pick<
						Types.DiscordChannel,
						'id' | 'name'
					>
				>
			}
	>
}

export type UpdateSessionIsPublicMutationVariables = Types.Exact<{
	session_secure_id: Types.Scalars['String']
	is_public: Types.Scalars['Boolean']
}>

export type UpdateSessionIsPublicMutation = { __typename?: 'Mutation' } & {
	updateSessionIsPublic?: Types.Maybe<
		{ __typename?: 'Session' } & Pick<
			Types.Session,
			'secure_id' | 'is_public'
		>
	>
}

export type UpdateErrorGroupIsPublicMutationVariables = Types.Exact<{
	error_group_secure_id: Types.Scalars['String']
	is_public: Types.Scalars['Boolean']
}>

export type UpdateErrorGroupIsPublicMutation = { __typename?: 'Mutation' } & {
	updateErrorGroupIsPublic?: Types.Maybe<
		{ __typename?: 'ErrorGroup' } & Pick<
			Types.ErrorGroup,
			'secure_id' | 'is_public'
		>
	>
}

export type UpdateAllowMeterOverageMutationVariables = Types.Exact<{
	workspace_id: Types.Scalars['ID']
	allow_meter_overage: Types.Scalars['Boolean']
}>

export type UpdateAllowMeterOverageMutation = { __typename?: 'Mutation' } & {
	updateAllowMeterOverage?: Types.Maybe<
		{ __typename?: 'Workspace' } & Pick<
			Types.Workspace,
			'id' | 'allow_meter_overage'
		>
	>
}

export type SyncSlackIntegrationMutationVariables = Types.Exact<{
	project_id: Types.Scalars['ID']
}>

export type SyncSlackIntegrationMutation = { __typename?: 'Mutation' } & {
	syncSlackIntegration: { __typename?: 'SlackSyncResponse' } & Pick<
		Types.SlackSyncResponse,
		'success' | 'newChannelsAddedCount'
	>
}

export type RequestAccessMutationVariables = Types.Exact<{
	project_id: Types.Scalars['ID']
}>

export type RequestAccessMutation = { __typename?: 'Mutation' } & Pick<
	Types.Mutation,
	'requestAccess'
>

export type ModifyClearbitIntegrationMutationVariables = Types.Exact<{
	workspace_id: Types.Scalars['ID']
	enabled: Types.Scalars['Boolean']
}>

export type ModifyClearbitIntegrationMutation = {
	__typename?: 'Mutation'
} & Pick<Types.Mutation, 'modifyClearbitIntegration'>

export type UpsertDashboardMutationVariables = Types.Exact<{
	id?: Types.Maybe<Types.Scalars['ID']>
	project_id: Types.Scalars['ID']
	name: Types.Scalars['String']
	metrics:
		| Array<Types.DashboardMetricConfigInput>
		| Types.DashboardMetricConfigInput
	layout?: Types.Maybe<Types.Scalars['String']>
	is_default?: Types.Maybe<Types.Scalars['Boolean']>
}>

export type UpsertDashboardMutation = { __typename?: 'Mutation' } & Pick<
	Types.Mutation,
	'upsertDashboard'
>

export type DeleteDashboardMutationVariables = Types.Exact<{
	id: Types.Scalars['ID']
}>

export type DeleteDashboardMutation = { __typename?: 'Mutation' } & Pick<
	Types.Mutation,
	'deleteDashboard'
>

export type DeleteSessionsMutationVariables = Types.Exact<{
	project_id: Types.Scalars['ID']
	query: Types.ClickhouseQuery
	sessionCount: Types.Scalars['Int']
}>

export type DeleteSessionsMutation = { __typename?: 'Mutation' } & Pick<
	Types.Mutation,
	'deleteSessions'
>

export type ExportSessionMutationVariables = Types.Exact<{
	session_secure_id: Types.Scalars['String']
}>

export type ExportSessionMutation = { __typename?: 'Mutation' } & Pick<
	Types.Mutation,
	'exportSession'
>

export type UpdateVercelSettingsMutationVariables = Types.Exact<{
	project_id: Types.Scalars['ID']
	project_mappings:
		| Array<Types.VercelProjectMappingInput>
		| Types.VercelProjectMappingInput
}>

export type UpdateVercelSettingsMutation = { __typename?: 'Mutation' } & Pick<
	Types.Mutation,
	'updateVercelProjectMappings'
>

export type UpdateClickUpSettingsMutationVariables = Types.Exact<{
	workspace_id: Types.Scalars['ID']
	project_mappings:
		| Array<Types.ClickUpProjectMappingInput>
		| Types.ClickUpProjectMappingInput
}>

export type UpdateClickUpSettingsMutation = { __typename?: 'Mutation' } & Pick<
	Types.Mutation,
	'updateClickUpProjectMappings'
>

export type UpdateIntegrationProjectSettingsMutationVariables = Types.Exact<{
	workspace_id: Types.Scalars['ID']
	integration_type: Types.IntegrationType
	project_mappings:
		| Array<Types.IntegrationProjectMappingInput>
		| Types.IntegrationProjectMappingInput
}>

export type UpdateIntegrationProjectSettingsMutation = {
	__typename?: 'Mutation'
} & Pick<Types.Mutation, 'updateIntegrationProjectMappings'>

export type UpdateEmailOptOutMutationVariables = Types.Exact<{
	token?: Types.Maybe<Types.Scalars['String']>
	admin_id?: Types.Maybe<Types.Scalars['ID']>
	category: Types.EmailOptOutCategory
	is_opt_out: Types.Scalars['Boolean']
}>

export type UpdateEmailOptOutMutation = { __typename?: 'Mutation' } & Pick<
	Types.Mutation,
	'updateEmailOptOut'
>

export type DeleteInviteLinkFromWorkspaceMutationVariables = Types.Exact<{
	workspace_id: Types.Scalars['ID']
	workspace_invite_link_id: Types.Scalars['ID']
}>

export type DeleteInviteLinkFromWorkspaceMutation = {
	__typename?: 'Mutation'
} & Pick<Types.Mutation, 'deleteInviteLinkFromWorkspace'>

export type EditServiceGithubSettingsMutationVariables = Types.Exact<{
	id: Types.Scalars['ID']
	project_id: Types.Scalars['ID']
	github_repo_path?: Types.Maybe<Types.Scalars['String']>
	build_prefix?: Types.Maybe<Types.Scalars['String']>
	github_prefix?: Types.Maybe<Types.Scalars['String']>
}>

export type EditServiceGithubSettingsMutation = { __typename?: 'Mutation' } & {
	editServiceGithubSettings?: Types.Maybe<
		{ __typename?: 'Service' } & Pick<
			Types.Service,
			| 'id'
			| 'projectID'
			| 'name'
			| 'status'
			| 'githubRepoPath'
			| 'buildPrefix'
			| 'githubPrefix'
			| 'errorDetails'
		>
	>
}

export type CreateErrorTagMutationVariables = Types.Exact<{
	title: Types.Scalars['String']
	description: Types.Scalars['String']
}>

export type CreateErrorTagMutation = { __typename?: 'Mutation' } & {
	createErrorTag: { __typename?: 'ErrorTag' } & Pick<
		Types.ErrorTag,
		'id' | 'created_at' | 'title' | 'description'
	>
}

export type UpdateErrorTagsMutationVariables = Types.Exact<{
	[key: string]: never
}>

export type UpdateErrorTagsMutation = { __typename?: 'Mutation' } & Pick<
	Types.Mutation,
	'updateErrorTags'
>

export type UpsertSlackChannelMutationVariables = Types.Exact<{
	project_id: Types.Scalars['ID']
	name: Types.Scalars['String']
}>

export type UpsertSlackChannelMutation = { __typename?: 'Mutation' } & {
	upsertSlackChannel: { __typename?: 'SanitizedSlackChannel' } & Pick<
		Types.SanitizedSlackChannel,
		'webhook_channel' | 'webhook_channel_id'
	>
}

export type UpsertDiscordChannelMutationVariables = Types.Exact<{
	project_id: Types.Scalars['ID']
	name: Types.Scalars['String']
}>

export type UpsertDiscordChannelMutation = { __typename?: 'Mutation' } & {
	upsertDiscordChannel: { __typename?: 'DiscordChannel' } & Pick<
		Types.DiscordChannel,
		'id' | 'name'
	>
}

export type TestErrorEnhancementMutationVariables = Types.Exact<{
	error_object_id: Types.Scalars['ID']
	github_repo_path: Types.Scalars['String']
	github_prefix?: Types.Maybe<Types.Scalars['String']>
	build_prefix?: Types.Maybe<Types.Scalars['String']>
	save_error?: Types.Maybe<Types.Scalars['Boolean']>
}>

export type TestErrorEnhancementMutation = { __typename?: 'Mutation' } & {
	testErrorEnhancement?: Types.Maybe<
		{ __typename?: 'ErrorObject' } & Pick<
			Types.ErrorObject,
			'id' | 'type' | 'serviceName' | 'serviceVersion' | 'stack_trace'
		> & {
				structured_stack_trace: Array<
					Types.Maybe<
						{ __typename?: 'ErrorTrace' } & Pick<
							Types.ErrorTrace,
							| 'columnNumber'
							| 'enhancementSource'
							| 'enhancementVersion'
							| 'error'
							| 'externalLink'
							| 'fileName'
							| 'functionName'
							| 'lineContent'
							| 'lineNumber'
							| 'linesAfter'
							| 'linesBefore'
						>
					>
				>
			}
	>
}

export type DeleteSavedSegmentMutationVariables = Types.Exact<{
	segment_id: Types.Scalars['ID']
}>

export type DeleteSavedSegmentMutation = { __typename?: 'Mutation' } & Pick<
	Types.Mutation,
	'deleteSavedSegment'
>

export type EditSavedSegmentMutationVariables = Types.Exact<{
	project_id: Types.Scalars['ID']
	id: Types.Scalars['ID']
	query: Types.Scalars['String']
	name: Types.Scalars['String']
	entity_type: Types.SavedSearchEntityType
}>

export type EditSavedSegmentMutation = { __typename?: 'Mutation' } & Pick<
	Types.Mutation,
	'editSavedSegment'
>

export type CreateSavedSegmentMutationVariables = Types.Exact<{
	project_id: Types.Scalars['ID']
	name: Types.Scalars['String']
	query: Types.Scalars['String']
	entity_type: Types.SavedSearchEntityType
}>

export type CreateSavedSegmentMutation = { __typename?: 'Mutation' } & {
	createSavedSegment?: Types.Maybe<
		{ __typename?: 'SavedSegment' } & Pick<
			Types.SavedSegment,
			'name' | 'id'
		>
	>
}

export type SessionPayloadFragmentFragment = {
	__typename?: 'SessionPayload'
} & Pick<Types.SessionPayload, 'events' | 'last_user_interaction_time'> & {
		errors: Array<
			Types.Maybe<
				{ __typename?: 'ErrorObject' } & Pick<
					Types.ErrorObject,
					| 'id'
					| 'error_group_secure_id'
					| 'event'
					| 'type'
					| 'url'
					| 'source'
					| 'stack_trace'
					| 'timestamp'
					| 'payload'
					| 'request_id'
				> & {
						structured_stack_trace: Array<
							Types.Maybe<
								{ __typename?: 'ErrorTrace' } & Pick<
									Types.ErrorTrace,
									| 'fileName'
									| 'lineNumber'
									| 'functionName'
									| 'columnNumber'
								>
							>
						>
					}
			>
		>
		rage_clicks: Array<
			{ __typename?: 'RageClickEvent' } & Pick<
				Types.RageClickEvent,
				'start_timestamp' | 'end_timestamp' | 'total_clicks'
			>
		>
		session_comments: Array<
			Types.Maybe<
				{ __typename?: 'SessionComment' } & Pick<
					Types.SessionComment,
					| 'id'
					| 'timestamp'
					| 'session_id'
					| 'session_secure_id'
					| 'created_at'
					| 'updated_at'
					| 'project_id'
					| 'text'
					| 'x_coordinate'
					| 'y_coordinate'
					| 'type'
					| 'metadata'
				> & {
						author?: Types.Maybe<
							{ __typename?: 'SanitizedAdmin' } & Pick<
								Types.SanitizedAdmin,
								'id' | 'name' | 'email' | 'photo_url'
							>
						>
						attachments: Array<
							Types.Maybe<
								{ __typename?: 'ExternalAttachment' } & Pick<
									Types.ExternalAttachment,
									'integration_type' | 'external_id' | 'title'
								>
							>
						>
					}
			>
		>
	}

export type SessionAlertFragmentFragment = {
	__typename?: 'SessionAlert'
} & Pick<
	Types.SessionAlert,
	| 'CountThreshold'
	| 'DailyFrequency'
	| 'disabled'
	| 'default'
	| 'EmailsToNotify'
	| 'ExcludedEnvironments'
	| 'ExcludeRules'
	| 'id'
	| 'LastAdminToEditID'
	| 'Name'
	| 'updated_at'
	| 'ThresholdWindow'
	| 'Type'
> & {
		ChannelsToNotify: Array<
			Types.Maybe<
				{ __typename?: 'SanitizedSlackChannel' } & Pick<
					Types.SanitizedSlackChannel,
					'webhook_channel' | 'webhook_channel_id'
				>
			>
		>
		DiscordChannelsToNotify: Array<
			{ __typename?: 'DiscordChannel' } & DiscordChannelFragmentFragment
		>
		WebhookDestinations: Array<
			{ __typename?: 'WebhookDestination' } & Pick<
				Types.WebhookDestination,
				'url' | 'authorization'
			>
		>
		TrackProperties: Array<
			Types.Maybe<
				{ __typename?: 'TrackProperty' } & Pick<
					Types.TrackProperty,
					'id' | 'name' | 'value'
				>
			>
		>
		UserProperties: Array<
			Types.Maybe<
				{ __typename?: 'UserProperty' } & Pick<
					Types.UserProperty,
					'id' | 'name' | 'value'
				>
			>
		>
	}

export type DiscordChannelFragmentFragment = {
	__typename?: 'DiscordChannel'
} & Pick<Types.DiscordChannel, 'name' | 'id'>

export type GetMetricsTimelineQueryVariables = Types.Exact<{
	project_id: Types.Scalars['ID']
	metric_name: Types.Scalars['String']
	params: Types.DashboardParamsInput
}>

export type GetMetricsTimelineQuery = { __typename?: 'Query' } & {
	metrics_timeline: Array<
		Types.Maybe<
			{ __typename?: 'DashboardPayload' } & Pick<
				Types.DashboardPayload,
				'date' | 'value' | 'aggregator' | 'group'
			>
		>
	>
}

export type GetNetworkHistogramQueryVariables = Types.Exact<{
	project_id: Types.Scalars['ID']
	params: Types.NetworkHistogramParamsInput
}>

export type GetNetworkHistogramQuery = { __typename?: 'Query' } & {
	network_histogram?: Types.Maybe<
		{ __typename?: 'CategoryHistogramPayload' } & {
			buckets: Array<
				{ __typename?: 'CategoryHistogramBucket' } & Pick<
					Types.CategoryHistogramBucket,
					'category' | 'count'
				>
			>
		}
	>
}

export type GetSessionPayloadQueryVariables = Types.Exact<{
	session_secure_id: Types.Scalars['String']
	skip_events: Types.Scalars['Boolean']
}>

export type GetSessionPayloadQuery = {
	__typename?: 'Query'
} & Types.MakeOptional<Pick<Types.Query, 'events'>, 'events'> & {
		errors?: Types.Maybe<
			Array<
				Types.Maybe<
					{ __typename?: 'ErrorObject' } & Pick<
						Types.ErrorObject,
						| 'id'
						| 'error_group_secure_id'
						| 'event'
						| 'type'
						| 'url'
						| 'source'
						| 'stack_trace'
						| 'timestamp'
						| 'payload'
						| 'request_id'
					> & {
							structured_stack_trace: Array<
								Types.Maybe<
									{ __typename?: 'ErrorTrace' } & Pick<
										Types.ErrorTrace,
										| 'fileName'
										| 'lineNumber'
										| 'functionName'
										| 'columnNumber'
									>
								>
							>
						}
				>
			>
		>
		rage_clicks: Array<
			{ __typename?: 'RageClickEvent' } & Pick<
				Types.RageClickEvent,
				'start_timestamp' | 'end_timestamp' | 'total_clicks'
			>
		>
		session_comments: Array<
			Types.Maybe<
				{ __typename?: 'SessionComment' } & Pick<
					Types.SessionComment,
					| 'id'
					| 'timestamp'
					| 'session_id'
					| 'session_secure_id'
					| 'created_at'
					| 'updated_at'
					| 'project_id'
					| 'text'
					| 'x_coordinate'
					| 'y_coordinate'
					| 'type'
					| 'metadata'
					| 'tags'
				> & {
						author?: Types.Maybe<
							{ __typename?: 'SanitizedAdmin' } & Pick<
								Types.SanitizedAdmin,
								'id' | 'name' | 'email' | 'photo_url'
							>
						>
						attachments: Array<
							Types.Maybe<
								{ __typename?: 'ExternalAttachment' } & Pick<
									Types.ExternalAttachment,
									| 'id'
									| 'integration_type'
									| 'external_id'
									| 'title'
								>
							>
						>
					}
			>
		>
	}

export type GetCommentTagsForProjectQueryVariables = Types.Exact<{
	project_id: Types.Scalars['ID']
}>

export type GetCommentTagsForProjectQuery = { __typename?: 'Query' } & {
	session_comment_tags_for_project: Array<
		{ __typename?: 'SessionCommentTag' } & Pick<
			Types.SessionCommentTag,
			'id' | 'name'
		>
	>
}

export type GetEventChunkUrlQueryVariables = Types.Exact<{
	secure_id: Types.Scalars['String']
	index: Types.Scalars['Int']
}>

export type GetEventChunkUrlQuery = { __typename?: 'Query' } & Pick<
	Types.Query,
	'event_chunk_url'
>

export type GetEventChunksQueryVariables = Types.Exact<{
	secure_id: Types.Scalars['String']
}>

export type GetEventChunksQuery = { __typename?: 'Query' } & {
	event_chunks: Array<
		{ __typename?: 'EventChunk' } & Pick<
			Types.EventChunk,
			'session_id' | 'chunk_index' | 'timestamp'
		>
	>
}

export type GetSessionQueryVariables = Types.Exact<{
	secure_id: Types.Scalars['String']
}>

export type GetSessionQuery = { __typename?: 'Query' } & {
	session?: Types.Maybe<
		{ __typename?: 'Session' } & Pick<
			Types.Session,
			| 'secure_id'
			| 'os_name'
			| 'os_version'
			| 'browser_name'
			| 'browser_version'
			| 'environment'
			| 'app_version'
			| 'ip'
			| 'city'
			| 'state'
			| 'country'
			| 'postal'
			| 'fingerprint'
			| 'created_at'
			| 'payload_updated_at'
			| 'language'
			| 'user_object'
			| 'user_properties'
			| 'identifier'
			| 'identified'
			| 'client_id'
			| 'starred'
			| 'enable_strict_privacy'
			| 'privacy_setting'
			| 'enable_recording_network_contents'
			| 'field_group'
			| 'object_storage_enabled'
			| 'payload_size'
			| 'processed'
			| 'excluded'
			| 'excluded_reason'
			| 'has_rage_clicks'
			| 'has_errors'
			| 'within_billing_quota'
			| 'client_version'
			| 'firstload_version'
			| 'client_config'
			| 'is_public'
			| 'event_counts'
			| 'direct_download_url'
			| 'resources_url'
			| 'web_socket_events_url'
			| 'timeline_indicators_url'
			| 'deviceMemory'
			| 'last_user_interaction_time'
			| 'length'
			| 'active_length'
			| 'chunked'
		> & {
				fields?: Types.Maybe<
					Array<
						Types.Maybe<
							{ __typename?: 'Field' } & Pick<
								Types.Field,
								'name' | 'value' | 'type'
							>
						>
					>
				>
			}
	>
}

export type GetWorkspaceAdminsByProjectIdQueryVariables = Types.Exact<{
	project_id: Types.Scalars['ID']
}>

export type GetWorkspaceAdminsByProjectIdQuery = { __typename?: 'Query' } & {
	admins: Array<
		{ __typename?: 'WorkspaceAdminRole' } & Pick<
			Types.WorkspaceAdminRole,
			'role'
		> & {
				admin: { __typename?: 'Admin' } & Pick<
					Types.Admin,
					'id' | 'name' | 'email' | 'photo_url'
				>
			}
	>
}

export type GetWorkspaceAdminsQueryVariables = Types.Exact<{
	workspace_id: Types.Scalars['ID']
}>

export type GetWorkspaceAdminsQuery = { __typename?: 'Query' } & {
	admins: Array<
		{ __typename?: 'WorkspaceAdminRole' } & Pick<
			Types.WorkspaceAdminRole,
			'role'
		> & {
				admin: { __typename?: 'Admin' } & Pick<
					Types.Admin,
					'id' | 'name' | 'email' | 'photo_url'
				>
			}
	>
	workspace?: Types.Maybe<
		{ __typename?: 'Workspace' } & Pick<
			Types.Workspace,
			'id' | 'name' | 'secret' | 'allowed_auto_join_email_origins'
		>
	>
	workspace_invite_links: { __typename?: 'WorkspaceInviteLink' } & Pick<
		Types.WorkspaceInviteLink,
		'id' | 'invitee_email' | 'invitee_role' | 'expiration_date' | 'secret'
	>
}

export type GetSessionInsightQueryVariables = Types.Exact<{
	secure_id: Types.Scalars['String']
}>

export type GetSessionInsightQuery = { __typename?: 'Query' } & {
	session_insight?: Types.Maybe<
		{ __typename?: 'SessionInsight' } & Pick<
			Types.SessionInsight,
			'id' | 'insight'
		>
	>
}

export type GetSessionExportsQueryVariables = Types.Exact<{
	project_id: Types.Scalars['ID']
}>

export type GetSessionExportsQuery = { __typename?: 'Query' } & {
	session_exports: Array<
		{ __typename?: 'SessionExportWithSession' } & Pick<
			Types.SessionExportWithSession,
			| 'created_at'
			| 'type'
			| 'url'
			| 'error'
			| 'secure_id'
			| 'identifier'
			| 'active_length'
		>
	>
}

export type GetSessionCommentsQueryVariables = Types.Exact<{
	session_secure_id: Types.Scalars['String']
}>

export type GetSessionCommentsQuery = { __typename?: 'Query' } & {
	session_comments: Array<
		Types.Maybe<
			{ __typename?: 'SessionComment' } & Pick<
				Types.SessionComment,
				| 'id'
				| 'timestamp'
				| 'session_id'
				| 'session_secure_id'
				| 'created_at'
				| 'updated_at'
				| 'project_id'
				| 'text'
				| 'x_coordinate'
				| 'y_coordinate'
				| 'type'
				| 'metadata'
				| 'tags'
			> & {
					author?: Types.Maybe<
						{ __typename?: 'SanitizedAdmin' } & Pick<
							Types.SanitizedAdmin,
							'id' | 'name' | 'email' | 'photo_url'
						>
					>
					attachments: Array<
						Types.Maybe<
							{ __typename?: 'ExternalAttachment' } & Pick<
								Types.ExternalAttachment,
								| 'id'
								| 'integration_type'
								| 'external_id'
								| 'title'
							>
						>
					>
					replies: Array<
						Types.Maybe<
							{ __typename?: 'CommentReply' } & Pick<
								Types.CommentReply,
								'id' | 'created_at' | 'updated_at' | 'text'
							> & {
									author: {
										__typename?: 'SanitizedAdmin'
									} & Pick<
										Types.SanitizedAdmin,
										'id' | 'name' | 'email' | 'photo_url'
									>
								}
						>
					>
				}
		>
	>
}

export type GetSessionCommentsForAdminQueryVariables = Types.Exact<{
	[key: string]: never
}>

export type GetSessionCommentsForAdminQuery = { __typename?: 'Query' } & {
	session_comments_for_admin: Array<
		Types.Maybe<
			{ __typename?: 'SessionComment' } & Pick<
				Types.SessionComment,
				| 'id'
				| 'timestamp'
				| 'created_at'
				| 'project_id'
				| 'updated_at'
				| 'text'
			> & {
					author?: Types.Maybe<
						{ __typename?: 'SanitizedAdmin' } & Pick<
							Types.SanitizedAdmin,
							'id' | 'name' | 'email' | 'photo_url'
						>
					>
				}
		>
	>
}

export type IsSessionPendingQueryVariables = Types.Exact<{
	session_secure_id: Types.Scalars['String']
}>

export type IsSessionPendingQuery = { __typename?: 'Query' } & Pick<
	Types.Query,
	'isSessionPending'
>

export type GetAccountsQueryVariables = Types.Exact<{ [key: string]: never }>

export type GetAccountsQuery = { __typename?: 'Query' } & {
	accounts?: Types.Maybe<
		Array<
			Types.Maybe<
				{ __typename?: 'Account' } & Pick<
					Types.Account,
					| 'id'
					| 'name'
					| 'session_count_cur'
					| 'view_count_cur'
					| 'session_count_prev'
					| 'view_count_prev'
					| 'session_count_prev_prev'
					| 'session_limit'
					| 'paid_prev'
					| 'paid_prev_prev'
					| 'email'
					| 'subscription_start'
					| 'plan_tier'
					| 'stripe_customer_id'
					| 'member_count'
					| 'member_limit'
				>
			>
		>
	>
}

export type GetAccountDetailsQueryVariables = Types.Exact<{
	workspace_id: Types.Scalars['ID']
}>

export type GetAccountDetailsQuery = { __typename?: 'Query' } & {
	account_details: { __typename?: 'AccountDetails' } & Pick<
		Types.AccountDetails,
		'id' | 'name' | 'stripe_customer_id'
	> & {
			session_count_per_month?: Types.Maybe<
				Array<
					Types.Maybe<
						{ __typename?: 'NamedCount' } & Pick<
							Types.NamedCount,
							'name' | 'count'
						>
					>
				>
			>
			session_count_per_day?: Types.Maybe<
				Array<
					Types.Maybe<
						{ __typename?: 'NamedCount' } & Pick<
							Types.NamedCount,
							'name' | 'count'
						>
					>
				>
			>
			members: Array<
				{ __typename?: 'AccountDetailsMember' } & Pick<
					Types.AccountDetailsMember,
					'id' | 'name' | 'email' | 'last_active'
				>
			>
		}
}

export type GetErrorCommentsQueryVariables = Types.Exact<{
	error_group_secure_id: Types.Scalars['String']
}>

export type GetErrorCommentsQuery = { __typename?: 'Query' } & {
	error_comments: Array<
		Types.Maybe<
			{ __typename?: 'ErrorComment' } & Pick<
				Types.ErrorComment,
				'id' | 'created_at' | 'updated_at' | 'text' | 'project_id'
			> & {
					author: { __typename?: 'SanitizedAdmin' } & Pick<
						Types.SanitizedAdmin,
						'id' | 'name' | 'email' | 'photo_url'
					>
					attachments: Array<
						Types.Maybe<
							{ __typename?: 'ExternalAttachment' } & Pick<
								Types.ExternalAttachment,
								'integration_type' | 'external_id' | 'title'
							>
						>
					>
					replies: Array<
						Types.Maybe<
							{ __typename?: 'CommentReply' } & Pick<
								Types.CommentReply,
								'id' | 'created_at' | 'updated_at' | 'text'
							> & {
									author: {
										__typename?: 'SanitizedAdmin'
									} & Pick<
										Types.SanitizedAdmin,
										'id' | 'name' | 'email' | 'photo_url'
									>
								}
						>
					>
				}
		>
	>
}

export type GetErrorIssuesQueryVariables = Types.Exact<{
	error_group_secure_id: Types.Scalars['String']
}>

export type GetErrorIssuesQuery = { __typename?: 'Query' } & {
	error_issue: Array<
		Types.Maybe<
			{ __typename?: 'ExternalAttachment' } & Pick<
				Types.ExternalAttachment,
				'id' | 'integration_type' | 'external_id' | 'title'
			>
		>
	>
}

export type GetEnhancedUserDetailsQueryVariables = Types.Exact<{
	session_secure_id: Types.Scalars['String']
}>

export type GetEnhancedUserDetailsQuery = { __typename?: 'Query' } & {
	enhanced_user_details?: Types.Maybe<
		{ __typename?: 'EnhancedUserDetailsResult' } & Pick<
			Types.EnhancedUserDetailsResult,
			'id' | 'name' | 'bio' | 'avatar' | 'email'
		> & {
				socials?: Types.Maybe<
					Array<
						Types.Maybe<
							{ __typename?: 'SocialLink' } & Pick<
								Types.SocialLink,
								'type' | 'link'
							>
						>
					>
				>
			}
	>
}

export type GetOnboardingStepsQueryVariables = Types.Exact<{
	project_id: Types.Scalars['ID']
	admin_id: Types.Scalars['ID']
}>

export type GetOnboardingStepsQuery = { __typename?: 'Query' } & Pick<
	Types.Query,
	'isIntegrated' | 'adminHasCreatedComment'
> & {
		workspace?: Types.Maybe<
			{ __typename?: 'Workspace' } & Pick<
				Types.Workspace,
				'id' | 'slack_channels'
			>
		>
		admins: Array<
			{ __typename?: 'WorkspaceAdminRole' } & {
				admin: { __typename?: 'Admin' } & Pick<Types.Admin, 'id'>
			}
		>
		projectHasViewedASession?: Types.Maybe<
			{ __typename?: 'Session' } & Pick<Types.Session, 'secure_id'>
		>
		admin?: Types.Maybe<
			{ __typename?: 'Admin' } & Pick<Types.Admin, 'slack_im_channel_id'>
		>
	}

export type SendAdminWorkspaceInviteMutationVariables = Types.Exact<{
	workspace_id: Types.Scalars['ID']
	email: Types.Scalars['String']
	base_url: Types.Scalars['String']
	role: Types.Scalars['String']
}>

export type SendAdminWorkspaceInviteMutation = {
	__typename?: 'Mutation'
} & Pick<Types.Mutation, 'sendAdminWorkspaceInvite'>

export type GetSessionIntervalsQueryVariables = Types.Exact<{
	session_secure_id: Types.Scalars['String']
}>

export type GetSessionIntervalsQuery = { __typename?: 'Query' } & {
	session_intervals: Array<
		{ __typename?: 'SessionInterval' } & Pick<
			Types.SessionInterval,
			'start_time' | 'end_time' | 'active' | 'duration'
		>
	>
}

export type GetTimelineIndicatorEventsQueryVariables = Types.Exact<{
	session_secure_id: Types.Scalars['String']
}>

export type GetTimelineIndicatorEventsQuery = { __typename?: 'Query' } & {
	timeline_indicator_events: Array<
		{ __typename?: 'TimelineIndicatorEvent' } & Pick<
			Types.TimelineIndicatorEvent,
			'timestamp' | 'data' | 'type' | 'sid'
		>
	>
}

export type GetWebSocketEventsQueryVariables = Types.Exact<{
	session_secure_id: Types.Scalars['String']
}>

export type GetWebSocketEventsQuery = { __typename?: 'Query' } & Pick<
	Types.Query,
	'websocket_events'
>

export type GetFieldTypesClickhouseQueryVariables = Types.Exact<{
	project_id: Types.Scalars['ID']
	start_date: Types.Scalars['Timestamp']
	end_date: Types.Scalars['Timestamp']
}>

export type GetFieldTypesClickhouseQuery = { __typename?: 'Query' } & {
	field_types: Array<
		{ __typename?: 'Field' } & Pick<Types.Field, 'type' | 'name'>
	>
}

export type GetFieldsClickhouseQueryVariables = Types.Exact<{
	project_id: Types.Scalars['ID']
	count: Types.Scalars['Int']
	field_type: Types.Scalars['String']
	field_name: Types.Scalars['String']
	query: Types.Scalars['String']
	start_date: Types.Scalars['Timestamp']
	end_date: Types.Scalars['Timestamp']
}>

export type GetFieldsClickhouseQuery = { __typename?: 'Query' } & Pick<
	Types.Query,
	'fields_clickhouse'
>

export type GetErrorFieldsClickhouseQueryVariables = Types.Exact<{
	project_id: Types.Scalars['ID']
	count: Types.Scalars['Int']
	field_type: Types.Scalars['String']
	field_name: Types.Scalars['String']
	query: Types.Scalars['String']
	start_date: Types.Scalars['Timestamp']
	end_date: Types.Scalars['Timestamp']
}>

export type GetErrorFieldsClickhouseQuery = { __typename?: 'Query' } & Pick<
	Types.Query,
	'error_fields_clickhouse'
>

export type GetSessionsClickhouseQueryVariables = Types.Exact<{
	project_id: Types.Scalars['ID']
	count: Types.Scalars['Int']
	query: Types.ClickhouseQuery
	sort_desc: Types.Scalars['Boolean']
	sort_field?: Types.Maybe<Types.Scalars['String']>
	page?: Types.Maybe<Types.Scalars['Int']>
}>

export type GetSessionsClickhouseQuery = { __typename?: 'Query' } & {
	sessions_clickhouse: { __typename?: 'SessionResults' } & Pick<
		Types.SessionResults,
		'totalCount'
	> & {
			sessions: Array<
				{ __typename?: 'Session' } & Pick<
					Types.Session,
					| 'id'
					| 'secure_id'
					| 'client_id'
					| 'fingerprint'
					| 'identifier'
					| 'identified'
					| 'os_name'
					| 'os_version'
					| 'browser_name'
					| 'browser_version'
					| 'ip'
					| 'city'
					| 'state'
					| 'country'
					| 'postal'
					| 'created_at'
					| 'language'
					| 'length'
					| 'active_length'
					| 'enable_recording_network_contents'
					| 'viewed'
					| 'starred'
					| 'processed'
					| 'has_rage_clicks'
					| 'has_errors'
					| 'first_time'
					| 'user_properties'
					| 'event_counts'
					| 'last_user_interaction_time'
					| 'is_public'
					| 'excluded'
				> & {
						fields?: Types.Maybe<
							Array<
								Types.Maybe<
									{ __typename?: 'Field' } & Pick<
										Types.Field,
										'name' | 'value' | 'type' | 'id'
									>
								>
							>
						>
					}
			>
		}
}

export type GetSessionsHistogramClickhouseQueryVariables = Types.Exact<{
	project_id: Types.Scalars['ID']
	query: Types.ClickhouseQuery
	histogram_options: Types.DateHistogramOptions
}>

export type GetSessionsHistogramClickhouseQuery = { __typename?: 'Query' } & {
	sessions_histogram_clickhouse: { __typename?: 'SessionsHistogram' } & Pick<
		Types.SessionsHistogram,
		| 'bucket_times'
		| 'sessions_without_errors'
		| 'sessions_with_errors'
		| 'total_sessions'
	>
}

export type GetSessionsReportQueryVariables = Types.Exact<{
	project_id: Types.Scalars['ID']
	query: Types.ClickhouseQuery
}>

export type GetSessionsReportQuery = { __typename?: 'Query' } & {
	sessions_report: Array<
		{ __typename?: 'SessionsReportRow' } & Pick<
			Types.SessionsReportRow,
			| 'key'
			| 'user_properties'
			| 'num_sessions'
			| 'num_days_visited'
			| 'num_months_visited'
			| 'avg_active_length_mins'
			| 'max_active_length_mins'
			| 'total_active_length_mins'
			| 'avg_length_mins'
			| 'max_length_mins'
			| 'total_length_mins'
			| 'location'
		>
	>
}

export type GetErrorGroupsClickhouseQueryVariables = Types.Exact<{
	project_id: Types.Scalars['ID']
	count: Types.Scalars['Int']
	query: Types.ClickhouseQuery
	page?: Types.Maybe<Types.Scalars['Int']>
}>

export type GetErrorGroupsClickhouseQuery = { __typename?: 'Query' } & {
	error_groups_clickhouse: { __typename?: 'ErrorResults' } & Pick<
		Types.ErrorResults,
		'totalCount'
	> & {
			error_groups: Array<
				{ __typename?: 'ErrorGroup' } & Pick<
					Types.ErrorGroup,
					| 'created_at'
					| 'updated_at'
					| 'id'
					| 'secure_id'
					| 'type'
					| 'event'
					| 'state'
					| 'snoozed_until'
					| 'environments'
					| 'stack_trace'
					| 'error_frequency'
					| 'is_public'
					| 'project_id'
				> & {
						structured_stack_trace: Array<
							Types.Maybe<
								{ __typename?: 'ErrorTrace' } & Pick<
									Types.ErrorTrace,
									| 'fileName'
									| 'lineNumber'
									| 'functionName'
									| 'columnNumber'
								>
							>
						>
						error_metrics: Array<
							{ __typename?: 'ErrorDistributionItem' } & Pick<
								Types.ErrorDistributionItem,
								'error_group_id' | 'date' | 'name' | 'value'
							>
						>
						error_tag?: Types.Maybe<
							{ __typename?: 'ErrorTag' } & Pick<
								Types.ErrorTag,
								'id' | 'created_at' | 'title' | 'description'
							>
						>
					}
			>
		}
}

export type GetErrorsHistogramClickhouseQueryVariables = Types.Exact<{
	project_id: Types.Scalars['ID']
	query: Types.ClickhouseQuery
	histogram_options: Types.DateHistogramOptions
}>

export type GetErrorsHistogramClickhouseQuery = { __typename?: 'Query' } & {
	errors_histogram_clickhouse: { __typename?: 'ErrorsHistogram' } & Pick<
		Types.ErrorsHistogram,
		'bucket_times' | 'error_objects'
	>
}

export type GetProjectsQueryVariables = Types.Exact<{ [key: string]: never }>

export type GetProjectsQuery = { __typename?: 'Query' } & {
	projects?: Types.Maybe<
		Array<
			Types.Maybe<
				{ __typename?: 'Project' } & Pick<
					Types.Project,
					'id' | 'name' | 'workspace_id'
				>
			>
		>
	>
}

export type GetWorkspaceQueryVariables = Types.Exact<{
	id: Types.Scalars['ID']
}>

export type GetWorkspaceQuery = { __typename?: 'Query' } & {
	workspace?: Types.Maybe<
		{ __typename?: 'Workspace' } & Pick<
			Types.Workspace,
			| 'id'
			| 'name'
			| 'secret'
			| 'plan_tier'
			| 'unlimited_members'
			| 'clearbit_enabled'
		> & {
				projects: Array<
					Types.Maybe<
						{ __typename?: 'Project' } & Pick<
							Types.Project,
							'id' | 'name'
						>
					>
				>
			}
	>
}

export type GetWorkspaceForInviteLinkQueryVariables = Types.Exact<{
	secret: Types.Scalars['String']
}>

export type GetWorkspaceForInviteLinkQuery = { __typename?: 'Query' } & {
	workspace_for_invite_link: { __typename?: 'WorkspaceForInviteLink' } & Pick<
		Types.WorkspaceForInviteLink,
		| 'expiration_date'
		| 'existing_account'
		| 'invitee_email'
		| 'secret'
		| 'workspace_id'
		| 'workspace_name'
	>
}

export type GetWorkspacesQueryVariables = Types.Exact<{ [key: string]: never }>

export type GetWorkspacesQuery = { __typename?: 'Query' } & {
	workspaces?: Types.Maybe<
		Array<
			Types.Maybe<
				{ __typename?: 'Workspace' } & Pick<
					Types.Workspace,
					'id' | 'name'
				>
			>
		>
	>
	joinable_workspaces?: Types.Maybe<
		Array<
			Types.Maybe<
				{ __typename?: 'Workspace' } & Pick<
					Types.Workspace,
					'id' | 'name'
				> & {
						projects: Array<
							Types.Maybe<
								{ __typename?: 'Project' } & Pick<
									Types.Project,
									'id'
								>
							>
						>
					}
			>
		>
	>
}

export type GetWorkspacesCountQueryVariables = Types.Exact<{
	[key: string]: never
}>

export type GetWorkspacesCountQuery = { __typename?: 'Query' } & Pick<
	Types.Query,
	'workspaces_count'
>

export type GetProjectsAndWorkspacesQueryVariables = Types.Exact<{
	[key: string]: never
}>

export type GetProjectsAndWorkspacesQuery = { __typename?: 'Query' } & {
	projects?: Types.Maybe<
		Array<
			Types.Maybe<
				{ __typename?: 'Project' } & Pick<Types.Project, 'id' | 'name'>
			>
		>
	>
	workspaces?: Types.Maybe<
		Array<
			Types.Maybe<
				{ __typename?: 'Workspace' } & Pick<
					Types.Workspace,
					'id' | 'name'
				>
			>
		>
	>
}

export type GetProjectOrWorkspaceQueryVariables = Types.Exact<{
	project_id: Types.Scalars['ID']
	workspace_id: Types.Scalars['ID']
	is_workspace: Types.Scalars['Boolean']
}>

export type GetProjectOrWorkspaceQuery = { __typename?: 'Query' } & {
	project?: Types.Maybe<
		{ __typename?: 'Project' } & Pick<
			Types.Project,
			'id' | 'name' | 'billing_email'
		>
	>
	workspace?: Types.Maybe<
		{ __typename?: 'Workspace' } & Pick<Types.Workspace, 'id' | 'name'>
	>
}

export type GetProjectDropdownOptionsQueryVariables = Types.Exact<{
	project_id: Types.Scalars['ID']
}>

export type GetProjectDropdownOptionsQuery = { __typename?: 'Query' } & {
	project?: Types.Maybe<
		{ __typename?: 'Project' } & Pick<
			Types.Project,
			| 'id'
			| 'name'
			| 'verbose_id'
			| 'billing_email'
			| 'secret'
			| 'workspace_id'
			| 'error_filters'
		>
	>
	workspace?: Types.Maybe<
		{ __typename?: 'Workspace' } & Pick<Types.Workspace, 'id' | 'name'> & {
				projects: Array<
					Types.Maybe<
						{ __typename?: 'Project' } & Pick<
							Types.Project,
							'id' | 'name'
						>
					>
				>
			}
	>
	workspaces?: Types.Maybe<
		Array<
			Types.Maybe<
				{ __typename?: 'Workspace' } & Pick<
					Types.Workspace,
					'id' | 'name'
				>
			>
		>
	>
	joinable_workspaces?: Types.Maybe<
		Array<
			Types.Maybe<
				{ __typename?: 'Workspace' } & Pick<
					Types.Workspace,
					'id' | 'name'
				> & {
						projects: Array<
							Types.Maybe<
								{ __typename?: 'Project' } & Pick<
									Types.Project,
									'id'
								>
							>
						>
					}
			>
		>
	>
}

export type GetWorkspaceDropdownOptionsQueryVariables = Types.Exact<{
	workspace_id: Types.Scalars['ID']
}>

export type GetWorkspaceDropdownOptionsQuery = { __typename?: 'Query' } & {
	workspace?: Types.Maybe<
		{ __typename?: 'Workspace' } & Pick<Types.Workspace, 'id' | 'name'> & {
				projects: Array<
					Types.Maybe<
						{ __typename?: 'Project' } & Pick<
							Types.Project,
							'id' | 'name'
						>
					>
				>
			}
	>
	workspaces?: Types.Maybe<
		Array<
			Types.Maybe<
				{ __typename?: 'Workspace' } & Pick<
					Types.Workspace,
					'id' | 'name'
				>
			>
		>
	>
	joinable_workspaces?: Types.Maybe<
		Array<
			Types.Maybe<
				{ __typename?: 'Workspace' } & Pick<
					Types.Workspace,
					'id' | 'name'
				> & {
						projects: Array<
							Types.Maybe<
								{ __typename?: 'Project' } & Pick<
									Types.Project,
									'id'
								>
							>
						>
					}
			>
		>
	>
}

export type GetAdminQueryVariables = Types.Exact<{ [key: string]: never }>

export type GetAdminQuery = { __typename?: 'Query' } & {
	admin?: Types.Maybe<
		{ __typename?: 'Admin' } & Pick<
			Types.Admin,
			| 'id'
			| 'uid'
			| 'name'
			| 'email'
			| 'phone'
			| 'photo_url'
			| 'slack_im_channel_id'
			| 'email_verified'
			| 'user_defined_role'
			| 'about_you_details_filled'
		>
	>
}

export type GetAdminRoleQueryVariables = Types.Exact<{
	workspace_id: Types.Scalars['ID']
}>

export type GetAdminRoleQuery = { __typename?: 'Query' } & {
	admin_role?: Types.Maybe<
		{ __typename?: 'WorkspaceAdminRole' } & Pick<
			Types.WorkspaceAdminRole,
			'role'
		> & {
				admin: { __typename?: 'Admin' } & Pick<
					Types.Admin,
					| 'id'
					| 'uid'
					| 'name'
					| 'email'
					| 'phone'
					| 'photo_url'
					| 'slack_im_channel_id'
					| 'email_verified'
					| 'user_defined_role'
					| 'about_you_details_filled'
				>
			}
	>
}

export type GetAdminRoleByProjectQueryVariables = Types.Exact<{
	project_id: Types.Scalars['ID']
}>

export type GetAdminRoleByProjectQuery = { __typename?: 'Query' } & {
	admin_role_by_project?: Types.Maybe<
		{ __typename?: 'WorkspaceAdminRole' } & Pick<
			Types.WorkspaceAdminRole,
			'role'
		> & {
				admin: { __typename?: 'Admin' } & Pick<
					Types.Admin,
					| 'id'
					| 'uid'
					| 'name'
					| 'email'
					| 'phone'
					| 'photo_url'
					| 'slack_im_channel_id'
					| 'email_verified'
					| 'user_defined_role'
					| 'about_you_details_filled'
				>
			}
	>
}

export type GetAdminAboutYouQueryVariables = Types.Exact<{
	[key: string]: never
}>

export type GetAdminAboutYouQuery = { __typename?: 'Query' } & {
	admin?: Types.Maybe<
		{ __typename?: 'Admin' } & Pick<
			Types.Admin,
			'id' | 'name' | 'user_defined_role' | 'referral'
		>
	>
}

export type GetProjectQueryVariables = Types.Exact<{
	id: Types.Scalars['ID']
}>

export type GetProjectQuery = { __typename?: 'Query' } & {
	project?: Types.Maybe<
		{ __typename?: 'Project' } & Pick<
			Types.Project,
			| 'id'
			| 'name'
			| 'verbose_id'
			| 'billing_email'
			| 'excluded_users'
			| 'error_filters'
			| 'error_json_paths'
			| 'filter_chrome_extension'
			| 'rage_click_window_seconds'
			| 'rage_click_radius_pixels'
			| 'rage_click_count'
			| 'secret'
		>
	>
	workspace?: Types.Maybe<
		{ __typename?: 'Workspace' } & Pick<
			Types.Workspace,
			'id' | 'slack_webhook_channel'
		>
	>
}

export type GetBillingDetailsForProjectQueryVariables = Types.Exact<{
	project_id: Types.Scalars['ID']
}>

export type GetBillingDetailsForProjectQuery = { __typename?: 'Query' } & {
	billingDetailsForProject?: Types.Maybe<
		{ __typename?: 'BillingDetails' } & Pick<
			Types.BillingDetails,
			| 'meter'
			| 'membersMeter'
			| 'errorsMeter'
			| 'logsMeter'
			| 'tracesMeter'
			| 'sessionsBillingLimit'
			| 'errorsBillingLimit'
			| 'logsBillingLimit'
			| 'tracesBillingLimit'
		> & {
				plan: { __typename?: 'Plan' } & Pick<
					Types.Plan,
					| 'type'
					| 'interval'
					| 'membersLimit'
					| 'sessionsLimit'
					| 'errorsLimit'
					| 'logsLimit'
					| 'tracesLimit'
					| 'sessionsRate'
					| 'errorsRate'
					| 'logsRate'
					| 'tracesRate'
				>
			}
	>
	workspace_for_project?: Types.Maybe<
		{ __typename?: 'Workspace' } & Pick<
			Types.Workspace,
			| 'id'
			| 'trial_end_date'
			| 'billing_period_end'
			| 'next_invoice_date'
			| 'allow_meter_overage'
			| 'eligible_for_trial_extension'
			| 'trial_extension_enabled'
		>
	>
}

export type GetBillingDetailsQueryVariables = Types.Exact<{
	workspace_id: Types.Scalars['ID']
}>

export type GetBillingDetailsQuery = { __typename?: 'Query' } & {
	billingDetails: { __typename?: 'BillingDetails' } & Pick<
		Types.BillingDetails,
		| 'meter'
		| 'membersMeter'
		| 'errorsMeter'
		| 'logsMeter'
		| 'tracesMeter'
		| 'sessionsBillingLimit'
		| 'errorsBillingLimit'
		| 'logsBillingLimit'
		| 'sessionsDailyAverage'
		| 'errorsDailyAverage'
		| 'logsDailyAverage'
		| 'tracesDailyAverage'
	> & {
			plan: { __typename?: 'Plan' } & Pick<
				Types.Plan,
				| 'type'
				| 'interval'
				| 'membersLimit'
				| 'sessionsLimit'
				| 'errorsLimit'
				| 'logsLimit'
				| 'tracesLimit'
				| 'sessionsRate'
				| 'errorsRate'
				| 'logsRate'
				| 'tracesRate'
				| 'enableBillingLimits'
			>
		}
	subscription_details: { __typename?: 'SubscriptionDetails' } & Pick<
		Types.SubscriptionDetails,
		'baseAmount' | 'billingIssue' | 'billingIngestBlocked'
	> & {
			discount?: Types.Maybe<
				{ __typename?: 'SubscriptionDiscount' } & Pick<
					Types.SubscriptionDiscount,
					'name' | 'amount' | 'percent' | 'until'
				>
			>
			lastInvoice?: Types.Maybe<
				{ __typename?: 'Invoice' } & Pick<
					Types.Invoice,
					| 'amountDue'
					| 'amountPaid'
					| 'attemptCount'
					| 'date'
					| 'url'
					| 'status'
				>
			>
		}
	workspace?: Types.Maybe<
		{ __typename?: 'Workspace' } & Pick<
			Types.Workspace,
			| 'id'
			| 'trial_end_date'
			| 'billing_period_end'
			| 'next_invoice_date'
			| 'allow_meter_overage'
			| 'eligible_for_trial_extension'
			| 'retention_period'
			| 'errors_retention_period'
			| 'sessions_max_cents'
			| 'errors_max_cents'
			| 'logs_max_cents'
			| 'traces_max_cents'
		>
	>
}

export type GetSubscriptionDetailsQueryVariables = Types.Exact<{
	workspace_id: Types.Scalars['ID']
}>

export type GetSubscriptionDetailsQuery = { __typename?: 'Query' } & {
	subscription_details: { __typename?: 'SubscriptionDetails' } & Pick<
		Types.SubscriptionDetails,
		'baseAmount' | 'billingIssue' | 'billingIngestBlocked'
	> & {
			discount?: Types.Maybe<
				{ __typename?: 'SubscriptionDiscount' } & Pick<
					Types.SubscriptionDiscount,
					'name' | 'amount' | 'percent' | 'until'
				>
			>
			lastInvoice?: Types.Maybe<
				{ __typename?: 'Invoice' } & Pick<
					Types.Invoice,
					| 'amountDue'
					| 'amountPaid'
					| 'attemptCount'
					| 'date'
					| 'url'
					| 'status'
				>
			>
		}
}

export type GetErrorGroupQueryVariables = Types.Exact<{
	secure_id: Types.Scalars['String']
	use_clickhouse?: Types.Maybe<Types.Scalars['Boolean']>
}>

export type GetErrorGroupQuery = { __typename?: 'Query' } & {
	error_group?: Types.Maybe<
		{ __typename?: 'ErrorGroup' } & Pick<
			Types.ErrorGroup,
			| 'created_at'
			| 'updated_at'
			| 'id'
			| 'secure_id'
			| 'type'
			| 'project_id'
			| 'event'
			| 'state'
			| 'snoozed_until'
			| 'mapped_stack_trace'
			| 'stack_trace'
			| 'error_frequency'
			| 'is_public'
			| 'last_occurrence'
			| 'first_occurrence'
			| 'serviceName'
		> & {
				structured_stack_trace: Array<
					Types.Maybe<
						{ __typename?: 'ErrorTrace' } & Pick<
							Types.ErrorTrace,
							| 'fileName'
							| 'lineNumber'
							| 'functionName'
							| 'columnNumber'
							| 'lineContent'
							| 'linesBefore'
							| 'linesAfter'
							| 'error'
						>
					>
				>
				fields?: Types.Maybe<
					Array<
						Types.Maybe<
							{ __typename?: 'ErrorField' } & Pick<
								Types.ErrorField,
								'name' | 'value'
							>
						>
					>
				>
				error_metrics: Array<
					{ __typename?: 'ErrorDistributionItem' } & Pick<
						Types.ErrorDistributionItem,
						'error_group_id' | 'date' | 'name' | 'value'
					>
				>
				error_tag?: Types.Maybe<
					{ __typename?: 'ErrorTag' } & Pick<
						Types.ErrorTag,
						'id' | 'created_at' | 'title' | 'description'
					>
				>
			}
	>
}

export type GetErrorObjectForLogQueryVariables = Types.Exact<{
	log_cursor: Types.Scalars['String']
}>

export type GetErrorObjectForLogQuery = { __typename?: 'Query' } & {
	error_object_for_log?: Types.Maybe<
		{ __typename?: 'ErrorObject' } & Pick<
			Types.ErrorObject,
			'id' | 'error_group_secure_id' | 'project_id'
		>
	>
}

export type ErrorObjectFragment = { __typename?: 'ErrorObject' } & Pick<
	Types.ErrorObject,
	| 'id'
	| 'created_at'
	| 'project_id'
	| 'session_id'
	| 'trace_id'
	| 'span_id'
	| 'log_cursor'
	| 'error_group_id'
	| 'error_group_secure_id'
	| 'event'
	| 'type'
	| 'url'
	| 'source'
	| 'lineNumber'
	| 'columnNumber'
	| 'stack_trace'
	| 'timestamp'
	| 'payload'
	| 'request_id'
	| 'os'
	| 'browser'
	| 'environment'
	| 'serviceVersion'
	| 'serviceName'
> & {
		session?: Types.Maybe<
			{ __typename?: 'Session' } & Pick<
				Types.Session,
				| 'identifier'
				| 'fingerprint'
				| 'secure_id'
				| 'city'
				| 'state'
				| 'country'
				| 'user_properties'
				| 'processed'
				| 'excluded'
				| 'excluded_reason'
			> & {
					session_feedback?: Types.Maybe<
						Array<
							{ __typename?: 'SessionComment' } & Pick<
								Types.SessionComment,
								| 'id'
								| 'timestamp'
								| 'created_at'
								| 'updated_at'
								| 'project_id'
								| 'text'
							>
						>
					>
				}
		>
		structured_stack_trace: Array<
			Types.Maybe<
				{ __typename?: 'ErrorTrace' } & Pick<
					Types.ErrorTrace,
					| 'fileName'
					| 'lineNumber'
					| 'functionName'
					| 'columnNumber'
					| 'lineContent'
					| 'linesBefore'
					| 'linesAfter'
					| 'error'
					| 'enhancementSource'
					| 'enhancementVersion'
					| 'externalLink'
				> & {
						sourceMappingErrorMetadata?: Types.Maybe<
							{ __typename?: 'SourceMappingError' } & Pick<
								Types.SourceMappingError,
								| 'errorCode'
								| 'stackTraceFileURL'
								| 'sourcemapFetchStrategy'
								| 'sourceMapURL'
								| 'minifiedFetchStrategy'
								| 'actualMinifiedFetchedPath'
								| 'minifiedLineNumber'
								| 'minifiedColumnNumber'
								| 'actualSourcemapFetchedPath'
								| 'sourcemapFileSize'
								| 'minifiedFileSize'
								| 'mappedLineNumber'
								| 'mappedColumnNumber'
							>
						>
					}
			>
		>
	}

export type GetErrorObjectQueryVariables = Types.Exact<{
	id: Types.Scalars['ID']
}>

export type GetErrorObjectQuery = { __typename?: 'Query' } & {
	error_object?: Types.Maybe<
		{ __typename?: 'ErrorObject' } & ErrorObjectFragment
	>
}

export type GetErrorInstanceQueryVariables = Types.Exact<{
	error_group_secure_id: Types.Scalars['String']
	error_object_id?: Types.Maybe<Types.Scalars['ID']>
}>

export type GetErrorInstanceQuery = { __typename?: 'Query' } & {
	error_instance?: Types.Maybe<
		{ __typename?: 'ErrorInstance' } & Pick<
			Types.ErrorInstance,
			'next_id' | 'previous_id'
		> & {
				error_object: {
					__typename?: 'ErrorObject'
				} & ErrorObjectFragment
			}
	>
}

export type GetResourcesQueryVariables = Types.Exact<{
	session_secure_id: Types.Scalars['String']
}>

export type GetResourcesQuery = { __typename?: 'Query' } & Pick<
	Types.Query,
	'resources'
>

export type GetFieldSuggestionQueryVariables = Types.Exact<{
	project_id: Types.Scalars['ID']
	name: Types.Scalars['String']
	query: Types.Scalars['String']
}>

export type GetFieldSuggestionQuery = { __typename?: 'Query' } & {
	field_suggestion?: Types.Maybe<
		Array<
			Types.Maybe<
				{ __typename?: 'Field' } & Pick<Types.Field, 'name' | 'value'>
			>
		>
	>
}

export type GetEnvironmentsQueryVariables = Types.Exact<{
	project_id: Types.Scalars['ID']
}>

export type GetEnvironmentsQuery = { __typename?: 'Query' } & {
	environment_suggestion?: Types.Maybe<
		Array<
			Types.Maybe<
				{ __typename?: 'Field' } & Pick<Types.Field, 'name' | 'value'>
			>
		>
	>
}

export type GetAppVersionsQueryVariables = Types.Exact<{
	project_id: Types.Scalars['ID']
}>

export type GetAppVersionsQuery = { __typename?: 'Query' } & Pick<
	Types.Query,
	'app_version_suggestion'
>

export type GetProjectSuggestionQueryVariables = Types.Exact<{
	query: Types.Scalars['String']
}>

export type GetProjectSuggestionQuery = { __typename?: 'Query' } & {
	projectSuggestion: Array<
		Types.Maybe<
			{ __typename?: 'Project' } & Pick<
				Types.Project,
				'id' | 'name' | 'workspace_id'
			>
		>
	>
}

export type GetErrorFieldSuggestionQueryVariables = Types.Exact<{
	project_id: Types.Scalars['ID']
	name: Types.Scalars['String']
	query: Types.Scalars['String']
}>

export type GetErrorFieldSuggestionQuery = { __typename?: 'Query' } & {
	error_field_suggestion?: Types.Maybe<
		Array<
			Types.Maybe<
				{ __typename?: 'ErrorField' } & Pick<
					Types.ErrorField,
					'name' | 'value'
				>
			>
		>
	>
}

export type GetErrorSearchSuggestionsQueryVariables = Types.Exact<{
	project_id: Types.Scalars['ID']
	query: Types.Scalars['String']
}>

export type GetErrorSearchSuggestionsQuery = { __typename?: 'Query' } & {
	visitedUrls?: Types.Maybe<
		Array<
			Types.Maybe<
				{ __typename?: 'ErrorField' } & Pick<
					Types.ErrorField,
					'name' | 'value'
				>
			>
		>
	>
	fields?: Types.Maybe<
		Array<
			Types.Maybe<
				{ __typename?: 'ErrorField' } & Pick<
					Types.ErrorField,
					'name' | 'value'
				>
			>
		>
	>
}

export type GetSessionSearchResultsQueryVariables = Types.Exact<{
	project_id: Types.Scalars['ID']
	query: Types.Scalars['String']
}>

export type GetSessionSearchResultsQuery = { __typename?: 'Query' } & {
	trackProperties?: Types.Maybe<
		Array<
			Types.Maybe<
				{ __typename?: 'Field' } & Pick<
					Types.Field,
					'id' | 'name' | 'value'
				>
			>
		>
	>
	userProperties?: Types.Maybe<
		Array<
			Types.Maybe<
				{ __typename?: 'Field' } & Pick<
					Types.Field,
					'id' | 'name' | 'value'
				>
			>
		>
	>
	visitedUrls?: Types.Maybe<
		Array<
			Types.Maybe<
				{ __typename?: 'Field' } & Pick<
					Types.Field,
					'id' | 'name' | 'value'
				>
			>
		>
	>
	referrers?: Types.Maybe<
		Array<
			Types.Maybe<
				{ __typename?: 'Field' } & Pick<
					Types.Field,
					'id' | 'name' | 'value'
				>
			>
		>
	>
}

export type GetTrackSuggestionQueryVariables = Types.Exact<{
	project_id: Types.Scalars['ID']
	query: Types.Scalars['String']
}>

export type GetTrackSuggestionQuery = { __typename?: 'Query' } & {
	property_suggestion?: Types.Maybe<
		Array<
			Types.Maybe<
				{ __typename?: 'Field' } & Pick<
					Types.Field,
					'id' | 'name' | 'value'
				>
			>
		>
	>
}

export type GetUserSuggestionQueryVariables = Types.Exact<{
	project_id: Types.Scalars['ID']
	query: Types.Scalars['String']
}>

export type GetUserSuggestionQuery = { __typename?: 'Query' } & {
	property_suggestion?: Types.Maybe<
		Array<
			Types.Maybe<
				{ __typename?: 'Field' } & Pick<
					Types.Field,
					'id' | 'name' | 'value'
				>
			>
		>
	>
}

export type GetSegmentsQueryVariables = Types.Exact<{
	project_id: Types.Scalars['ID']
}>

export type GetSegmentsQuery = { __typename?: 'Query' } & {
	segments?: Types.Maybe<
		Array<
			Types.Maybe<
				{ __typename?: 'Segment' } & Pick<
					Types.Segment,
					'id' | 'name'
				> & {
						params: { __typename?: 'SearchParams' } & Pick<
							Types.SearchParams,
							'query'
						>
					}
			>
		>
	>
}

export type GetErrorSegmentsQueryVariables = Types.Exact<{
	project_id: Types.Scalars['ID']
}>

export type GetErrorSegmentsQuery = { __typename?: 'Query' } & {
	segments?: Types.Maybe<
		Array<
			Types.Maybe<
				{ __typename?: 'ErrorSegment' } & Pick<
					Types.ErrorSegment,
					'id' | 'name'
				> & {
						params: { __typename?: 'SearchParams' } & Pick<
							Types.SearchParams,
							'query'
						>
<<<<<<< HEAD
					}
			>
		>
	>
}

export type GetSavedSegmentsQueryVariables = Types.Exact<{
	project_id: Types.Scalars['ID']
	entity_type: Types.SavedSearchEntityType
}>

export type GetSavedSegmentsQuery = { __typename?: 'Query' } & {
	saved_segments?: Types.Maybe<
		Array<
			Types.Maybe<
				{ __typename?: 'SavedSegment' } & Pick<
					Types.SavedSegment,
					'id' | 'name'
				> & {
						params: { __typename?: 'SearchParams' } & Pick<
							Types.SearchParams,
							'query'
						>
=======
>>>>>>> 1b7758d6
					}
			>
		>
	>
}

export type IsIntegratedQueryVariables = Types.Exact<{
	project_id: Types.Scalars['ID']
}>

export type IsIntegratedQuery = { __typename?: 'Query' } & Pick<
	Types.Query,
	'isIntegrated'
>

export type IsBackendIntegratedQueryVariables = Types.Exact<{
	project_id: Types.Scalars['ID']
}>

export type IsBackendIntegratedQuery = { __typename?: 'Query' } & Pick<
	Types.Query,
	'isBackendIntegrated'
>

export type GetClientIntegrationQueryVariables = Types.Exact<{
	project_id: Types.Scalars['ID']
}>

export type GetClientIntegrationQuery = { __typename?: 'Query' } & {
	clientIntegration: { __typename?: 'IntegrationStatus' } & Pick<
		Types.IntegrationStatus,
		'integrated' | 'resourceType' | 'createdAt'
	>
}

export type GetServerIntegrationQueryVariables = Types.Exact<{
	project_id: Types.Scalars['ID']
}>

export type GetServerIntegrationQuery = { __typename?: 'Query' } & {
	serverIntegration: { __typename?: 'IntegrationStatus' } & Pick<
		Types.IntegrationStatus,
		'integrated' | 'resourceType' | 'createdAt'
	>
}

export type GetLogsIntegrationQueryVariables = Types.Exact<{
	project_id: Types.Scalars['ID']
}>

export type GetLogsIntegrationQuery = { __typename?: 'Query' } & {
	logsIntegration: { __typename?: 'IntegrationStatus' } & Pick<
		Types.IntegrationStatus,
		'integrated' | 'resourceType' | 'createdAt'
	>
}

export type GetTracesIntegrationQueryVariables = Types.Exact<{
	project_id: Types.Scalars['ID']
}>

export type GetTracesIntegrationQuery = { __typename?: 'Query' } & {
	tracesIntegration: { __typename?: 'IntegrationStatus' } & Pick<
		Types.IntegrationStatus,
		'integrated' | 'resourceType' | 'createdAt'
	>
}

export type GetKeyPerformanceIndicatorsQueryVariables = Types.Exact<{
	project_id: Types.Scalars['ID']
	lookback_days: Types.Scalars['Float']
}>

export type GetKeyPerformanceIndicatorsQuery = { __typename?: 'Query' } & Pick<
	Types.Query,
	'unprocessedSessionsCount' | 'liveUsersCount'
> & {
		newUsersCount?: Types.Maybe<
			{ __typename?: 'NewUsersCount' } & Pick<
				Types.NewUsersCount,
				'count'
			>
		>
		averageSessionLength?: Types.Maybe<
			{ __typename?: 'AverageSessionLength' } & Pick<
				Types.AverageSessionLength,
				'length'
			>
		>
		userFingerprintCount?: Types.Maybe<
			{ __typename?: 'UserFingerprintCount' } & Pick<
				Types.UserFingerprintCount,
				'count'
			>
		>
	}

export type GetReferrersCountQueryVariables = Types.Exact<{
	project_id: Types.Scalars['ID']
	lookback_days: Types.Scalars['Float']
}>

export type GetReferrersCountQuery = { __typename?: 'Query' } & {
	referrers: Array<
		Types.Maybe<
			{ __typename?: 'ReferrerTablePayload' } & Pick<
				Types.ReferrerTablePayload,
				'host' | 'count' | 'percent'
			>
		>
	>
}

export type GetNewUsersCountQueryVariables = Types.Exact<{
	project_id: Types.Scalars['ID']
	lookback_days: Types.Scalars['Float']
}>

export type GetNewUsersCountQuery = { __typename?: 'Query' } & {
	newUsersCount?: Types.Maybe<
		{ __typename?: 'NewUsersCount' } & Pick<Types.NewUsersCount, 'count'>
	>
}

export type GetAverageSessionLengthQueryVariables = Types.Exact<{
	project_id: Types.Scalars['ID']
	lookback_days: Types.Scalars['Float']
}>

export type GetAverageSessionLengthQuery = { __typename?: 'Query' } & {
	averageSessionLength?: Types.Maybe<
		{ __typename?: 'AverageSessionLength' } & Pick<
			Types.AverageSessionLength,
			'length'
		>
	>
}

export type GetTopUsersQueryVariables = Types.Exact<{
	project_id: Types.Scalars['ID']
	lookback_days: Types.Scalars['Float']
}>

export type GetTopUsersQuery = { __typename?: 'Query' } & {
	topUsers: Array<
		Types.Maybe<
			{ __typename?: 'TopUsersPayload' } & Pick<
				Types.TopUsersPayload,
				| 'identifier'
				| 'total_active_time'
				| 'active_time_percentage'
				| 'id'
				| 'user_properties'
			>
		>
	>
}

export type GetDailySessionsCountQueryVariables = Types.Exact<{
	project_id: Types.Scalars['ID']
	date_range: Types.DateRangeInput
}>

export type GetDailySessionsCountQuery = { __typename?: 'Query' } & {
	dailySessionsCount: Array<
		Types.Maybe<
			{ __typename?: 'DailySessionCount' } & Pick<
				Types.DailySessionCount,
				'date' | 'count'
			>
		>
	>
}

export type GetDailyErrorsCountQueryVariables = Types.Exact<{
	project_id: Types.Scalars['ID']
	date_range: Types.DateRangeInput
}>

export type GetDailyErrorsCountQuery = { __typename?: 'Query' } & {
	dailyErrorsCount: Array<
		Types.Maybe<
			{ __typename?: 'DailyErrorCount' } & Pick<
				Types.DailyErrorCount,
				'date' | 'count'
			>
		>
	>
}

export type GetRageClicksForProjectQueryVariables = Types.Exact<{
	project_id: Types.Scalars['ID']
	lookback_days: Types.Scalars['Float']
}>

export type GetRageClicksForProjectQuery = { __typename?: 'Query' } & {
	rageClicksForProject: Array<
		{ __typename?: 'RageClickEventForProject' } & Pick<
			Types.RageClickEventForProject,
			| 'identifier'
			| 'session_secure_id'
			| 'total_clicks'
			| 'user_properties'
		>
	>
}

export type GetDailyErrorFrequencyQueryVariables = Types.Exact<{
	project_id: Types.Scalars['ID']
	error_group_secure_id: Types.Scalars['String']
	date_offset: Types.Scalars['Int']
}>

export type GetDailyErrorFrequencyQuery = { __typename?: 'Query' } & Pick<
	Types.Query,
	'dailyErrorFrequency'
>

export type GetSlackChannelSuggestionQueryVariables = Types.Exact<{
	project_id: Types.Scalars['ID']
}>

export type GetSlackChannelSuggestionQuery = { __typename?: 'Query' } & {
	slack_channel_suggestion: Array<
		{ __typename?: 'SanitizedSlackChannel' } & Pick<
			Types.SanitizedSlackChannel,
			'webhook_channel' | 'webhook_channel_id'
		>
	>
}

export type GetWorkspaceIsIntegratedWithSlackQueryVariables = Types.Exact<{
	project_id: Types.Scalars['ID']
}>

export type GetWorkspaceIsIntegratedWithSlackQuery = {
	__typename?: 'Query'
} & { is_integrated_with_slack: Types.Query['is_integrated_with'] }

export type GetWorkspaceIsIntegratedWithLinearQueryVariables = Types.Exact<{
	project_id: Types.Scalars['ID']
}>

export type GetWorkspaceIsIntegratedWithLinearQuery = {
	__typename?: 'Query'
} & { is_integrated_with_linear: Types.Query['is_integrated_with'] } & {
	linear_teams?: Types.Maybe<
		Array<
			{ __typename?: 'LinearTeam' } & Pick<
				Types.LinearTeam,
				'team_id' | 'name' | 'key'
			>
		>
	>
}

export type GetWorkspaceIsIntegratedWithZapierQueryVariables = Types.Exact<{
	project_id: Types.Scalars['ID']
}>

export type GetWorkspaceIsIntegratedWithZapierQuery = {
	__typename?: 'Query'
} & { is_integrated_with_linear: Types.Query['is_integrated_with'] }

export type GetWorkspaceIsIntegratedWithFrontQueryVariables = Types.Exact<{
	project_id: Types.Scalars['ID']
}>

export type GetWorkspaceIsIntegratedWithFrontQuery = {
	__typename?: 'Query'
} & { is_integrated_with_front: Types.Query['is_integrated_with'] }

export type GetWorkspaceIsIntegratedWithDiscordQueryVariables = Types.Exact<{
	project_id: Types.Scalars['ID']
}>

export type GetWorkspaceIsIntegratedWithDiscordQuery = {
	__typename?: 'Query'
} & { is_integrated_with_discord: Types.Query['is_integrated_with'] }

export type GetWorkspaceIsIntegratedWithVercelQueryVariables = Types.Exact<{
	project_id: Types.Scalars['ID']
}>

export type GetWorkspaceIsIntegratedWithVercelQuery = {
	__typename?: 'Query'
} & { is_integrated_with_vercel: Types.Query['is_integrated_with'] } & {
	vercel_projects: Array<
		{ __typename?: 'VercelProject' } & Pick<
			Types.VercelProject,
			'id' | 'name'
		>
	>
	vercel_project_mappings: Array<
		{ __typename?: 'VercelProjectMapping' } & Pick<
			Types.VercelProjectMapping,
			'vercel_project_id' | 'project_id'
		>
	>
}

export type GetJiraIntegrationSettingsQueryVariables = Types.Exact<{
	workspace_id: Types.Scalars['ID']
}>

export type GetJiraIntegrationSettingsQuery = { __typename?: 'Query' } & {
	is_integrated: Types.Query['is_workspace_integrated_with']
} & {
	jira_projects?: Types.Maybe<
		Array<
			{ __typename?: 'JiraProject' } & Pick<
				Types.JiraProject,
				'id' | 'name' | 'key'
			> & {
					issueTypes?: Types.Maybe<
						Array<
							Types.Maybe<
								{ __typename?: 'JiraIssueType' } & Pick<
									Types.JiraIssueType,
									'id' | 'name' | 'description'
								>
							>
						>
					>
				}
		>
	>
}

export type GetClickUpIntegrationSettingsQueryVariables = Types.Exact<{
	workspace_id: Types.Scalars['ID']
}>

export type GetClickUpIntegrationSettingsQuery = { __typename?: 'Query' } & {
	is_integrated: Types.Query['is_workspace_integrated_with']
} & {
	clickup_teams: Array<
		{ __typename?: 'ClickUpTeam' } & Pick<
			Types.ClickUpTeam,
			'id' | 'name'
		> & {
				spaces: Array<
					{ __typename?: 'ClickUpSpace' } & Pick<
						Types.ClickUpSpace,
						'id' | 'name'
					>
				>
			}
	>
	project_mappings: Array<
		{ __typename?: 'ClickUpProjectMapping' } & Pick<
			Types.ClickUpProjectMapping,
			'project_id' | 'clickup_space_id'
		>
	>
}

export type GetHeightIntegrationSettingsQueryVariables = Types.Exact<{
	workspace_id: Types.Scalars['ID']
}>

export type GetHeightIntegrationSettingsQuery = { __typename?: 'Query' } & {
	is_integrated: Types.Query['is_workspace_integrated_with']
} & {
	height_workspaces: Array<
		{ __typename?: 'HeightWorkspace' } & Pick<
			Types.HeightWorkspace,
			'id' | 'model' | 'name' | 'url'
		>
	>
	integration_project_mappings: Array<
		{ __typename?: 'IntegrationProjectMapping' } & Pick<
			Types.IntegrationProjectMapping,
			'project_id' | 'external_id'
		>
	>
}

export type GetGitHubIntegrationSettingsQueryVariables = Types.Exact<{
	workspace_id: Types.Scalars['ID']
}>

export type GetGitHubIntegrationSettingsQuery = { __typename?: 'Query' } & {
	is_integrated: Types.Query['is_workspace_integrated_with']
} & {
	github_repos?: Types.Maybe<
		Array<
			{ __typename?: 'GitHubRepo' } & Pick<
				Types.GitHubRepo,
				'repo_id' | 'name' | 'key'
			>
		>
	>
}

export type GetGitHubIssueLabelsQueryVariables = Types.Exact<{
	workspace_id: Types.Scalars['ID']
	repository: Types.Scalars['String']
}>

export type GetGitHubIssueLabelsQuery = { __typename?: 'Query' } & Pick<
	Types.Query,
	'github_issue_labels'
>

export type GetProjectIntegratedWithQueryVariables = Types.Exact<{
	project_id: Types.Scalars['ID']
	integration_type: Types.IntegrationType
}>

export type GetProjectIntegratedWithQuery = { __typename?: 'Query' } & Pick<
	Types.Query,
	'is_project_integrated_with'
>

export type GetClickUpFoldersQueryVariables = Types.Exact<{
	project_id: Types.Scalars['ID']
}>

export type GetClickUpFoldersQuery = { __typename?: 'Query' } & {
	clickup_folders: Array<
		{ __typename?: 'ClickUpFolder' } & Pick<
			Types.ClickUpFolder,
			'id' | 'name'
		> & {
				lists: Array<
					{ __typename?: 'ClickUpList' } & Pick<
						Types.ClickUpList,
						'id' | 'name'
					>
				>
			}
	>
	clickup_folderless_lists: Array<
		{ __typename?: 'ClickUpList' } & Pick<Types.ClickUpList, 'id' | 'name'>
	>
}

export type GetHeightListsQueryVariables = Types.Exact<{
	project_id: Types.Scalars['ID']
}>

export type GetHeightListsQuery = { __typename?: 'Query' } & {
	height_lists: Array<
		{ __typename?: 'HeightList' } & Pick<Types.HeightList, 'id' | 'name'>
	>
}

export type GenerateNewZapierAccessTokenJwtQueryVariables = Types.Exact<{
	project_id: Types.Scalars['ID']
}>

export type GenerateNewZapierAccessTokenJwtQuery = {
	__typename?: 'Query'
} & Pick<Types.Query, 'generate_zapier_access_token'>

export type GetIdentifierSuggestionsQueryVariables = Types.Exact<{
	project_id: Types.Scalars['ID']
	query: Types.Scalars['String']
}>

export type GetIdentifierSuggestionsQuery = { __typename?: 'Query' } & Pick<
	Types.Query,
	'identifier_suggestion'
>

export type GetLogAlertQueryVariables = Types.Exact<{
	id: Types.Scalars['ID']
}>

export type GetLogAlertQuery = { __typename?: 'Query' } & {
	log_alert: { __typename?: 'LogAlert' } & Pick<
		Types.LogAlert,
		| 'CountThreshold'
		| 'DailyFrequency'
		| 'disabled'
		| 'EmailsToNotify'
		| 'ExcludedEnvironments'
		| 'id'
		| 'LastAdminToEditID'
		| 'Name'
		| 'updated_at'
		| 'BelowThreshold'
		| 'ThresholdWindow'
		| 'Type'
		| 'query'
	> & {
			ChannelsToNotify: Array<
				{ __typename?: 'SanitizedSlackChannel' } & Pick<
					Types.SanitizedSlackChannel,
					'webhook_channel' | 'webhook_channel_id'
				>
			>
			DiscordChannelsToNotify: Array<
				{
					__typename?: 'DiscordChannel'
				} & DiscordChannelFragmentFragment
			>
			WebhookDestinations: Array<
				{ __typename?: 'WebhookDestination' } & Pick<
					Types.WebhookDestination,
					'url' | 'authorization'
				>
			>
		}
}

export type GetLogAlertsPagePayloadQueryVariables = Types.Exact<{
	project_id: Types.Scalars['ID']
}>

export type GetLogAlertsPagePayloadQuery = { __typename?: 'Query' } & {
	is_integrated_with_slack: Types.Query['is_integrated_with']
	is_integrated_with_discord: Types.Query['is_integrated_with']
} & {
	slack_channel_suggestion: Array<
		{ __typename?: 'SanitizedSlackChannel' } & Pick<
			Types.SanitizedSlackChannel,
			'webhook_channel' | 'webhook_channel_id'
		>
	>
	discord_channel_suggestions: Array<
		{ __typename?: 'DiscordChannel' } & DiscordChannelFragmentFragment
	>
	admins: Array<
		{ __typename?: 'WorkspaceAdminRole' } & {
			admin: { __typename?: 'Admin' } & Pick<
				Types.Admin,
				'id' | 'name' | 'email' | 'photo_url'
			>
		}
	>
	environment_suggestion?: Types.Maybe<
		Array<
			Types.Maybe<
				{ __typename?: 'Field' } & Pick<Types.Field, 'name' | 'value'>
			>
		>
	>
}

export type GetAlertsPagePayloadQueryVariables = Types.Exact<{
	project_id: Types.Scalars['ID']
}>

export type GetAlertsPagePayloadQuery = { __typename?: 'Query' } & {
	is_integrated_with_slack: Types.Query['is_integrated_with']
	is_integrated_with_discord: Types.Query['is_integrated_with']
} & {
	slack_channel_suggestion: Array<
		{ __typename?: 'SanitizedSlackChannel' } & Pick<
			Types.SanitizedSlackChannel,
			'webhook_channel' | 'webhook_channel_id'
		>
	>
	discord_channel_suggestions: Array<
		{ __typename?: 'DiscordChannel' } & DiscordChannelFragmentFragment
	>
	admins: Array<
		{ __typename?: 'WorkspaceAdminRole' } & {
			admin: { __typename?: 'Admin' } & Pick<
				Types.Admin,
				'id' | 'name' | 'email' | 'photo_url'
			>
		}
	>
	environment_suggestion?: Types.Maybe<
		Array<
			Types.Maybe<
				{ __typename?: 'Field' } & Pick<Types.Field, 'name' | 'value'>
			>
		>
	>
	error_alerts: Array<
		Types.Maybe<
			{ __typename?: 'ErrorAlert' } & Pick<
				Types.ErrorAlert,
				| 'EmailsToNotify'
				| 'ExcludedEnvironments'
				| 'updated_at'
				| 'CountThreshold'
				| 'LastAdminToEditID'
				| 'ThresholdWindow'
				| 'RegexGroups'
				| 'Frequency'
				| 'id'
				| 'Type'
				| 'Name'
				| 'DailyFrequency'
				| 'disabled'
				| 'default'
			> & {
					ChannelsToNotify: Array<
						Types.Maybe<
							{ __typename?: 'SanitizedSlackChannel' } & Pick<
								Types.SanitizedSlackChannel,
								'webhook_channel' | 'webhook_channel_id'
							>
						>
					>
					DiscordChannelsToNotify: Array<
						{
							__typename?: 'DiscordChannel'
						} & DiscordChannelFragmentFragment
					>
					WebhookDestinations: Array<
						{ __typename?: 'WebhookDestination' } & Pick<
							Types.WebhookDestination,
							'url' | 'authorization'
						>
					>
				}
		>
	>
	new_session_alerts: Array<
		Types.Maybe<
			{ __typename?: 'SessionAlert' } & SessionAlertFragmentFragment
		>
	>
	rage_click_alerts: Array<
		Types.Maybe<
			{ __typename?: 'SessionAlert' } & SessionAlertFragmentFragment
		>
	>
	new_user_alerts?: Types.Maybe<
		Array<
			Types.Maybe<
				{ __typename?: 'SessionAlert' } & SessionAlertFragmentFragment
			>
		>
	>
	track_properties_alerts: Array<
		Types.Maybe<
			{ __typename?: 'SessionAlert' } & SessionAlertFragmentFragment
		>
	>
	user_properties_alerts: Array<
		Types.Maybe<
			{ __typename?: 'SessionAlert' } & SessionAlertFragmentFragment
		>
	>
	metric_monitors: Array<
		Types.Maybe<
			{ __typename?: 'MetricMonitor' } & Pick<
				Types.MetricMonitor,
				| 'id'
				| 'updated_at'
				| 'name'
				| 'emails_to_notify'
				| 'aggregator'
				| 'period_minutes'
				| 'metric_to_monitor'
				| 'last_admin_to_edit_id'
				| 'threshold'
				| 'units'
				| 'disabled'
			> & {
					channels_to_notify: Array<
						Types.Maybe<
							{ __typename?: 'SanitizedSlackChannel' } & Pick<
								Types.SanitizedSlackChannel,
								'webhook_channel' | 'webhook_channel_id'
							>
						>
					>
					discord_channels_to_notify: Array<
						{ __typename?: 'DiscordChannel' } & Pick<
							Types.DiscordChannel,
							'id' | 'name'
						>
					>
					webhook_destinations: Array<
						{ __typename?: 'WebhookDestination' } & Pick<
							Types.WebhookDestination,
							'url' | 'authorization'
						>
					>
					filters?: Types.Maybe<
						Array<
							{ __typename?: 'MetricTagFilter' } & Pick<
								Types.MetricTagFilter,
								'tag' | 'op' | 'value'
							>
						>
					>
				}
		>
	>
	log_alerts: Array<
		Types.Maybe<
			{ __typename?: 'LogAlert' } & Pick<
				Types.LogAlert,
				| 'CountThreshold'
				| 'DailyFrequency'
				| 'disabled'
				| 'default'
				| 'EmailsToNotify'
				| 'ExcludedEnvironments'
				| 'id'
				| 'LastAdminToEditID'
				| 'Name'
				| 'updated_at'
				| 'ThresholdWindow'
				| 'Type'
				| 'query'
			> & {
					ChannelsToNotify: Array<
						{ __typename?: 'SanitizedSlackChannel' } & Pick<
							Types.SanitizedSlackChannel,
							'webhook_channel' | 'webhook_channel_id'
						>
					>
					DiscordChannelsToNotify: Array<
						{
							__typename?: 'DiscordChannel'
						} & DiscordChannelFragmentFragment
					>
				}
		>
	>
}

export type GetMetricMonitorsQueryVariables = Types.Exact<{
	project_id: Types.Scalars['ID']
	metric_name: Types.Scalars['String']
}>

export type GetMetricMonitorsQuery = { __typename?: 'Query' } & {
	metric_monitors: Array<
		Types.Maybe<
			{ __typename?: 'MetricMonitor' } & Pick<
				Types.MetricMonitor,
				'id' | 'updated_at' | 'name' | 'metric_to_monitor'
			>
		>
	>
}

export type GetCommentMentionSuggestionsQueryVariables = Types.Exact<{
	project_id: Types.Scalars['ID']
}>

export type GetCommentMentionSuggestionsQuery = { __typename?: 'Query' } & {
	admins: Array<
		{ __typename?: 'WorkspaceAdminRole' } & {
			admin: { __typename?: 'Admin' } & Pick<
				Types.Admin,
				'id' | 'name' | 'email' | 'photo_url'
			>
		}
	>
	slack_channel_suggestion: Array<
		{ __typename?: 'SanitizedSlackChannel' } & Pick<
			Types.SanitizedSlackChannel,
			'webhook_channel' | 'webhook_channel_id'
		>
	>
}

export type GetCustomerPortalUrlQueryVariables = Types.Exact<{
	workspace_id: Types.Scalars['ID']
}>

export type GetCustomerPortalUrlQuery = { __typename?: 'Query' } & Pick<
	Types.Query,
	'customer_portal_url'
>

export type OnSessionPayloadAppendedSubscriptionVariables = Types.Exact<{
	session_secure_id: Types.Scalars['String']
	initial_events_count: Types.Scalars['Int']
}>

export type OnSessionPayloadAppendedSubscription = {
	__typename?: 'Subscription'
} & {
	session_payload_appended?: Types.Maybe<
		{ __typename?: 'SessionPayload' } & SessionPayloadFragmentFragment
	>
}

export type GetWebVitalsQueryVariables = Types.Exact<{
	session_secure_id: Types.Scalars['String']
}>

export type GetWebVitalsQuery = { __typename?: 'Query' } & {
	web_vitals: Array<
		{ __typename?: 'Metric' } & Pick<Types.Metric, 'name' | 'value'>
	>
}

export type GetDashboardDefinitionsQueryVariables = Types.Exact<{
	project_id: Types.Scalars['ID']
}>

export type GetDashboardDefinitionsQuery = { __typename?: 'Query' } & {
	dashboard_definitions: Array<
		Types.Maybe<
			{ __typename?: 'DashboardDefinition' } & Pick<
				Types.DashboardDefinition,
				| 'id'
				| 'updated_at'
				| 'project_id'
				| 'name'
				| 'is_default'
				| 'last_admin_to_edit_id'
				| 'layout'
			> & {
					metrics: Array<
						{ __typename?: 'DashboardMetricConfig' } & Pick<
							Types.DashboardMetricConfig,
							| 'component_type'
							| 'name'
							| 'description'
							| 'max_good_value'
							| 'max_needs_improvement_value'
							| 'poor_value'
							| 'units'
							| 'help_article'
							| 'chart_type'
							| 'aggregator'
							| 'min_value'
							| 'min_percentile'
							| 'max_value'
							| 'max_percentile'
							| 'groups'
						> & {
								filters?: Types.Maybe<
									Array<
										{
											__typename?: 'MetricTagFilter'
										} & Pick<
											Types.MetricTagFilter,
											'value' | 'op' | 'tag'
										>
									>
								>
							}
					>
				}
		>
	>
}

export type GetSuggestedMetricsQueryVariables = Types.Exact<{
	project_id: Types.Scalars['ID']
	prefix: Types.Scalars['String']
}>

export type GetSuggestedMetricsQuery = { __typename?: 'Query' } & Pick<
	Types.Query,
	'suggested_metrics'
>

export type GetMetricTagsQueryVariables = Types.Exact<{
	project_id: Types.Scalars['ID']
	metric_name: Types.Scalars['String']
	query?: Types.Maybe<Types.Scalars['String']>
}>

export type GetMetricTagsQuery = { __typename?: 'Query' } & Pick<
	Types.Query,
	'metric_tags'
>

export type GetMetricTagValuesQueryVariables = Types.Exact<{
	project_id: Types.Scalars['ID']
	metric_name: Types.Scalars['String']
	tag_name: Types.Scalars['String']
}>

export type GetMetricTagValuesQuery = { __typename?: 'Query' } & Pick<
	Types.Query,
	'metric_tag_values'
>

export type GetSourcemapFilesQueryVariables = Types.Exact<{
	project_id: Types.Scalars['ID']
	version?: Types.Maybe<Types.Scalars['String']>
}>

export type GetSourcemapFilesQuery = { __typename?: 'Query' } & {
	sourcemap_files: Array<
		{ __typename?: 'S3File' } & Pick<Types.S3File, 'key'>
	>
}

export type GetSourcemapVersionsQueryVariables = Types.Exact<{
	project_id: Types.Scalars['ID']
}>

export type GetSourcemapVersionsQuery = { __typename?: 'Query' } & Pick<
	Types.Query,
	'sourcemap_versions'
>

export type GetOAuthClientMetadataQueryVariables = Types.Exact<{
	client_id: Types.Scalars['String']
}>

export type GetOAuthClientMetadataQuery = { __typename?: 'Query' } & {
	oauth_client_metadata?: Types.Maybe<
		{ __typename?: 'OAuthClient' } & Pick<
			Types.OAuthClient,
			'id' | 'created_at' | 'app_name'
		>
	>
}

export type GetErrorGroupFrequenciesQueryVariables = Types.Exact<{
	project_id: Types.Scalars['ID']
	error_group_secure_ids:
		| Array<Types.Scalars['String']>
		| Types.Scalars['String']
	params: Types.ErrorGroupFrequenciesParamsInput
	metric: Types.Scalars['String']
	use_clickhouse?: Types.Maybe<Types.Scalars['Boolean']>
}>

export type GetErrorGroupFrequenciesQuery = { __typename?: 'Query' } & {
	errorGroupFrequencies: Array<
		Types.Maybe<
			{ __typename?: 'ErrorDistributionItem' } & Pick<
				Types.ErrorDistributionItem,
				'error_group_id' | 'date' | 'name' | 'value'
			>
		>
	>
}

export type GetErrorGroupTagsQueryVariables = Types.Exact<{
	error_group_secure_id: Types.Scalars['String']
	use_clickhouse?: Types.Maybe<Types.Scalars['Boolean']>
}>

export type GetErrorGroupTagsQuery = { __typename?: 'Query' } & {
	errorGroupTags: Array<
		{ __typename?: 'ErrorGroupTagAggregation' } & Pick<
			Types.ErrorGroupTagAggregation,
			'key'
		> & {
				buckets: Array<
					{ __typename?: 'ErrorGroupTagAggregationBucket' } & Pick<
						Types.ErrorGroupTagAggregationBucket,
						'key' | 'doc_count' | 'percent'
					>
				>
			}
	>
}

export type GetEmailOptOutsQueryVariables = Types.Exact<{
	token?: Types.Maybe<Types.Scalars['String']>
	admin_id?: Types.Maybe<Types.Scalars['ID']>
}>

export type GetEmailOptOutsQuery = { __typename?: 'Query' } & Pick<
	Types.Query,
	'email_opt_outs'
>

export type GetLogsQueryVariables = Types.Exact<{
	project_id: Types.Scalars['ID']
	params: Types.QueryInput
	after?: Types.Maybe<Types.Scalars['String']>
	before?: Types.Maybe<Types.Scalars['String']>
	at?: Types.Maybe<Types.Scalars['String']>
	direction: Types.SortDirection
}>

export type GetLogsQuery = { __typename?: 'Query' } & {
	logs: { __typename?: 'LogConnection' } & {
		edges: Array<
			{ __typename?: 'LogEdge' } & Pick<Types.LogEdge, 'cursor'> & {
					node: { __typename?: 'Log' } & Pick<
						Types.Log,
						| 'timestamp'
						| 'level'
						| 'message'
						| 'logAttributes'
						| 'traceID'
						| 'spanID'
						| 'secureSessionID'
						| 'source'
						| 'serviceName'
						| 'serviceVersion'
						| 'environment'
					>
				}
		>
		pageInfo: { __typename?: 'PageInfo' } & Pick<
			Types.PageInfo,
			'hasNextPage' | 'hasPreviousPage' | 'startCursor' | 'endCursor'
		>
	}
}

export type GetSessionLogsQueryVariables = Types.Exact<{
	project_id: Types.Scalars['ID']
	params: Types.QueryInput
}>

export type GetSessionLogsQuery = { __typename?: 'Query' } & {
	sessionLogs: Array<
		{ __typename?: 'LogEdge' } & Pick<Types.LogEdge, 'cursor'> & {
				node: { __typename?: 'Log' } & Pick<
					Types.Log,
					'timestamp' | 'level' | 'message'
				>
			}
	>
}

export type GetLogsTotalCountQueryVariables = Types.Exact<{
	project_id: Types.Scalars['ID']
	params: Types.QueryInput
}>

export type GetLogsTotalCountQuery = { __typename?: 'Query' } & Pick<
	Types.Query,
	'logs_total_count'
>

export type GetLogsHistogramQueryVariables = Types.Exact<{
	project_id: Types.Scalars['ID']
	params: Types.QueryInput
}>

export type GetLogsHistogramQuery = { __typename?: 'Query' } & {
	logs_histogram: { __typename?: 'LogsHistogram' } & Pick<
		Types.LogsHistogram,
		'totalCount' | 'objectCount' | 'sampleFactor'
	> & {
			buckets: Array<
				{ __typename?: 'LogsHistogramBucket' } & Pick<
					Types.LogsHistogramBucket,
					'bucketId'
				> & {
						counts: Array<
							{ __typename?: 'LogsHistogramBucketCount' } & Pick<
								Types.LogsHistogramBucketCount,
								'count' | 'level'
							>
						>
					}
			>
		}
}

export type GetLogsKeysQueryVariables = Types.Exact<{
	project_id: Types.Scalars['ID']
	date_range: Types.DateRangeRequiredInput
	query?: Types.Maybe<Types.Scalars['String']>
}>

export type GetLogsKeysQuery = { __typename?: 'Query' } & {
	keys: Array<
		{ __typename?: 'QueryKey' } & Pick<Types.QueryKey, 'name' | 'type'>
	>
}

export type GetLogsKeyValuesQueryVariables = Types.Exact<{
	project_id: Types.Scalars['ID']
	key_name: Types.Scalars['String']
	date_range: Types.DateRangeRequiredInput
}>

export type GetLogsKeyValuesQuery = { __typename?: 'Query' } & {
	key_values: Types.Query['logs_key_values']
}

export type GetLogsErrorObjectsQueryVariables = Types.Exact<{
	log_cursors: Array<Types.Scalars['String']> | Types.Scalars['String']
}>

export type GetLogsErrorObjectsQuery = { __typename?: 'Query' } & {
	logs_error_objects: Array<
		{ __typename?: 'ErrorObject' } & Pick<
			Types.ErrorObject,
			'log_cursor' | 'error_group_secure_id' | 'id'
		>
	>
}

export type GetProjectSettingsQueryVariables = Types.Exact<{
	projectId: Types.Scalars['ID']
}>

export type GetProjectSettingsQuery = { __typename?: 'Query' } & {
	projectSettings?: Types.Maybe<
		{ __typename?: 'AllProjectSettings' } & Pick<
			Types.AllProjectSettings,
			| 'id'
			| 'name'
			| 'verbose_id'
			| 'billing_email'
			| 'excluded_users'
			| 'error_filters'
			| 'error_json_paths'
			| 'filter_chrome_extension'
			| 'rage_click_window_seconds'
			| 'rage_click_radius_pixels'
			| 'rage_click_count'
			| 'filterSessionsWithoutError'
			| 'autoResolveStaleErrorsDayInterval'
		> & {
				sampling: { __typename?: 'Sampling' } & Pick<
					Types.Sampling,
					| 'session_sampling_rate'
					| 'error_sampling_rate'
					| 'log_sampling_rate'
					| 'trace_sampling_rate'
					| 'session_exclusion_query'
					| 'error_exclusion_query'
					| 'log_exclusion_query'
					| 'trace_exclusion_query'
					| 'session_minute_rate_limit'
					| 'error_minute_rate_limit'
					| 'log_minute_rate_limit'
					| 'trace_minute_rate_limit'
				>
			}
	>
}

export type GetWorkspacePendingInvitesQueryVariables = Types.Exact<{
	workspace_id: Types.Scalars['ID']
}>

export type GetWorkspacePendingInvitesQuery = { __typename?: 'Query' } & {
	workspacePendingInvites: Array<
		Types.Maybe<
			{ __typename?: 'WorkspaceInviteLink' } & Pick<
				Types.WorkspaceInviteLink,
				'id' | 'invitee_email' | 'invitee_role' | 'created_at'
			>
		>
	>
}

export type GetErrorResolutionSuggestionQueryVariables = Types.Exact<{
	error_object_id: Types.Scalars['ID']
}>

export type GetErrorResolutionSuggestionQuery = { __typename?: 'Query' } & Pick<
	Types.Query,
	'error_resolution_suggestion'
>

export type GetWorkspaceSettingsQueryVariables = Types.Exact<{
	workspace_id: Types.Scalars['ID']
}>

export type GetWorkspaceSettingsQuery = { __typename?: 'Query' } & {
	workspaceSettings?: Types.Maybe<
		{ __typename?: 'AllWorkspaceSettings' } & Pick<
			Types.AllWorkspaceSettings,
			| 'workspace_id'
			| 'ai_application'
			| 'ai_insights'
			| 'enable_session_export'
			| 'enable_unlisted_sharing'
			| 'enable_ingest_sampling'
			| 'enable_data_deletion'
		>
	>
}

export type GetSystemConfigurationQueryVariables = Types.Exact<{
	[key: string]: never
}>

export type GetSystemConfigurationQuery = { __typename?: 'Query' } & {
	system_configuration: { __typename?: 'SystemConfiguration' } & Pick<
		Types.SystemConfiguration,
		'maintenance_start' | 'maintenance_end'
	>
}

export type GetErrorObjectsQueryVariables = Types.Exact<{
	errorGroupSecureID: Types.Scalars['String']
	after?: Types.Maybe<Types.Scalars['String']>
	before?: Types.Maybe<Types.Scalars['String']>
	query: Types.Scalars['String']
}>

export type GetErrorObjectsQuery = { __typename?: 'Query' } & {
	error_objects: { __typename?: 'ErrorObjectConnection' } & {
		edges: Array<
			{ __typename?: 'ErrorObjectEdge' } & Pick<
				Types.ErrorObjectEdge,
				'cursor'
			> & {
					node: { __typename?: 'ErrorObjectNode' } & Pick<
						Types.ErrorObjectNode,
						| 'id'
						| 'createdAt'
						| 'event'
						| 'timestamp'
						| 'errorGroupSecureID'
						| 'serviceVersion'
						| 'serviceName'
					> & {
							session?: Types.Maybe<
								{
									__typename?: 'ErrorObjectNodeSession'
								} & Pick<
									Types.ErrorObjectNodeSession,
									| 'secureID'
									| 'email'
									| 'fingerprint'
									| 'excluded'
								>
							>
						}
				}
		>
		pageInfo: { __typename?: 'PageInfo' } & Pick<
			Types.PageInfo,
			'hasNextPage' | 'hasPreviousPage' | 'startCursor' | 'endCursor'
		>
	}
}

export type GetServicesQueryVariables = Types.Exact<{
	project_id: Types.Scalars['ID']
	query?: Types.Maybe<Types.Scalars['String']>
	after?: Types.Maybe<Types.Scalars['String']>
	before?: Types.Maybe<Types.Scalars['String']>
}>

export type GetServicesQuery = { __typename?: 'Query' } & {
	services?: Types.Maybe<
		{ __typename?: 'ServiceConnection' } & {
			edges: Array<
				Types.Maybe<
					{ __typename?: 'ServiceEdge' } & Pick<
						Types.ServiceEdge,
						'cursor'
					> & {
							node: { __typename?: 'ServiceNode' } & Pick<
								Types.ServiceNode,
								| 'id'
								| 'projectID'
								| 'name'
								| 'status'
								| 'githubRepoPath'
								| 'buildPrefix'
								| 'githubPrefix'
								| 'errorDetails'
							>
						}
				>
			>
			pageInfo: { __typename?: 'PageInfo' } & Pick<
				Types.PageInfo,
				'hasNextPage' | 'hasPreviousPage' | 'startCursor' | 'endCursor'
			>
		}
	>
}

export type GetServiceByNameQueryVariables = Types.Exact<{
	project_id: Types.Scalars['ID']
	name: Types.Scalars['String']
}>

export type GetServiceByNameQuery = { __typename?: 'Query' } & {
	serviceByName?: Types.Maybe<
		{ __typename?: 'Service' } & Pick<
			Types.Service,
			| 'id'
			| 'projectID'
			| 'name'
			| 'status'
			| 'githubRepoPath'
			| 'buildPrefix'
			| 'githubPrefix'
			| 'errorDetails'
		>
	>
}

export type ErrorTagFragment = { __typename?: 'ErrorTag' } & Pick<
	Types.ErrorTag,
	'id' | 'created_at' | 'title' | 'description'
>

export type GetErrorTagsQueryVariables = Types.Exact<{ [key: string]: never }>

export type GetErrorTagsQuery = { __typename?: 'Query' } & {
	error_tags?: Types.Maybe<
		Array<Types.Maybe<{ __typename?: 'ErrorTag' } & ErrorTagFragment>>
	>
}

export type MatchErrorTagQueryVariables = Types.Exact<{
	query: Types.Scalars['String']
}>

export type MatchErrorTagQuery = { __typename?: 'Query' } & {
	match_error_tag?: Types.Maybe<
		Array<
			Types.Maybe<
				{ __typename?: 'MatchedErrorTag' } & Pick<
					Types.MatchedErrorTag,
					'id' | 'title' | 'description' | 'score'
				>
			>
		>
	>
}

export type FindSimilarErrorsQueryVariables = Types.Exact<{
	query: Types.Scalars['String']
}>

export type FindSimilarErrorsQuery = { __typename?: 'Query' } & {
	find_similar_errors?: Types.Maybe<
		Array<
			Types.Maybe<
				{ __typename?: 'MatchedErrorObject' } & Pick<
					Types.MatchedErrorObject,
					'id' | 'type' | 'event' | 'stack_trace' | 'score'
				>
			>
		>
	>
}

export type GetTraceQueryVariables = Types.Exact<{
	project_id: Types.Scalars['ID']
	trace_id: Types.Scalars['String']
}>

export type GetTraceQuery = { __typename?: 'Query' } & {
	trace?: Types.Maybe<
		{ __typename?: 'TracePayload' } & {
			trace: Array<
				{ __typename?: 'Trace' } & Pick<
					Types.Trace,
					| 'timestamp'
					| 'traceID'
					| 'spanID'
					| 'parentSpanID'
					| 'projectID'
					| 'secureSessionID'
					| 'traceState'
					| 'spanName'
					| 'spanKind'
					| 'duration'
					| 'serviceName'
					| 'serviceVersion'
					| 'environment'
					| 'traceAttributes'
					| 'startTime'
					| 'statusCode'
					| 'statusMessage'
				>
			>
			errors: Array<
				{ __typename?: 'TraceError' } & Pick<
					Types.TraceError,
					| 'created_at'
					| 'trace_id'
					| 'span_id'
					| 'log_cursor'
					| 'event'
					| 'type'
					| 'source'
					| 'timestamp'
					| 'error_group_secure_id'
				>
			>
		}
	>
}

export type GetTracesQueryVariables = Types.Exact<{
	project_id: Types.Scalars['ID']
	params: Types.QueryInput
	after?: Types.Maybe<Types.Scalars['String']>
	before?: Types.Maybe<Types.Scalars['String']>
	at?: Types.Maybe<Types.Scalars['String']>
	direction: Types.SortDirection
}>

export type GetTracesQuery = { __typename?: 'Query' } & {
	traces: { __typename?: 'TraceConnection' } & {
		edges: Array<
			{ __typename?: 'TraceEdge' } & Pick<Types.TraceEdge, 'cursor'> & {
					node: { __typename?: 'Trace' } & Pick<
						Types.Trace,
						| 'timestamp'
						| 'traceID'
						| 'spanID'
						| 'parentSpanID'
						| 'projectID'
						| 'secureSessionID'
						| 'traceState'
						| 'spanName'
						| 'spanKind'
						| 'duration'
						| 'serviceName'
						| 'serviceVersion'
						| 'environment'
						| 'traceAttributes'
						| 'statusCode'
						| 'statusMessage'
					>
				}
		>
		pageInfo: { __typename?: 'PageInfo' } & Pick<
			Types.PageInfo,
			'hasNextPage' | 'hasPreviousPage' | 'startCursor' | 'endCursor'
		>
	}
}

export type GetTracesMetricsQueryVariables = Types.Exact<{
	project_id: Types.Scalars['ID']
	params: Types.QueryInput
	column: Types.Scalars['String']
	metric_types: Array<Types.MetricAggregator> | Types.MetricAggregator
	group_by: Array<Types.Scalars['String']> | Types.Scalars['String']
	bucket_by?: Types.Maybe<Types.Scalars['String']>
	limit?: Types.Maybe<Types.Scalars['Int']>
	limit_aggregator?: Types.Maybe<Types.MetricAggregator>
	limit_column?: Types.Maybe<Types.Scalars['String']>
}>

export type GetTracesMetricsQuery = { __typename?: 'Query' } & {
	traces_metrics: { __typename?: 'MetricsBuckets' } & Pick<
		Types.MetricsBuckets,
		'bucket_count' | 'sample_factor'
	> & {
			buckets: Array<
				{ __typename?: 'MetricBucket' } & Pick<
					Types.MetricBucket,
					'bucket_id' | 'group' | 'metric_type' | 'metric_value'
				>
			>
		}
}

export type GetTracesKeysQueryVariables = Types.Exact<{
	project_id: Types.Scalars['ID']
	date_range: Types.DateRangeRequiredInput
	query?: Types.Maybe<Types.Scalars['String']>
}>

export type GetTracesKeysQuery = { __typename?: 'Query' } & {
	keys: Array<
		{ __typename?: 'QueryKey' } & Pick<Types.QueryKey, 'name' | 'type'>
	>
}

export type GetTracesKeyValuesQueryVariables = Types.Exact<{
	project_id: Types.Scalars['ID']
	key_name: Types.Scalars['String']
	date_range: Types.DateRangeRequiredInput
}>

export type GetTracesKeyValuesQuery = { __typename?: 'Query' } & {
	key_values: Types.Query['traces_key_values']
}

export const namedOperations = {
	Query: {
		GetMetricsTimeline: 'GetMetricsTimeline' as const,
		GetNetworkHistogram: 'GetNetworkHistogram' as const,
		GetSessionPayload: 'GetSessionPayload' as const,
		GetCommentTagsForProject: 'GetCommentTagsForProject' as const,
		GetEventChunkURL: 'GetEventChunkURL' as const,
		GetEventChunks: 'GetEventChunks' as const,
		GetSession: 'GetSession' as const,
		GetWorkspaceAdminsByProjectId: 'GetWorkspaceAdminsByProjectId' as const,
		GetWorkspaceAdmins: 'GetWorkspaceAdmins' as const,
		GetSessionInsight: 'GetSessionInsight' as const,
		GetSessionExports: 'GetSessionExports' as const,
		GetSessionComments: 'GetSessionComments' as const,
		GetSessionCommentsForAdmin: 'GetSessionCommentsForAdmin' as const,
		isSessionPending: 'isSessionPending' as const,
		GetAccounts: 'GetAccounts' as const,
		GetAccountDetails: 'GetAccountDetails' as const,
		GetErrorComments: 'GetErrorComments' as const,
		GetErrorIssues: 'GetErrorIssues' as const,
		GetEnhancedUserDetails: 'GetEnhancedUserDetails' as const,
		GetOnboardingSteps: 'GetOnboardingSteps' as const,
		GetSessionIntervals: 'GetSessionIntervals' as const,
		GetTimelineIndicatorEvents: 'GetTimelineIndicatorEvents' as const,
		GetWebSocketEvents: 'GetWebSocketEvents' as const,
		GetFieldTypesClickhouse: 'GetFieldTypesClickhouse' as const,
		GetFieldsClickhouse: 'GetFieldsClickhouse' as const,
		GetErrorFieldsClickhouse: 'GetErrorFieldsClickhouse' as const,
		GetSessionsClickhouse: 'GetSessionsClickhouse' as const,
		GetSessionsHistogramClickhouse:
			'GetSessionsHistogramClickhouse' as const,
		GetSessionsReport: 'GetSessionsReport' as const,
		GetErrorGroupsClickhouse: 'GetErrorGroupsClickhouse' as const,
		GetErrorsHistogramClickhouse: 'GetErrorsHistogramClickhouse' as const,
		GetProjects: 'GetProjects' as const,
		GetWorkspace: 'GetWorkspace' as const,
		GetWorkspaceForInviteLink: 'GetWorkspaceForInviteLink' as const,
		GetWorkspaces: 'GetWorkspaces' as const,
		GetWorkspacesCount: 'GetWorkspacesCount' as const,
		GetProjectsAndWorkspaces: 'GetProjectsAndWorkspaces' as const,
		GetProjectOrWorkspace: 'GetProjectOrWorkspace' as const,
		GetProjectDropdownOptions: 'GetProjectDropdownOptions' as const,
		GetWorkspaceDropdownOptions: 'GetWorkspaceDropdownOptions' as const,
		GetAdmin: 'GetAdmin' as const,
		GetAdminRole: 'GetAdminRole' as const,
		GetAdminRoleByProject: 'GetAdminRoleByProject' as const,
		GetAdminAboutYou: 'GetAdminAboutYou' as const,
		GetProject: 'GetProject' as const,
		GetBillingDetailsForProject: 'GetBillingDetailsForProject' as const,
		GetBillingDetails: 'GetBillingDetails' as const,
		GetSubscriptionDetails: 'GetSubscriptionDetails' as const,
		GetErrorGroup: 'GetErrorGroup' as const,
		GetErrorObjectForLog: 'GetErrorObjectForLog' as const,
		GetErrorObject: 'GetErrorObject' as const,
		GetErrorInstance: 'GetErrorInstance' as const,
		GetResources: 'GetResources' as const,
		GetFieldSuggestion: 'GetFieldSuggestion' as const,
		GetEnvironments: 'GetEnvironments' as const,
		GetAppVersions: 'GetAppVersions' as const,
		GetProjectSuggestion: 'GetProjectSuggestion' as const,
		GetErrorFieldSuggestion: 'GetErrorFieldSuggestion' as const,
		GetErrorSearchSuggestions: 'GetErrorSearchSuggestions' as const,
		GetSessionSearchResults: 'GetSessionSearchResults' as const,
		GetTrackSuggestion: 'GetTrackSuggestion' as const,
		GetUserSuggestion: 'GetUserSuggestion' as const,
		GetSegments: 'GetSegments' as const,
		GetErrorSegments: 'GetErrorSegments' as const,
		GetSavedSegments: 'GetSavedSegments' as const,
		IsIntegrated: 'IsIntegrated' as const,
		IsBackendIntegrated: 'IsBackendIntegrated' as const,
		GetClientIntegration: 'GetClientIntegration' as const,
		GetServerIntegration: 'GetServerIntegration' as const,
		GetLogsIntegration: 'GetLogsIntegration' as const,
		GetTracesIntegration: 'GetTracesIntegration' as const,
		GetKeyPerformanceIndicators: 'GetKeyPerformanceIndicators' as const,
		GetReferrersCount: 'GetReferrersCount' as const,
		GetNewUsersCount: 'GetNewUsersCount' as const,
		GetAverageSessionLength: 'GetAverageSessionLength' as const,
		GetTopUsers: 'GetTopUsers' as const,
		GetDailySessionsCount: 'GetDailySessionsCount' as const,
		GetDailyErrorsCount: 'GetDailyErrorsCount' as const,
		GetRageClicksForProject: 'GetRageClicksForProject' as const,
		GetDailyErrorFrequency: 'GetDailyErrorFrequency' as const,
		GetSlackChannelSuggestion: 'GetSlackChannelSuggestion' as const,
		GetWorkspaceIsIntegratedWithSlack:
			'GetWorkspaceIsIntegratedWithSlack' as const,
		GetWorkspaceIsIntegratedWithLinear:
			'GetWorkspaceIsIntegratedWithLinear' as const,
		GetWorkspaceIsIntegratedWithZapier:
			'GetWorkspaceIsIntegratedWithZapier' as const,
		GetWorkspaceIsIntegratedWithFront:
			'GetWorkspaceIsIntegratedWithFront' as const,
		GetWorkspaceIsIntegratedWithDiscord:
			'GetWorkspaceIsIntegratedWithDiscord' as const,
		GetWorkspaceIsIntegratedWithVercel:
			'GetWorkspaceIsIntegratedWithVercel' as const,
		GetJiraIntegrationSettings: 'GetJiraIntegrationSettings' as const,
		GetClickUpIntegrationSettings: 'GetClickUpIntegrationSettings' as const,
		GetHeightIntegrationSettings: 'GetHeightIntegrationSettings' as const,
		GetGitHubIntegrationSettings: 'GetGitHubIntegrationSettings' as const,
		GetGitHubIssueLabels: 'GetGitHubIssueLabels' as const,
		GetProjectIntegratedWith: 'GetProjectIntegratedWith' as const,
		GetClickUpFolders: 'GetClickUpFolders' as const,
		GetHeightLists: 'GetHeightLists' as const,
		GenerateNewZapierAccessTokenJwt:
			'GenerateNewZapierAccessTokenJwt' as const,
		GetIdentifierSuggestions: 'GetIdentifierSuggestions' as const,
		GetLogAlert: 'GetLogAlert' as const,
		GetLogAlertsPagePayload: 'GetLogAlertsPagePayload' as const,
		GetAlertsPagePayload: 'GetAlertsPagePayload' as const,
		GetMetricMonitors: 'GetMetricMonitors' as const,
		GetCommentMentionSuggestions: 'GetCommentMentionSuggestions' as const,
		GetCustomerPortalURL: 'GetCustomerPortalURL' as const,
		GetWebVitals: 'GetWebVitals' as const,
		GetDashboardDefinitions: 'GetDashboardDefinitions' as const,
		GetSuggestedMetrics: 'GetSuggestedMetrics' as const,
		GetMetricTags: 'GetMetricTags' as const,
		GetMetricTagValues: 'GetMetricTagValues' as const,
		GetSourcemapFiles: 'GetSourcemapFiles' as const,
		GetSourcemapVersions: 'GetSourcemapVersions' as const,
		GetOAuthClientMetadata: 'GetOAuthClientMetadata' as const,
		GetErrorGroupFrequencies: 'GetErrorGroupFrequencies' as const,
		GetErrorGroupTags: 'GetErrorGroupTags' as const,
		GetEmailOptOuts: 'GetEmailOptOuts' as const,
		GetLogs: 'GetLogs' as const,
		GetSessionLogs: 'GetSessionLogs' as const,
		GetLogsTotalCount: 'GetLogsTotalCount' as const,
		GetLogsHistogram: 'GetLogsHistogram' as const,
		GetLogsKeys: 'GetLogsKeys' as const,
		GetLogsKeyValues: 'GetLogsKeyValues' as const,
		GetLogsErrorObjects: 'GetLogsErrorObjects' as const,
		GetProjectSettings: 'GetProjectSettings' as const,
		GetWorkspacePendingInvites: 'GetWorkspacePendingInvites' as const,
		GetErrorResolutionSuggestion: 'GetErrorResolutionSuggestion' as const,
		GetWorkspaceSettings: 'GetWorkspaceSettings' as const,
		GetSystemConfiguration: 'GetSystemConfiguration' as const,
		GetErrorObjects: 'GetErrorObjects' as const,
		GetServices: 'GetServices' as const,
		GetServiceByName: 'GetServiceByName' as const,
		GetErrorTags: 'GetErrorTags' as const,
		MatchErrorTag: 'MatchErrorTag' as const,
		FindSimilarErrors: 'FindSimilarErrors' as const,
		GetTrace: 'GetTrace' as const,
		GetTraces: 'GetTraces' as const,
		GetTracesMetrics: 'GetTracesMetrics' as const,
		GetTracesKeys: 'GetTracesKeys' as const,
		GetTracesKeyValues: 'GetTracesKeyValues' as const,
	},
	Mutation: {
		MarkErrorGroupAsViewed: 'MarkErrorGroupAsViewed' as const,
		MarkSessionAsViewed: 'MarkSessionAsViewed' as const,
		MuteSessionCommentThread: 'MuteSessionCommentThread' as const,
		CreateOrUpdateStripeSubscription:
			'CreateOrUpdateStripeSubscription' as const,
		SaveBillingPlan: 'SaveBillingPlan' as const,
		UpdateBillingDetails: 'UpdateBillingDetails' as const,
		updateErrorGroupState: 'updateErrorGroupState' as const,
		SendEmailSignup: 'SendEmailSignup' as const,
		AddAdminToWorkspace: 'AddAdminToWorkspace' as const,
		JoinWorkspace: 'JoinWorkspace' as const,
		ChangeAdminRole: 'ChangeAdminRole' as const,
		DeleteAdminFromProject: 'DeleteAdminFromProject' as const,
		DeleteAdminFromWorkspace: 'DeleteAdminFromWorkspace' as const,
		AddIntegrationToProject: 'AddIntegrationToProject' as const,
		RemoveIntegrationFromProject: 'RemoveIntegrationFromProject' as const,
		AddIntegrationToWorkspace: 'AddIntegrationToWorkspace' as const,
		RemoveIntegrationFromWorkspace:
			'RemoveIntegrationFromWorkspace' as const,
		UpdateAllowedEmailOrigins: 'UpdateAllowedEmailOrigins' as const,
		CreateProject: 'CreateProject' as const,
		SubmitRegistrationForm: 'SubmitRegistrationForm' as const,
		CreateAdmin: 'CreateAdmin' as const,
		CreateWorkspace: 'CreateWorkspace' as const,
		EditProject: 'EditProject' as const,
		EditProjectSettings: 'EditProjectSettings' as const,
		DeleteProject: 'DeleteProject' as const,
		EditWorkspace: 'EditWorkspace' as const,
		EditWorkspaceSettings: 'EditWorkspaceSettings' as const,
		DeleteSegment: 'DeleteSegment' as const,
		EditSegment: 'EditSegment' as const,
		CreateSegment: 'CreateSegment' as const,
		CreateSessionComment: 'CreateSessionComment' as const,
		CreateIssueForSessionComment: 'CreateIssueForSessionComment' as const,
		DeleteSessionComment: 'DeleteSessionComment' as const,
		ReplyToSessionComment: 'ReplyToSessionComment' as const,
		CreateErrorComment: 'CreateErrorComment' as const,
		CreateIssueForErrorComment: 'CreateIssueForErrorComment' as const,
		DeleteErrorComment: 'DeleteErrorComment' as const,
		MuteErrorCommentThread: 'MuteErrorCommentThread' as const,
		RemoveErrorIssue: 'RemoveErrorIssue' as const,
		ReplyToErrorComment: 'ReplyToErrorComment' as const,
		DeleteErrorSegment: 'DeleteErrorSegment' as const,
		EditErrorSegment: 'EditErrorSegment' as const,
		CreateErrorSegment: 'CreateErrorSegment' as const,
		CreateErrorAlert: 'CreateErrorAlert' as const,
		CreateMetricMonitor: 'CreateMetricMonitor' as const,
		UpdateMetricMonitor: 'UpdateMetricMonitor' as const,
		DeleteMetricMonitor: 'DeleteMetricMonitor' as const,
		UpdateAdminAndCreateWorkspace: 'UpdateAdminAndCreateWorkspace' as const,
		UpdateAdminAboutYouDetails: 'UpdateAdminAboutYouDetails' as const,
		UpdateErrorAlert: 'UpdateErrorAlert' as const,
		DeleteErrorAlert: 'DeleteErrorAlert' as const,
		DeleteSessionAlert: 'DeleteSessionAlert' as const,
		UpdateLogAlert: 'UpdateLogAlert' as const,
		CreateLogAlert: 'CreateLogAlert' as const,
		DeleteLogAlert: 'DeleteLogAlert' as const,
		UpdateLogAlertIsDisabled: 'UpdateLogAlertIsDisabled' as const,
		UpdateSessionAlertIsDisabled: 'UpdateSessionAlertIsDisabled' as const,
		UpdateMetricMonitorIsDisabled: 'UpdateMetricMonitorIsDisabled' as const,
		UpdateErrorAlertIsDisabled: 'UpdateErrorAlertIsDisabled' as const,
		CreateSessionAlert: 'CreateSessionAlert' as const,
		UpdateSessionAlert: 'UpdateSessionAlert' as const,
		UpdateSessionIsPublic: 'UpdateSessionIsPublic' as const,
		UpdateErrorGroupIsPublic: 'UpdateErrorGroupIsPublic' as const,
		UpdateAllowMeterOverage: 'UpdateAllowMeterOverage' as const,
		SyncSlackIntegration: 'SyncSlackIntegration' as const,
		RequestAccess: 'RequestAccess' as const,
		ModifyClearbitIntegration: 'ModifyClearbitIntegration' as const,
		UpsertDashboard: 'UpsertDashboard' as const,
		DeleteDashboard: 'DeleteDashboard' as const,
		DeleteSessions: 'DeleteSessions' as const,
		ExportSession: 'ExportSession' as const,
		UpdateVercelSettings: 'UpdateVercelSettings' as const,
		UpdateClickUpSettings: 'UpdateClickUpSettings' as const,
		UpdateIntegrationProjectSettings:
			'UpdateIntegrationProjectSettings' as const,
		UpdateEmailOptOut: 'UpdateEmailOptOut' as const,
		DeleteInviteLinkFromWorkspace: 'DeleteInviteLinkFromWorkspace' as const,
		EditServiceGithubSettings: 'EditServiceGithubSettings' as const,
		CreateErrorTag: 'CreateErrorTag' as const,
		UpdateErrorTags: 'UpdateErrorTags' as const,
		UpsertSlackChannel: 'UpsertSlackChannel' as const,
		UpsertDiscordChannel: 'UpsertDiscordChannel' as const,
		testErrorEnhancement: 'testErrorEnhancement' as const,
		DeleteSavedSegment: 'DeleteSavedSegment' as const,
		EditSavedSegment: 'EditSavedSegment' as const,
		CreateSavedSegment: 'CreateSavedSegment' as const,
		SendAdminWorkspaceInvite: 'SendAdminWorkspaceInvite' as const,
	},
	Subscription: {
		OnSessionPayloadAppended: 'OnSessionPayloadAppended' as const,
	},
	Fragment: {
		SessionPayloadFragment: 'SessionPayloadFragment' as const,
		SessionAlertFragment: 'SessionAlertFragment' as const,
		DiscordChannelFragment: 'DiscordChannelFragment' as const,
		ErrorObject: 'ErrorObject' as const,
		ErrorTag: 'ErrorTag' as const,
	},
}<|MERGE_RESOLUTION|>--- conflicted
+++ resolved
@@ -3386,32 +3386,6 @@
 							Types.SearchParams,
 							'query'
 						>
-<<<<<<< HEAD
-					}
-			>
-		>
-	>
-}
-
-export type GetSavedSegmentsQueryVariables = Types.Exact<{
-	project_id: Types.Scalars['ID']
-	entity_type: Types.SavedSearchEntityType
-}>
-
-export type GetSavedSegmentsQuery = { __typename?: 'Query' } & {
-	saved_segments?: Types.Maybe<
-		Array<
-			Types.Maybe<
-				{ __typename?: 'SavedSegment' } & Pick<
-					Types.SavedSegment,
-					'id' | 'name'
-				> & {
-						params: { __typename?: 'SearchParams' } & Pick<
-							Types.SearchParams,
-							'query'
-						>
-=======
->>>>>>> 1b7758d6
 					}
 			>
 		>
