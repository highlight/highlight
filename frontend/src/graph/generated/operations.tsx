import * as Types from './schemas'

export type MarkErrorGroupAsViewedMutationVariables = Types.Exact<{
	error_secure_id: Types.Scalars['String']
	viewed: Types.Scalars['Boolean']
}>

export type MarkErrorGroupAsViewedMutation = { __typename?: 'Mutation' } & {
	markErrorGroupAsViewed?: Types.Maybe<
		{ __typename?: 'ErrorGroup' } & Pick<
			Types.ErrorGroup,
			'secure_id' | 'viewed'
		>
	>
}

export type MarkSessionAsViewedMutationVariables = Types.Exact<{
	secure_id: Types.Scalars['String']
	viewed: Types.Scalars['Boolean']
}>

export type MarkSessionAsViewedMutation = { __typename?: 'Mutation' } & {
	markSessionAsViewed?: Types.Maybe<
		{ __typename?: 'Session' } & Pick<Types.Session, 'secure_id' | 'viewed'>
	>
}

export type MuteSessionCommentThreadMutationVariables = Types.Exact<{
	id: Types.Scalars['ID']
	has_muted?: Types.Maybe<Types.Scalars['Boolean']>
}>

export type MuteSessionCommentThreadMutation = {
	__typename?: 'Mutation'
} & Pick<Types.Mutation, 'muteSessionCommentThread'>

export type CreateOrUpdateStripeSubscriptionMutationVariables = Types.Exact<{
	workspace_id: Types.Scalars['ID']
}>

export type CreateOrUpdateStripeSubscriptionMutation = {
	__typename?: 'Mutation'
} & Pick<Types.Mutation, 'createOrUpdateStripeSubscription'>

export type HandleAwsMarketplaceMutationVariables = Types.Exact<{
	workspace_id: Types.Scalars['ID']
	code: Types.Scalars['String']
}>

export type HandleAwsMarketplaceMutation = { __typename?: 'Mutation' } & Pick<
	Types.Mutation,
	'handleAWSMarketplace'
>

export type SaveBillingPlanMutationVariables = Types.Exact<{
	workspace_id: Types.Scalars['ID']
	sessionsLimitCents?: Types.Maybe<Types.Scalars['Int']>
	sessionsRetention: Types.RetentionPeriod
	errorsLimitCents?: Types.Maybe<Types.Scalars['Int']>
	errorsRetention: Types.RetentionPeriod
	logsLimitCents?: Types.Maybe<Types.Scalars['Int']>
	logsRetention: Types.RetentionPeriod
	tracesLimitCents?: Types.Maybe<Types.Scalars['Int']>
	tracesRetention: Types.RetentionPeriod
}>

export type SaveBillingPlanMutation = { __typename?: 'Mutation' } & Pick<
	Types.Mutation,
	'saveBillingPlan'
>

export type UpdateBillingDetailsMutationVariables = Types.Exact<{
	workspace_id: Types.Scalars['ID']
}>

export type UpdateBillingDetailsMutation = { __typename?: 'Mutation' } & Pick<
	Types.Mutation,
	'updateBillingDetails'
>

export type UpdateErrorGroupStateMutationVariables = Types.Exact<{
	secure_id: Types.Scalars['String']
	state: Types.ErrorState
	snoozed_until?: Types.Maybe<Types.Scalars['Timestamp']>
}>

export type UpdateErrorGroupStateMutation = { __typename?: 'Mutation' } & {
	updateErrorGroupState?: Types.Maybe<
		{ __typename?: 'ErrorGroup' } & Pick<
			Types.ErrorGroup,
			'secure_id' | 'state' | 'snoozed_until'
		>
	>
}

export type SendEmailSignupMutationVariables = Types.Exact<{
	email: Types.Scalars['String']
}>

export type SendEmailSignupMutation = { __typename?: 'Mutation' } & Pick<
	Types.Mutation,
	'emailSignup'
>

export type AddAdminToWorkspaceMutationVariables = Types.Exact<{
	workspace_id: Types.Scalars['ID']
	invite_id: Types.Scalars['String']
}>

export type AddAdminToWorkspaceMutation = { __typename?: 'Mutation' } & Pick<
	Types.Mutation,
	'addAdminToWorkspace'
>

export type JoinWorkspaceMutationVariables = Types.Exact<{
	workspace_id: Types.Scalars['ID']
}>

export type JoinWorkspaceMutation = { __typename?: 'Mutation' } & Pick<
	Types.Mutation,
	'joinWorkspace'
>

export type ChangeAdminRoleMutationVariables = Types.Exact<{
	workspace_id: Types.Scalars['ID']
	admin_id: Types.Scalars['ID']
	new_role: Types.Scalars['String']
}>

export type ChangeAdminRoleMutation = { __typename?: 'Mutation' } & {
	changeAdminRole: { __typename?: 'WorkspaceAdminRole' } & Pick<
		Types.WorkspaceAdminRole,
		'workspaceId' | 'role' | 'projectIds'
	> & { admin: { __typename?: 'Admin' } & Pick<Types.Admin, 'id'> }
}

export type ChangeProjectMembershipMutationVariables = Types.Exact<{
	workspace_id: Types.Scalars['ID']
	admin_id: Types.Scalars['ID']
	project_ids: Array<Types.Scalars['ID']> | Types.Scalars['ID']
}>

export type ChangeProjectMembershipMutation = { __typename?: 'Mutation' } & {
	changeProjectMembership: { __typename?: 'WorkspaceAdminRole' } & Pick<
		Types.WorkspaceAdminRole,
		'workspaceId' | 'role' | 'projectIds'
	> & { admin: { __typename?: 'Admin' } & Pick<Types.Admin, 'id'> }
}

export type DeleteAdminFromWorkspaceMutationVariables = Types.Exact<{
	workspace_id: Types.Scalars['ID']
	admin_id: Types.Scalars['ID']
}>

export type DeleteAdminFromWorkspaceMutation = {
	__typename?: 'Mutation'
} & Pick<Types.Mutation, 'deleteAdminFromWorkspace'>

export type AddIntegrationToProjectMutationVariables = Types.Exact<{
	integration_type?: Types.Maybe<Types.IntegrationType>
	project_id: Types.Scalars['ID']
	code: Types.Scalars['String']
}>

export type AddIntegrationToProjectMutation = {
	__typename?: 'Mutation'
} & Pick<Types.Mutation, 'addIntegrationToProject'>

export type RemoveIntegrationFromProjectMutationVariables = Types.Exact<{
	integration_type?: Types.Maybe<Types.IntegrationType>
	project_id: Types.Scalars['ID']
}>

export type RemoveIntegrationFromProjectMutation = {
	__typename?: 'Mutation'
} & Pick<Types.Mutation, 'removeIntegrationFromProject'>

export type AddIntegrationToWorkspaceMutationVariables = Types.Exact<{
	integration_type?: Types.Maybe<Types.IntegrationType>
	workspace_id: Types.Scalars['ID']
	code: Types.Scalars['String']
}>

export type AddIntegrationToWorkspaceMutation = {
	__typename?: 'Mutation'
} & Pick<Types.Mutation, 'addIntegrationToWorkspace'>

export type RemoveIntegrationFromWorkspaceMutationVariables = Types.Exact<{
	integration_type: Types.IntegrationType
	workspace_id: Types.Scalars['ID']
}>

export type RemoveIntegrationFromWorkspaceMutation = {
	__typename?: 'Mutation'
} & Pick<Types.Mutation, 'removeIntegrationFromWorkspace'>

export type UpdateAllowedEmailOriginsMutationVariables = Types.Exact<{
	workspace_id: Types.Scalars['ID']
	allowed_auto_join_email_origins: Types.Scalars['String']
}>

export type UpdateAllowedEmailOriginsMutation = {
	__typename?: 'Mutation'
} & Pick<Types.Mutation, 'updateAllowedEmailOrigins'>

export type CreateProjectMutationVariables = Types.Exact<{
	name: Types.Scalars['String']
	workspace_id: Types.Scalars['ID']
}>

export type CreateProjectMutation = { __typename?: 'Mutation' } & {
	createProject?: Types.Maybe<
		{ __typename?: 'Project' } & Pick<Types.Project, 'id' | 'name'>
	>
}

export type SubmitRegistrationFormMutationVariables = Types.Exact<{
	workspace_id: Types.Scalars['ID']
	team_size: Types.Scalars['String']
	role: Types.Scalars['String']
	use_case: Types.Scalars['String']
	heard_about: Types.Scalars['String']
	pun?: Types.Maybe<Types.Scalars['String']>
}>

export type SubmitRegistrationFormMutation = { __typename?: 'Mutation' } & Pick<
	Types.Mutation,
	'submitRegistrationForm'
>

export type CreateAdminMutationVariables = Types.Exact<{ [key: string]: never }>

export type CreateAdminMutation = { __typename?: 'Mutation' } & {
	createAdmin: { __typename?: 'Admin' } & Pick<
		Types.Admin,
		'id' | 'name' | 'email' | 'email_verified' | 'about_you_details_filled'
	>
}

export type CreateWorkspaceMutationVariables = Types.Exact<{
	name: Types.Scalars['String']
	promo_code?: Types.Maybe<Types.Scalars['String']>
}>

export type CreateWorkspaceMutation = { __typename?: 'Mutation' } & {
	createWorkspace?: Types.Maybe<
		{ __typename?: 'Workspace' } & Pick<Types.Workspace, 'id' | 'name'>
	>
}

export type EditProjectMutationVariables = Types.Exact<{
	id: Types.Scalars['ID']
	name?: Types.Maybe<Types.Scalars['String']>
	billing_email?: Types.Maybe<Types.Scalars['String']>
	excluded_users?: Types.Maybe<Types.Scalars['StringArray']>
	error_filters?: Types.Maybe<Types.Scalars['StringArray']>
	error_json_paths?: Types.Maybe<Types.Scalars['StringArray']>
	filter_chrome_extension?: Types.Maybe<Types.Scalars['Boolean']>
	rage_click_window_seconds?: Types.Maybe<Types.Scalars['Int']>
	rage_click_radius_pixels?: Types.Maybe<Types.Scalars['Int']>
	rage_click_count?: Types.Maybe<Types.Scalars['Int']>
}>

export type EditProjectMutation = { __typename?: 'Mutation' } & {
	editProject?: Types.Maybe<
		{ __typename?: 'Project' } & Pick<
			Types.Project,
			| 'id'
			| 'name'
			| 'billing_email'
			| 'excluded_users'
			| 'error_filters'
			| 'error_json_paths'
			| 'filter_chrome_extension'
			| 'rage_click_window_seconds'
			| 'rage_click_radius_pixels'
			| 'rage_click_count'
		>
	>
}

export type EditProjectSettingsMutationVariables = Types.Exact<{
	projectId: Types.Scalars['ID']
	name?: Types.Maybe<Types.Scalars['String']>
	billing_email?: Types.Maybe<Types.Scalars['String']>
	excluded_users?: Types.Maybe<Types.Scalars['StringArray']>
	error_filters?: Types.Maybe<Types.Scalars['StringArray']>
	error_json_paths?: Types.Maybe<Types.Scalars['StringArray']>
	filter_chrome_extension?: Types.Maybe<Types.Scalars['Boolean']>
	rage_click_window_seconds?: Types.Maybe<Types.Scalars['Int']>
	rage_click_radius_pixels?: Types.Maybe<Types.Scalars['Int']>
	rage_click_count?: Types.Maybe<Types.Scalars['Int']>
	filterSessionsWithoutError?: Types.Maybe<Types.Scalars['Boolean']>
	autoResolveStaleErrorsDayInterval?: Types.Maybe<Types.Scalars['Int']>
	sampling?: Types.Maybe<Types.SamplingInput>
}>

export type EditProjectSettingsMutation = { __typename?: 'Mutation' } & {
	editProjectSettings?: Types.Maybe<
		{ __typename?: 'AllProjectSettings' } & Pick<
			Types.AllProjectSettings,
			| 'id'
			| 'name'
			| 'billing_email'
			| 'excluded_users'
			| 'error_filters'
			| 'error_json_paths'
			| 'filter_chrome_extension'
			| 'rage_click_window_seconds'
			| 'rage_click_radius_pixels'
			| 'rage_click_count'
			| 'filterSessionsWithoutError'
			| 'autoResolveStaleErrorsDayInterval'
		> & {
				sampling: { __typename?: 'Sampling' } & Pick<
					Types.Sampling,
					| 'session_sampling_rate'
					| 'error_sampling_rate'
					| 'log_sampling_rate'
					| 'trace_sampling_rate'
					| 'session_minute_rate_limit'
					| 'error_minute_rate_limit'
					| 'log_minute_rate_limit'
					| 'trace_minute_rate_limit'
					| 'session_exclusion_query'
					| 'error_exclusion_query'
					| 'log_exclusion_query'
					| 'trace_exclusion_query'
				>
			}
	>
}

export type DeleteProjectMutationVariables = Types.Exact<{
	id: Types.Scalars['ID']
}>

export type DeleteProjectMutation = { __typename?: 'Mutation' } & Pick<
	Types.Mutation,
	'deleteProject'
>

export type EditWorkspaceMutationVariables = Types.Exact<{
	id: Types.Scalars['ID']
	name?: Types.Maybe<Types.Scalars['String']>
}>

export type EditWorkspaceMutation = { __typename?: 'Mutation' } & {
	editWorkspace?: Types.Maybe<
		{ __typename?: 'Workspace' } & Pick<Types.Workspace, 'id' | 'name'>
	>
}

export type EditWorkspaceSettingsMutationVariables = Types.Exact<{
	workspace_id: Types.Scalars['ID']
	ai_application?: Types.Maybe<Types.Scalars['Boolean']>
	ai_insights?: Types.Maybe<Types.Scalars['Boolean']>
	ai_query_builder?: Types.Maybe<Types.Scalars['Boolean']>
}>

export type EditWorkspaceSettingsMutation = { __typename?: 'Mutation' } & {
	editWorkspaceSettings?: Types.Maybe<
		{ __typename?: 'AllWorkspaceSettings' } & Pick<
			Types.AllWorkspaceSettings,
			| 'workspace_id'
			| 'ai_application'
			| 'ai_insights'
			| 'ai_query_builder'
		>
	>
}

export type CreateSessionCommentMutationVariables = Types.Exact<{
	project_id: Types.Scalars['ID']
	session_secure_id: Types.Scalars['String']
	session_timestamp: Types.Scalars['Int']
	text: Types.Scalars['String']
	text_for_email: Types.Scalars['String']
	x_coordinate: Types.Scalars['Float']
	y_coordinate: Types.Scalars['Float']
	tagged_admins:
		| Array<Types.Maybe<Types.SanitizedAdminInput>>
		| Types.Maybe<Types.SanitizedAdminInput>
	tagged_slack_users:
		| Array<Types.Maybe<Types.SanitizedSlackChannelInput>>
		| Types.Maybe<Types.SanitizedSlackChannelInput>
	session_url: Types.Scalars['String']
	time: Types.Scalars['Float']
	author_name: Types.Scalars['String']
	session_image?: Types.Maybe<Types.Scalars['String']>
	tags:
		| Array<Types.Maybe<Types.SessionCommentTagInput>>
		| Types.Maybe<Types.SessionCommentTagInput>
	integrations:
		| Array<Types.Maybe<Types.IntegrationType>>
		| Types.Maybe<Types.IntegrationType>
	issue_title?: Types.Maybe<Types.Scalars['String']>
	issue_team_id?: Types.Maybe<Types.Scalars['String']>
	issue_description?: Types.Maybe<Types.Scalars['String']>
	additional_context?: Types.Maybe<Types.Scalars['String']>
	issue_type_id?: Types.Maybe<Types.Scalars['String']>
}>

export type CreateSessionCommentMutation = { __typename?: 'Mutation' } & {
	createSessionComment?: Types.Maybe<
		{ __typename?: 'SessionComment' } & Pick<
			Types.SessionComment,
			| 'id'
			| 'timestamp'
			| 'created_at'
			| 'updated_at'
			| 'text'
			| 'x_coordinate'
			| 'y_coordinate'
		> & {
				author?: Types.Maybe<
					{ __typename?: 'SanitizedAdmin' } & Pick<
						Types.SanitizedAdmin,
						'id' | 'name' | 'email'
					>
				>
				attachments: Array<
					Types.Maybe<
						{ __typename?: 'ExternalAttachment' } & Pick<
							Types.ExternalAttachment,
							'id' | 'integration_type' | 'external_id' | 'title'
						>
					>
				>
			}
	>
}

export type CreateSessionCommentWithExistingIssueMutationVariables =
	Types.Exact<{
		project_id: Types.Scalars['ID']
		session_secure_id: Types.Scalars['String']
		session_timestamp: Types.Scalars['Int']
		text: Types.Scalars['String']
		text_for_email: Types.Scalars['String']
		x_coordinate: Types.Scalars['Float']
		y_coordinate: Types.Scalars['Float']
		tagged_admins:
			| Array<Types.Maybe<Types.SanitizedAdminInput>>
			| Types.Maybe<Types.SanitizedAdminInput>
		tagged_slack_users:
			| Array<Types.Maybe<Types.SanitizedSlackChannelInput>>
			| Types.Maybe<Types.SanitizedSlackChannelInput>
		session_url: Types.Scalars['String']
		time: Types.Scalars['Float']
		author_name: Types.Scalars['String']
		session_image?: Types.Maybe<Types.Scalars['String']>
		tags:
			| Array<Types.Maybe<Types.SessionCommentTagInput>>
			| Types.Maybe<Types.SessionCommentTagInput>
		integrations:
			| Array<Types.Maybe<Types.IntegrationType>>
			| Types.Maybe<Types.IntegrationType>
		issue_title?: Types.Maybe<Types.Scalars['String']>
		issue_url: Types.Scalars['String']
		issue_id: Types.Scalars['String']
		additional_context?: Types.Maybe<Types.Scalars['String']>
	}>

export type CreateSessionCommentWithExistingIssueMutation = {
	__typename?: 'Mutation'
} & {
	createSessionCommentWithExistingIssue?: Types.Maybe<
		{ __typename?: 'SessionComment' } & Pick<
			Types.SessionComment,
			| 'id'
			| 'timestamp'
			| 'created_at'
			| 'updated_at'
			| 'text'
			| 'x_coordinate'
			| 'y_coordinate'
		> & {
				author?: Types.Maybe<
					{ __typename?: 'SanitizedAdmin' } & Pick<
						Types.SanitizedAdmin,
						'id' | 'name' | 'email'
					>
				>
				attachments: Array<
					Types.Maybe<
						{ __typename?: 'ExternalAttachment' } & Pick<
							Types.ExternalAttachment,
							'id' | 'integration_type' | 'external_id' | 'title'
						>
					>
				>
			}
	>
}

export type CreateIssueForSessionCommentMutationVariables = Types.Exact<{
	project_id: Types.Scalars['ID']
	session_comment_id: Types.Scalars['Int']
	text_for_attachment: Types.Scalars['String']
	session_url: Types.Scalars['String']
	time: Types.Scalars['Float']
	author_name: Types.Scalars['String']
	integrations:
		| Array<Types.Maybe<Types.IntegrationType>>
		| Types.Maybe<Types.IntegrationType>
	issue_title?: Types.Maybe<Types.Scalars['String']>
	issue_team_id?: Types.Maybe<Types.Scalars['String']>
	issue_description?: Types.Maybe<Types.Scalars['String']>
	issue_type_id?: Types.Maybe<Types.Scalars['String']>
}>

export type CreateIssueForSessionCommentMutation = {
	__typename?: 'Mutation'
} & {
	createIssueForSessionComment?: Types.Maybe<
		{ __typename?: 'SessionComment' } & Pick<
			Types.SessionComment,
			| 'id'
			| 'timestamp'
			| 'created_at'
			| 'updated_at'
			| 'text'
			| 'x_coordinate'
			| 'y_coordinate'
		> & {
				author?: Types.Maybe<
					{ __typename?: 'SanitizedAdmin' } & Pick<
						Types.SanitizedAdmin,
						'id' | 'name' | 'email'
					>
				>
				attachments: Array<
					Types.Maybe<
						{ __typename?: 'ExternalAttachment' } & Pick<
							Types.ExternalAttachment,
							'id' | 'integration_type' | 'external_id' | 'title'
						>
					>
				>
			}
	>
}

export type LinkIssueForSessionCommentMutationVariables = Types.Exact<{
	project_id: Types.Scalars['ID']
	session_comment_id: Types.Scalars['Int']
	text_for_attachment: Types.Scalars['String']
	session_url: Types.Scalars['String']
	time: Types.Scalars['Float']
	author_name: Types.Scalars['String']
	integrations:
		| Array<Types.Maybe<Types.IntegrationType>>
		| Types.Maybe<Types.IntegrationType>
	issue_title?: Types.Maybe<Types.Scalars['String']>
	issue_id: Types.Scalars['String']
	issue_url: Types.Scalars['String']
}>

export type LinkIssueForSessionCommentMutation = { __typename?: 'Mutation' } & {
	linkIssueForSessionComment?: Types.Maybe<
		{ __typename?: 'SessionComment' } & Pick<
			Types.SessionComment,
			| 'id'
			| 'timestamp'
			| 'created_at'
			| 'updated_at'
			| 'text'
			| 'x_coordinate'
			| 'y_coordinate'
		> & {
				author?: Types.Maybe<
					{ __typename?: 'SanitizedAdmin' } & Pick<
						Types.SanitizedAdmin,
						'id' | 'name' | 'email'
					>
				>
				attachments: Array<
					Types.Maybe<
						{ __typename?: 'ExternalAttachment' } & Pick<
							Types.ExternalAttachment,
							'id' | 'integration_type' | 'external_id' | 'title'
						>
					>
				>
			}
	>
}

export type DeleteSessionCommentMutationVariables = Types.Exact<{
	id: Types.Scalars['ID']
}>

export type DeleteSessionCommentMutation = { __typename?: 'Mutation' } & Pick<
	Types.Mutation,
	'deleteSessionComment'
>

export type ReplyToSessionCommentMutationVariables = Types.Exact<{
	comment_id: Types.Scalars['ID']
	text: Types.Scalars['String']
	text_for_email: Types.Scalars['String']
	sessionURL: Types.Scalars['String']
	tagged_admins:
		| Array<Types.Maybe<Types.SanitizedAdminInput>>
		| Types.Maybe<Types.SanitizedAdminInput>
	tagged_slack_users:
		| Array<Types.Maybe<Types.SanitizedSlackChannelInput>>
		| Types.Maybe<Types.SanitizedSlackChannelInput>
}>

export type ReplyToSessionCommentMutation = { __typename?: 'Mutation' } & {
	replyToSessionComment?: Types.Maybe<
		{ __typename?: 'CommentReply' } & Pick<
			Types.CommentReply,
			'id' | 'created_at' | 'updated_at' | 'text'
		> & {
				author: { __typename?: 'SanitizedAdmin' } & Pick<
					Types.SanitizedAdmin,
					'id' | 'name' | 'email' | 'photo_url'
				>
			}
	>
}

export type CreateErrorCommentMutationVariables = Types.Exact<{
	project_id: Types.Scalars['ID']
	error_group_secure_id: Types.Scalars['String']
	text: Types.Scalars['String']
	text_for_email: Types.Scalars['String']
	tagged_admins:
		| Array<Types.Maybe<Types.SanitizedAdminInput>>
		| Types.Maybe<Types.SanitizedAdminInput>
	tagged_slack_users:
		| Array<Types.Maybe<Types.SanitizedSlackChannelInput>>
		| Types.Maybe<Types.SanitizedSlackChannelInput>
	error_url: Types.Scalars['String']
	author_name: Types.Scalars['String']
	integrations:
		| Array<Types.Maybe<Types.IntegrationType>>
		| Types.Maybe<Types.IntegrationType>
	issue_title?: Types.Maybe<Types.Scalars['String']>
	issue_team_id?: Types.Maybe<Types.Scalars['String']>
	issue_description?: Types.Maybe<Types.Scalars['String']>
	issue_type_id?: Types.Maybe<Types.Scalars['String']>
}>

export type CreateErrorCommentMutation = { __typename?: 'Mutation' } & {
	createErrorComment?: Types.Maybe<
		{ __typename?: 'ErrorComment' } & Pick<
			Types.ErrorComment,
			'id' | 'created_at' | 'updated_at' | 'text'
		> & {
				author: { __typename?: 'SanitizedAdmin' } & Pick<
					Types.SanitizedAdmin,
					'id' | 'name' | 'email'
				>
			}
	>
}

export type CreateErrorCommentForExistingIssueMutationVariables = Types.Exact<{
	project_id: Types.Scalars['ID']
	error_group_secure_id: Types.Scalars['String']
	text: Types.Scalars['String']
	text_for_email: Types.Scalars['String']
	tagged_admins:
		| Array<Types.Maybe<Types.SanitizedAdminInput>>
		| Types.Maybe<Types.SanitizedAdminInput>
	tagged_slack_users:
		| Array<Types.Maybe<Types.SanitizedSlackChannelInput>>
		| Types.Maybe<Types.SanitizedSlackChannelInput>
	error_url: Types.Scalars['String']
	author_name: Types.Scalars['String']
	integrations:
		| Array<Types.Maybe<Types.IntegrationType>>
		| Types.Maybe<Types.IntegrationType>
	issue_title: Types.Scalars['String']
	issue_url: Types.Scalars['String']
	issue_id: Types.Scalars['String']
}>

export type CreateErrorCommentForExistingIssueMutation = {
	__typename?: 'Mutation'
} & {
	createErrorCommentForExistingIssue?: Types.Maybe<
		{ __typename: 'ErrorComment' } & Pick<
			Types.ErrorComment,
			'id' | 'created_at' | 'updated_at' | 'text'
		> & {
				author: { __typename: 'SanitizedAdmin' } & Pick<
					Types.SanitizedAdmin,
					'id' | 'name' | 'email'
				>
			}
	>
}

export type CreateIssueForErrorCommentMutationVariables = Types.Exact<{
	project_id: Types.Scalars['ID']
	error_comment_id: Types.Scalars['Int']
	text_for_attachment: Types.Scalars['String']
	error_url: Types.Scalars['String']
	author_name: Types.Scalars['String']
	integrations:
		| Array<Types.Maybe<Types.IntegrationType>>
		| Types.Maybe<Types.IntegrationType>
	issue_title?: Types.Maybe<Types.Scalars['String']>
	issue_team_id?: Types.Maybe<Types.Scalars['String']>
	issue_description?: Types.Maybe<Types.Scalars['String']>
	issue_type_id?: Types.Maybe<Types.Scalars['String']>
}>

export type CreateIssueForErrorCommentMutation = { __typename?: 'Mutation' } & {
	createIssueForErrorComment?: Types.Maybe<
		{ __typename?: 'ErrorComment' } & Pick<
			Types.ErrorComment,
			'id' | 'created_at' | 'updated_at' | 'text'
		> & {
				author: { __typename?: 'SanitizedAdmin' } & Pick<
					Types.SanitizedAdmin,
					'id' | 'name' | 'email'
				>
				attachments: Array<
					Types.Maybe<
						{ __typename?: 'ExternalAttachment' } & Pick<
							Types.ExternalAttachment,
							'id' | 'integration_type' | 'external_id' | 'title'
						>
					>
				>
			}
	>
}

export type LinkIssueForErrorCommentMutationVariables = Types.Exact<{
	project_id: Types.Scalars['ID']
	error_comment_id: Types.Scalars['Int']
	text_for_attachment: Types.Scalars['String']
	error_url: Types.Scalars['String']
	author_name: Types.Scalars['String']
	integrations:
		| Array<Types.Maybe<Types.IntegrationType>>
		| Types.Maybe<Types.IntegrationType>
	issue_title?: Types.Maybe<Types.Scalars['String']>
	issue_id: Types.Scalars['String']
	issue_url: Types.Scalars['String']
}>

export type LinkIssueForErrorCommentMutation = { __typename?: 'Mutation' } & {
	linkIssueForErrorComment?: Types.Maybe<
		{ __typename?: 'ErrorComment' } & Pick<
			Types.ErrorComment,
			'id' | 'created_at' | 'updated_at' | 'text'
		> & {
				author: { __typename?: 'SanitizedAdmin' } & Pick<
					Types.SanitizedAdmin,
					'id' | 'name' | 'email'
				>
				attachments: Array<
					Types.Maybe<
						{ __typename?: 'ExternalAttachment' } & Pick<
							Types.ExternalAttachment,
							'id' | 'integration_type' | 'external_id' | 'title'
						>
					>
				>
			}
	>
}

export type DeleteErrorCommentMutationVariables = Types.Exact<{
	id: Types.Scalars['ID']
}>

export type DeleteErrorCommentMutation = { __typename?: 'Mutation' } & Pick<
	Types.Mutation,
	'deleteErrorComment'
>

export type MuteErrorCommentThreadMutationVariables = Types.Exact<{
	id: Types.Scalars['ID']
	has_muted?: Types.Maybe<Types.Scalars['Boolean']>
}>

export type MuteErrorCommentThreadMutation = { __typename?: 'Mutation' } & Pick<
	Types.Mutation,
	'muteErrorCommentThread'
>

export type RemoveErrorIssueMutationVariables = Types.Exact<{
	error_issue_id: Types.Scalars['ID']
}>

export type RemoveErrorIssueMutation = { __typename?: 'Mutation' } & Pick<
	Types.Mutation,
	'removeErrorIssue'
>

export type ReplyToErrorCommentMutationVariables = Types.Exact<{
	comment_id: Types.Scalars['ID']
	text: Types.Scalars['String']
	text_for_email: Types.Scalars['String']
	errorURL: Types.Scalars['String']
	tagged_admins:
		| Array<Types.Maybe<Types.SanitizedAdminInput>>
		| Types.Maybe<Types.SanitizedAdminInput>
	tagged_slack_users:
		| Array<Types.Maybe<Types.SanitizedSlackChannelInput>>
		| Types.Maybe<Types.SanitizedSlackChannelInput>
}>

export type ReplyToErrorCommentMutation = { __typename?: 'Mutation' } & {
	replyToErrorComment?: Types.Maybe<
		{ __typename?: 'CommentReply' } & Pick<
			Types.CommentReply,
			'id' | 'created_at' | 'updated_at' | 'text'
		> & {
				author: { __typename?: 'SanitizedAdmin' } & Pick<
					Types.SanitizedAdmin,
					'id' | 'name' | 'email' | 'photo_url'
				>
			}
	>
}

export type CreateErrorAlertMutationVariables = Types.Exact<{
	project_id: Types.Scalars['ID']
	name: Types.Scalars['String']
	count_threshold: Types.Scalars['Int']
	threshold_window: Types.Scalars['Int']
	slack_channels:
		| Array<Types.Maybe<Types.SanitizedSlackChannelInput>>
		| Types.Maybe<Types.SanitizedSlackChannelInput>
	discord_channels:
		| Array<Types.DiscordChannelInput>
		| Types.DiscordChannelInput
	webhook_destinations:
		| Array<Types.WebhookDestinationInput>
		| Types.WebhookDestinationInput
	microsoft_teams_channels:
		| Array<Types.MicrosoftTeamsChannelInput>
		| Types.MicrosoftTeamsChannelInput
	emails:
		| Array<Types.Maybe<Types.Scalars['String']>>
		| Types.Maybe<Types.Scalars['String']>
	regex_groups:
		| Array<Types.Maybe<Types.Scalars['String']>>
		| Types.Maybe<Types.Scalars['String']>
	frequency: Types.Scalars['Int']
	default?: Types.Maybe<Types.Scalars['Boolean']>
	query: Types.Scalars['String']
}>

export type CreateErrorAlertMutation = { __typename?: 'Mutation' } & {
	createErrorAlert?: Types.Maybe<
		{ __typename?: 'ErrorAlert' } & Pick<
			Types.ErrorAlert,
			| 'id'
			| 'EmailsToNotify'
			| 'Name'
			| 'CountThreshold'
			| 'ThresholdWindow'
			| 'LastAdminToEditID'
			| 'RegexGroups'
			| 'Frequency'
			| 'disabled'
			| 'Query'
		> & {
				ChannelsToNotify: Array<
					Types.Maybe<
						{ __typename?: 'SanitizedSlackChannel' } & Pick<
							Types.SanitizedSlackChannel,
							'webhook_channel' | 'webhook_channel_id'
						>
					>
				>
			}
	>
}

export type CreateMetricMonitorMutationVariables = Types.Exact<{
	project_id: Types.Scalars['ID']
	name: Types.Scalars['String']
	aggregator: Types.MetricAggregator
	threshold: Types.Scalars['Float']
	filters?: Types.Maybe<
		Array<Types.MetricTagFilterInput> | Types.MetricTagFilterInput
	>
	units?: Types.Maybe<Types.Scalars['String']>
	periodMinutes?: Types.Maybe<Types.Scalars['Int']>
	metric_to_monitor: Types.Scalars['String']
	slack_channels:
		| Array<Types.Maybe<Types.SanitizedSlackChannelInput>>
		| Types.Maybe<Types.SanitizedSlackChannelInput>
	discord_channels:
		| Array<Types.DiscordChannelInput>
		| Types.DiscordChannelInput
	webhook_destinations:
		| Array<Types.WebhookDestinationInput>
		| Types.WebhookDestinationInput
	emails:
		| Array<Types.Maybe<Types.Scalars['String']>>
		| Types.Maybe<Types.Scalars['String']>
}>

export type CreateMetricMonitorMutation = { __typename?: 'Mutation' } & {
	createMetricMonitor?: Types.Maybe<
		{ __typename?: 'MetricMonitor' } & Pick<
			Types.MetricMonitor,
			| 'id'
			| 'updated_at'
			| 'name'
			| 'emails_to_notify'
			| 'aggregator'
			| 'period_minutes'
			| 'metric_to_monitor'
			| 'last_admin_to_edit_id'
			| 'threshold'
			| 'units'
		> & {
				channels_to_notify: Array<
					Types.Maybe<
						{ __typename?: 'SanitizedSlackChannel' } & Pick<
							Types.SanitizedSlackChannel,
							'webhook_channel' | 'webhook_channel_id'
						>
					>
				>
			}
	>
}

export type UpdateMetricMonitorMutationVariables = Types.Exact<{
	metric_monitor_id: Types.Scalars['ID']
	project_id: Types.Scalars['ID']
	name?: Types.Maybe<Types.Scalars['String']>
	aggregator?: Types.Maybe<Types.MetricAggregator>
	threshold?: Types.Maybe<Types.Scalars['Float']>
	filters?: Types.Maybe<
		Array<Types.MetricTagFilterInput> | Types.MetricTagFilterInput
	>
	units?: Types.Maybe<Types.Scalars['String']>
	periodMinutes?: Types.Maybe<Types.Scalars['Int']>
	metric_to_monitor?: Types.Maybe<Types.Scalars['String']>
	slack_channels?: Types.Maybe<
		| Array<Types.Maybe<Types.SanitizedSlackChannelInput>>
		| Types.Maybe<Types.SanitizedSlackChannelInput>
	>
	discord_channels:
		| Array<Types.DiscordChannelInput>
		| Types.DiscordChannelInput
	webhook_destinations:
		| Array<Types.WebhookDestinationInput>
		| Types.WebhookDestinationInput
	emails?: Types.Maybe<
		| Array<Types.Maybe<Types.Scalars['String']>>
		| Types.Maybe<Types.Scalars['String']>
	>
	disabled?: Types.Maybe<Types.Scalars['Boolean']>
}>

export type UpdateMetricMonitorMutation = { __typename?: 'Mutation' } & {
	updateMetricMonitor?: Types.Maybe<
		{ __typename?: 'MetricMonitor' } & Pick<
			Types.MetricMonitor,
			| 'id'
			| 'updated_at'
			| 'name'
			| 'emails_to_notify'
			| 'aggregator'
			| 'period_minutes'
			| 'metric_to_monitor'
			| 'last_admin_to_edit_id'
			| 'threshold'
			| 'units'
		> & {
				channels_to_notify: Array<
					Types.Maybe<
						{ __typename?: 'SanitizedSlackChannel' } & Pick<
							Types.SanitizedSlackChannel,
							'webhook_channel' | 'webhook_channel_id'
						>
					>
				>
			}
	>
}

export type DeleteMetricMonitorMutationVariables = Types.Exact<{
	metric_monitor_id: Types.Scalars['ID']
	project_id: Types.Scalars['ID']
}>

export type DeleteMetricMonitorMutation = { __typename?: 'Mutation' } & {
	deleteMetricMonitor?: Types.Maybe<
		{ __typename?: 'MetricMonitor' } & Pick<
			Types.MetricMonitor,
			| 'id'
			| 'updated_at'
			| 'name'
			| 'emails_to_notify'
			| 'aggregator'
			| 'metric_to_monitor'
			| 'last_admin_to_edit_id'
			| 'threshold'
		> & {
				channels_to_notify: Array<
					Types.Maybe<
						{ __typename?: 'SanitizedSlackChannel' } & Pick<
							Types.SanitizedSlackChannel,
							'webhook_channel' | 'webhook_channel_id'
						>
					>
				>
			}
	>
}

export type UpdateAdminAndCreateWorkspaceMutationVariables = Types.Exact<{
	admin_and_workspace_details: Types.AdminAndWorkspaceDetails
}>

export type UpdateAdminAndCreateWorkspaceMutation = {
	__typename?: 'Mutation'
} & {
	updateAdminAndCreateWorkspace?: Types.Maybe<
		{ __typename?: 'Project' } & Pick<Types.Project, 'id'>
	>
}

export type UpdateAdminAboutYouDetailsMutationVariables = Types.Exact<{
	adminDetails: Types.AdminAboutYouDetails
}>

export type UpdateAdminAboutYouDetailsMutation = {
	__typename?: 'Mutation'
} & Pick<Types.Mutation, 'updateAdminAboutYouDetails'>

export type UpdateErrorAlertMutationVariables = Types.Exact<{
	project_id: Types.Scalars['ID']
	name?: Types.Maybe<Types.Scalars['String']>
	error_alert_id: Types.Scalars['ID']
	count_threshold?: Types.Maybe<Types.Scalars['Int']>
	threshold_window?: Types.Maybe<Types.Scalars['Int']>
	slack_channels?: Types.Maybe<
		| Array<Types.Maybe<Types.SanitizedSlackChannelInput>>
		| Types.Maybe<Types.SanitizedSlackChannelInput>
	>
	discord_channels:
		| Array<Types.DiscordChannelInput>
		| Types.DiscordChannelInput
	microsoft_teams_channels:
		| Array<Types.MicrosoftTeamsChannelInput>
		| Types.MicrosoftTeamsChannelInput
	webhook_destinations:
		| Array<Types.WebhookDestinationInput>
		| Types.WebhookDestinationInput
	emails?: Types.Maybe<
		| Array<Types.Maybe<Types.Scalars['String']>>
		| Types.Maybe<Types.Scalars['String']>
	>
	regex_groups?: Types.Maybe<
		| Array<Types.Maybe<Types.Scalars['String']>>
		| Types.Maybe<Types.Scalars['String']>
	>
	frequency?: Types.Maybe<Types.Scalars['Int']>
	disabled?: Types.Maybe<Types.Scalars['Boolean']>
	query: Types.Scalars['String']
}>

export type UpdateErrorAlertMutation = { __typename?: 'Mutation' } & {
	updateErrorAlert?: Types.Maybe<
		{ __typename?: 'ErrorAlert' } & Pick<
			Types.ErrorAlert,
			| 'Name'
			| 'EmailsToNotify'
			| 'CountThreshold'
			| 'ThresholdWindow'
			| 'LastAdminToEditID'
			| 'Frequency'
			| 'disabled'
			| 'Query'
		> & {
				ChannelsToNotify: Array<
					Types.Maybe<
						{ __typename?: 'SanitizedSlackChannel' } & Pick<
							Types.SanitizedSlackChannel,
							'webhook_channel' | 'webhook_channel_id'
						>
					>
				>
				DiscordChannelsToNotify: Array<
					{ __typename?: 'DiscordChannel' } & Pick<
						Types.DiscordChannel,
						'id' | 'name'
					>
				>
				MicrosoftTeamsChannelsToNotify: Array<
					{ __typename?: 'MicrosoftTeamsChannel' } & Pick<
						Types.MicrosoftTeamsChannel,
						'id' | 'name'
					>
				>
			}
	>
}

export type DeleteErrorAlertMutationVariables = Types.Exact<{
	project_id: Types.Scalars['ID']
	error_alert_id: Types.Scalars['ID']
}>

export type DeleteErrorAlertMutation = { __typename?: 'Mutation' } & {
	deleteErrorAlert?: Types.Maybe<
		{ __typename?: 'ErrorAlert' } & Pick<Types.ErrorAlert, 'id'>
	>
}

export type DeleteSessionAlertMutationVariables = Types.Exact<{
	project_id: Types.Scalars['ID']
	session_alert_id: Types.Scalars['ID']
}>

export type DeleteSessionAlertMutation = { __typename?: 'Mutation' } & {
	deleteSessionAlert?: Types.Maybe<
		{ __typename?: 'SessionAlert' } & Pick<Types.SessionAlert, 'id'>
	>
}

export type UpdateLogAlertMutationVariables = Types.Exact<{
	id: Types.Scalars['ID']
	input: Types.LogAlertInput
}>

export type UpdateLogAlertMutation = { __typename?: 'Mutation' } & {
	updateLogAlert?: Types.Maybe<
		{ __typename?: 'LogAlert' } & Pick<Types.LogAlert, 'id'>
	>
}

export type CreateLogAlertMutationVariables = Types.Exact<{
	input: Types.LogAlertInput
}>

export type CreateLogAlertMutation = { __typename?: 'Mutation' } & {
	createLogAlert?: Types.Maybe<
		{ __typename?: 'LogAlert' } & Pick<Types.LogAlert, 'id'>
	>
}

export type DeleteLogAlertMutationVariables = Types.Exact<{
	project_id: Types.Scalars['ID']
	id: Types.Scalars['ID']
}>

export type DeleteLogAlertMutation = { __typename?: 'Mutation' } & {
	deleteLogAlert?: Types.Maybe<
		{ __typename?: 'LogAlert' } & Pick<Types.LogAlert, 'id'>
	>
}

export type UpdateLogAlertIsDisabledMutationVariables = Types.Exact<{
	id: Types.Scalars['ID']
	project_id: Types.Scalars['ID']
	disabled: Types.Scalars['Boolean']
}>

export type UpdateLogAlertIsDisabledMutation = { __typename?: 'Mutation' } & {
	updateLogAlertIsDisabled?: Types.Maybe<
		{ __typename?: 'LogAlert' } & Pick<Types.LogAlert, 'id'>
	>
}

export type UpdateSessionAlertIsDisabledMutationVariables = Types.Exact<{
	id: Types.Scalars['ID']
	project_id: Types.Scalars['ID']
	disabled: Types.Scalars['Boolean']
}>

export type UpdateSessionAlertIsDisabledMutation = {
	__typename?: 'Mutation'
} & {
	updateSessionAlertIsDisabled?: Types.Maybe<
		{ __typename?: 'SessionAlert' } & Pick<Types.SessionAlert, 'id'>
	>
}

export type UpdateMetricMonitorIsDisabledMutationVariables = Types.Exact<{
	id: Types.Scalars['ID']
	project_id: Types.Scalars['ID']
	disabled: Types.Scalars['Boolean']
}>

export type UpdateMetricMonitorIsDisabledMutation = {
	__typename?: 'Mutation'
} & {
	updateMetricMonitorIsDisabled?: Types.Maybe<
		{ __typename?: 'MetricMonitor' } & Pick<Types.MetricMonitor, 'id'>
	>
}

export type UpdateErrorAlertIsDisabledMutationVariables = Types.Exact<{
	id: Types.Scalars['ID']
	project_id: Types.Scalars['ID']
	disabled: Types.Scalars['Boolean']
}>

export type UpdateErrorAlertIsDisabledMutation = { __typename?: 'Mutation' } & {
	updateErrorAlertIsDisabled?: Types.Maybe<
		{ __typename?: 'ErrorAlert' } & Pick<Types.ErrorAlert, 'id'>
	>
}

export type CreateSessionAlertMutationVariables = Types.Exact<{
	input: Types.SessionAlertInput
}>

export type CreateSessionAlertMutation = { __typename?: 'Mutation' } & {
	createSessionAlert?: Types.Maybe<
		{ __typename?: 'SessionAlert' } & Pick<
			Types.SessionAlert,
			| 'id'
			| 'EmailsToNotify'
			| 'Name'
			| 'ExcludedEnvironments'
			| 'CountThreshold'
			| 'ThresholdWindow'
			| 'LastAdminToEditID'
			| 'disabled'
		> & {
				ChannelsToNotify: Array<
					Types.Maybe<
						{ __typename?: 'SanitizedSlackChannel' } & Pick<
							Types.SanitizedSlackChannel,
							'webhook_channel' | 'webhook_channel_id'
						>
					>
				>
			}
	>
}

export type UpdateSessionAlertMutationVariables = Types.Exact<{
	id: Types.Scalars['ID']
	input: Types.SessionAlertInput
}>

export type UpdateSessionAlertMutation = { __typename?: 'Mutation' } & {
	updateSessionAlert?: Types.Maybe<
		{ __typename?: 'SessionAlert' } & Pick<
			Types.SessionAlert,
			| 'id'
			| 'EmailsToNotify'
			| 'ExcludedEnvironments'
			| 'CountThreshold'
			| 'ThresholdWindow'
			| 'Name'
			| 'LastAdminToEditID'
			| 'disabled'
		> & {
				ChannelsToNotify: Array<
					Types.Maybe<
						{ __typename?: 'SanitizedSlackChannel' } & Pick<
							Types.SanitizedSlackChannel,
							'webhook_channel' | 'webhook_channel_id'
						>
					>
				>
				DiscordChannelsToNotify: Array<
					{ __typename?: 'DiscordChannel' } & Pick<
						Types.DiscordChannel,
						'id' | 'name'
					>
				>
			}
	>
}

export type UpdateSessionIsPublicMutationVariables = Types.Exact<{
	session_secure_id: Types.Scalars['String']
	is_public: Types.Scalars['Boolean']
}>

export type UpdateSessionIsPublicMutation = { __typename?: 'Mutation' } & {
	updateSessionIsPublic?: Types.Maybe<
		{ __typename?: 'Session' } & Pick<
			Types.Session,
			'secure_id' | 'is_public'
		>
	>
}

export type UpdateErrorGroupIsPublicMutationVariables = Types.Exact<{
	error_group_secure_id: Types.Scalars['String']
	is_public: Types.Scalars['Boolean']
}>

export type UpdateErrorGroupIsPublicMutation = { __typename?: 'Mutation' } & {
	updateErrorGroupIsPublic?: Types.Maybe<
		{ __typename?: 'ErrorGroup' } & Pick<
			Types.ErrorGroup,
			'secure_id' | 'is_public'
		>
	>
}

export type UpdateAllowMeterOverageMutationVariables = Types.Exact<{
	workspace_id: Types.Scalars['ID']
	allow_meter_overage: Types.Scalars['Boolean']
}>

export type UpdateAllowMeterOverageMutation = { __typename?: 'Mutation' } & {
	updateAllowMeterOverage?: Types.Maybe<
		{ __typename?: 'Workspace' } & Pick<
			Types.Workspace,
			'id' | 'allow_meter_overage'
		>
	>
}

export type SyncSlackIntegrationMutationVariables = Types.Exact<{
	project_id: Types.Scalars['ID']
}>

export type SyncSlackIntegrationMutation = { __typename?: 'Mutation' } & {
	syncSlackIntegration: { __typename?: 'SlackSyncResponse' } & Pick<
		Types.SlackSyncResponse,
		'success' | 'newChannelsAddedCount'
	>
}

export type RequestAccessMutationVariables = Types.Exact<{
	project_id: Types.Scalars['ID']
}>

export type RequestAccessMutation = { __typename?: 'Mutation' } & Pick<
	Types.Mutation,
	'requestAccess'
>

export type ModifyClearbitIntegrationMutationVariables = Types.Exact<{
	workspace_id: Types.Scalars['ID']
	enabled: Types.Scalars['Boolean']
}>

export type ModifyClearbitIntegrationMutation = {
	__typename?: 'Mutation'
} & Pick<Types.Mutation, 'modifyClearbitIntegration'>

export type UpsertDashboardMutationVariables = Types.Exact<{
	id?: Types.Maybe<Types.Scalars['ID']>
	project_id: Types.Scalars['ID']
	name: Types.Scalars['String']
	metrics:
		| Array<Types.DashboardMetricConfigInput>
		| Types.DashboardMetricConfigInput
	layout?: Types.Maybe<Types.Scalars['String']>
	is_default?: Types.Maybe<Types.Scalars['Boolean']>
}>

export type UpsertDashboardMutation = { __typename?: 'Mutation' } & Pick<
	Types.Mutation,
	'upsertDashboard'
>

export type DeleteDashboardMutationVariables = Types.Exact<{
	id: Types.Scalars['ID']
}>

export type DeleteDashboardMutation = { __typename?: 'Mutation' } & Pick<
	Types.Mutation,
	'deleteDashboard'
>

export type DeleteSessionsMutationVariables = Types.Exact<{
	project_id: Types.Scalars['ID']
	params: Types.QueryInput
	sessionCount: Types.Scalars['Int']
}>

export type DeleteSessionsMutation = { __typename?: 'Mutation' } & Pick<
	Types.Mutation,
	'deleteSessions'
>

export type ExportSessionMutationVariables = Types.Exact<{
	session_secure_id: Types.Scalars['String']
}>

export type ExportSessionMutation = { __typename?: 'Mutation' } & Pick<
	Types.Mutation,
	'exportSession'
>

export type UpdateVercelSettingsMutationVariables = Types.Exact<{
	project_id: Types.Scalars['ID']
	project_mappings:
		| Array<Types.VercelProjectMappingInput>
		| Types.VercelProjectMappingInput
}>

export type UpdateVercelSettingsMutation = { __typename?: 'Mutation' } & Pick<
	Types.Mutation,
	'updateVercelProjectMappings'
>

export type UpdateClickUpSettingsMutationVariables = Types.Exact<{
	workspace_id: Types.Scalars['ID']
	project_mappings:
		| Array<Types.ClickUpProjectMappingInput>
		| Types.ClickUpProjectMappingInput
}>

export type UpdateClickUpSettingsMutation = { __typename?: 'Mutation' } & Pick<
	Types.Mutation,
	'updateClickUpProjectMappings'
>

export type UpdateIntegrationProjectSettingsMutationVariables = Types.Exact<{
	workspace_id: Types.Scalars['ID']
	integration_type: Types.IntegrationType
	project_mappings:
		| Array<Types.IntegrationProjectMappingInput>
		| Types.IntegrationProjectMappingInput
}>

export type UpdateIntegrationProjectSettingsMutation = {
	__typename?: 'Mutation'
} & Pick<Types.Mutation, 'updateIntegrationProjectMappings'>

export type UpdateEmailOptOutMutationVariables = Types.Exact<{
	token?: Types.Maybe<Types.Scalars['String']>
	admin_id?: Types.Maybe<Types.Scalars['ID']>
	category: Types.EmailOptOutCategory
	is_opt_out: Types.Scalars['Boolean']
}>

export type UpdateEmailOptOutMutation = { __typename?: 'Mutation' } & Pick<
	Types.Mutation,
	'updateEmailOptOut'
>

export type DeleteInviteLinkFromWorkspaceMutationVariables = Types.Exact<{
	workspace_id: Types.Scalars['ID']
	workspace_invite_link_id: Types.Scalars['ID']
}>

export type DeleteInviteLinkFromWorkspaceMutation = {
	__typename?: 'Mutation'
} & Pick<Types.Mutation, 'deleteInviteLinkFromWorkspace'>

export type EditServiceGithubSettingsMutationVariables = Types.Exact<{
	id: Types.Scalars['ID']
	project_id: Types.Scalars['ID']
	github_repo_path?: Types.Maybe<Types.Scalars['String']>
	build_prefix?: Types.Maybe<Types.Scalars['String']>
	github_prefix?: Types.Maybe<Types.Scalars['String']>
}>

export type EditServiceGithubSettingsMutation = { __typename?: 'Mutation' } & {
	editServiceGithubSettings?: Types.Maybe<
		{ __typename?: 'Service' } & Pick<
			Types.Service,
			| 'id'
			| 'projectID'
			| 'name'
			| 'status'
			| 'githubRepoPath'
			| 'buildPrefix'
			| 'githubPrefix'
			| 'errorDetails'
		>
	>
}

export type CreateErrorTagMutationVariables = Types.Exact<{
	title: Types.Scalars['String']
	description: Types.Scalars['String']
}>

export type CreateErrorTagMutation = { __typename?: 'Mutation' } & {
	createErrorTag: { __typename?: 'ErrorTag' } & Pick<
		Types.ErrorTag,
		'id' | 'created_at' | 'title' | 'description'
	>
}

export type UpdateErrorTagsMutationVariables = Types.Exact<{
	[key: string]: never
}>

export type UpdateErrorTagsMutation = { __typename?: 'Mutation' } & Pick<
	Types.Mutation,
	'updateErrorTags'
>

export type UpsertSlackChannelMutationVariables = Types.Exact<{
	project_id: Types.Scalars['ID']
	name: Types.Scalars['String']
}>

export type UpsertSlackChannelMutation = { __typename?: 'Mutation' } & {
	upsertSlackChannel: { __typename?: 'SanitizedSlackChannel' } & Pick<
		Types.SanitizedSlackChannel,
		'webhook_channel' | 'webhook_channel_id'
	>
}

export type UpsertDiscordChannelMutationVariables = Types.Exact<{
	project_id: Types.Scalars['ID']
	name: Types.Scalars['String']
}>

export type UpsertDiscordChannelMutation = { __typename?: 'Mutation' } & {
	upsertDiscordChannel: { __typename?: 'DiscordChannel' } & Pick<
		Types.DiscordChannel,
		'id' | 'name'
	>
}

export type TestErrorEnhancementMutationVariables = Types.Exact<{
	error_object_id: Types.Scalars['ID']
	github_repo_path: Types.Scalars['String']
	github_prefix?: Types.Maybe<Types.Scalars['String']>
	build_prefix?: Types.Maybe<Types.Scalars['String']>
	save_error?: Types.Maybe<Types.Scalars['Boolean']>
}>

export type TestErrorEnhancementMutation = { __typename?: 'Mutation' } & {
	testErrorEnhancement?: Types.Maybe<
		{ __typename?: 'ErrorObject' } & Pick<
			Types.ErrorObject,
			'id' | 'type' | 'serviceName' | 'serviceVersion' | 'stack_trace'
		> & {
				structured_stack_trace: Array<
					Types.Maybe<
						{ __typename?: 'ErrorTrace' } & Pick<
							Types.ErrorTrace,
							| 'columnNumber'
							| 'enhancementSource'
							| 'enhancementVersion'
							| 'error'
							| 'externalLink'
							| 'fileName'
							| 'functionName'
							| 'lineContent'
							| 'lineNumber'
							| 'linesAfter'
							| 'linesBefore'
						>
					>
				>
			}
	>
}

export type DeleteSavedSegmentMutationVariables = Types.Exact<{
	segment_id: Types.Scalars['ID']
}>

export type DeleteSavedSegmentMutation = { __typename?: 'Mutation' } & Pick<
	Types.Mutation,
	'deleteSavedSegment'
>

export type EditSavedSegmentMutationVariables = Types.Exact<{
	project_id: Types.Scalars['ID']
	id: Types.Scalars['ID']
	query: Types.Scalars['String']
	name: Types.Scalars['String']
	entity_type: Types.SavedSegmentEntityType
}>

export type EditSavedSegmentMutation = { __typename?: 'Mutation' } & Pick<
	Types.Mutation,
	'editSavedSegment'
>

export type CreateSavedSegmentMutationVariables = Types.Exact<{
	project_id: Types.Scalars['ID']
	name: Types.Scalars['String']
	query: Types.Scalars['String']
	entity_type: Types.SavedSegmentEntityType
}>

export type CreateSavedSegmentMutation = { __typename?: 'Mutation' } & {
	createSavedSegment?: Types.Maybe<
		{ __typename?: 'SavedSegment' } & Pick<
			Types.SavedSegment,
			'name' | 'id'
		>
	>
}

export type UpsertVisualizationMutationVariables = Types.Exact<{
	visualization: Types.VisualizationInput
}>

export type UpsertVisualizationMutation = { __typename?: 'Mutation' } & Pick<
	Types.Mutation,
	'upsertVisualization'
>

export type DeleteVisualizationMutationVariables = Types.Exact<{
	id: Types.Scalars['ID']
}>

export type DeleteVisualizationMutation = { __typename?: 'Mutation' } & Pick<
	Types.Mutation,
	'deleteVisualization'
>

export type UpsertGraphMutationVariables = Types.Exact<{
	graph: Types.GraphInput
}>

export type UpsertGraphMutation = { __typename?: 'Mutation' } & {
	upsertGraph: { __typename?: 'Graph' } & Pick<
		Types.Graph,
		| 'id'
		| 'type'
		| 'title'
		| 'productType'
		| 'query'
		| 'metric'
		| 'functionType'
		| 'groupByKey'
		| 'bucketByKey'
		| 'bucketCount'
		| 'limit'
		| 'limitFunctionType'
		| 'limitMetric'
		| 'display'
		| 'nullHandling'
	>
}

export type DeleteGraphMutationVariables = Types.Exact<{
	id: Types.Scalars['ID']
}>

export type DeleteGraphMutation = { __typename?: 'Mutation' } & Pick<
	Types.Mutation,
	'deleteGraph'
>

export type CreateCloudflareProxyMutationVariables = Types.Exact<{
	workspace_id: Types.Scalars['ID']
	proxy_subdomain: Types.Scalars['String']
}>

export type CreateCloudflareProxyMutation = { __typename?: 'Mutation' } & Pick<
	Types.Mutation,
	'createCloudflareProxy'
>

export type SessionPayloadFragmentFragment = {
	__typename?: 'SessionPayload'
} & Pick<Types.SessionPayload, 'events' | 'last_user_interaction_time'> & {
		errors: Array<
			Types.Maybe<
				{ __typename?: 'ErrorObject' } & Pick<
					Types.ErrorObject,
					| 'id'
					| 'error_group_secure_id'
					| 'event'
					| 'type'
					| 'url'
					| 'source'
					| 'stack_trace'
					| 'timestamp'
					| 'payload'
					| 'request_id'
				> & {
						structured_stack_trace: Array<
							Types.Maybe<
								{ __typename?: 'ErrorTrace' } & Pick<
									Types.ErrorTrace,
									| 'fileName'
									| 'lineNumber'
									| 'functionName'
									| 'columnNumber'
								>
							>
						>
					}
			>
		>
		rage_clicks: Array<
			{ __typename?: 'RageClickEvent' } & Pick<
				Types.RageClickEvent,
				'start_timestamp' | 'end_timestamp' | 'total_clicks'
			>
		>
		session_comments: Array<
			Types.Maybe<
				{ __typename?: 'SessionComment' } & Pick<
					Types.SessionComment,
					| 'id'
					| 'timestamp'
					| 'session_id'
					| 'session_secure_id'
					| 'created_at'
					| 'updated_at'
					| 'project_id'
					| 'text'
					| 'x_coordinate'
					| 'y_coordinate'
					| 'type'
					| 'metadata'
				> & {
						author?: Types.Maybe<
							{ __typename?: 'SanitizedAdmin' } & Pick<
								Types.SanitizedAdmin,
								'id' | 'name' | 'email' | 'photo_url'
							>
						>
						attachments: Array<
							Types.Maybe<
								{ __typename?: 'ExternalAttachment' } & Pick<
									Types.ExternalAttachment,
									'integration_type' | 'external_id' | 'title'
								>
							>
						>
					}
			>
		>
	}

export type SessionAlertFragmentFragment = {
	__typename?: 'SessionAlert'
} & Pick<
	Types.SessionAlert,
	| 'CountThreshold'
	| 'DailyFrequency'
	| 'disabled'
	| 'default'
	| 'EmailsToNotify'
	| 'ExcludedEnvironments'
	| 'ExcludeRules'
	| 'id'
	| 'LastAdminToEditID'
	| 'Name'
	| 'updated_at'
	| 'ThresholdWindow'
	| 'Type'
> & {
		ChannelsToNotify: Array<
			Types.Maybe<
				{ __typename?: 'SanitizedSlackChannel' } & Pick<
					Types.SanitizedSlackChannel,
					'webhook_channel' | 'webhook_channel_id'
				>
			>
		>
		DiscordChannelsToNotify: Array<
			{ __typename?: 'DiscordChannel' } & DiscordChannelFragmentFragment
		>
		MicrosoftTeamsChannelsToNotify: Array<
			{
				__typename?: 'MicrosoftTeamsChannel'
			} & MicrosoftTeamsChannelFragmentFragment
		>
		WebhookDestinations: Array<
			{ __typename?: 'WebhookDestination' } & Pick<
				Types.WebhookDestination,
				'url' | 'authorization'
			>
		>
		TrackProperties: Array<
			Types.Maybe<
				{ __typename?: 'TrackProperty' } & Pick<
					Types.TrackProperty,
					'id' | 'name' | 'value'
				>
			>
		>
		UserProperties: Array<
			Types.Maybe<
				{ __typename?: 'UserProperty' } & Pick<
					Types.UserProperty,
					'id' | 'name' | 'value'
				>
			>
		>
	}

export type DiscordChannelFragmentFragment = {
	__typename?: 'DiscordChannel'
} & Pick<Types.DiscordChannel, 'name' | 'id'>

export type MicrosoftTeamsChannelFragmentFragment = {
	__typename?: 'MicrosoftTeamsChannel'
} & Pick<Types.MicrosoftTeamsChannel, 'name' | 'id'>

export type GetMetricsTimelineQueryVariables = Types.Exact<{
	project_id: Types.Scalars['ID']
	metric_name: Types.Scalars['String']
	params: Types.DashboardParamsInput
}>

export type GetMetricsTimelineQuery = { __typename?: 'Query' } & {
	metrics_timeline: Array<
		Types.Maybe<
			{ __typename?: 'DashboardPayload' } & Pick<
				Types.DashboardPayload,
				'date' | 'value' | 'aggregator' | 'group'
			>
		>
	>
}

export type GetNetworkHistogramQueryVariables = Types.Exact<{
	project_id: Types.Scalars['ID']
	params: Types.NetworkHistogramParamsInput
}>

export type GetNetworkHistogramQuery = { __typename?: 'Query' } & {
	network_histogram?: Types.Maybe<
		{ __typename?: 'CategoryHistogramPayload' } & {
			buckets: Array<
				{ __typename?: 'CategoryHistogramBucket' } & Pick<
					Types.CategoryHistogramBucket,
					'category' | 'count'
				>
			>
		}
	>
}

export type GetSessionPayloadQueryVariables = Types.Exact<{
	session_secure_id: Types.Scalars['String']
	skip_events: Types.Scalars['Boolean']
}>

export type GetSessionPayloadQuery = {
	__typename?: 'Query'
} & Types.MakeOptional<Pick<Types.Query, 'events'>, 'events'> & {
		errors?: Types.Maybe<
			Array<
				Types.Maybe<
					{ __typename?: 'ErrorObject' } & Pick<
						Types.ErrorObject,
						| 'id'
						| 'error_group_secure_id'
						| 'event'
						| 'type'
						| 'url'
						| 'source'
						| 'stack_trace'
						| 'timestamp'
						| 'payload'
						| 'request_id'
					> & {
							structured_stack_trace: Array<
								Types.Maybe<
									{ __typename?: 'ErrorTrace' } & Pick<
										Types.ErrorTrace,
										| 'fileName'
										| 'lineNumber'
										| 'functionName'
										| 'columnNumber'
									>
								>
							>
						}
				>
			>
		>
		rage_clicks: Array<
			{ __typename?: 'RageClickEvent' } & Pick<
				Types.RageClickEvent,
				'start_timestamp' | 'end_timestamp' | 'total_clicks'
			>
		>
		session_comments: Array<
			Types.Maybe<
				{ __typename?: 'SessionComment' } & Pick<
					Types.SessionComment,
					| 'id'
					| 'timestamp'
					| 'session_id'
					| 'session_secure_id'
					| 'created_at'
					| 'updated_at'
					| 'project_id'
					| 'text'
					| 'x_coordinate'
					| 'y_coordinate'
					| 'type'
					| 'metadata'
					| 'tags'
				> & {
						author?: Types.Maybe<
							{ __typename?: 'SanitizedAdmin' } & Pick<
								Types.SanitizedAdmin,
								'id' | 'name' | 'email' | 'photo_url'
							>
						>
						attachments: Array<
							Types.Maybe<
								{ __typename?: 'ExternalAttachment' } & Pick<
									Types.ExternalAttachment,
									| 'id'
									| 'integration_type'
									| 'external_id'
									| 'title'
								>
							>
						>
					}
			>
		>
	}

export type GetCommentTagsForProjectQueryVariables = Types.Exact<{
	project_id: Types.Scalars['ID']
}>

export type GetCommentTagsForProjectQuery = { __typename?: 'Query' } & {
	session_comment_tags_for_project: Array<
		{ __typename?: 'SessionCommentTag' } & Pick<
			Types.SessionCommentTag,
			'id' | 'name'
		>
	>
}

export type GetEventChunkUrlQueryVariables = Types.Exact<{
	secure_id: Types.Scalars['String']
	index: Types.Scalars['Int']
}>

export type GetEventChunkUrlQuery = { __typename?: 'Query' } & Pick<
	Types.Query,
	'event_chunk_url'
>

export type GetEventChunksQueryVariables = Types.Exact<{
	secure_id: Types.Scalars['String']
}>

export type GetEventChunksQuery = { __typename?: 'Query' } & {
	event_chunks: Array<
		{ __typename?: 'EventChunk' } & Pick<
			Types.EventChunk,
			'session_id' | 'chunk_index' | 'timestamp'
		>
	>
}

export type GetSessionQueryVariables = Types.Exact<{
	secure_id: Types.Scalars['String']
}>

export type GetSessionQuery = { __typename?: 'Query' } & {
	session?: Types.Maybe<
		{ __typename?: 'Session' } & Pick<
			Types.Session,
			| 'secure_id'
			| 'os_name'
			| 'os_version'
			| 'browser_name'
			| 'browser_version'
			| 'environment'
			| 'app_version'
			| 'ip'
			| 'city'
			| 'state'
			| 'country'
			| 'postal'
			| 'fingerprint'
			| 'created_at'
			| 'payload_updated_at'
			| 'language'
			| 'user_object'
			| 'user_properties'
			| 'identifier'
			| 'identified'
			| 'client_id'
			| 'starred'
			| 'enable_strict_privacy'
			| 'privacy_setting'
			| 'enable_recording_network_contents'
			| 'field_group'
			| 'object_storage_enabled'
			| 'payload_size'
			| 'processed'
			| 'excluded'
			| 'excluded_reason'
			| 'has_rage_clicks'
			| 'has_errors'
			| 'within_billing_quota'
			| 'client_version'
			| 'firstload_version'
			| 'client_config'
			| 'is_public'
			| 'event_counts'
			| 'direct_download_url'
			| 'resources_url'
			| 'web_socket_events_url'
			| 'timeline_indicators_url'
			| 'deviceMemory'
			| 'last_user_interaction_time'
			| 'length'
			| 'active_length'
			| 'chunked'
		> & {
				fields?: Types.Maybe<
					Array<
						Types.Maybe<
							{ __typename?: 'Field' } & Pick<
								Types.Field,
								'name' | 'value' | 'type'
							>
						>
					>
				>
			}
	>
}

export type GetWorkspaceAdminsByProjectIdQueryVariables = Types.Exact<{
	project_id: Types.Scalars['ID']
}>

export type GetWorkspaceAdminsByProjectIdQuery = { __typename?: 'Query' } & {
	admins: Array<
		{ __typename?: 'WorkspaceAdminRole' } & Pick<
			Types.WorkspaceAdminRole,
			'workspaceId' | 'role' | 'projectIds'
		> & {
				admin: { __typename?: 'Admin' } & Pick<
					Types.Admin,
					'id' | 'name' | 'email' | 'photo_url'
				>
			}
	>
}

export type GetWorkspaceAdminsQueryVariables = Types.Exact<{
	workspace_id: Types.Scalars['ID']
}>

export type GetWorkspaceAdminsQuery = { __typename?: 'Query' } & {
	admins: Array<
		{ __typename?: 'WorkspaceAdminRole' } & Pick<
			Types.WorkspaceAdminRole,
			'workspaceId' | 'role' | 'projectIds'
		> & {
				admin: { __typename?: 'Admin' } & Pick<
					Types.Admin,
					'id' | 'name' | 'email' | 'photo_url'
				>
			}
	>
	workspace?: Types.Maybe<
		{ __typename?: 'Workspace' } & Pick<
			Types.Workspace,
			'id' | 'name' | 'allowed_auto_join_email_origins'
		>
	>
	workspace_invite_links: { __typename?: 'WorkspaceInviteLink' } & Pick<
		Types.WorkspaceInviteLink,
		'id' | 'invitee_email' | 'invitee_role' | 'expiration_date' | 'secret'
	>
}

export type GetSessionInsightQueryVariables = Types.Exact<{
	secure_id: Types.Scalars['String']
}>

export type GetSessionInsightQuery = { __typename?: 'Query' } & {
	session_insight?: Types.Maybe<
		{ __typename?: 'SessionInsight' } & Pick<
			Types.SessionInsight,
			'id' | 'insight'
		>
	>
}

export type GetSessionExportsQueryVariables = Types.Exact<{
	project_id: Types.Scalars['ID']
}>

export type GetSessionExportsQuery = { __typename?: 'Query' } & {
	session_exports: Array<
		{ __typename?: 'SessionExportWithSession' } & Pick<
			Types.SessionExportWithSession,
			| 'created_at'
			| 'type'
			| 'url'
			| 'error'
			| 'secure_id'
			| 'identifier'
			| 'active_length'
		>
	>
}

export type GetSessionCommentsQueryVariables = Types.Exact<{
	session_secure_id: Types.Scalars['String']
}>

export type GetSessionCommentsQuery = { __typename?: 'Query' } & {
	session_comments: Array<
		Types.Maybe<
			{ __typename?: 'SessionComment' } & Pick<
				Types.SessionComment,
				| 'id'
				| 'timestamp'
				| 'session_id'
				| 'session_secure_id'
				| 'created_at'
				| 'updated_at'
				| 'project_id'
				| 'text'
				| 'x_coordinate'
				| 'y_coordinate'
				| 'type'
				| 'metadata'
				| 'tags'
			> & {
					author?: Types.Maybe<
						{ __typename?: 'SanitizedAdmin' } & Pick<
							Types.SanitizedAdmin,
							'id' | 'name' | 'email' | 'photo_url'
						>
					>
					attachments: Array<
						Types.Maybe<
							{ __typename?: 'ExternalAttachment' } & Pick<
								Types.ExternalAttachment,
								| 'id'
								| 'integration_type'
								| 'external_id'
								| 'title'
							>
						>
					>
					replies: Array<
						Types.Maybe<
							{ __typename?: 'CommentReply' } & Pick<
								Types.CommentReply,
								'id' | 'created_at' | 'updated_at' | 'text'
							> & {
									author: {
										__typename?: 'SanitizedAdmin'
									} & Pick<
										Types.SanitizedAdmin,
										'id' | 'name' | 'email' | 'photo_url'
									>
								}
						>
					>
				}
		>
	>
}

export type GetSessionCommentsForAdminQueryVariables = Types.Exact<{
	[key: string]: never
}>

export type GetSessionCommentsForAdminQuery = { __typename?: 'Query' } & {
	session_comments_for_admin: Array<
		Types.Maybe<
			{ __typename?: 'SessionComment' } & Pick<
				Types.SessionComment,
				| 'id'
				| 'timestamp'
				| 'created_at'
				| 'project_id'
				| 'updated_at'
				| 'text'
			> & {
					author?: Types.Maybe<
						{ __typename?: 'SanitizedAdmin' } & Pick<
							Types.SanitizedAdmin,
							'id' | 'name' | 'email' | 'photo_url'
						>
					>
				}
		>
	>
}

export type IsSessionPendingQueryVariables = Types.Exact<{
	session_secure_id: Types.Scalars['String']
}>

export type IsSessionPendingQuery = { __typename?: 'Query' } & Pick<
	Types.Query,
	'isSessionPending'
>

export type GetAccountsQueryVariables = Types.Exact<{ [key: string]: never }>

export type GetAccountsQuery = { __typename?: 'Query' } & {
	accounts?: Types.Maybe<
		Array<
			Types.Maybe<
				{ __typename?: 'Account' } & Pick<
					Types.Account,
					| 'id'
					| 'name'
					| 'session_count_cur'
					| 'view_count_cur'
					| 'session_count_prev'
					| 'view_count_prev'
					| 'session_count_prev_prev'
					| 'session_limit'
					| 'paid_prev'
					| 'paid_prev_prev'
					| 'email'
					| 'subscription_start'
					| 'plan_tier'
					| 'stripe_customer_id'
					| 'member_count'
					| 'member_limit'
				>
			>
		>
	>
}

export type GetAccountDetailsQueryVariables = Types.Exact<{
	workspace_id: Types.Scalars['ID']
}>

export type GetAccountDetailsQuery = { __typename?: 'Query' } & {
	account_details: { __typename?: 'AccountDetails' } & Pick<
		Types.AccountDetails,
		'id' | 'name' | 'stripe_customer_id'
	> & {
			session_count_per_month?: Types.Maybe<
				Array<
					Types.Maybe<
						{ __typename?: 'NamedCount' } & Pick<
							Types.NamedCount,
							'name' | 'count'
						>
					>
				>
			>
			session_count_per_day?: Types.Maybe<
				Array<
					Types.Maybe<
						{ __typename?: 'NamedCount' } & Pick<
							Types.NamedCount,
							'name' | 'count'
						>
					>
				>
			>
			members: Array<
				{ __typename?: 'AccountDetailsMember' } & Pick<
					Types.AccountDetailsMember,
					'id' | 'name' | 'email' | 'last_active'
				>
			>
		}
}

export type GetErrorCommentsQueryVariables = Types.Exact<{
	error_group_secure_id: Types.Scalars['String']
}>

export type GetErrorCommentsQuery = { __typename?: 'Query' } & {
	error_comments: Array<
		Types.Maybe<
			{ __typename?: 'ErrorComment' } & Pick<
				Types.ErrorComment,
				'id' | 'created_at' | 'updated_at' | 'text' | 'project_id'
			> & {
					author: { __typename?: 'SanitizedAdmin' } & Pick<
						Types.SanitizedAdmin,
						'id' | 'name' | 'email' | 'photo_url'
					>
					attachments: Array<
						Types.Maybe<
							{ __typename?: 'ExternalAttachment' } & Pick<
								Types.ExternalAttachment,
								'integration_type' | 'external_id' | 'title'
							>
						>
					>
					replies: Array<
						Types.Maybe<
							{ __typename?: 'CommentReply' } & Pick<
								Types.CommentReply,
								'id' | 'created_at' | 'updated_at' | 'text'
							> & {
									author: {
										__typename?: 'SanitizedAdmin'
									} & Pick<
										Types.SanitizedAdmin,
										'id' | 'name' | 'email' | 'photo_url'
									>
								}
						>
					>
				}
		>
	>
}

export type GetErrorIssuesQueryVariables = Types.Exact<{
	error_group_secure_id: Types.Scalars['String']
}>

export type GetErrorIssuesQuery = { __typename?: 'Query' } & {
	error_issue: Array<
		Types.Maybe<
			{ __typename?: 'ExternalAttachment' } & Pick<
				Types.ExternalAttachment,
				'id' | 'integration_type' | 'external_id' | 'title'
			>
		>
	>
}

export type GetEnhancedUserDetailsQueryVariables = Types.Exact<{
	session_secure_id: Types.Scalars['String']
}>

export type GetEnhancedUserDetailsQuery = { __typename?: 'Query' } & {
	enhanced_user_details?: Types.Maybe<
		{ __typename?: 'EnhancedUserDetailsResult' } & Pick<
			Types.EnhancedUserDetailsResult,
			'id' | 'name' | 'bio' | 'avatar' | 'email'
		> & {
				socials?: Types.Maybe<
					Array<
						Types.Maybe<
							{ __typename?: 'SocialLink' } & Pick<
								Types.SocialLink,
								'type' | 'link'
							>
						>
					>
				>
			}
	>
}

export type SendAdminWorkspaceInviteMutationVariables = Types.Exact<{
	workspace_id: Types.Scalars['ID']
	email: Types.Scalars['String']
	role: Types.Scalars['String']
	projectIds: Array<Types.Scalars['ID']> | Types.Scalars['ID']
}>

export type SendAdminWorkspaceInviteMutation = {
	__typename?: 'Mutation'
} & Pick<Types.Mutation, 'sendAdminWorkspaceInvite'>

export type GetSessionIntervalsQueryVariables = Types.Exact<{
	session_secure_id: Types.Scalars['String']
}>

export type GetSessionIntervalsQuery = { __typename?: 'Query' } & {
	session_intervals: Array<
		{ __typename?: 'SessionInterval' } & Pick<
			Types.SessionInterval,
			'start_time' | 'end_time' | 'active' | 'duration'
		>
	>
}

export type GetTimelineIndicatorEventsQueryVariables = Types.Exact<{
	session_secure_id: Types.Scalars['String']
}>

export type GetTimelineIndicatorEventsQuery = { __typename?: 'Query' } & {
	timeline_indicator_events: Array<
		{ __typename?: 'TimelineIndicatorEvent' } & Pick<
			Types.TimelineIndicatorEvent,
			'timestamp' | 'data' | 'type' | 'sid'
		>
	>
}

export type GetWebSocketEventsQueryVariables = Types.Exact<{
	session_secure_id: Types.Scalars['String']
}>

export type GetWebSocketEventsQuery = { __typename?: 'Query' } & Pick<
	Types.Query,
	'websocket_events'
>

export type GetSessionsQueryVariables = Types.Exact<{
	project_id: Types.Scalars['ID']
	count: Types.Scalars['Int']
	params: Types.QueryInput
	sort_desc: Types.Scalars['Boolean']
	sort_field?: Types.Maybe<Types.Scalars['String']>
	page?: Types.Maybe<Types.Scalars['Int']>
}>

export type GetSessionsQuery = { __typename?: 'Query' } & {
	sessions: { __typename?: 'SessionResults' } & Pick<
		Types.SessionResults,
		'totalCount'
	> & {
			sessions: Array<
				{ __typename?: 'Session' } & Pick<
					Types.Session,
					| 'id'
					| 'secure_id'
					| 'client_id'
					| 'fingerprint'
					| 'identifier'
					| 'identified'
					| 'os_name'
					| 'os_version'
					| 'browser_name'
					| 'browser_version'
					| 'ip'
					| 'city'
					| 'state'
					| 'country'
					| 'postal'
					| 'created_at'
					| 'language'
					| 'length'
					| 'active_length'
					| 'enable_recording_network_contents'
					| 'viewed'
					| 'starred'
					| 'processed'
					| 'has_rage_clicks'
					| 'has_errors'
					| 'first_time'
					| 'user_properties'
					| 'event_counts'
					| 'last_user_interaction_time'
					| 'is_public'
					| 'excluded'
				> & {
						fields?: Types.Maybe<
							Array<
								Types.Maybe<
									{ __typename?: 'Field' } & Pick<
										Types.Field,
										'name' | 'value' | 'type' | 'id'
									>
								>
							>
						>
					}
			>
		}
}

export type GetSessionsHistogramQueryVariables = Types.Exact<{
	project_id: Types.Scalars['ID']
	params: Types.QueryInput
	histogram_options: Types.DateHistogramOptions
}>

export type GetSessionsHistogramQuery = { __typename?: 'Query' } & {
	sessions_histogram: { __typename?: 'SessionsHistogram' } & Pick<
		Types.SessionsHistogram,
		| 'bucket_times'
		| 'sessions_without_errors'
		| 'sessions_with_errors'
		| 'total_sessions'
	>
}

export type GetSessionUsersReportsQueryVariables = Types.Exact<{
	project_id: Types.Scalars['ID']
	params: Types.QueryInput
}>

export type GetSessionUsersReportsQuery = { __typename?: 'Query' } & {
	session_users_report: Array<
		{ __typename?: 'SessionsReportRow' } & Pick<
			Types.SessionsReportRow,
			| 'key'
			| 'num_sessions'
			| 'num_days_visited'
			| 'num_months_visited'
			| 'avg_active_length_mins'
			| 'max_active_length_mins'
			| 'total_active_length_mins'
			| 'avg_length_mins'
			| 'max_length_mins'
			| 'total_length_mins'
			| 'location'
		>
	>
}

export type GetErrorGroupsQueryVariables = Types.Exact<{
	project_id: Types.Scalars['ID']
	count: Types.Scalars['Int']
	params: Types.QueryInput
	page?: Types.Maybe<Types.Scalars['Int']>
}>

export type GetErrorGroupsQuery = { __typename?: 'Query' } & {
	error_groups: { __typename?: 'ErrorResults' } & Pick<
		Types.ErrorResults,
		'totalCount'
	> & {
			error_groups: Array<
				{ __typename?: 'ErrorGroup' } & Pick<
					Types.ErrorGroup,
					| 'created_at'
					| 'updated_at'
					| 'id'
					| 'secure_id'
					| 'type'
					| 'event'
					| 'state'
					| 'first_occurrence'
					| 'last_occurrence'
					| 'snoozed_until'
					| 'environments'
					| 'stack_trace'
					| 'error_frequency'
					| 'is_public'
					| 'project_id'
				> & {
						structured_stack_trace: Array<
							Types.Maybe<
								{ __typename?: 'ErrorTrace' } & Pick<
									Types.ErrorTrace,
									| 'fileName'
									| 'lineNumber'
									| 'functionName'
									| 'columnNumber'
								>
							>
						>
						error_metrics: Array<
							{ __typename?: 'ErrorDistributionItem' } & Pick<
								Types.ErrorDistributionItem,
								'error_group_id' | 'date' | 'name' | 'value'
							>
						>
						error_tag?: Types.Maybe<
							{ __typename?: 'ErrorTag' } & Pick<
								Types.ErrorTag,
								'id' | 'created_at' | 'title' | 'description'
							>
						>
					}
			>
		}
}

export type GetErrorsHistogramQueryVariables = Types.Exact<{
	project_id: Types.Scalars['ID']
	params: Types.QueryInput
	histogram_options: Types.DateHistogramOptions
}>

export type GetErrorsHistogramQuery = { __typename?: 'Query' } & {
	errors_histogram: { __typename?: 'ErrorsHistogram' } & Pick<
		Types.ErrorsHistogram,
		'bucket_times' | 'error_objects'
	>
}

export type GetProjectsQueryVariables = Types.Exact<{ [key: string]: never }>

export type GetProjectsQuery = { __typename?: 'Query' } & {
	projects?: Types.Maybe<
		Array<Types.Maybe<{ __typename?: 'Project' } & ProjectFragment>>
	>
}

export type GetWorkspaceQueryVariables = Types.Exact<{
	id: Types.Scalars['ID']
}>

export type GetWorkspaceQuery = { __typename?: 'Query' } & {
	workspace?: Types.Maybe<
		{ __typename?: 'Workspace' } & Pick<
			Types.Workspace,
			| 'id'
			| 'name'
			| 'plan_tier'
			| 'unlimited_members'
			| 'clearbit_enabled'
		> & {
				projects: Array<
					Types.Maybe<{ __typename?: 'Project' } & ProjectFragment>
				>
			}
	>
}

export type GetWorkspaceForInviteLinkQueryVariables = Types.Exact<{
	secret: Types.Scalars['String']
}>

export type GetWorkspaceForInviteLinkQuery = { __typename?: 'Query' } & {
	workspace_for_invite_link: { __typename?: 'WorkspaceForInviteLink' } & Pick<
		Types.WorkspaceForInviteLink,
		| 'expiration_date'
		| 'existing_account'
		| 'invitee_email'
		| 'secret'
		| 'workspace_id'
		| 'workspace_name'
		| 'project_id'
	>
}

export type GetWorkspacesQueryVariables = Types.Exact<{ [key: string]: never }>

export type GetWorkspacesQuery = { __typename?: 'Query' } & {
	workspaces?: Types.Maybe<
		Array<
			Types.Maybe<
				{ __typename?: 'Workspace' } & Pick<
					Types.Workspace,
					| 'id'
					| 'name'
					| 'retention_period'
					| 'errors_retention_period'
				>
			>
		>
	>
	joinable_workspaces?: Types.Maybe<
		Array<
			Types.Maybe<
				{ __typename?: 'Workspace' } & Pick<
					Types.Workspace,
					'id' | 'name'
				> & {
						projects: Array<
							Types.Maybe<
								{ __typename?: 'Project' } & ProjectFragment
							>
						>
					}
			>
		>
	>
}

export type GetWorkspacesCountQueryVariables = Types.Exact<{
	[key: string]: never
}>

export type GetWorkspacesCountQuery = { __typename?: 'Query' } & Pick<
	Types.Query,
	'workspaces_count'
>

export type GetProjectsAndWorkspacesQueryVariables = Types.Exact<{
	[key: string]: never
}>

export type GetProjectsAndWorkspacesQuery = { __typename?: 'Query' } & {
	projects?: Types.Maybe<
		Array<Types.Maybe<{ __typename?: 'Project' } & ProjectFragment>>
	>
	workspaces?: Types.Maybe<
		Array<
			Types.Maybe<
				{ __typename?: 'Workspace' } & Pick<
					Types.Workspace,
					'id' | 'name'
				>
			>
		>
	>
}

export type GetProjectOrWorkspaceQueryVariables = Types.Exact<{
	project_id: Types.Scalars['ID']
	workspace_id: Types.Scalars['ID']
	is_workspace: Types.Scalars['Boolean']
}>

export type GetProjectOrWorkspaceQuery = { __typename?: 'Query' } & {
	project?: Types.Maybe<
		{ __typename?: 'Project' } & {
			workspace?: Types.Maybe<
				{ __typename?: 'Workspace' } & Pick<
					Types.Workspace,
					| 'id'
					| 'name'
					| 'retention_period'
					| 'errors_retention_period'
				> & {
						projects: Array<
							Types.Maybe<
								{ __typename?: 'Project' } & ProjectFragment
							>
						>
					}
			>
		} & ProjectFragment
	>
	workspace?: Types.Maybe<
		{ __typename?: 'Workspace' } & Pick<
			Types.Workspace,
			| 'id'
			| 'name'
			| 'cloudflare_proxy'
			| 'retention_period'
			| 'errors_retention_period'
		> & {
				projects: Array<
					Types.Maybe<{ __typename?: 'Project' } & ProjectFragment>
				>
			}
	>
}

export type GetDropdownOptionsQueryVariables = Types.Exact<{
	[key: string]: never
}>

export type GetDropdownOptionsQuery = { __typename?: 'Query' } & {
	projects?: Types.Maybe<
		Array<Types.Maybe<{ __typename?: 'Project' } & ProjectFragment>>
	>
	workspaces?: Types.Maybe<
		Array<
			Types.Maybe<
				{ __typename?: 'Workspace' } & Pick<
					Types.Workspace,
					| 'id'
					| 'name'
					| 'cloudflare_proxy'
					| 'retention_period'
					| 'errors_retention_period'
				> & {
						projects: Array<
							Types.Maybe<
								{ __typename?: 'Project' } & Pick<
									Types.Project,
									'id'
								>
							>
						>
					}
			>
		>
	>
	joinable_workspaces?: Types.Maybe<
		Array<
			Types.Maybe<
				{ __typename?: 'Workspace' } & Pick<
					Types.Workspace,
					'id' | 'name'
				> & {
						projects: Array<
							Types.Maybe<
								{ __typename?: 'Project' } & ProjectFragment
							>
						>
					}
			>
		>
	>
}

export type GetAdminQueryVariables = Types.Exact<{ [key: string]: never }>

export type GetAdminQuery = { __typename?: 'Query' } & {
	admin?: Types.Maybe<
		{ __typename?: 'Admin' } & Pick<
			Types.Admin,
			| 'id'
			| 'uid'
			| 'name'
			| 'email'
			| 'phone'
			| 'photo_url'
			| 'slack_im_channel_id'
			| 'email_verified'
			| 'user_defined_role'
			| 'about_you_details_filled'
		>
	>
}

export type GetAdminRoleQueryVariables = Types.Exact<{
	workspace_id: Types.Scalars['ID']
}>

export type GetAdminRoleQuery = { __typename?: 'Query' } & {
	admin_role?: Types.Maybe<
		{ __typename?: 'WorkspaceAdminRole' } & Pick<
			Types.WorkspaceAdminRole,
			'workspaceId' | 'role' | 'projectIds'
		> & {
				admin: { __typename?: 'Admin' } & Pick<
					Types.Admin,
					| 'id'
					| 'uid'
					| 'name'
					| 'email'
					| 'phone'
					| 'photo_url'
					| 'slack_im_channel_id'
					| 'email_verified'
					| 'user_defined_role'
					| 'about_you_details_filled'
				>
			}
	>
}

export type GetAdminRoleByProjectQueryVariables = Types.Exact<{
	project_id: Types.Scalars['ID']
}>

export type GetAdminRoleByProjectQuery = { __typename?: 'Query' } & {
	admin_role_by_project?: Types.Maybe<
		{ __typename?: 'WorkspaceAdminRole' } & Pick<
			Types.WorkspaceAdminRole,
			'workspaceId' | 'role' | 'projectIds'
		> & {
				admin: { __typename?: 'Admin' } & Pick<
					Types.Admin,
					| 'id'
					| 'uid'
					| 'name'
					| 'email'
					| 'phone'
					| 'photo_url'
					| 'slack_im_channel_id'
					| 'email_verified'
					| 'user_defined_role'
					| 'about_you_details_filled'
				>
			}
	>
}

export type GetAdminAboutYouQueryVariables = Types.Exact<{
	[key: string]: never
}>

export type GetAdminAboutYouQuery = { __typename?: 'Query' } & {
	admin?: Types.Maybe<
		{ __typename?: 'Admin' } & Pick<
			Types.Admin,
			'id' | 'name' | 'user_defined_role' | 'referral'
		>
	>
}

export type GetProjectQueryVariables = Types.Exact<{
	id: Types.Scalars['ID']
}>

export type GetProjectQuery = { __typename?: 'Query' } & {
	project?: Types.Maybe<
		{ __typename?: 'Project' } & {
			workspace?: Types.Maybe<
				{ __typename?: 'Workspace' } & Pick<
					Types.Workspace,
					| 'id'
					| 'slack_webhook_channel'
					| 'retention_period'
					| 'errors_retention_period'
				>
			>
		} & ProjectFragment
	>
}

export type GetBillingDetailsForProjectQueryVariables = Types.Exact<{
	project_id: Types.Scalars['ID']
}>

export type GetBillingDetailsForProjectQuery = { __typename?: 'Query' } & {
	billingDetailsForProject?: Types.Maybe<
		{ __typename?: 'BillingDetails' } & Pick<
			Types.BillingDetails,
			| 'meter'
			| 'membersMeter'
			| 'errorsMeter'
			| 'logsMeter'
			| 'tracesMeter'
			| 'sessionsBillingLimit'
			| 'errorsBillingLimit'
			| 'logsBillingLimit'
			| 'tracesBillingLimit'
		> & {
				plan: { __typename?: 'Plan' } & Pick<
					Types.Plan,
					| 'type'
					| 'interval'
					| 'membersLimit'
					| 'sessionsLimit'
					| 'errorsLimit'
					| 'logsLimit'
					| 'tracesLimit'
					| 'sessionsRate'
					| 'errorsRate'
					| 'logsRate'
					| 'tracesRate'
				> & {
						aws_mp_subscription?: Types.Maybe<
							{
								__typename?: 'AWSMarketplaceSubscription'
							} & Pick<
								Types.AwsMarketplaceSubscription,
								| 'customer_identifier'
								| 'customer_aws_account_id'
								| 'product_code'
							>
						>
					}
			}
	>
	project?: Types.Maybe<
		{ __typename?: 'Project' } & {
			workspace?: Types.Maybe<
				{ __typename?: 'Workspace' } & Pick<
					Types.Workspace,
					| 'id'
					| 'trial_end_date'
					| 'billing_period_end'
					| 'next_invoice_date'
					| 'allow_meter_overage'
					| 'eligible_for_trial_extension'
					| 'trial_extension_enabled'
				>
			>
		}
	>
}

export type GetWorkspaceUsageHistoryQueryVariables = Types.Exact<{
	workspace_id: Types.Scalars['ID']
	product_type: Types.ProductType
	date_range?: Types.Maybe<Types.DateRangeRequiredInput>
}>

export type GetWorkspaceUsageHistoryQuery = { __typename?: 'Query' } & {
	usageHistory: { __typename?: 'UsageHistory' } & {
		usage: { __typename?: 'MetricsBuckets' } & Pick<
			Types.MetricsBuckets,
			'bucket_count' | 'sample_factor'
		> & {
				buckets: Array<
					{ __typename?: 'MetricBucket' } & Pick<
						Types.MetricBucket,
						| 'bucket_id'
						| 'bucket_min'
						| 'bucket_max'
						| 'column'
						| 'group'
						| 'metric_type'
						| 'metric_value'
					>
				>
			}
	}
}

export type GetBillingDetailsQueryVariables = Types.Exact<{
	workspace_id: Types.Scalars['ID']
}>

export type GetBillingDetailsQuery = { __typename?: 'Query' } & {
	billingDetails: { __typename?: 'BillingDetails' } & Pick<
		Types.BillingDetails,
		| 'meter'
		| 'membersMeter'
		| 'errorsMeter'
		| 'logsMeter'
		| 'tracesMeter'
		| 'sessionsBillingLimit'
		| 'errorsBillingLimit'
		| 'logsBillingLimit'
		| 'tracesBillingLimit'
		| 'sessionsDailyAverage'
		| 'errorsDailyAverage'
		| 'logsDailyAverage'
		| 'tracesDailyAverage'
	> & {
			plan: { __typename?: 'Plan' } & Pick<
				Types.Plan,
				| 'type'
				| 'interval'
				| 'membersLimit'
				| 'sessionsLimit'
				| 'errorsLimit'
				| 'logsLimit'
				| 'tracesLimit'
				| 'sessionsRate'
				| 'errorsRate'
				| 'logsRate'
				| 'tracesRate'
				| 'enableBillingLimits'
			> & {
					aws_mp_subscription?: Types.Maybe<
						{ __typename?: 'AWSMarketplaceSubscription' } & Pick<
							Types.AwsMarketplaceSubscription,
							| 'customer_identifier'
							| 'customer_aws_account_id'
							| 'product_code'
						>
					>
				}
		}
	subscription_details: { __typename?: 'SubscriptionDetails' } & Pick<
		Types.SubscriptionDetails,
		'baseAmount' | 'billingIssue' | 'billingIngestBlocked'
	> & {
			discount?: Types.Maybe<
				{ __typename?: 'SubscriptionDiscount' } & Pick<
					Types.SubscriptionDiscount,
					'name' | 'amount' | 'percent' | 'until'
				>
			>
			lastInvoice?: Types.Maybe<
				{ __typename?: 'Invoice' } & Pick<
					Types.Invoice,
					| 'amountDue'
					| 'amountPaid'
					| 'attemptCount'
					| 'date'
					| 'url'
					| 'status'
				>
			>
		}
	workspace?: Types.Maybe<
		{ __typename?: 'Workspace' } & Pick<
			Types.Workspace,
			| 'id'
			| 'trial_end_date'
			| 'billing_period_end'
			| 'next_invoice_date'
			| 'allow_meter_overage'
			| 'eligible_for_trial_extension'
			| 'retention_period'
			| 'errors_retention_period'
			| 'sessions_max_cents'
			| 'errors_max_cents'
			| 'logs_max_cents'
			| 'traces_max_cents'
		>
	>
}

export type GetSubscriptionDetailsQueryVariables = Types.Exact<{
	workspace_id: Types.Scalars['ID']
}>

export type GetSubscriptionDetailsQuery = { __typename?: 'Query' } & {
	subscription_details: { __typename?: 'SubscriptionDetails' } & Pick<
		Types.SubscriptionDetails,
		'baseAmount' | 'billingIssue' | 'billingIngestBlocked'
	> & {
			discount?: Types.Maybe<
				{ __typename?: 'SubscriptionDiscount' } & Pick<
					Types.SubscriptionDiscount,
					'name' | 'amount' | 'percent' | 'until'
				>
			>
			lastInvoice?: Types.Maybe<
				{ __typename?: 'Invoice' } & Pick<
					Types.Invoice,
					| 'amountDue'
					| 'amountPaid'
					| 'attemptCount'
					| 'date'
					| 'url'
					| 'status'
				>
			>
		}
}

export type GetErrorGroupQueryVariables = Types.Exact<{
	secure_id: Types.Scalars['String']
	use_clickhouse?: Types.Maybe<Types.Scalars['Boolean']>
}>

export type GetErrorGroupQuery = { __typename?: 'Query' } & {
	error_group?: Types.Maybe<
		{ __typename?: 'ErrorGroup' } & Pick<
			Types.ErrorGroup,
			| 'created_at'
			| 'updated_at'
			| 'id'
			| 'secure_id'
			| 'type'
			| 'project_id'
			| 'event'
			| 'state'
			| 'snoozed_until'
			| 'mapped_stack_trace'
			| 'stack_trace'
			| 'error_frequency'
			| 'is_public'
			| 'last_occurrence'
			| 'first_occurrence'
			| 'serviceName'
		> & {
				structured_stack_trace: Array<
					Types.Maybe<
						{ __typename?: 'ErrorTrace' } & Pick<
							Types.ErrorTrace,
							| 'fileName'
							| 'lineNumber'
							| 'functionName'
							| 'columnNumber'
							| 'lineContent'
							| 'linesBefore'
							| 'linesAfter'
							| 'error'
						>
					>
				>
				fields?: Types.Maybe<
					Array<
						Types.Maybe<
							{ __typename?: 'ErrorField' } & Pick<
								Types.ErrorField,
								'name' | 'value'
							>
						>
					>
				>
				error_metrics: Array<
					{ __typename?: 'ErrorDistributionItem' } & Pick<
						Types.ErrorDistributionItem,
						'error_group_id' | 'date' | 'name' | 'value'
					>
				>
				error_tag?: Types.Maybe<
					{ __typename?: 'ErrorTag' } & Pick<
						Types.ErrorTag,
						'id' | 'created_at' | 'title' | 'description'
					>
				>
			}
	>
}

export type GetErrorObjectForLogQueryVariables = Types.Exact<{
	log_cursor: Types.Scalars['String']
}>

export type GetErrorObjectForLogQuery = { __typename?: 'Query' } & {
	error_object_for_log?: Types.Maybe<
		{ __typename?: 'ErrorObject' } & Pick<
			Types.ErrorObject,
			'id' | 'error_group_secure_id' | 'project_id'
		>
	>
}

export type ErrorObjectFragment = { __typename?: 'ErrorObject' } & Pick<
	Types.ErrorObject,
	| 'id'
	| 'created_at'
	| 'project_id'
	| 'session_id'
	| 'trace_id'
	| 'span_id'
	| 'log_cursor'
	| 'error_group_id'
	| 'error_group_secure_id'
	| 'event'
	| 'type'
	| 'url'
	| 'source'
	| 'lineNumber'
	| 'columnNumber'
	| 'stack_trace'
	| 'timestamp'
	| 'payload'
	| 'request_id'
	| 'os'
	| 'browser'
	| 'environment'
	| 'serviceVersion'
	| 'serviceName'
> & {
		session?: Types.Maybe<
			{ __typename?: 'Session' } & Pick<
				Types.Session,
				| 'identifier'
				| 'fingerprint'
				| 'secure_id'
				| 'city'
				| 'state'
				| 'country'
				| 'user_properties'
				| 'processed'
				| 'excluded'
				| 'excluded_reason'
			> & {
					session_feedback?: Types.Maybe<
						Array<
							{ __typename?: 'SessionComment' } & Pick<
								Types.SessionComment,
								| 'id'
								| 'timestamp'
								| 'created_at'
								| 'updated_at'
								| 'project_id'
								| 'text'
							>
						>
					>
				}
		>
		structured_stack_trace: Array<
			Types.Maybe<
				{ __typename?: 'ErrorTrace' } & Pick<
					Types.ErrorTrace,
					| 'fileName'
					| 'lineNumber'
					| 'functionName'
					| 'columnNumber'
					| 'lineContent'
					| 'linesBefore'
					| 'linesAfter'
					| 'error'
					| 'enhancementSource'
					| 'enhancementVersion'
					| 'externalLink'
				> & {
						sourceMappingErrorMetadata?: Types.Maybe<
							{ __typename?: 'SourceMappingError' } & Pick<
								Types.SourceMappingError,
								| 'errorCode'
								| 'stackTraceFileURL'
								| 'sourcemapFetchStrategy'
								| 'sourceMapURL'
								| 'minifiedFetchStrategy'
								| 'actualMinifiedFetchedPath'
								| 'minifiedLineNumber'
								| 'minifiedColumnNumber'
								| 'actualSourcemapFetchedPath'
								| 'sourcemapFileSize'
								| 'minifiedFileSize'
								| 'mappedLineNumber'
								| 'mappedColumnNumber'
							>
						>
					}
			>
		>
	}

export type ProjectFragment = { __typename?: 'Project' } & Pick<
	Types.Project,
	| 'id'
	| 'name'
	| 'verbose_id'
	| 'billing_email'
	| 'secret'
	| 'workspace_id'
	| 'error_filters'
	| 'excluded_users'
	| 'error_json_paths'
	| 'filter_chrome_extension'
	| 'rage_click_window_seconds'
	| 'rage_click_radius_pixels'
	| 'rage_click_count'
> & {
		workspace?: Types.Maybe<
			{ __typename?: 'Workspace' } & Pick<Types.Workspace, 'id'>
		>
	}

export type GetErrorObjectQueryVariables = Types.Exact<{
	id: Types.Scalars['ID']
}>

export type GetErrorObjectQuery = { __typename?: 'Query' } & {
	error_object?: Types.Maybe<
		{ __typename?: 'ErrorObject' } & ErrorObjectFragment
	>
}

export type GetErrorInstanceQueryVariables = Types.Exact<{
	error_group_secure_id: Types.Scalars['String']
	error_object_id?: Types.Maybe<Types.Scalars['ID']>
	params?: Types.Maybe<Types.QueryInput>
}>

export type GetErrorInstanceQuery = { __typename?: 'Query' } & {
	error_instance?: Types.Maybe<
		{ __typename?: 'ErrorInstance' } & Pick<
			Types.ErrorInstance,
			'next_id' | 'previous_id'
		> & {
				error_object: {
					__typename?: 'ErrorObject'
				} & ErrorObjectFragment
			}
	>
}

export type GetResourcesQueryVariables = Types.Exact<{
	session_secure_id: Types.Scalars['String']
}>

export type GetResourcesQuery = { __typename?: 'Query' } & Pick<
	Types.Query,
	'resources'
>

export type GetFieldSuggestionQueryVariables = Types.Exact<{
	project_id: Types.Scalars['ID']
	name: Types.Scalars['String']
	query: Types.Scalars['String']
}>

export type GetFieldSuggestionQuery = { __typename?: 'Query' } & {
	field_suggestion?: Types.Maybe<
		Array<
			Types.Maybe<
				{ __typename?: 'Field' } & Pick<Types.Field, 'name' | 'value'>
			>
		>
	>
}

export type GetEnvironmentsQueryVariables = Types.Exact<{
	project_id: Types.Scalars['ID']
}>

export type GetEnvironmentsQuery = { __typename?: 'Query' } & {
	environment_suggestion?: Types.Maybe<
		Array<
			Types.Maybe<
				{ __typename?: 'Field' } & Pick<Types.Field, 'name' | 'value'>
			>
		>
	>
}

export type GetProjectSuggestionQueryVariables = Types.Exact<{
	query: Types.Scalars['String']
}>

export type GetProjectSuggestionQuery = { __typename?: 'Query' } & {
	projectSuggestion: Array<
		Types.Maybe<
			{ __typename?: 'Project' } & Pick<
				Types.Project,
				'id' | 'name' | 'workspace_id'
			>
		>
	>
}

export type GetErrorFieldSuggestionQueryVariables = Types.Exact<{
	project_id: Types.Scalars['ID']
	name: Types.Scalars['String']
	query: Types.Scalars['String']
}>

export type GetErrorFieldSuggestionQuery = { __typename?: 'Query' } & {
	error_field_suggestion?: Types.Maybe<
		Array<
			Types.Maybe<
				{ __typename?: 'ErrorField' } & Pick<
					Types.ErrorField,
					'name' | 'value'
				>
			>
		>
	>
}

export type GetErrorSearchSuggestionsQueryVariables = Types.Exact<{
	project_id: Types.Scalars['ID']
	query: Types.Scalars['String']
}>

export type GetErrorSearchSuggestionsQuery = { __typename?: 'Query' } & {
	visitedUrls?: Types.Maybe<
		Array<
			Types.Maybe<
				{ __typename?: 'ErrorField' } & Pick<
					Types.ErrorField,
					'name' | 'value'
				>
			>
		>
	>
	fields?: Types.Maybe<
		Array<
			Types.Maybe<
				{ __typename?: 'ErrorField' } & Pick<
					Types.ErrorField,
					'name' | 'value'
				>
			>
		>
	>
}

export type GetSessionSearchResultsQueryVariables = Types.Exact<{
	project_id: Types.Scalars['ID']
	query: Types.Scalars['String']
}>

export type GetSessionSearchResultsQuery = { __typename?: 'Query' } & {
	trackProperties?: Types.Maybe<
		Array<
			Types.Maybe<
				{ __typename?: 'Field' } & Pick<
					Types.Field,
					'id' | 'name' | 'value'
				>
			>
		>
	>
	userProperties?: Types.Maybe<
		Array<
			Types.Maybe<
				{ __typename?: 'Field' } & Pick<
					Types.Field,
					'id' | 'name' | 'value'
				>
			>
		>
	>
	visitedUrls?: Types.Maybe<
		Array<
			Types.Maybe<
				{ __typename?: 'Field' } & Pick<
					Types.Field,
					'id' | 'name' | 'value'
				>
			>
		>
	>
	referrers?: Types.Maybe<
		Array<
			Types.Maybe<
				{ __typename?: 'Field' } & Pick<
					Types.Field,
					'id' | 'name' | 'value'
				>
			>
		>
	>
}

export type GetTrackSuggestionQueryVariables = Types.Exact<{
	project_id: Types.Scalars['ID']
	query: Types.Scalars['String']
}>

export type GetTrackSuggestionQuery = { __typename?: 'Query' } & {
	property_suggestion?: Types.Maybe<
		Array<
			Types.Maybe<
				{ __typename?: 'Field' } & Pick<
					Types.Field,
					'id' | 'name' | 'value'
				>
			>
		>
	>
}

export type GetUserSuggestionQueryVariables = Types.Exact<{
	project_id: Types.Scalars['ID']
	query: Types.Scalars['String']
}>

export type GetUserSuggestionQuery = { __typename?: 'Query' } & {
	property_suggestion?: Types.Maybe<
		Array<
			Types.Maybe<
				{ __typename?: 'Field' } & Pick<
					Types.Field,
					'id' | 'name' | 'value'
				>
			>
		>
	>
}

export type GetSavedSegmentsQueryVariables = Types.Exact<{
	project_id: Types.Scalars['ID']
	entity_type: Types.SavedSegmentEntityType
}>

export type GetSavedSegmentsQuery = { __typename?: 'Query' } & {
	saved_segments?: Types.Maybe<
		Array<
			Types.Maybe<
				{ __typename?: 'SavedSegment' } & Pick<
					Types.SavedSegment,
					'id' | 'name'
				> & {
						params: { __typename?: 'SearchParams' } & Pick<
							Types.SearchParams,
							'query'
						>
					}
			>
		>
	>
}

export type GetClientIntegrationQueryVariables = Types.Exact<{
	project_id: Types.Scalars['ID']
}>

export type GetClientIntegrationQuery = { __typename?: 'Query' } & {
	clientIntegration: { __typename?: 'IntegrationStatus' } & Pick<
		Types.IntegrationStatus,
		'integrated' | 'resourceType' | 'createdAt'
	>
}

export type GetServerIntegrationQueryVariables = Types.Exact<{
	project_id: Types.Scalars['ID']
}>

export type GetServerIntegrationQuery = { __typename?: 'Query' } & {
	serverIntegration: { __typename?: 'IntegrationStatus' } & Pick<
		Types.IntegrationStatus,
		'integrated' | 'resourceType' | 'createdAt'
	>
}

export type GetLogsIntegrationQueryVariables = Types.Exact<{
	project_id: Types.Scalars['ID']
}>

export type GetLogsIntegrationQuery = { __typename?: 'Query' } & {
	logsIntegration: { __typename?: 'IntegrationStatus' } & Pick<
		Types.IntegrationStatus,
		'integrated' | 'resourceType' | 'createdAt'
	>
}

export type GetTracesIntegrationQueryVariables = Types.Exact<{
	project_id: Types.Scalars['ID']
}>

export type GetTracesIntegrationQuery = { __typename?: 'Query' } & {
	tracesIntegration: { __typename?: 'IntegrationStatus' } & Pick<
		Types.IntegrationStatus,
		'integrated' | 'resourceType' | 'createdAt'
	>
}

export type GetKeyPerformanceIndicatorsQueryVariables = Types.Exact<{
	project_id: Types.Scalars['ID']
	lookback_days: Types.Scalars['Float']
}>

export type GetKeyPerformanceIndicatorsQuery = { __typename?: 'Query' } & Pick<
	Types.Query,
	'unprocessedSessionsCount' | 'liveUsersCount'
> & {
		newUsersCount?: Types.Maybe<
			{ __typename?: 'NewUsersCount' } & Pick<
				Types.NewUsersCount,
				'count'
			>
		>
		averageSessionLength?: Types.Maybe<
			{ __typename?: 'AverageSessionLength' } & Pick<
				Types.AverageSessionLength,
				'length'
			>
		>
		userFingerprintCount?: Types.Maybe<
			{ __typename?: 'UserFingerprintCount' } & Pick<
				Types.UserFingerprintCount,
				'count'
			>
		>
	}

export type GetReferrersCountQueryVariables = Types.Exact<{
	project_id: Types.Scalars['ID']
	lookback_days: Types.Scalars['Float']
}>

export type GetReferrersCountQuery = { __typename?: 'Query' } & {
	referrers: Array<
		Types.Maybe<
			{ __typename?: 'ReferrerTablePayload' } & Pick<
				Types.ReferrerTablePayload,
				'host' | 'count' | 'percent'
			>
		>
	>
}

export type GetNewUsersCountQueryVariables = Types.Exact<{
	project_id: Types.Scalars['ID']
	lookback_days: Types.Scalars['Float']
}>

export type GetNewUsersCountQuery = { __typename?: 'Query' } & {
	newUsersCount?: Types.Maybe<
		{ __typename?: 'NewUsersCount' } & Pick<Types.NewUsersCount, 'count'>
	>
}

export type GetAverageSessionLengthQueryVariables = Types.Exact<{
	project_id: Types.Scalars['ID']
	lookback_days: Types.Scalars['Float']
}>

export type GetAverageSessionLengthQuery = { __typename?: 'Query' } & {
	averageSessionLength?: Types.Maybe<
		{ __typename?: 'AverageSessionLength' } & Pick<
			Types.AverageSessionLength,
			'length'
		>
	>
}

export type GetTopUsersQueryVariables = Types.Exact<{
	project_id: Types.Scalars['ID']
	lookback_days: Types.Scalars['Float']
}>

export type GetTopUsersQuery = { __typename?: 'Query' } & {
	topUsers: Array<
		Types.Maybe<
			{ __typename?: 'TopUsersPayload' } & Pick<
				Types.TopUsersPayload,
				| 'identifier'
				| 'total_active_time'
				| 'active_time_percentage'
				| 'id'
				| 'user_properties'
			>
		>
	>
}

export type GetDailySessionsCountQueryVariables = Types.Exact<{
	project_id: Types.Scalars['ID']
	date_range: Types.DateRangeInput
}>

export type GetDailySessionsCountQuery = { __typename?: 'Query' } & {
	dailySessionsCount: Array<
		Types.Maybe<
			{ __typename?: 'DailySessionCount' } & Pick<
				Types.DailySessionCount,
				'date' | 'count'
			>
		>
	>
}

export type GetDailyErrorsCountQueryVariables = Types.Exact<{
	project_id: Types.Scalars['ID']
	date_range: Types.DateRangeInput
}>

export type GetDailyErrorsCountQuery = { __typename?: 'Query' } & {
	dailyErrorsCount: Array<
		Types.Maybe<
			{ __typename?: 'DailyErrorCount' } & Pick<
				Types.DailyErrorCount,
				'date' | 'count'
			>
		>
	>
}

export type GetRageClicksForProjectQueryVariables = Types.Exact<{
	project_id: Types.Scalars['ID']
	lookback_days: Types.Scalars['Float']
}>

export type GetRageClicksForProjectQuery = { __typename?: 'Query' } & {
	rageClicksForProject: Array<
		{ __typename?: 'RageClickEventForProject' } & Pick<
			Types.RageClickEventForProject,
			| 'identifier'
			| 'session_secure_id'
			| 'total_clicks'
			| 'user_properties'
		>
	>
}

export type GetDailyErrorFrequencyQueryVariables = Types.Exact<{
	project_id: Types.Scalars['ID']
	error_group_secure_id: Types.Scalars['String']
	date_offset: Types.Scalars['Int']
}>

export type GetDailyErrorFrequencyQuery = { __typename?: 'Query' } & Pick<
	Types.Query,
	'dailyErrorFrequency'
>

export type GetSlackChannelSuggestionQueryVariables = Types.Exact<{
	project_id: Types.Scalars['ID']
}>

export type GetSlackChannelSuggestionQuery = { __typename?: 'Query' } & {
	slack_channel_suggestion: Array<
		{ __typename?: 'SanitizedSlackChannel' } & Pick<
			Types.SanitizedSlackChannel,
			'webhook_channel' | 'webhook_channel_id'
		>
	>
}

export type GetMicrosoftTeamsChannelSuggestionQueryVariables = Types.Exact<{
	project_id: Types.Scalars['ID']
}>

export type GetMicrosoftTeamsChannelSuggestionQuery = {
	__typename?: 'Query'
} & {
	microsoft_teams_channel_suggestions: Array<
		{
			__typename?: 'MicrosoftTeamsChannel'
		} & MicrosoftTeamsChannelFragmentFragment
	>
}

export type GetWorkspaceIsIntegratedWithSlackQueryVariables = Types.Exact<{
	project_id: Types.Scalars['ID']
}>

export type GetWorkspaceIsIntegratedWithSlackQuery = {
	__typename?: 'Query'
} & { is_integrated_with_slack: Types.Query['is_integrated_with'] }

export type GetWorkspaceIsIntegratedWithMicrosoftTeamsQueryVariables =
	Types.Exact<{
		project_id: Types.Scalars['ID']
	}>

export type GetWorkspaceIsIntegratedWithMicrosoftTeamsQuery = {
	__typename?: 'Query'
} & { is_integrated_with_microsoft_teams: Types.Query['is_integrated_with'] }

export type GetWorkspaceIsIntegratedWithHerokuQueryVariables = Types.Exact<{
	project_id: Types.Scalars['ID']
}>

export type GetWorkspaceIsIntegratedWithHerokuQuery = {
	__typename?: 'Query'
} & { is_integrated_with_heroku: Types.Query['is_integrated_with'] }

export type GetWorkspaceIsIntegratedWithCloudflareQueryVariables = Types.Exact<{
	workspace_id: Types.Scalars['ID']
}>

export type GetWorkspaceIsIntegratedWithCloudflareQuery = {
	__typename?: 'Query'
} & {
	is_integrated_with_cloudflare: Types.Query['is_workspace_integrated_with']
}

export type GetWorkspaceIsIntegratedWithLinearQueryVariables = Types.Exact<{
	project_id: Types.Scalars['ID']
}>

export type GetWorkspaceIsIntegratedWithLinearQuery = {
	__typename?: 'Query'
} & { is_integrated_with_linear: Types.Query['is_integrated_with'] } & {
	linear_teams?: Types.Maybe<
		Array<
			{ __typename?: 'LinearTeam' } & Pick<
				Types.LinearTeam,
				'team_id' | 'name' | 'key'
			>
		>
	>
}

export type GetWorkspaceIsIntegratedWithZapierQueryVariables = Types.Exact<{
	project_id: Types.Scalars['ID']
}>

export type GetWorkspaceIsIntegratedWithZapierQuery = {
	__typename?: 'Query'
} & { is_integrated_with_linear: Types.Query['is_integrated_with'] }

export type GetWorkspaceIsIntegratedWithFrontQueryVariables = Types.Exact<{
	project_id: Types.Scalars['ID']
}>

export type GetWorkspaceIsIntegratedWithFrontQuery = {
	__typename?: 'Query'
} & { is_integrated_with_front: Types.Query['is_integrated_with'] }

export type GetWorkspaceIsIntegratedWithDiscordQueryVariables = Types.Exact<{
	project_id: Types.Scalars['ID']
}>

export type GetWorkspaceIsIntegratedWithDiscordQuery = {
	__typename?: 'Query'
} & { is_integrated_with_discord: Types.Query['is_integrated_with'] }

export type GetWorkspaceIsIntegratedWithVercelQueryVariables = Types.Exact<{
	project_id: Types.Scalars['ID']
}>

export type GetWorkspaceIsIntegratedWithVercelQuery = {
	__typename?: 'Query'
} & { is_integrated_with_vercel: Types.Query['is_integrated_with'] } & {
	vercel_projects: Array<
		{ __typename?: 'VercelProject' } & Pick<
			Types.VercelProject,
			'id' | 'name'
		>
	>
	vercel_project_mappings: Array<
		{ __typename?: 'VercelProjectMapping' } & Pick<
			Types.VercelProjectMapping,
			'vercel_project_id' | 'project_id'
		>
	>
}

export type GetJiraIntegrationSettingsQueryVariables = Types.Exact<{
	workspace_id: Types.Scalars['ID']
}>

export type GetJiraIntegrationSettingsQuery = { __typename?: 'Query' } & {
	is_integrated: Types.Query['is_workspace_integrated_with']
} & {
	jira_projects?: Types.Maybe<
		Array<
			{ __typename?: 'JiraProject' } & Pick<
				Types.JiraProject,
				'id' | 'name' | 'key'
			> & {
					issueTypes?: Types.Maybe<
						Array<
							Types.Maybe<
								{ __typename?: 'JiraIssueType' } & Pick<
									Types.JiraIssueType,
									'id' | 'name' | 'description'
								>
							>
						>
					>
				}
		>
	>
}

export type GetClickUpIntegrationSettingsQueryVariables = Types.Exact<{
	workspace_id: Types.Scalars['ID']
}>

export type GetClickUpIntegrationSettingsQuery = { __typename?: 'Query' } & {
	is_integrated: Types.Query['is_workspace_integrated_with']
} & {
	clickup_teams: Array<
		{ __typename?: 'ClickUpTeam' } & Pick<
			Types.ClickUpTeam,
			'id' | 'name'
		> & {
				spaces: Array<
					{ __typename?: 'ClickUpSpace' } & Pick<
						Types.ClickUpSpace,
						'id' | 'name'
					>
				>
			}
	>
	project_mappings: Array<
		{ __typename?: 'ClickUpProjectMapping' } & Pick<
			Types.ClickUpProjectMapping,
			'project_id' | 'clickup_space_id'
		>
	>
}

export type GetHeightIntegrationSettingsQueryVariables = Types.Exact<{
	workspace_id: Types.Scalars['ID']
}>

export type GetHeightIntegrationSettingsQuery = { __typename?: 'Query' } & {
	is_integrated: Types.Query['is_workspace_integrated_with']
} & {
	height_workspaces: Array<
		{ __typename?: 'HeightWorkspace' } & Pick<
			Types.HeightWorkspace,
			'id' | 'model' | 'name' | 'url'
		>
	>
	integration_project_mappings: Array<
		{ __typename?: 'IntegrationProjectMapping' } & Pick<
			Types.IntegrationProjectMapping,
			'project_id' | 'external_id'
		>
	>
}

export type GetGitHubIntegrationSettingsQueryVariables = Types.Exact<{
	workspace_id: Types.Scalars['ID']
}>

export type GetGitHubIntegrationSettingsQuery = { __typename?: 'Query' } & {
	is_integrated: Types.Query['is_workspace_integrated_with']
} & {
	github_repos?: Types.Maybe<
		Array<
			{ __typename?: 'GitHubRepo' } & Pick<
				Types.GitHubRepo,
				'repo_id' | 'name' | 'key'
			>
		>
	>
}

export type GetGitlabIntegrationSettingsQueryVariables = Types.Exact<{
	workspace_id: Types.Scalars['ID']
}>

export type GetGitlabIntegrationSettingsQuery = { __typename?: 'Query' } & {
	is_integrated: Types.Query['is_workspace_integrated_with']
} & {
	gitlab_projects?: Types.Maybe<
		Array<
			{ __typename?: 'GitlabProject' } & Pick<
				Types.GitlabProject,
				'name' | 'id' | 'nameWithNameSpace'
			>
		>
	>
}

export type GetGitHubIssueLabelsQueryVariables = Types.Exact<{
	workspace_id: Types.Scalars['ID']
	repository: Types.Scalars['String']
}>

export type GetGitHubIssueLabelsQuery = { __typename?: 'Query' } & Pick<
	Types.Query,
	'github_issue_labels'
>

export type GetProjectIntegratedWithQueryVariables = Types.Exact<{
	project_id: Types.Scalars['ID']
	integration_type: Types.IntegrationType
}>

export type GetProjectIntegratedWithQuery = { __typename?: 'Query' } & Pick<
	Types.Query,
	'is_project_integrated_with'
>

export type GetClickUpFoldersQueryVariables = Types.Exact<{
	project_id: Types.Scalars['ID']
}>

export type GetClickUpFoldersQuery = { __typename?: 'Query' } & {
	clickup_folders: Array<
		{ __typename?: 'ClickUpFolder' } & Pick<
			Types.ClickUpFolder,
			'id' | 'name'
		> & {
				lists: Array<
					{ __typename?: 'ClickUpList' } & Pick<
						Types.ClickUpList,
						'id' | 'name'
					>
				>
			}
	>
	clickup_folderless_lists: Array<
		{ __typename?: 'ClickUpList' } & Pick<Types.ClickUpList, 'id' | 'name'>
	>
}

export type GetHeightListsQueryVariables = Types.Exact<{
	project_id: Types.Scalars['ID']
}>

export type GetHeightListsQuery = { __typename?: 'Query' } & {
	height_lists: Array<
		{ __typename?: 'HeightList' } & Pick<Types.HeightList, 'id' | 'name'>
	>
}

export type GenerateNewZapierAccessTokenJwtQueryVariables = Types.Exact<{
	project_id: Types.Scalars['ID']
}>

export type GenerateNewZapierAccessTokenJwtQuery = {
	__typename?: 'Query'
} & Pick<Types.Query, 'generate_zapier_access_token'>

export type GetIdentifierSuggestionsQueryVariables = Types.Exact<{
	project_id: Types.Scalars['ID']
	query: Types.Scalars['String']
}>

export type GetIdentifierSuggestionsQuery = { __typename?: 'Query' } & Pick<
	Types.Query,
	'identifier_suggestion'
>

export type GetLogAlertQueryVariables = Types.Exact<{
	id: Types.Scalars['ID']
}>

export type GetLogAlertQuery = { __typename?: 'Query' } & {
	log_alert: { __typename?: 'LogAlert' } & Pick<
		Types.LogAlert,
		| 'CountThreshold'
		| 'DailyFrequency'
		| 'disabled'
		| 'EmailsToNotify'
		| 'id'
		| 'LastAdminToEditID'
		| 'Name'
		| 'updated_at'
		| 'BelowThreshold'
		| 'ThresholdWindow'
		| 'Type'
		| 'query'
	> & {
			ChannelsToNotify: Array<
				{ __typename?: 'SanitizedSlackChannel' } & Pick<
					Types.SanitizedSlackChannel,
					'webhook_channel' | 'webhook_channel_id'
				>
			>
			DiscordChannelsToNotify: Array<
				{
					__typename?: 'DiscordChannel'
				} & DiscordChannelFragmentFragment
			>
			MicrosoftTeamsChannelsToNotify: Array<
				{
					__typename?: 'MicrosoftTeamsChannel'
				} & MicrosoftTeamsChannelFragmentFragment
			>
			WebhookDestinations: Array<
				{ __typename?: 'WebhookDestination' } & Pick<
					Types.WebhookDestination,
					'url' | 'authorization'
				>
			>
		}
}

export type GetLogAlertsPagePayloadQueryVariables = Types.Exact<{
	project_id: Types.Scalars['ID']
}>

export type GetLogAlertsPagePayloadQuery = { __typename?: 'Query' } & {
	is_integrated_with_slack: Types.Query['is_integrated_with']
	is_integrated_with_discord: Types.Query['is_integrated_with']
	is_integrated_with_microsoft_teams: Types.Query['is_integrated_with']
} & {
	slack_channel_suggestion: Array<
		{ __typename?: 'SanitizedSlackChannel' } & Pick<
			Types.SanitizedSlackChannel,
			'webhook_channel' | 'webhook_channel_id'
		>
	>
	microsoft_teams_channel_suggestions: Array<
		{
			__typename?: 'MicrosoftTeamsChannel'
		} & MicrosoftTeamsChannelFragmentFragment
	>
	discord_channel_suggestions: Array<
		{ __typename?: 'DiscordChannel' } & DiscordChannelFragmentFragment
	>
	admins: Array<
		{ __typename?: 'WorkspaceAdminRole' } & Pick<
			Types.WorkspaceAdminRole,
			'workspaceId'
		> & {
				admin: { __typename?: 'Admin' } & Pick<
					Types.Admin,
					'id' | 'name' | 'email' | 'photo_url'
				>
			}
	>
}

export type GetAlertsPagePayloadQueryVariables = Types.Exact<{
	project_id: Types.Scalars['ID']
}>

export type GetAlertsPagePayloadQuery = { __typename?: 'Query' } & {
	is_integrated_with_slack: Types.Query['is_integrated_with']
	is_integrated_with_discord: Types.Query['is_integrated_with']
	is_integrated_with_microsoft_teams: Types.Query['is_integrated_with']
} & {
	slack_channel_suggestion: Array<
		{ __typename?: 'SanitizedSlackChannel' } & Pick<
			Types.SanitizedSlackChannel,
			'webhook_channel' | 'webhook_channel_id'
		>
	>
	discord_channel_suggestions: Array<
		{ __typename?: 'DiscordChannel' } & DiscordChannelFragmentFragment
	>
	microsoft_teams_channel_suggestions: Array<
		{
			__typename?: 'MicrosoftTeamsChannel'
		} & MicrosoftTeamsChannelFragmentFragment
	>
	admins: Array<
		{ __typename?: 'WorkspaceAdminRole' } & Pick<
			Types.WorkspaceAdminRole,
			'workspaceId'
		> & {
				admin: { __typename?: 'Admin' } & Pick<
					Types.Admin,
					'id' | 'name' | 'email' | 'photo_url'
				>
			}
	>
	environment_suggestion?: Types.Maybe<
		Array<
			Types.Maybe<
				{ __typename?: 'Field' } & Pick<Types.Field, 'name' | 'value'>
			>
		>
	>
	error_alerts: Array<
		Types.Maybe<
			{ __typename?: 'ErrorAlert' } & Pick<
				Types.ErrorAlert,
				| 'EmailsToNotify'
				| 'updated_at'
				| 'CountThreshold'
				| 'LastAdminToEditID'
				| 'ThresholdWindow'
				| 'RegexGroups'
				| 'Frequency'
				| 'id'
				| 'Type'
				| 'Name'
				| 'DailyFrequency'
				| 'disabled'
				| 'default'
				| 'Query'
			> & {
					ChannelsToNotify: Array<
						Types.Maybe<
							{ __typename?: 'SanitizedSlackChannel' } & Pick<
								Types.SanitizedSlackChannel,
								'webhook_channel' | 'webhook_channel_id'
							>
						>
					>
					DiscordChannelsToNotify: Array<
						{
							__typename?: 'DiscordChannel'
						} & DiscordChannelFragmentFragment
					>
					MicrosoftTeamsChannelsToNotify: Array<
						{
							__typename?: 'MicrosoftTeamsChannel'
						} & MicrosoftTeamsChannelFragmentFragment
					>
					WebhookDestinations: Array<
						{ __typename?: 'WebhookDestination' } & Pick<
							Types.WebhookDestination,
							'url' | 'authorization'
						>
					>
				}
		>
	>
	new_session_alerts: Array<
		Types.Maybe<
			{ __typename?: 'SessionAlert' } & SessionAlertFragmentFragment
		>
	>
	rage_click_alerts: Array<
		Types.Maybe<
			{ __typename?: 'SessionAlert' } & SessionAlertFragmentFragment
		>
	>
	new_user_alerts?: Types.Maybe<
		Array<
			Types.Maybe<
				{ __typename?: 'SessionAlert' } & SessionAlertFragmentFragment
			>
		>
	>
	track_properties_alerts: Array<
		Types.Maybe<
			{ __typename?: 'SessionAlert' } & SessionAlertFragmentFragment
		>
	>
	user_properties_alerts: Array<
		Types.Maybe<
			{ __typename?: 'SessionAlert' } & SessionAlertFragmentFragment
		>
	>
	metric_monitors: Array<
		Types.Maybe<
			{ __typename?: 'MetricMonitor' } & Pick<
				Types.MetricMonitor,
				| 'id'
				| 'updated_at'
				| 'name'
				| 'emails_to_notify'
				| 'aggregator'
				| 'period_minutes'
				| 'metric_to_monitor'
				| 'last_admin_to_edit_id'
				| 'threshold'
				| 'units'
				| 'disabled'
			> & {
					channels_to_notify: Array<
						Types.Maybe<
							{ __typename?: 'SanitizedSlackChannel' } & Pick<
								Types.SanitizedSlackChannel,
								'webhook_channel' | 'webhook_channel_id'
							>
						>
					>
					discord_channels_to_notify: Array<
						{ __typename?: 'DiscordChannel' } & Pick<
							Types.DiscordChannel,
							'id' | 'name'
						>
					>
					webhook_destinations: Array<
						{ __typename?: 'WebhookDestination' } & Pick<
							Types.WebhookDestination,
							'url' | 'authorization'
						>
					>
					filters?: Types.Maybe<
						Array<
							{ __typename?: 'MetricTagFilter' } & Pick<
								Types.MetricTagFilter,
								'tag' | 'op' | 'value'
							>
						>
					>
				}
		>
	>
	log_alerts: Array<
		Types.Maybe<
			{ __typename?: 'LogAlert' } & Pick<
				Types.LogAlert,
				| 'CountThreshold'
				| 'DailyFrequency'
				| 'disabled'
				| 'default'
				| 'EmailsToNotify'
				| 'id'
				| 'LastAdminToEditID'
				| 'Name'
				| 'updated_at'
				| 'ThresholdWindow'
				| 'Type'
				| 'query'
			> & {
					ChannelsToNotify: Array<
						{ __typename?: 'SanitizedSlackChannel' } & Pick<
							Types.SanitizedSlackChannel,
							'webhook_channel' | 'webhook_channel_id'
						>
					>
					DiscordChannelsToNotify: Array<
						{
							__typename?: 'DiscordChannel'
						} & DiscordChannelFragmentFragment
					>
					MicrosoftTeamsChannelsToNotify: Array<
						{
							__typename?: 'MicrosoftTeamsChannel'
						} & MicrosoftTeamsChannelFragmentFragment
					>
				}
		>
	>
}

export type GetMetricMonitorsQueryVariables = Types.Exact<{
	project_id: Types.Scalars['ID']
	metric_name: Types.Scalars['String']
}>

export type GetMetricMonitorsQuery = { __typename?: 'Query' } & {
	metric_monitors: Array<
		Types.Maybe<
			{ __typename?: 'MetricMonitor' } & Pick<
				Types.MetricMonitor,
				'id' | 'updated_at' | 'name' | 'metric_to_monitor'
			>
		>
	>
}

export type GetCommentMentionSuggestionsQueryVariables = Types.Exact<{
	project_id: Types.Scalars['ID']
}>

export type GetCommentMentionSuggestionsQuery = { __typename?: 'Query' } & {
	admins: Array<
		{ __typename?: 'WorkspaceAdminRole' } & {
			admin: { __typename?: 'Admin' } & Pick<
				Types.Admin,
				'id' | 'name' | 'email' | 'photo_url'
			>
		}
	>
	slack_channel_suggestion: Array<
		{ __typename?: 'SanitizedSlackChannel' } & Pick<
			Types.SanitizedSlackChannel,
			'webhook_channel' | 'webhook_channel_id'
		>
	>
}

export type GetCustomerPortalUrlQueryVariables = Types.Exact<{
	workspace_id: Types.Scalars['ID']
}>

export type GetCustomerPortalUrlQuery = { __typename?: 'Query' } & Pick<
	Types.Query,
	'customer_portal_url'
>

export type OnSessionPayloadAppendedSubscriptionVariables = Types.Exact<{
	session_secure_id: Types.Scalars['String']
	initial_events_count: Types.Scalars['Int']
}>

export type OnSessionPayloadAppendedSubscription = {
	__typename?: 'Subscription'
} & {
	session_payload_appended?: Types.Maybe<
		{ __typename?: 'SessionPayload' } & SessionPayloadFragmentFragment
	>
}

export type GetWebVitalsQueryVariables = Types.Exact<{
	session_secure_id: Types.Scalars['String']
}>

export type GetWebVitalsQuery = { __typename?: 'Query' } & {
	web_vitals: Array<
		{ __typename?: 'Metric' } & Pick<Types.Metric, 'name' | 'value'>
	>
}

export type GetDashboardDefinitionsQueryVariables = Types.Exact<{
	project_id: Types.Scalars['ID']
}>

export type GetDashboardDefinitionsQuery = { __typename?: 'Query' } & {
	dashboard_definitions: Array<
		Types.Maybe<
			{ __typename?: 'DashboardDefinition' } & Pick<
				Types.DashboardDefinition,
				| 'id'
				| 'updated_at'
				| 'project_id'
				| 'name'
				| 'is_default'
				| 'last_admin_to_edit_id'
				| 'layout'
			> & {
					metrics: Array<
						{ __typename?: 'DashboardMetricConfig' } & Pick<
							Types.DashboardMetricConfig,
							| 'component_type'
							| 'name'
							| 'description'
							| 'max_good_value'
							| 'max_needs_improvement_value'
							| 'poor_value'
							| 'units'
							| 'help_article'
							| 'chart_type'
							| 'aggregator'
							| 'min_value'
							| 'min_percentile'
							| 'max_value'
							| 'max_percentile'
							| 'groups'
						> & {
								filters?: Types.Maybe<
									Array<
										{
											__typename?: 'MetricTagFilter'
										} & Pick<
											Types.MetricTagFilter,
											'value' | 'op' | 'tag'
										>
									>
								>
							}
					>
				}
		>
	>
}

export type GetMetricTagsQueryVariables = Types.Exact<{
	project_id: Types.Scalars['ID']
	metric_name: Types.Scalars['String']
	query?: Types.Maybe<Types.Scalars['String']>
}>

export type GetMetricTagsQuery = { __typename?: 'Query' } & Pick<
	Types.Query,
	'metric_tags'
>

export type GetMetricTagValuesQueryVariables = Types.Exact<{
	project_id: Types.Scalars['ID']
	metric_name: Types.Scalars['String']
	tag_name: Types.Scalars['String']
}>

export type GetMetricTagValuesQuery = { __typename?: 'Query' } & Pick<
	Types.Query,
	'metric_tag_values'
>

export type GetSourcemapFilesQueryVariables = Types.Exact<{
	project_id: Types.Scalars['ID']
	version?: Types.Maybe<Types.Scalars['String']>
}>

export type GetSourcemapFilesQuery = { __typename?: 'Query' } & {
	sourcemap_files: Array<
		{ __typename?: 'S3File' } & Pick<Types.S3File, 'key'>
	>
}

export type GetSourcemapVersionsQueryVariables = Types.Exact<{
	project_id: Types.Scalars['ID']
}>

export type GetSourcemapVersionsQuery = { __typename?: 'Query' } & Pick<
	Types.Query,
	'sourcemap_versions'
>

export type GetOAuthClientMetadataQueryVariables = Types.Exact<{
	client_id: Types.Scalars['String']
}>

export type GetOAuthClientMetadataQuery = { __typename?: 'Query' } & {
	oauth_client_metadata?: Types.Maybe<
		{ __typename?: 'OAuthClient' } & Pick<
			Types.OAuthClient,
			'id' | 'created_at' | 'app_name'
		>
	>
}

export type SearchIssuesQueryVariables = Types.Exact<{
	project_id: Types.Scalars['ID']
	query: Types.Scalars['String']
	integration_type: Types.IntegrationType
}>

export type SearchIssuesQuery = { __typename?: 'Query' } & {
	search_issues: Array<
		{ __typename?: 'IssuesSearchResult' } & Pick<
			Types.IssuesSearchResult,
			'id' | 'title' | 'issue_url'
		>
	>
}

export type GetErrorGroupFrequenciesQueryVariables = Types.Exact<{
	project_id: Types.Scalars['ID']
	error_group_secure_ids:
		| Array<Types.Scalars['String']>
		| Types.Scalars['String']
	params: Types.ErrorGroupFrequenciesParamsInput
	metric: Types.Scalars['String']
	use_clickhouse?: Types.Maybe<Types.Scalars['Boolean']>
}>

export type GetErrorGroupFrequenciesQuery = { __typename?: 'Query' } & {
	errorGroupFrequencies: Array<
		Types.Maybe<
			{ __typename?: 'ErrorDistributionItem' } & Pick<
				Types.ErrorDistributionItem,
				'error_group_id' | 'date' | 'name' | 'value'
			>
		>
	>
}

export type GetErrorGroupTagsQueryVariables = Types.Exact<{
	error_group_secure_id: Types.Scalars['String']
	use_clickhouse?: Types.Maybe<Types.Scalars['Boolean']>
}>

export type GetErrorGroupTagsQuery = { __typename?: 'Query' } & {
	errorGroupTags: Array<
		{ __typename?: 'ErrorGroupTagAggregation' } & Pick<
			Types.ErrorGroupTagAggregation,
			'key'
		> & {
				buckets: Array<
					{ __typename?: 'ErrorGroupTagAggregationBucket' } & Pick<
						Types.ErrorGroupTagAggregationBucket,
						'key' | 'doc_count' | 'percent'
					>
				>
			}
	>
}

export type GetEmailOptOutsQueryVariables = Types.Exact<{
	token?: Types.Maybe<Types.Scalars['String']>
	admin_id?: Types.Maybe<Types.Scalars['ID']>
}>

export type GetEmailOptOutsQuery = { __typename?: 'Query' } & Pick<
	Types.Query,
	'email_opt_outs'
>

export type GetLogsQueryVariables = Types.Exact<{
	project_id: Types.Scalars['ID']
	params: Types.QueryInput
	after?: Types.Maybe<Types.Scalars['String']>
	before?: Types.Maybe<Types.Scalars['String']>
	at?: Types.Maybe<Types.Scalars['String']>
	direction: Types.SortDirection
}>

export type GetLogsQuery = { __typename?: 'Query' } & {
	logs: { __typename?: 'LogConnection' } & {
		edges: Array<
			{ __typename?: 'LogEdge' } & Pick<Types.LogEdge, 'cursor'> & {
					node: { __typename?: 'Log' } & Pick<
						Types.Log,
						| 'timestamp'
						| 'level'
						| 'message'
						| 'logAttributes'
						| 'traceID'
						| 'spanID'
						| 'secureSessionID'
						| 'source'
						| 'serviceName'
						| 'serviceVersion'
						| 'environment'
						| 'projectID'
					>
				}
		>
		pageInfo: { __typename?: 'PageInfo' } & Pick<
			Types.PageInfo,
			'hasNextPage' | 'hasPreviousPage' | 'startCursor' | 'endCursor'
		>
	}
}

export type GetSessionLogsQueryVariables = Types.Exact<{
	project_id: Types.Scalars['ID']
	params: Types.QueryInput
}>

export type GetSessionLogsQuery = { __typename?: 'Query' } & {
	sessionLogs: Array<
		{ __typename?: 'LogEdge' } & Pick<Types.LogEdge, 'cursor'> & {
				node: { __typename?: 'Log' } & Pick<
					Types.Log,
					'timestamp' | 'level' | 'message'
				>
			}
	>
}

export type GetLogsTotalCountQueryVariables = Types.Exact<{
	project_id: Types.Scalars['ID']
	params: Types.QueryInput
}>

export type GetLogsTotalCountQuery = { __typename?: 'Query' } & Pick<
	Types.Query,
	'logs_total_count'
>

export type GetLogsHistogramQueryVariables = Types.Exact<{
	project_id: Types.Scalars['ID']
	params: Types.QueryInput
}>

export type GetLogsHistogramQuery = { __typename?: 'Query' } & {
	logs_histogram: { __typename?: 'LogsHistogram' } & Pick<
		Types.LogsHistogram,
		'totalCount' | 'objectCount' | 'sampleFactor'
	> & {
			buckets: Array<
				{ __typename?: 'LogsHistogramBucket' } & Pick<
					Types.LogsHistogramBucket,
					'bucketId'
				> & {
						counts: Array<
							{ __typename?: 'LogsHistogramBucketCount' } & Pick<
								Types.LogsHistogramBucketCount,
								'count' | 'level'
							>
						>
					}
			>
		}
}

export type GetLogsRelatedResourcesQueryVariables = Types.Exact<{
	project_id: Types.Scalars['ID']
	log_cursors: Array<Types.Scalars['String']> | Types.Scalars['String']
	trace_ids: Array<Types.Scalars['String']> | Types.Scalars['String']
	date_range: Types.DateRangeRequiredInput
}>

export type GetLogsRelatedResourcesQuery = { __typename?: 'Query' } & Pick<
	Types.Query,
	'existing_logs_traces'
> & {
		logs_error_objects: Array<
			{ __typename?: 'ErrorObject' } & Pick<
				Types.ErrorObject,
				'log_cursor' | 'error_group_secure_id' | 'id'
			>
		>
	}

export type GetProjectSettingsQueryVariables = Types.Exact<{
	projectId: Types.Scalars['ID']
}>

export type GetProjectSettingsQuery = { __typename?: 'Query' } & {
	projectSettings?: Types.Maybe<
		{ __typename?: 'AllProjectSettings' } & Pick<
			Types.AllProjectSettings,
			| 'id'
			| 'name'
			| 'verbose_id'
			| 'billing_email'
			| 'excluded_users'
			| 'error_filters'
			| 'error_json_paths'
			| 'filter_chrome_extension'
			| 'rage_click_window_seconds'
			| 'rage_click_radius_pixels'
			| 'rage_click_count'
			| 'filterSessionsWithoutError'
			| 'autoResolveStaleErrorsDayInterval'
		> & {
				sampling: { __typename?: 'Sampling' } & Pick<
					Types.Sampling,
					| 'session_sampling_rate'
					| 'error_sampling_rate'
					| 'log_sampling_rate'
					| 'trace_sampling_rate'
					| 'session_exclusion_query'
					| 'error_exclusion_query'
					| 'log_exclusion_query'
					| 'trace_exclusion_query'
					| 'session_minute_rate_limit'
					| 'error_minute_rate_limit'
					| 'log_minute_rate_limit'
					| 'trace_minute_rate_limit'
				>
			}
	>
}

export type GetWorkspacePendingInvitesQueryVariables = Types.Exact<{
	workspace_id: Types.Scalars['ID']
}>

export type GetWorkspacePendingInvitesQuery = { __typename?: 'Query' } & {
	workspacePendingInvites: Array<
		Types.Maybe<
			{ __typename?: 'WorkspaceInviteLink' } & Pick<
				Types.WorkspaceInviteLink,
				'id' | 'invitee_email' | 'invitee_role' | 'created_at'
			>
		>
	>
}

export type GetErrorResolutionSuggestionQueryVariables = Types.Exact<{
	error_object_id: Types.Scalars['ID']
}>

export type GetErrorResolutionSuggestionQuery = { __typename?: 'Query' } & Pick<
	Types.Query,
	'error_resolution_suggestion'
>

export type GetWorkspaceSettingsQueryVariables = Types.Exact<{
	workspace_id: Types.Scalars['ID']
}>

export type GetWorkspaceSettingsQuery = { __typename?: 'Query' } & {
	workspaceSettings?: Types.Maybe<
		{ __typename?: 'AllWorkspaceSettings' } & Pick<
			Types.AllWorkspaceSettings,
			| 'workspace_id'
			| 'ai_application'
			| 'ai_query_builder'
			| 'ai_insights'
			| 'enable_session_export'
			| 'enable_unlisted_sharing'
			| 'enable_ingest_sampling'
			| 'enable_data_deletion'
			| 'enable_grafana_dashboard'
			| 'enable_project_level_access'
		>
	>
}

export type GetSystemConfigurationQueryVariables = Types.Exact<{
	[key: string]: never
}>

export type GetSystemConfigurationQuery = { __typename?: 'Query' } & {
	system_configuration: { __typename?: 'SystemConfiguration' } & Pick<
		Types.SystemConfiguration,
		'maintenance_start' | 'maintenance_end'
	>
}

export type GetErrorObjectsQueryVariables = Types.Exact<{
	errorGroupSecureID: Types.Scalars['String']
	count: Types.Scalars['Int']
	params: Types.QueryInput
	page?: Types.Maybe<Types.Scalars['Int']>
}>

export type GetErrorObjectsQuery = { __typename?: 'Query' } & {
	error_objects: { __typename?: 'ErrorObjectResults' } & Pick<
		Types.ErrorObjectResults,
		'totalCount'
	> & {
			error_objects: Array<
				{ __typename?: 'ErrorObjectNode' } & Pick<
					Types.ErrorObjectNode,
					| 'id'
					| 'createdAt'
					| 'event'
					| 'timestamp'
					| 'errorGroupSecureID'
					| 'serviceVersion'
					| 'serviceName'
				> & {
						session?: Types.Maybe<
							{ __typename?: 'ErrorObjectNodeSession' } & Pick<
								Types.ErrorObjectNodeSession,
								| 'secureID'
								| 'email'
								| 'fingerprint'
								| 'excluded'
							>
						>
					}
			>
		}
}

export type GetServicesQueryVariables = Types.Exact<{
	project_id: Types.Scalars['ID']
	query?: Types.Maybe<Types.Scalars['String']>
	after?: Types.Maybe<Types.Scalars['String']>
	before?: Types.Maybe<Types.Scalars['String']>
}>

export type GetServicesQuery = { __typename?: 'Query' } & {
	services?: Types.Maybe<
		{ __typename?: 'ServiceConnection' } & {
			edges: Array<
				Types.Maybe<
					{ __typename?: 'ServiceEdge' } & Pick<
						Types.ServiceEdge,
						'cursor'
					> & {
							node: { __typename?: 'ServiceNode' } & Pick<
								Types.ServiceNode,
								| 'id'
								| 'projectID'
								| 'name'
								| 'status'
								| 'githubRepoPath'
								| 'buildPrefix'
								| 'githubPrefix'
								| 'errorDetails'
							>
						}
				>
			>
			pageInfo: { __typename?: 'PageInfo' } & Pick<
				Types.PageInfo,
				'hasNextPage' | 'hasPreviousPage' | 'startCursor' | 'endCursor'
			>
		}
	>
}

export type GetServiceByNameQueryVariables = Types.Exact<{
	project_id: Types.Scalars['ID']
	name: Types.Scalars['String']
}>

export type GetServiceByNameQuery = { __typename?: 'Query' } & {
	serviceByName?: Types.Maybe<
		{ __typename?: 'Service' } & Pick<
			Types.Service,
			| 'id'
			| 'projectID'
			| 'name'
			| 'status'
			| 'githubRepoPath'
			| 'buildPrefix'
			| 'githubPrefix'
			| 'errorDetails'
		>
	>
}

export type ErrorTagFragment = { __typename?: 'ErrorTag' } & Pick<
	Types.ErrorTag,
	'id' | 'created_at' | 'title' | 'description'
>

export type GetErrorTagsQueryVariables = Types.Exact<{ [key: string]: never }>

export type GetErrorTagsQuery = { __typename?: 'Query' } & {
	error_tags?: Types.Maybe<
		Array<Types.Maybe<{ __typename?: 'ErrorTag' } & ErrorTagFragment>>
	>
}

export type MatchErrorTagQueryVariables = Types.Exact<{
	query: Types.Scalars['String']
}>

export type MatchErrorTagQuery = { __typename?: 'Query' } & {
	match_error_tag?: Types.Maybe<
		Array<
			Types.Maybe<
				{ __typename?: 'MatchedErrorTag' } & Pick<
					Types.MatchedErrorTag,
					'id' | 'title' | 'description' | 'score'
				>
			>
		>
	>
}

export type GetTraceQueryVariables = Types.Exact<{
	project_id: Types.Scalars['ID']
	trace_id: Types.Scalars['String']
	session_secure_id?: Types.Maybe<Types.Scalars['String']>
}>

export type GetTraceQuery = { __typename?: 'Query' } & {
	trace?: Types.Maybe<
		{ __typename?: 'TracePayload' } & {
			trace: Array<
				{ __typename?: 'Trace' } & Pick<
					Types.Trace,
					| 'timestamp'
					| 'traceID'
					| 'spanID'
					| 'parentSpanID'
					| 'projectID'
					| 'secureSessionID'
					| 'traceState'
					| 'spanName'
					| 'spanKind'
					| 'duration'
					| 'serviceName'
					| 'serviceVersion'
					| 'environment'
					| 'hasErrors'
					| 'traceAttributes'
					| 'startTime'
					| 'statusCode'
					| 'statusMessage'
				> & {
						events?: Types.Maybe<
							Array<
								Types.Maybe<
									{ __typename?: 'TraceEvent' } & Pick<
										Types.TraceEvent,
										'timestamp' | 'name' | 'attributes'
									>
								>
							>
						>
					}
			>
			errors: Array<
				{ __typename?: 'TraceError' } & Pick<
					Types.TraceError,
					| 'created_at'
					| 'id'
					| 'trace_id'
					| 'span_id'
					| 'log_cursor'
					| 'event'
					| 'type'
					| 'source'
					| 'timestamp'
					| 'error_group_secure_id'
				>
			>
		}
	>
}

export type GetTracesQueryVariables = Types.Exact<{
	project_id: Types.Scalars['ID']
	params: Types.QueryInput
	after?: Types.Maybe<Types.Scalars['String']>
	before?: Types.Maybe<Types.Scalars['String']>
	at?: Types.Maybe<Types.Scalars['String']>
	direction: Types.SortDirection
}>

export type GetTracesQuery = { __typename?: 'Query' } & {
<<<<<<< HEAD
	traces: { __typename?: 'TraceConnection' } & Pick<
		Types.TraceConnection,
		'sampled'
	> & {
			edges: Array<
				{ __typename?: 'TraceEdge' } & Pick<
					Types.TraceEdge,
					'cursor'
				> & {
						node: { __typename?: 'Trace' } & Pick<
							Types.Trace,
							| 'timestamp'
							| 'traceID'
							| 'spanID'
							| 'parentSpanID'
							| 'projectID'
							| 'secureSessionID'
							| 'traceState'
							| 'spanName'
							| 'spanKind'
							| 'duration'
							| 'serviceName'
							| 'serviceVersion'
							| 'environment'
							| 'hasErrors'
							| 'traceAttributes'
							| 'statusCode'
							| 'statusMessage'
						>
					}
			>
			pageInfo: { __typename?: 'PageInfo' } & Pick<
				Types.PageInfo,
				'hasNextPage' | 'hasPreviousPage' | 'startCursor' | 'endCursor'
			>
		}
=======
	traces: { __typename?: 'TraceConnection' } & {
		edges: Array<
			{ __typename?: 'TraceEdge' } & Pick<Types.TraceEdge, 'cursor'> & {
					node: { __typename?: 'Trace' } & Pick<
						Types.Trace,
						| 'timestamp'
						| 'traceID'
						| 'spanID'
						| 'parentSpanID'
						| 'projectID'
						| 'secureSessionID'
						| 'traceState'
						| 'spanName'
						| 'spanKind'
						| 'duration'
						| 'serviceName'
						| 'serviceVersion'
						| 'environment'
						| 'hasErrors'
						| 'traceAttributes'
						| 'statusCode'
						| 'statusMessage'
					> & {
							events?: Types.Maybe<
								Array<
									Types.Maybe<
										{ __typename?: 'TraceEvent' } & Pick<
											Types.TraceEvent,
											'timestamp' | 'name' | 'attributes'
										>
									>
								>
							>
						}
				}
		>
		pageInfo: { __typename?: 'PageInfo' } & Pick<
			Types.PageInfo,
			'hasNextPage' | 'hasPreviousPage' | 'startCursor' | 'endCursor'
		>
	}
>>>>>>> 4645e8ea
}

export type GetTracesMetricsQueryVariables = Types.Exact<{
	project_id: Types.Scalars['ID']
	params: Types.QueryInput
	column: Types.Scalars['String']
	metric_types: Array<Types.MetricAggregator> | Types.MetricAggregator
	group_by: Array<Types.Scalars['String']> | Types.Scalars['String']
	bucket_by?: Types.Maybe<Types.Scalars['String']>
	limit?: Types.Maybe<Types.Scalars['Int']>
	limit_aggregator?: Types.Maybe<Types.MetricAggregator>
	limit_column?: Types.Maybe<Types.Scalars['String']>
}>

export type GetTracesMetricsQuery = { __typename?: 'Query' } & {
	traces_metrics: { __typename?: 'MetricsBuckets' } & Pick<
		Types.MetricsBuckets,
		'bucket_count' | 'sample_factor'
	> & {
			buckets: Array<
				{ __typename?: 'MetricBucket' } & Pick<
					Types.MetricBucket,
					'bucket_id' | 'group' | 'metric_type' | 'metric_value'
				>
			>
		}
}

export type GetKeysQueryVariables = Types.Exact<{
	product_type: Types.ProductType
	project_id: Types.Scalars['ID']
	date_range: Types.DateRangeRequiredInput
	query?: Types.Maybe<Types.Scalars['String']>
	type?: Types.Maybe<Types.KeyType>
}>

export type GetKeysQuery = { __typename?: 'Query' } & {
	keys: Array<
		{ __typename?: 'QueryKey' } & Pick<Types.QueryKey, 'name' | 'type'>
	>
}

export type GetKeyValuesQueryVariables = Types.Exact<{
	product_type: Types.ProductType
	project_id: Types.Scalars['ID']
	key_name: Types.Scalars['String']
	date_range: Types.DateRangeRequiredInput
}>

export type GetKeyValuesQuery = { __typename?: 'Query' } & Pick<
	Types.Query,
	'key_values'
>

export type GetMetricsQueryVariables = Types.Exact<{
	product_type: Types.ProductType
	project_id: Types.Scalars['ID']
	params: Types.QueryInput
	column: Types.Scalars['String']
	metric_types: Array<Types.MetricAggregator> | Types.MetricAggregator
	group_by: Array<Types.Scalars['String']> | Types.Scalars['String']
	bucket_by: Types.Scalars['String']
	bucket_count?: Types.Maybe<Types.Scalars['Int']>
	limit?: Types.Maybe<Types.Scalars['Int']>
	limit_aggregator?: Types.Maybe<Types.MetricAggregator>
	limit_column?: Types.Maybe<Types.Scalars['String']>
}>

export type GetMetricsQuery = { __typename?: 'Query' } & {
	metrics: { __typename?: 'MetricsBuckets' } & Pick<
		Types.MetricsBuckets,
		'bucket_count' | 'sample_factor'
	> & {
			buckets: Array<
				{ __typename?: 'MetricBucket' } & Pick<
					Types.MetricBucket,
					| 'bucket_id'
					| 'bucket_min'
					| 'bucket_max'
					| 'group'
					| 'metric_type'
					| 'metric_value'
				>
			>
		}
}

export type GetVisualizationQueryVariables = Types.Exact<{
	id: Types.Scalars['ID']
}>

export type GetVisualizationQuery = { __typename?: 'Query' } & {
	visualization: { __typename?: 'Visualization' } & Pick<
		Types.Visualization,
		'id' | 'updatedAt' | 'projectId' | 'name'
	> & {
			graphs: Array<
				{ __typename?: 'Graph' } & Pick<
					Types.Graph,
					| 'id'
					| 'type'
					| 'title'
					| 'productType'
					| 'query'
					| 'metric'
					| 'functionType'
					| 'groupByKey'
					| 'bucketByKey'
					| 'bucketCount'
					| 'limit'
					| 'limitFunctionType'
					| 'limitMetric'
					| 'display'
					| 'nullHandling'
				>
			>
			updatedByAdmin?: Types.Maybe<
				{ __typename?: 'SanitizedAdmin' } & Pick<
					Types.SanitizedAdmin,
					'id' | 'name' | 'email' | 'photo_url'
				>
			>
		}
}

export type GetVisualizationsQueryVariables = Types.Exact<{
	project_id: Types.Scalars['ID']
	input: Types.Scalars['String']
	count: Types.Scalars['Int']
	offset: Types.Scalars['Int']
}>

export type GetVisualizationsQuery = { __typename?: 'Query' } & {
	visualizations: { __typename?: 'VisualizationsResponse' } & Pick<
		Types.VisualizationsResponse,
		'count'
	> & {
			results: Array<
				{ __typename?: 'Visualization' } & Pick<
					Types.Visualization,
					'id' | 'updatedAt' | 'projectId' | 'name'
				> & {
						graphs: Array<
							{ __typename?: 'Graph' } & Pick<
								Types.Graph,
								| 'id'
								| 'type'
								| 'title'
								| 'productType'
								| 'query'
								| 'metric'
								| 'functionType'
								| 'groupByKey'
								| 'bucketByKey'
								| 'bucketCount'
								| 'limit'
								| 'limitFunctionType'
								| 'limitMetric'
								| 'display'
								| 'nullHandling'
							>
						>
						updatedByAdmin?: Types.Maybe<
							{ __typename?: 'SanitizedAdmin' } & Pick<
								Types.SanitizedAdmin,
								'id' | 'name' | 'email' | 'photo_url'
							>
						>
					}
			>
		}
}

export type GetAiQuerySuggestionQueryVariables = Types.Exact<{
	time_zone: Types.Scalars['String']
	project_id: Types.Scalars['ID']
	product_type: Types.ProductType
	query: Types.Scalars['String']
}>

export type GetAiQuerySuggestionQuery = { __typename?: 'Query' } & {
	ai_query_suggestion: { __typename?: 'QueryOutput' } & Pick<
		Types.QueryOutput,
		'query'
	> & {
			date_range: { __typename?: 'DateRangeRequiredOutput' } & Pick<
				Types.DateRangeRequiredOutput,
				'start_date' | 'end_date'
			>
		}
}

export const namedOperations = {
	Query: {
		GetMetricsTimeline: 'GetMetricsTimeline' as const,
		GetNetworkHistogram: 'GetNetworkHistogram' as const,
		GetSessionPayload: 'GetSessionPayload' as const,
		GetCommentTagsForProject: 'GetCommentTagsForProject' as const,
		GetEventChunkURL: 'GetEventChunkURL' as const,
		GetEventChunks: 'GetEventChunks' as const,
		GetSession: 'GetSession' as const,
		GetWorkspaceAdminsByProjectId: 'GetWorkspaceAdminsByProjectId' as const,
		GetWorkspaceAdmins: 'GetWorkspaceAdmins' as const,
		GetSessionInsight: 'GetSessionInsight' as const,
		GetSessionExports: 'GetSessionExports' as const,
		GetSessionComments: 'GetSessionComments' as const,
		GetSessionCommentsForAdmin: 'GetSessionCommentsForAdmin' as const,
		isSessionPending: 'isSessionPending' as const,
		GetAccounts: 'GetAccounts' as const,
		GetAccountDetails: 'GetAccountDetails' as const,
		GetErrorComments: 'GetErrorComments' as const,
		GetErrorIssues: 'GetErrorIssues' as const,
		GetEnhancedUserDetails: 'GetEnhancedUserDetails' as const,
		GetSessionIntervals: 'GetSessionIntervals' as const,
		GetTimelineIndicatorEvents: 'GetTimelineIndicatorEvents' as const,
		GetWebSocketEvents: 'GetWebSocketEvents' as const,
		GetSessions: 'GetSessions' as const,
		GetSessionsHistogram: 'GetSessionsHistogram' as const,
		GetSessionUsersReports: 'GetSessionUsersReports' as const,
		GetErrorGroups: 'GetErrorGroups' as const,
		GetErrorsHistogram: 'GetErrorsHistogram' as const,
		GetProjects: 'GetProjects' as const,
		GetWorkspace: 'GetWorkspace' as const,
		GetWorkspaceForInviteLink: 'GetWorkspaceForInviteLink' as const,
		GetWorkspaces: 'GetWorkspaces' as const,
		GetWorkspacesCount: 'GetWorkspacesCount' as const,
		GetProjectsAndWorkspaces: 'GetProjectsAndWorkspaces' as const,
		GetProjectOrWorkspace: 'GetProjectOrWorkspace' as const,
		GetDropdownOptions: 'GetDropdownOptions' as const,
		GetAdmin: 'GetAdmin' as const,
		GetAdminRole: 'GetAdminRole' as const,
		GetAdminRoleByProject: 'GetAdminRoleByProject' as const,
		GetAdminAboutYou: 'GetAdminAboutYou' as const,
		GetProject: 'GetProject' as const,
		GetBillingDetailsForProject: 'GetBillingDetailsForProject' as const,
		GetWorkspaceUsageHistory: 'GetWorkspaceUsageHistory' as const,
		GetBillingDetails: 'GetBillingDetails' as const,
		GetSubscriptionDetails: 'GetSubscriptionDetails' as const,
		GetErrorGroup: 'GetErrorGroup' as const,
		GetErrorObjectForLog: 'GetErrorObjectForLog' as const,
		GetErrorObject: 'GetErrorObject' as const,
		GetErrorInstance: 'GetErrorInstance' as const,
		GetResources: 'GetResources' as const,
		GetFieldSuggestion: 'GetFieldSuggestion' as const,
		GetEnvironments: 'GetEnvironments' as const,
		GetProjectSuggestion: 'GetProjectSuggestion' as const,
		GetErrorFieldSuggestion: 'GetErrorFieldSuggestion' as const,
		GetErrorSearchSuggestions: 'GetErrorSearchSuggestions' as const,
		GetSessionSearchResults: 'GetSessionSearchResults' as const,
		GetTrackSuggestion: 'GetTrackSuggestion' as const,
		GetUserSuggestion: 'GetUserSuggestion' as const,
		GetSavedSegments: 'GetSavedSegments' as const,
		GetClientIntegration: 'GetClientIntegration' as const,
		GetServerIntegration: 'GetServerIntegration' as const,
		GetLogsIntegration: 'GetLogsIntegration' as const,
		GetTracesIntegration: 'GetTracesIntegration' as const,
		GetKeyPerformanceIndicators: 'GetKeyPerformanceIndicators' as const,
		GetReferrersCount: 'GetReferrersCount' as const,
		GetNewUsersCount: 'GetNewUsersCount' as const,
		GetAverageSessionLength: 'GetAverageSessionLength' as const,
		GetTopUsers: 'GetTopUsers' as const,
		GetDailySessionsCount: 'GetDailySessionsCount' as const,
		GetDailyErrorsCount: 'GetDailyErrorsCount' as const,
		GetRageClicksForProject: 'GetRageClicksForProject' as const,
		GetDailyErrorFrequency: 'GetDailyErrorFrequency' as const,
		GetSlackChannelSuggestion: 'GetSlackChannelSuggestion' as const,
		GetMicrosoftTeamsChannelSuggestion:
			'GetMicrosoftTeamsChannelSuggestion' as const,
		GetWorkspaceIsIntegratedWithSlack:
			'GetWorkspaceIsIntegratedWithSlack' as const,
		GetWorkspaceIsIntegratedWithMicrosoftTeams:
			'GetWorkspaceIsIntegratedWithMicrosoftTeams' as const,
		GetWorkspaceIsIntegratedWithHeroku:
			'GetWorkspaceIsIntegratedWithHeroku' as const,
		GetWorkspaceIsIntegratedWithCloudflare:
			'GetWorkspaceIsIntegratedWithCloudflare' as const,
		GetWorkspaceIsIntegratedWithLinear:
			'GetWorkspaceIsIntegratedWithLinear' as const,
		GetWorkspaceIsIntegratedWithZapier:
			'GetWorkspaceIsIntegratedWithZapier' as const,
		GetWorkspaceIsIntegratedWithFront:
			'GetWorkspaceIsIntegratedWithFront' as const,
		GetWorkspaceIsIntegratedWithDiscord:
			'GetWorkspaceIsIntegratedWithDiscord' as const,
		GetWorkspaceIsIntegratedWithVercel:
			'GetWorkspaceIsIntegratedWithVercel' as const,
		GetJiraIntegrationSettings: 'GetJiraIntegrationSettings' as const,
		GetClickUpIntegrationSettings: 'GetClickUpIntegrationSettings' as const,
		GetHeightIntegrationSettings: 'GetHeightIntegrationSettings' as const,
		GetGitHubIntegrationSettings: 'GetGitHubIntegrationSettings' as const,
		GetGitlabIntegrationSettings: 'GetGitlabIntegrationSettings' as const,
		GetGitHubIssueLabels: 'GetGitHubIssueLabels' as const,
		GetProjectIntegratedWith: 'GetProjectIntegratedWith' as const,
		GetClickUpFolders: 'GetClickUpFolders' as const,
		GetHeightLists: 'GetHeightLists' as const,
		GenerateNewZapierAccessTokenJwt:
			'GenerateNewZapierAccessTokenJwt' as const,
		GetIdentifierSuggestions: 'GetIdentifierSuggestions' as const,
		GetLogAlert: 'GetLogAlert' as const,
		GetLogAlertsPagePayload: 'GetLogAlertsPagePayload' as const,
		GetAlertsPagePayload: 'GetAlertsPagePayload' as const,
		GetMetricMonitors: 'GetMetricMonitors' as const,
		GetCommentMentionSuggestions: 'GetCommentMentionSuggestions' as const,
		GetCustomerPortalURL: 'GetCustomerPortalURL' as const,
		GetWebVitals: 'GetWebVitals' as const,
		GetDashboardDefinitions: 'GetDashboardDefinitions' as const,
		GetMetricTags: 'GetMetricTags' as const,
		GetMetricTagValues: 'GetMetricTagValues' as const,
		GetSourcemapFiles: 'GetSourcemapFiles' as const,
		GetSourcemapVersions: 'GetSourcemapVersions' as const,
		GetOAuthClientMetadata: 'GetOAuthClientMetadata' as const,
		SearchIssues: 'SearchIssues' as const,
		GetErrorGroupFrequencies: 'GetErrorGroupFrequencies' as const,
		GetErrorGroupTags: 'GetErrorGroupTags' as const,
		GetEmailOptOuts: 'GetEmailOptOuts' as const,
		GetLogs: 'GetLogs' as const,
		GetSessionLogs: 'GetSessionLogs' as const,
		GetLogsTotalCount: 'GetLogsTotalCount' as const,
		GetLogsHistogram: 'GetLogsHistogram' as const,
		GetLogsRelatedResources: 'GetLogsRelatedResources' as const,
		GetProjectSettings: 'GetProjectSettings' as const,
		GetWorkspacePendingInvites: 'GetWorkspacePendingInvites' as const,
		GetErrorResolutionSuggestion: 'GetErrorResolutionSuggestion' as const,
		GetWorkspaceSettings: 'GetWorkspaceSettings' as const,
		GetSystemConfiguration: 'GetSystemConfiguration' as const,
		GetErrorObjects: 'GetErrorObjects' as const,
		GetServices: 'GetServices' as const,
		GetServiceByName: 'GetServiceByName' as const,
		GetErrorTags: 'GetErrorTags' as const,
		MatchErrorTag: 'MatchErrorTag' as const,
		GetTrace: 'GetTrace' as const,
		GetTraces: 'GetTraces' as const,
		GetTracesMetrics: 'GetTracesMetrics' as const,
		GetKeys: 'GetKeys' as const,
		GetKeyValues: 'GetKeyValues' as const,
		GetMetrics: 'GetMetrics' as const,
		GetVisualization: 'GetVisualization' as const,
		GetVisualizations: 'GetVisualizations' as const,
		GetAIQuerySuggestion: 'GetAIQuerySuggestion' as const,
	},
	Mutation: {
		MarkErrorGroupAsViewed: 'MarkErrorGroupAsViewed' as const,
		MarkSessionAsViewed: 'MarkSessionAsViewed' as const,
		MuteSessionCommentThread: 'MuteSessionCommentThread' as const,
		CreateOrUpdateStripeSubscription:
			'CreateOrUpdateStripeSubscription' as const,
		HandleAWSMarketplace: 'HandleAWSMarketplace' as const,
		SaveBillingPlan: 'SaveBillingPlan' as const,
		UpdateBillingDetails: 'UpdateBillingDetails' as const,
		updateErrorGroupState: 'updateErrorGroupState' as const,
		SendEmailSignup: 'SendEmailSignup' as const,
		AddAdminToWorkspace: 'AddAdminToWorkspace' as const,
		JoinWorkspace: 'JoinWorkspace' as const,
		ChangeAdminRole: 'ChangeAdminRole' as const,
		ChangeProjectMembership: 'ChangeProjectMembership' as const,
		DeleteAdminFromWorkspace: 'DeleteAdminFromWorkspace' as const,
		AddIntegrationToProject: 'AddIntegrationToProject' as const,
		RemoveIntegrationFromProject: 'RemoveIntegrationFromProject' as const,
		AddIntegrationToWorkspace: 'AddIntegrationToWorkspace' as const,
		RemoveIntegrationFromWorkspace:
			'RemoveIntegrationFromWorkspace' as const,
		UpdateAllowedEmailOrigins: 'UpdateAllowedEmailOrigins' as const,
		CreateProject: 'CreateProject' as const,
		SubmitRegistrationForm: 'SubmitRegistrationForm' as const,
		CreateAdmin: 'CreateAdmin' as const,
		CreateWorkspace: 'CreateWorkspace' as const,
		EditProject: 'EditProject' as const,
		EditProjectSettings: 'EditProjectSettings' as const,
		DeleteProject: 'DeleteProject' as const,
		EditWorkspace: 'EditWorkspace' as const,
		EditWorkspaceSettings: 'EditWorkspaceSettings' as const,
		CreateSessionComment: 'CreateSessionComment' as const,
		CreateSessionCommentWithExistingIssue:
			'CreateSessionCommentWithExistingIssue' as const,
		CreateIssueForSessionComment: 'CreateIssueForSessionComment' as const,
		LinkIssueForSessionComment: 'LinkIssueForSessionComment' as const,
		DeleteSessionComment: 'DeleteSessionComment' as const,
		ReplyToSessionComment: 'ReplyToSessionComment' as const,
		CreateErrorComment: 'CreateErrorComment' as const,
		CreateErrorCommentForExistingIssue:
			'CreateErrorCommentForExistingIssue' as const,
		CreateIssueForErrorComment: 'CreateIssueForErrorComment' as const,
		LinkIssueForErrorComment: 'LinkIssueForErrorComment' as const,
		DeleteErrorComment: 'DeleteErrorComment' as const,
		MuteErrorCommentThread: 'MuteErrorCommentThread' as const,
		RemoveErrorIssue: 'RemoveErrorIssue' as const,
		ReplyToErrorComment: 'ReplyToErrorComment' as const,
		CreateErrorAlert: 'CreateErrorAlert' as const,
		CreateMetricMonitor: 'CreateMetricMonitor' as const,
		UpdateMetricMonitor: 'UpdateMetricMonitor' as const,
		DeleteMetricMonitor: 'DeleteMetricMonitor' as const,
		UpdateAdminAndCreateWorkspace: 'UpdateAdminAndCreateWorkspace' as const,
		UpdateAdminAboutYouDetails: 'UpdateAdminAboutYouDetails' as const,
		UpdateErrorAlert: 'UpdateErrorAlert' as const,
		DeleteErrorAlert: 'DeleteErrorAlert' as const,
		DeleteSessionAlert: 'DeleteSessionAlert' as const,
		UpdateLogAlert: 'UpdateLogAlert' as const,
		CreateLogAlert: 'CreateLogAlert' as const,
		DeleteLogAlert: 'DeleteLogAlert' as const,
		UpdateLogAlertIsDisabled: 'UpdateLogAlertIsDisabled' as const,
		UpdateSessionAlertIsDisabled: 'UpdateSessionAlertIsDisabled' as const,
		UpdateMetricMonitorIsDisabled: 'UpdateMetricMonitorIsDisabled' as const,
		UpdateErrorAlertIsDisabled: 'UpdateErrorAlertIsDisabled' as const,
		CreateSessionAlert: 'CreateSessionAlert' as const,
		UpdateSessionAlert: 'UpdateSessionAlert' as const,
		UpdateSessionIsPublic: 'UpdateSessionIsPublic' as const,
		UpdateErrorGroupIsPublic: 'UpdateErrorGroupIsPublic' as const,
		UpdateAllowMeterOverage: 'UpdateAllowMeterOverage' as const,
		SyncSlackIntegration: 'SyncSlackIntegration' as const,
		RequestAccess: 'RequestAccess' as const,
		ModifyClearbitIntegration: 'ModifyClearbitIntegration' as const,
		UpsertDashboard: 'UpsertDashboard' as const,
		DeleteDashboard: 'DeleteDashboard' as const,
		DeleteSessions: 'DeleteSessions' as const,
		ExportSession: 'ExportSession' as const,
		UpdateVercelSettings: 'UpdateVercelSettings' as const,
		UpdateClickUpSettings: 'UpdateClickUpSettings' as const,
		UpdateIntegrationProjectSettings:
			'UpdateIntegrationProjectSettings' as const,
		UpdateEmailOptOut: 'UpdateEmailOptOut' as const,
		DeleteInviteLinkFromWorkspace: 'DeleteInviteLinkFromWorkspace' as const,
		EditServiceGithubSettings: 'EditServiceGithubSettings' as const,
		CreateErrorTag: 'CreateErrorTag' as const,
		UpdateErrorTags: 'UpdateErrorTags' as const,
		UpsertSlackChannel: 'UpsertSlackChannel' as const,
		UpsertDiscordChannel: 'UpsertDiscordChannel' as const,
		testErrorEnhancement: 'testErrorEnhancement' as const,
		DeleteSavedSegment: 'DeleteSavedSegment' as const,
		EditSavedSegment: 'EditSavedSegment' as const,
		CreateSavedSegment: 'CreateSavedSegment' as const,
		UpsertVisualization: 'UpsertVisualization' as const,
		DeleteVisualization: 'DeleteVisualization' as const,
		UpsertGraph: 'UpsertGraph' as const,
		DeleteGraph: 'DeleteGraph' as const,
		CreateCloudflareProxy: 'CreateCloudflareProxy' as const,
		SendAdminWorkspaceInvite: 'SendAdminWorkspaceInvite' as const,
	},
	Subscription: {
		OnSessionPayloadAppended: 'OnSessionPayloadAppended' as const,
	},
	Fragment: {
		SessionPayloadFragment: 'SessionPayloadFragment' as const,
		SessionAlertFragment: 'SessionAlertFragment' as const,
		DiscordChannelFragment: 'DiscordChannelFragment' as const,
		MicrosoftTeamsChannelFragment: 'MicrosoftTeamsChannelFragment' as const,
		ErrorObject: 'ErrorObject' as const,
		Project: 'Project' as const,
		ErrorTag: 'ErrorTag' as const,
	},
}<|MERGE_RESOLUTION|>--- conflicted
+++ resolved
@@ -4943,7 +4943,6 @@
 }>
 
 export type GetTracesQuery = { __typename?: 'Query' } & {
-<<<<<<< HEAD
 	traces: { __typename?: 'TraceConnection' } & Pick<
 		Types.TraceConnection,
 		'sampled'
@@ -4972,7 +4971,22 @@
 							| 'traceAttributes'
 							| 'statusCode'
 							| 'statusMessage'
-						>
+						> & {
+								events?: Types.Maybe<
+									Array<
+										Types.Maybe<
+											{
+												__typename?: 'TraceEvent'
+											} & Pick<
+												Types.TraceEvent,
+												| 'timestamp'
+												| 'name'
+												| 'attributes'
+											>
+										>
+									>
+								>
+							}
 					}
 			>
 			pageInfo: { __typename?: 'PageInfo' } & Pick<
@@ -4980,49 +4994,6 @@
 				'hasNextPage' | 'hasPreviousPage' | 'startCursor' | 'endCursor'
 			>
 		}
-=======
-	traces: { __typename?: 'TraceConnection' } & {
-		edges: Array<
-			{ __typename?: 'TraceEdge' } & Pick<Types.TraceEdge, 'cursor'> & {
-					node: { __typename?: 'Trace' } & Pick<
-						Types.Trace,
-						| 'timestamp'
-						| 'traceID'
-						| 'spanID'
-						| 'parentSpanID'
-						| 'projectID'
-						| 'secureSessionID'
-						| 'traceState'
-						| 'spanName'
-						| 'spanKind'
-						| 'duration'
-						| 'serviceName'
-						| 'serviceVersion'
-						| 'environment'
-						| 'hasErrors'
-						| 'traceAttributes'
-						| 'statusCode'
-						| 'statusMessage'
-					> & {
-							events?: Types.Maybe<
-								Array<
-									Types.Maybe<
-										{ __typename?: 'TraceEvent' } & Pick<
-											Types.TraceEvent,
-											'timestamp' | 'name' | 'attributes'
-										>
-									>
-								>
-							>
-						}
-				}
-		>
-		pageInfo: { __typename?: 'PageInfo' } & Pick<
-			Types.PageInfo,
-			'hasNextPage' | 'hasPreviousPage' | 'startCursor' | 'endCursor'
-		>
-	}
->>>>>>> 4645e8ea
 }
 
 export type GetTracesMetricsQueryVariables = Types.Exact<{
