{
<<<<<<< HEAD
  "extends": "./tsconfig.paths.json",
  "compilerOptions": {
    "target": "es5",
    "lib": [
      "dom",
      "es2019",
      "dom.iterable",
      "esnext"
    ],
    "skipLibCheck": true,
    "esModuleInterop": true,
    "allowSyntheticDefaultImports": true,
    "strict": true,
    "forceConsistentCasingInFileNames": true,
    "module": "esnext",
    "moduleResolution": "node",
    "resolveJsonModule": true,
    "isolatedModules": true,
    "downlevelIteration": true,
    "noEmit": true,
    "jsx": "react-jsx",
    "allowJs": true,
    "typeRoots": [
      "./node_modules/@types",
      "./src/@types"
    ],
    "noFallthroughCasesInSwitch": true
  },
  "include": [
    "./src"
  ]
=======
	"compilerOptions": {
		"target": "es5",
		"lib": ["dom", "es2019", "dom.iterable", "esnext"],
		"skipLibCheck": true,
		"esModuleInterop": true,
		"allowSyntheticDefaultImports": true,
		"strict": true,
		"forceConsistentCasingInFileNames": true,
		"module": "esnext",
		"moduleResolution": "node",
		"resolveJsonModule": true,
		"isolatedModules": true,
		"downlevelIteration": true,
		"noEmit": true,
		"jsx": "react-jsx",
		"allowJs": true,
		"typeRoots": ["./node_modules/@types", "./src/@types"],
		"noFallthroughCasesInSwitch": true,
		"baseUrl": "src",
		"paths": {
			"@components/*": ["./components/*"],
			"@icons/*": ["./static/*"],
			"@util/*": ["./util/*"],
			"@hooks/*": ["./hooks/*"],
			"@pages/*": ["./pages/*"],
			"@routers/*": ["./routers/*"],
			"@graph/*": ["./graph/generated/*"],
			"@authentication/*": ["./authentication/*"],
			"@context/*": ["./context/*"],
			"@lottie/*": ["./lottie/*"]
		}
	},
	"exclude": ["**/node_modules/**", "**/build/**"]
>>>>>>> a5b70f20
}<|MERGE_RESOLUTION|>--- conflicted
+++ resolved
@@ -1,37 +1,4 @@
 {
-<<<<<<< HEAD
-  "extends": "./tsconfig.paths.json",
-  "compilerOptions": {
-    "target": "es5",
-    "lib": [
-      "dom",
-      "es2019",
-      "dom.iterable",
-      "esnext"
-    ],
-    "skipLibCheck": true,
-    "esModuleInterop": true,
-    "allowSyntheticDefaultImports": true,
-    "strict": true,
-    "forceConsistentCasingInFileNames": true,
-    "module": "esnext",
-    "moduleResolution": "node",
-    "resolveJsonModule": true,
-    "isolatedModules": true,
-    "downlevelIteration": true,
-    "noEmit": true,
-    "jsx": "react-jsx",
-    "allowJs": true,
-    "typeRoots": [
-      "./node_modules/@types",
-      "./src/@types"
-    ],
-    "noFallthroughCasesInSwitch": true
-  },
-  "include": [
-    "./src"
-  ]
-=======
 	"compilerOptions": {
 		"target": "es5",
 		"lib": ["dom", "es2019", "dom.iterable", "esnext"],
@@ -65,5 +32,4 @@
 		}
 	},
 	"exclude": ["**/node_modules/**", "**/build/**"]
->>>>>>> a5b70f20
 }