--- conflicted
+++ resolved
@@ -49,15 +49,16 @@
           {
             "name": "antd",
             "importNames": [
-<<<<<<< HEAD
               "Modal"
             ],
             "message": "Please use Modal from /src/components/Modal instead."
-=======
+          },
+          {
+            "name": "antd",
+            "importNames": [
               "Tooltip"
             ],
             "message": "Please use Tooltip from /src/components/Tooltip instead."
->>>>>>> ec267332
           }
         ]
       }
