{
<<<<<<< HEAD
    "parser": "@typescript-eslint/parser",
    "extends": [
        "plugin:react/recommended",
        "plugin:@typescript-eslint/recommended",
        "prettier/@typescript-eslint",
        "plugin:prettier/recommended",
        "plugin:react-hooks/recommended"
    ],
    "plugins": ["simple-import-sort", "unused-imports"],
    "env": {
        "commonjs": true,
        "es6": true,
        "node": true
    },
    "settings": {
        "react": {
            "version": "detect"
        }
    },
    "parserOptions": {
        "ecmaVersion": 2020,
        "sourceType": "module",
        "ecmaFeatures": {
            "jsx": true
        }
    },
    "ignorePatterns": "src/graph/generated/*",
    "rules": {
        "@typescript-eslint/explicit-module-boundary-types": "off",
        "react/no-unescaped-entities": "off",
        "react/prop-types": "off",
        "@typescript-eslint/ban-types": "off",
        "@typescript-eslint/ban-ts-comment": "off",
        "@typescript-eslint/no-empty-function": "off",
        "react/display-name": "off",
        "react/react-in-jsx-scope": "off",
        "@typescript-eslint/no-explicit-any": "off",
        "@typescript-eslint/no-unused-vars": "warn",
        "unused-imports/no-unused-imports-ts": "error",
        "@typescript-eslint/no-non-null-assertion": "off",
        "no-restricted-imports": [
            "error",
            {
                "paths": [
                    {
                        "name": "react-highlight-words",
                        "message": "Please use TextHighlighter from /src/components/TextHighlighter instead."
                    },
                    {
                        "name": "antd",
                        "importNames": ["Popover"],
                        "message": "Please use Popover from /src/components/Popover instead."
                    },
                    {
                        "name": "antd",
                        "importNames": ["Modal"],
                        "message": "Please use Modal from /src/components/Modal instead."
                    },
                    {
                        "name": "antd",
                        "importNames": ["Tooltip"],
                        "message": "Please use Tooltip from /src/components/Tooltip instead."
                    },
                    {
                        "name": "antd",
                        "importNames": ["Tabs"],
                        "message": "Please use Tabs from /src/components/Tab instead."
                    },
                    {
                        "name": "antd",
                        "importNames": ["Progress"],
                        "message": "Please use Progress from /src/components/Progress instead."
                    },
                    {
                        "name": "antd",
                        "importNames": ["Switch"],
                        "message": "Please use Switch from /src/components/Switch instead."
                    },
                    {
                        "name": "antd",
                        "importNames": ["Popconfirm"],
                        "message": "Please use PopConfirm from /src/components/PopConfirm instead."
                    },
                    {
                        "name": "antd",
                        "importNames": ["Select"],
                        "message": "Please use Select from /src/components/Select instead."
                    },
                    {
                        "name": "antd",
                        "importNames": ["InputNumber"],
                        "message": "Please use InputNumber from /src/components/InputNumber instead."
                    },
                    {
                        "name": "react-router-dom",
                        "importNames": ["useParams"],
                        "message": "Please use useParams from @util/react-router/useParams instead."
                    },
                    {
                        "name": "react-json-view",
                        "importNames": ["ReactJson"],
                        "message": "Please use JsonViewer from @components/JsonViewer instead."
                    }
                ]
            }
        ],
        "simple-import-sort/imports": "error",
        "simple-import-sort/exports": "error"
    }
=======
	"parser": "@typescript-eslint/parser",
	"extends": [
		"plugin:react/recommended",
		"plugin:@typescript-eslint/recommended",
		"prettier/@typescript-eslint",
		"plugin:react-hooks/recommended"
	],
	"plugins": ["simple-import-sort", "unused-imports"],
	"env": {
		"commonjs": true,
		"es6": true,
		"node": true
	},
	"settings": {
		"react": {
			"version": "detect"
		}
	},
	"parserOptions": {
		"ecmaVersion": 2020,
		"sourceType": "module",
		"ecmaFeatures": {
			"jsx": true
		}
	},
	"ignorePatterns": "src/graph/generated/*",
	"rules": {
		"@typescript-eslint/explicit-module-boundary-types": "off",
		"react/no-unescaped-entities": "off",
		"react/prop-types": "off",
		"@typescript-eslint/ban-types": "off",
		"@typescript-eslint/ban-ts-comment": "off",
		"@typescript-eslint/no-empty-function": "off",
		"react/display-name": "off",
		"@typescript-eslint/no-explicit-any": "off",
		"@typescript-eslint/no-unused-vars": "warn",
		"unused-imports/no-unused-imports-ts": "error",
		"@typescript-eslint/no-non-null-assertion": "off",
		"no-restricted-imports": [
			"error",
			{
				"paths": [
					{
						"name": "react-highlight-words",
						"message": "Please use TextHighlighter from /src/components/TextHighlighter instead."
					},
					{
						"name": "antd",
						"importNames": ["Popover"],
						"message": "Please use Popover from /src/components/Popover instead."
					},
					{
						"name": "antd",
						"importNames": ["Modal"],
						"message": "Please use Modal from /src/components/Modal instead."
					},
					{
						"name": "antd",
						"importNames": ["Tooltip"],
						"message": "Please use Tooltip from /src/components/Tooltip instead."
					},
					{
						"name": "antd",
						"importNames": ["Tabs"],
						"message": "Please use Tabs from /src/components/Tab instead."
					},
					{
						"name": "antd",
						"importNames": ["Progress"],
						"message": "Please use Progress from /src/components/Progress instead."
					},
					{
						"name": "antd",
						"importNames": ["Switch"],
						"message": "Please use Switch from /src/components/Switch instead."
					},
					{
						"name": "antd",
						"importNames": ["Popconfirm"],
						"message": "Please use PopConfirm from /src/components/PopConfirm instead."
					},
					{
						"name": "antd",
						"importNames": ["Select"],
						"message": "Please use Select from /src/components/Select instead."
					},
					{
						"name": "antd",
						"importNames": ["InputNumber"],
						"message": "Please use InputNumber from /src/components/InputNumber instead."
					},
					{
						"name": "react-router-dom",
						"importNames": ["useParams"],
						"message": "Please use useParams from @util/react-router/useParams instead."
					},
					{
						"name": "react-json-view",
						"importNames": ["ReactJson"],
						"message": "Please use JsonViewer from @components/JsonViewer instead."
					}
				]
			}
		],
		"simple-import-sort/imports": "error",
		"simple-import-sort/exports": "error"
	}
>>>>>>> 4ed5a669
}<|MERGE_RESOLUTION|>--- conflicted
+++ resolved
@@ -1,120 +1,10 @@
 {
-<<<<<<< HEAD
-    "parser": "@typescript-eslint/parser",
-    "extends": [
-        "plugin:react/recommended",
-        "plugin:@typescript-eslint/recommended",
-        "prettier/@typescript-eslint",
-        "plugin:prettier/recommended",
-        "plugin:react-hooks/recommended"
-    ],
-    "plugins": ["simple-import-sort", "unused-imports"],
-    "env": {
-        "commonjs": true,
-        "es6": true,
-        "node": true
-    },
-    "settings": {
-        "react": {
-            "version": "detect"
-        }
-    },
-    "parserOptions": {
-        "ecmaVersion": 2020,
-        "sourceType": "module",
-        "ecmaFeatures": {
-            "jsx": true
-        }
-    },
-    "ignorePatterns": "src/graph/generated/*",
-    "rules": {
-        "@typescript-eslint/explicit-module-boundary-types": "off",
-        "react/no-unescaped-entities": "off",
-        "react/prop-types": "off",
-        "@typescript-eslint/ban-types": "off",
-        "@typescript-eslint/ban-ts-comment": "off",
-        "@typescript-eslint/no-empty-function": "off",
-        "react/display-name": "off",
-        "react/react-in-jsx-scope": "off",
-        "@typescript-eslint/no-explicit-any": "off",
-        "@typescript-eslint/no-unused-vars": "warn",
-        "unused-imports/no-unused-imports-ts": "error",
-        "@typescript-eslint/no-non-null-assertion": "off",
-        "no-restricted-imports": [
-            "error",
-            {
-                "paths": [
-                    {
-                        "name": "react-highlight-words",
-                        "message": "Please use TextHighlighter from /src/components/TextHighlighter instead."
-                    },
-                    {
-                        "name": "antd",
-                        "importNames": ["Popover"],
-                        "message": "Please use Popover from /src/components/Popover instead."
-                    },
-                    {
-                        "name": "antd",
-                        "importNames": ["Modal"],
-                        "message": "Please use Modal from /src/components/Modal instead."
-                    },
-                    {
-                        "name": "antd",
-                        "importNames": ["Tooltip"],
-                        "message": "Please use Tooltip from /src/components/Tooltip instead."
-                    },
-                    {
-                        "name": "antd",
-                        "importNames": ["Tabs"],
-                        "message": "Please use Tabs from /src/components/Tab instead."
-                    },
-                    {
-                        "name": "antd",
-                        "importNames": ["Progress"],
-                        "message": "Please use Progress from /src/components/Progress instead."
-                    },
-                    {
-                        "name": "antd",
-                        "importNames": ["Switch"],
-                        "message": "Please use Switch from /src/components/Switch instead."
-                    },
-                    {
-                        "name": "antd",
-                        "importNames": ["Popconfirm"],
-                        "message": "Please use PopConfirm from /src/components/PopConfirm instead."
-                    },
-                    {
-                        "name": "antd",
-                        "importNames": ["Select"],
-                        "message": "Please use Select from /src/components/Select instead."
-                    },
-                    {
-                        "name": "antd",
-                        "importNames": ["InputNumber"],
-                        "message": "Please use InputNumber from /src/components/InputNumber instead."
-                    },
-                    {
-                        "name": "react-router-dom",
-                        "importNames": ["useParams"],
-                        "message": "Please use useParams from @util/react-router/useParams instead."
-                    },
-                    {
-                        "name": "react-json-view",
-                        "importNames": ["ReactJson"],
-                        "message": "Please use JsonViewer from @components/JsonViewer instead."
-                    }
-                ]
-            }
-        ],
-        "simple-import-sort/imports": "error",
-        "simple-import-sort/exports": "error"
-    }
-=======
 	"parser": "@typescript-eslint/parser",
 	"extends": [
 		"plugin:react/recommended",
 		"plugin:@typescript-eslint/recommended",
 		"prettier/@typescript-eslint",
+		"plugin:prettier/recommended",
 		"plugin:react-hooks/recommended"
 	],
 	"plugins": ["simple-import-sort", "unused-imports"],
@@ -144,6 +34,7 @@
 		"@typescript-eslint/ban-ts-comment": "off",
 		"@typescript-eslint/no-empty-function": "off",
 		"react/display-name": "off",
+		"react/react-in-jsx-scope": "off",
 		"@typescript-eslint/no-explicit-any": "off",
 		"@typescript-eslint/no-unused-vars": "warn",
 		"unused-imports/no-unused-imports-ts": "error",
@@ -217,5 +108,4 @@
 		"simple-import-sort/imports": "error",
 		"simple-import-sort/exports": "error"
 	}
->>>>>>> 4ed5a669
 }