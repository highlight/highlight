--- conflicted
+++ resolved
@@ -25,9 +25,6 @@
             property="og:description"
             content="Highlight gives your team full transparency into the errors, interactions, and performance metrics of your client-side application."
         />
-<<<<<<< HEAD
-        <!--<link
-=======
         <meta property="og:image" content="%PUBLIC_URL%/hero.png" />
 
         <!-- Twitter -->
@@ -43,8 +40,7 @@
         />
         <meta property="twitter:image" content="%PUBLIC_URL%/hero.png" />
 
-        <link
->>>>>>> b87baa07
+        <!--<link
             rel="stylesheet"
             href="https://cdn.jsdelivr.net/npm/rrweb-player@latest/dist/style.css"
         />-->
