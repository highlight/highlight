<!DOCTYPE html>
<html lang="en">
    <head>
        <base href="/" />
        <meta charset="utf-8" />
        <link rel="icon" href="%PUBLIC_URL%/favicon.ico" />
        <link
            rel="apple-touch-icon"
            sizes="180x180"
            href="%PUBLIC_URL%/apple-touch-icon.png"
        />
        <link
            rel="icon"
            type="image/png"
            sizes="32x32"
            href="%PUBLIC_URL%/favicon-32x32.png"
        />
        <link
            rel="icon"
            type="image/png"
            sizes="16x16"
            href="%PUBLIC_URL%/favicon-16x16.png"
        />
        <link rel="manifest" href="%PUBLIC_URL%/site.webmanifest" />
        <link
            rel="mask-icon"
            href="%PUBLIC_URL%/safari-pinned-tab.svg"
            color="#5629c6"
        />
        <meta name="msapplication-TileColor" content="#5629c6" />
        <meta name="viewport" content="width=device-width, initial-scale=1" />
        <meta name="theme-color" content="#5629c6" />

        <link rel="stylesheet" href="%PUBLIC_URL%/public.css" />
        <link
            rel="stylesheet"
            href="https://unpkg.com/@highlight-run/rrweb@0.9.27/dist/index.css"
        />

        <!-- Primary Meta Tags -->
        <title>Highlight App</title>
        <meta name="title" content="Highlight | Frontend Observability" />
        <meta
            name="description"
            content="Highlight gives your team full transparency into the errors, interactions, and performance metrics of your client-side application."
        />

        <!-- Open Graph / Facebook -->
        <meta property="og:type" content="website" />
        <meta property="og:url" content="https://app.highlight.run/" />
        <meta
            property="og:title"
            content="Highlight | Frontend Observability"
        />
        <meta
            property="og:description"
            content="Highlight gives your team full transparency into the errors, interactions, and performance metrics of your client-side application."
        />
        <meta property="og:image" content="%PUBLIC_URL%/hero.png" />

        <!-- Twitter -->
        <meta property="twitter:card" content="%PUBLIC_URL%/hero.png" />
        <meta property="twitter:url" content="https://app.highlight.run/" />
        <meta
            property="twitter:title"
            content="Highlight | Frontend Observability"
        />
        <meta
            property="twitter:description"
            content="Highlight gives your team full transparency into the errors, interactions, and performance metrics of your client-side application."
        />
        <meta property="twitter:image" content="%PUBLIC_URL%/hero.png" />

        <link rel="apple-touch-icon" href="%PUBLIC_URL%/logo192.png" />
        <!--
      manifest.json provides metadata used when your web app is installed on a
      user's mobile device or desktop. See https://developers.google.com/web/fundamentals/web-app-manifest/
    -->
        <link rel="manifest" href="%PUBLIC_URL%/manifest.json" />
        <!--
      Notice the use of %PUBLIC_URL% in the tags above.
      It will be replaced with the URL of the `public` folder during the build.
      Only files inside the `public` folder can be referenced from the HTML.

      Unlike "/favicon.ico" or "favicon.ico", "%PUBLIC_URL%/favicon.ico" will
      work correctly both with client-side routing and a non-root public URL.
      Learn how to configure a non-root public URL by running `npm run build`.
    -->
        <link rel="preconnect" href="https://fonts.googleapis.com" />
        <link rel="preconnect" href="https://fonts.gstatic.com" crossorigin />
        <link
            href="https://fonts.googleapis.com/css2?family=Roboto+Mono&display=swap"
            rel="stylesheet"
        />
        <title>Highlight App</title>
        <script>
            // We pre-filled your app ID in the widget URL: 'https://widget.intercom.io/widget/gm6369ty'
            (function () {
                var w = window;
                var ic = w.Intercom;
                if (typeof ic === 'function') {
                    ic('reattach_activator');
                    ic('update', w.intercomSettings);
                } else {
                    var d = document;
                    var i = function () {
                        i.c(arguments);
                    };
                    i.q = [];
                    i.c = function (args) {
                        i.q.push(args);
                    };
                    w.Intercom = i;
                    var l = function () {
                        var s = d.createElement('script');
                        s.type = 'text/javascript';
                        s.async = true;
                        s.src = 'https://widget.intercom.io/widget/gm6369ty';
                        var x = d.getElementsByTagName('script')[0];
                        x.parentNode.insertBefore(s, x);
                    };
                    if (w.attachEvent) {
                        w.attachEvent('onload', l);
                    } else {
                        w.addEventListener('load', l, false);
                    }
                }
            })();
        </script>
<<<<<<< HEAD
        <!-- <script>
            rudderanalytics = window.rudderanalytics = [];
            const methods = [
                "load",
                "page",
                "track",
                "identify",
                "alias",
                "group",
                "ready",
                "reset",
                "getAnonymousId",
                "setAnonymousId",
            ];
            for (let i = 0; i < methods.length; i++) {
                const method = methods[i];
                rudderanalytics[method] = (function (methodName) {
                    return function () {
                        rudderanalytics.push(
                            [methodName].concat(Array.prototype.slice.call(arguments))
                        );
                    };
                })(method);
            }

            rudderanalytics.load('27nVzMFTSMe6cmHp83TgHx7IWGw', 'https://highlightdnbhuinjitjnrd.dataplane.rudderstack.com\n');
            rudderanalytics.page();
        </script> -->

        <!-- <script src="https://cdn.rudderlabs.com/v1.1/rudder-analytics.min.js"></script> -->
=======
>>>>>>> f5ffa0a7
        <script>
            window._highlightFirebaseConfigString = `{{.FirebaseConfigString}}`;
        </script>
    </head>
    <body>
        <noscript>You need to enable JavaScript to run this app.</noscript>
        <div id="root"></div>
        <!--
      This HTML file is a template.
      If you open it directly in the browser, you will see an empty page.

      You can add webfonts, meta tags, or analytics to this file.
      The build step will place the bundled scripts into the <body> tag.

      To begin the development, run `npm start` or `yarn start`.
      To create a production bundle, use `npm run build` or `yarn build`.
    -->
        <script async>
            !(function (w, d, i, s) {
                function l() {
                    if (!d.getElementById(i)) {
                        var f = d.getElementsByTagName(s)[0],
                            e = d.createElement(s);
                        (e.type = 'text/javascript'),
                            (e.async = !0),
                            (e.src = 'https://canny.io/sdk.js'),
                            f.parentNode.insertBefore(e, f);
                    }
                }
                if ('function' != typeof w.Canny) {
                    var c = function () {
                        c.q.push(arguments);
                    };
                    (c.q = []),
                        (w.Canny = c),
                        'complete' === d.readyState
                            ? l()
                            : w.attachEvent
                            ? w.attachEvent('onload', l)
                            : w.addEventListener('load', l, !1);
                }
            })(window, document, 'canny-jssdk', 'script');
        </script>
    </body>
</html><|MERGE_RESOLUTION|>--- conflicted
+++ resolved
@@ -127,39 +127,6 @@
                 }
             })();
         </script>
-<<<<<<< HEAD
-        <!-- <script>
-            rudderanalytics = window.rudderanalytics = [];
-            const methods = [
-                "load",
-                "page",
-                "track",
-                "identify",
-                "alias",
-                "group",
-                "ready",
-                "reset",
-                "getAnonymousId",
-                "setAnonymousId",
-            ];
-            for (let i = 0; i < methods.length; i++) {
-                const method = methods[i];
-                rudderanalytics[method] = (function (methodName) {
-                    return function () {
-                        rudderanalytics.push(
-                            [methodName].concat(Array.prototype.slice.call(arguments))
-                        );
-                    };
-                })(method);
-            }
-
-            rudderanalytics.load('27nVzMFTSMe6cmHp83TgHx7IWGw', 'https://highlightdnbhuinjitjnrd.dataplane.rudderstack.com\n');
-            rudderanalytics.page();
-        </script> -->
-
-        <!-- <script src="https://cdn.rudderlabs.com/v1.1/rudder-analytics.min.js"></script> -->
-=======
->>>>>>> f5ffa0a7
         <script>
             window._highlightFirebaseConfigString = `{{.FirebaseConfigString}}`;
         </script>
