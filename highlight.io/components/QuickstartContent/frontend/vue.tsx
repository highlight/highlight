import { QuickStartContent, QuickStartStep } from '../QuickstartContent'
import {
	configureSourcemapsCI,
	identifySnippet,
	packageInstallSnippet,
	sessionReplayFeaturesLink,
	setupBackendSnippet,
	verifySnippet,
} from './shared-snippets'

const vueInitSnippet: QuickStartStep = {
	title: 'Initialize the SDK in your frontend.',
	content: `Grab your project ID from [app.highlight.io/setup](https://app.highlight.io/setup), and pass it as the first parameter of the \`H.init()\` method.
                    
To get started, we recommend setting \`environment\`, \`version\`, and \`networkRecording\`. Refer to our docs on [SDK configuration](${sessionReplayFeaturesLink}) to read more about these options. `,
	code: [
		{
			text: `...
import { H } from 'highlight.run';

import { createApp } from 'vue'
import App from './App.vue'

H.init('<YOUR_PROJECT_ID>', {
    environment: 'production',
    version: 'commit:abcdefg12345',
	networkRecording: {
		enabled: true,
		recordHeadersAndBody: true,
        urlBlocklist: [
            // insert full or partial urls that you don't want to record here
			// Out of the box, Highlight will not record these URLs (they can be safely removed):
			"https://www.googleapis.com/identitytoolkit",
			"https://securetoken.googleapis.com",
        ],
	},
});

...
createApp(App).mount('#app')

                `,
			language: 'js',
		},
	],
}

export const VueContent: QuickStartContent = {
	title: 'Vue.js',
	subtitle: 'Learn how to set up highlight.io with your React application.',
<<<<<<< HEAD
	logoUrl: siteUrl('/images/quickstart/vue.svg'),
	products: ['Sessions', 'Errors', 'Logs', 'Traces', 'Metrics'],
=======
	logoKey: 'vue',
	products: ['Sessions', 'Errors', 'Logs', 'Traces'],
>>>>>>> ab181ded
	entries: [
		packageInstallSnippet,
		vueInitSnippet,
		identifySnippet,
		verifySnippet,
		configureSourcemapsCI(),
		setupBackendSnippet,
	],
}<|MERGE_RESOLUTION|>--- conflicted
+++ resolved
@@ -48,13 +48,8 @@
 export const VueContent: QuickStartContent = {
 	title: 'Vue.js',
 	subtitle: 'Learn how to set up highlight.io with your React application.',
-<<<<<<< HEAD
-	logoUrl: siteUrl('/images/quickstart/vue.svg'),
-	products: ['Sessions', 'Errors', 'Logs', 'Traces', 'Metrics'],
-=======
 	logoKey: 'vue',
 	products: ['Sessions', 'Errors', 'Logs', 'Traces'],
->>>>>>> ab181ded
 	entries: [
 		packageInstallSnippet,
 		vueInitSnippet,
