--- conflicted
+++ resolved
@@ -12,13 +12,8 @@
 	title: 'HTML/JS',
 	subtitle:
 		'Learn how to set up highlight.io with any browser-based framework.',
-<<<<<<< HEAD
-	logoUrl: siteUrl('/images/quickstart/javascript.svg'),
-	products: ['Sessions', 'Errors', 'Logs', 'Traces', 'Metrics'],
-=======
 	logoKey: 'javascript',
 	products: ['Sessions', 'Errors', 'Logs', 'Traces'],
->>>>>>> ab181ded
 	entries: [
 		{
 			title: 'Import the script in your index html file.',
