import { siteUrl } from '../../utils/urls'
import { GoChiContent } from './backend/go/chi'
import { GoEchoContent } from './backend/go/echo'
import { GoFiberContent } from './backend/go/fiber'
import { GoGinContent } from './backend/go/gin'
import { GoGqlgenContent } from './backend/go/go-gqlgen'
import { GoMuxContent } from './backend/go/mux'
import { JavaOtherContent } from './backend/java/other'
import { JSApolloContent } from './backend/js/apollo'
import { JSAWSLambdaContent } from './backend/js/aws-lambda'
import { JSCloudflareContent } from './backend/js/cloudflare'
import { JSExpressContent } from './backend/js/express'
import { JSFirebaseContent } from './backend/js/firebase'
import { JSNestContent } from './backend/js/nestjs'
import { JSNodeContent } from './backend/js/nodejs'
import { JStRPCContent } from './backend/js/trpc'
import { OTLPErrorMonitoringContent } from './backend/otlp'
import { PHPOtherContent } from './backend/php/other'
import { PythonAWSContext } from './backend/python/aws'
import { PythonAzureContext } from './backend/python/azure'
import { PythonDjangoContext } from './backend/python/django'
import { PythonFastAPIContext } from './backend/python/fastapi'
import { PythonFlaskContext } from './backend/python/flask'
import { PythonGCPContext } from './backend/python/gcp'
import { PythonOtherContext } from './backend/python/other'
import { RubyOtherContent } from './backend/ruby/other'
import { RubyRailsContent } from './backend/ruby/rails'
import { RustActixContent } from './backend/rust/actix'
import { RustOtherContent } from './backend/rust/other'
import { ElixirOtherContent } from './backend/elixir/other'
import { AngularContent } from './frontend/angular'
import { ElectronContext } from './frontend/electron'
import { GatsbyContent } from './frontend/gatsby'
import { NextContent } from './frontend/next'
import { OtherContext } from './frontend/other'
import { ReactContent } from './frontend/react'
import { RemixContent } from './frontend/remix'
import { SvelteKitContent } from './frontend/sveltekit'
import { VueContent } from './frontend/vue'
import { DockerContent } from './logging/docker'
import { FileContent } from './logging/file'
import { FluentForwardContent } from './logging/fluentd'
import { GoFiberLogContent } from './logging/go/fiber'
import { GoOtherLogContent } from './logging/go/other'
import { HostingFlyIOLogContent } from './logging/hosting/fly-io'
import { HostingHerokuLogContent } from './logging/hosting/heroku'
import { HostingRenderLogContent } from './logging/hosting/render'
import { HostingVercelLogContent } from './logging/hosting/vercel'
import { HTTPContent } from './logging/http'
import { JavaOtherLogContent } from './logging/java/other'
import { JSCloudflareLoggingContent } from './logging/js/cloudflare'
import { JSNestLogContent } from './logging/js/nestjs'
import { JSOtherLogContent } from './logging/js/other'
import { JSPinoHTTPJSONLogContent } from './logging/js/pino'
import { JSWinstonHTTPJSONLogContent } from './logging/js/winston'
import { OTLPLoggingContent } from './logging/otlp'
import { PHPOtherLogContent } from './logging/php/other'
import { PythonLoguruLogContent } from './logging/python/loguru'
import { PythonOtelLogContent } from './logging/python/otel'
import { PythonOtherLogContent } from './logging/python/other'
import { RubyOtherLogContent } from './logging/ruby/other'
import { RubyRailsLogContent } from './logging/ruby/rails'
import { RustActixLogContent } from './logging/rust/actix'
import { RustOtherLogContent } from './logging/rust/other'
import { ElixirOtherLogContent } from './logging/elixir/other'
import { SyslogContent } from './logging/syslog'
import { SystemdContent } from './logging/systemd'
import { DevDeploymentContent } from './self-host/dev-deploy'
import { SelfHostContent } from './self-host/self-host'
import { DotNetOTLPTracingContent } from './traces/dotnet/dot-net'
import { DotNet4OTLPTracingContent } from './traces/dotnet/dot-net-4'
import { GoTracesContent } from './traces/go/go'
import { GormTracesContent } from './traces/go/gorm'
import { JSManualTracesContent } from './traces/node-js/manual'
import { NextJsTracesContent } from './traces/node-js/nextjs'
import { OTLPTracesContent } from './traces/otlp'
import { PHPTracesContent } from './traces/php'
import { PythonAWSTracesContent } from './traces/python/aws'
import { PythonAzureTracesContent } from './traces/python/azure'
import { PythonDjangoTracesContent } from './traces/python/django'
import { PythonFastAPITracesContent } from './traces/python/fastapi'
import { PythonFlaskTracesContent } from './traces/python/flask'
import { PythonGCPTracesContent } from './traces/python/gcp'
import { PythonManualTracesContent } from './traces/python/manual'
import { PythonAITracesContent } from './traces/python/python-ai'
import { PythonLibrariesTracesContent } from './traces/python/python-libraries'
import { RubyRailsTracesContent } from './traces/ruby/rails'
import { RubyOtherTracesContent } from './traces/ruby/other'
import { RustTracesContent } from './traces/rust'
import { AWSLambdaContent } from './traces/serverless/lambda'
import { JSHonoContent } from './backend/js/hono'
import { GoFiberReorganizedContent } from './server/go/fiber'
import { GoChiReorganizedContent } from './server/go/chi'
import { GoEchoReorganizedContent } from './server/go/echo'
import { GoGinReorganizedContent } from './server/go/gin'
import { GoGqlgenReorganizedContent } from './server/go/go-gqlgen'
import { GoMuxReorganizedContent } from './server/go/mux'
import { GoOtherLogReorganizedContent } from './server/go/logrus'
import { GormTracesReorganizedContent } from './server/go/gorm'
import { GoTracesReorganizedContent } from './server/go/go'
import { JavaOtherReorganizedContent } from './server/java/other'
import { JSAWSLambdaReorganizedContent } from './server/js/aws-lambda'
import { JSApolloReorganizedContent } from './server/js/apollo'
import { JSCloudflareReorganizedContent } from './server/js/cloudflare'
import { JSExpressReorganizedContent } from './server/js/express'
import { JSFirebaseReorganizedContent } from './server/js/firebase'
import { JSHonoReorganizedContent } from './server/js/hono'
import { JSNodeReorganizedContent } from './server/js/nodejs'
import { JSNestReorganizedContent } from './server/js/nestjs'
import { JStRPCReorganizedContent } from './server/js/trpc'
import { JSPinoHTTPJSONLogReorganizedContent } from './server/js/pino'
import { JSWinstonHTTPJSONLogReorganizedContent } from './server/js/winston'
import { JSManualTracesReorganizedContent } from './server/js/manual'
import { NextJsTracesReorganizedContent } from './server/js/nextjs'
import { PHPOtherReorganizedContent } from './server/php/other'
import { PythonAWSReorganizedContext } from './server/python/aws'
import { PythonAzureReorganizedContext } from './server/python/azure'
import { PythonDjangoReorganizedContext } from './server/python/django'
import { PythonFastAPIReorganizedContext } from './server/python/fastapi'
import { PythonFlaskReorganizedContext } from './server/python/flask'
import { PythonGCPReorganizedContext } from './server/python/gcp'
import { PythonLoguruLogReorganizedContent } from './server/python/loguru'
import { PythonOtherReorganizedContext } from './server/python/other'
import { PythonLibrariesTracesReorganizedContent } from './server/python/python-libraries'
import { PythonAITracesReorganizedContent } from './server/python/python-ai'
import { RubyOtherReorganizedContent } from './server/ruby/other'
import { RubyRailsReorganizedContent } from './server/ruby/rails'
import { RustActixReorganizedContent } from './server/rust/actix'
import { RustOtherReorganizedContent } from './server/rust/other'
import { OTLPReorganizedContent } from './server/otlp'
import { DotNetOTLPReorganizedContent } from './server/dotnet/dot-net'
import { DotNet4OTLPReorganizedContent } from './server/dotnet/dot-net-4'
import { FluentForwardReorganizedContent } from './server/fluentd'
import { FileReorganizedContent } from './server/file'
import { DockerReorganizedContent } from './server/docker'
import { HTTPReorganizedContent } from './server/http'
import { SyslogReorganizedContent } from './server/syslog'
import { SystemdReorganizedContent } from './server/systemd'
import { AWSLambdaReorganizedContent } from './server/serverless/lambda'
import { ElixirOtherReorganizedContent } from './server/elixir/other'
import { ReactNativeContent } from './mobile/react-native'

export type QuickStartOptions = {
	title: string
	metaTitle?: string
	subtitle: string
	logoUrl: string
} & {
	[key: string]: QuickStartContent
}

export type QuickStartContent = {
	title: string
	metaTitle?: string
	subtitle: string
	logoUrl?: string
	entries: Array<QuickStartStep>
	products?: ('Sessions' | 'Errors' | 'Traces' | 'Logs' | 'Metrics')[]
}

export type QuickStartCodeBlock = {
	key?: string
	text: string
	language: string
	copy?: string
}

export type QuickStartStep = {
	title: string
	content: string
	code?: QuickStartCodeBlock[]
	hidden?: true
}

export enum QuickStartType {
	Angular = 'angular',
	AWSLambda = 'aws-lambda',
	Electron = 'electron',
	React = 'react',
	Remix = 'remix',
	SvelteKit = 'svelte-kit',
	Next = 'next',
	Vue = 'vue',
	Gatsby = 'gatsby',
	SelfHost = 'self-host',
	DevDeploy = 'dev-deploy',
	Other = 'other',
	PythonFlask = 'flask',
	PythonDjango = 'django',
	PythonFastAPI = 'fastapi',
	PythonLoguru = 'loguru',
	PythonOtel = 'otel',
	PythonOther = 'other',
	PythonAWSFn = 'aws-lambda-python',
	PythonAzureFn = 'azure-functions',
	PythonGCPFn = 'google-cloud-functions',
	PythonLibraries = 'python-libraries',
	PythonAI = 'python-ai',
	GoGqlgen = 'gqlgen',
	GoFiber = 'fiber',
	GoChi = 'chi',
	GoEcho = 'echo',
	GoMux = 'mux',
	GoGin = 'gin',
	GoGorm = 'gorm',
	GoLogrus = 'logrus',
	GoOther = 'other',
	JSHono = 'hono',
	JSApollo = 'apollo',
	JSAWSFn = 'aws-lambda-node',
	JSCloudflare = 'cloudflare',
	JSExpress = 'express',
	JSFirebase = 'firebase',
	JSNodejs = 'nodejs',
	JSNextjs = 'nextjs',
	JSManual = 'manual',
	JSNestjs = 'nestjs',
	JSWinston = 'winston',
	JSPino = 'pino',
	JStRPC = 'trpc',
	HTTPOTLP = 'curl',
	Syslog = 'syslog',
	Systemd = 'systemd',
	FluentForward = 'fluent-forward',
	Docker = 'docker',
	File = 'file',
	RubyOther = 'other',
	RubyRails = 'rails',
	RustOther = 'other',
	RustActix = 'actix',
	ElixirOther = 'other',
	JavaOther = 'other',
	HostingVercel = 'vercel',
	HostingFlyIO = 'fly-io',
	HostingRender = 'render',
	HostingHeroku = 'heroku',
	ReactNative = 'react-native',
	OTLP = 'otlp',
	OTLPDotNet = 'dot-net',
	OTLPDotNet4 = 'dot-net-4',
}

export const quickStartContent = {
	client: {
		title: 'Client SDKs',
		subtitle: 'Select a client SDK to get started.',
		logoUrl: siteUrl('/images/quickstart/javascript.svg'),
		js: {
			title: 'Select your client framework',
			subtitle:
				'Select a client SDK to install session replay, error monitoring, and logging for your frontend application.',
			logoUrl: siteUrl('/images/quickstart/javascript.svg'),
			[QuickStartType.React]: ReactContent,
			[QuickStartType.Angular]: AngularContent,
			[QuickStartType.Next]: NextContent,
			[QuickStartType.Remix]: RemixContent,
			[QuickStartType.Vue]: VueContent,
			[QuickStartType.SvelteKit]: SvelteKitContent,
			[QuickStartType.Gatsby]: GatsbyContent,
			[QuickStartType.Electron]: ElectronContext,
			[QuickStartType.Other]: OtherContext,
		},
	},
	backend: {
		title: 'Select your backend language',
		subtitle:
			'Select a backend language to see the SDKs available for setting up error monitoring and logging for your application.',
		python: {
			title: 'Python',
			subtitle:
				'Select your Python framework to install error monitoring for your application.',
			logoUrl: siteUrl('/images/quickstart/python.svg'),
			[QuickStartType.PythonFlask]: PythonFlaskContext,
			[QuickStartType.PythonDjango]: PythonDjangoContext,
			[QuickStartType.PythonFastAPI]: PythonFastAPIContext,
			[QuickStartType.PythonOther]: PythonOtherContext,
			[QuickStartType.PythonAWSFn]: PythonAWSContext,
			[QuickStartType.PythonAzureFn]: PythonAzureContext,
			[QuickStartType.PythonGCPFn]: PythonGCPContext,
		},
		go: {
			title: 'Go',
			subtitle:
				'Select your Go framework to install error monitoring for your application.',
			logoUrl: siteUrl('/images/quickstart/go.svg'),
			[QuickStartType.GoGqlgen]: GoGqlgenContent,
			[QuickStartType.GoFiber]: GoFiberContent,
			[QuickStartType.GoEcho]: GoEchoContent,
			[QuickStartType.GoChi]: GoChiContent,
			[QuickStartType.GoMux]: GoMuxContent,
			[QuickStartType.GoGin]: GoGinContent,
		},
		js: {
			title: 'JavaScript',
			subtitle:
				'Select your JavaScript framework to install error monitoring for your application.',
			logoUrl: siteUrl('/images/quickstart/javascript.svg'),
			[QuickStartType.JSApollo]: JSApolloContent,
			[QuickStartType.JSAWSFn]: JSAWSLambdaContent,
			[QuickStartType.JSCloudflare]: JSCloudflareContent,
			[QuickStartType.JSExpress]: JSExpressContent,
			[QuickStartType.JSFirebase]: JSFirebaseContent,
			[QuickStartType.JSHono]: JSHonoContent,
			[QuickStartType.JSNodejs]: JSNodeContent,
			[QuickStartType.JSNestjs]: JSNestContent,
			[QuickStartType.JStRPC]: JStRPCContent,
		},
		ruby: {
			title: 'Ruby',
			subtitle:
				'Select your Ruby framework to install error monitoring for your application.',
			logoUrl: siteUrl('/images/quickstart/ruby.svg'),
			[QuickStartType.RubyRails]: RubyRailsContent,
			[QuickStartType.RubyOther]: RubyOtherContent,
		},
		rust: {
			title: 'Rust',
			subtitle:
				'Select your Rust framework to install error monitoring for your application.',
			logoUrl: siteUrl('/images/quickstart/rust.svg'),
			[QuickStartType.RustActix]: RustActixContent,
			[QuickStartType.RustOther]: RustOtherContent,
		},
		elixir: {
			title: 'Elixir',
			subtitle:
				'Select your Elixir framework to install error monitoring for your application.',
			logoUrl: siteUrl('/images/quickstart/elixir.svg'),
			[QuickStartType.ElixirOther]: ElixirOtherContent,
		},
		java: {
			title: 'Java',
			subtitle:
				'Select your Java framework to install error monitoring for your application.',
			logoUrl: siteUrl('/images/quickstart/java.svg'),
			[QuickStartType.JavaOther]: JavaOtherContent,
		},
		php: {
			title: 'PHP',
			subtitle:
				'Select your PHP framework to install error monitoring for your application.',
			logoUrl: siteUrl('/images/quickstart/php.svg'),
			[QuickStartType.Other]: PHPOtherContent,
		},
		dotnet: {
			title: 'C# .NET',
			subtitle: 'ASP C# .NET Applications',
			logoUrl: siteUrl('/images/quickstart/dotnet.svg'),
			[QuickStartType.OTLPDotNet]: DotNetOTLPTracingContent,
			[QuickStartType.OTLPDotNet4]: DotNet4OTLPTracingContent,
		},
		otlp: {
			title: 'OpenTelemetry',
			subtitle: 'OpenTelemetry Protocol (OTLP)',
			[QuickStartType.OTLP]: OTLPErrorMonitoringContent,
			[QuickStartType.OTLPDotNet]: DotNetOTLPTracingContent,
			[QuickStartType.OTLPDotNet4]: DotNet4OTLPTracingContent,
		},
	},
	'backend-logging': {
		title: 'Select your language',
		subtitle:
			'Select your backend language to install logging in your application.',
		python: {
			title: 'Python',
			subtitle:
				'Select your Python framework to install logging in your application.',
			logoUrl: siteUrl('/images/quickstart/python.svg'),
			[QuickStartType.PythonLoguru]: PythonLoguruLogContent,
			[QuickStartType.PythonOther]: PythonOtherLogContent,
			[QuickStartType.PythonOtel]: PythonOtelLogContent,
		},
		go: {
			title: 'Go',
			subtitle:
				'Select your Go framework to install logging in your application.',
			logoUrl: siteUrl('/images/quickstart/go.svg'),
			[QuickStartType.GoLogrus]: GoOtherLogContent,
			[QuickStartType.GoOther]: GoOtherLogContent,
			[QuickStartType.GoFiber]: GoFiberLogContent,
		},
		js: {
			title: 'JavaScript',
			subtitle:
				'Select your JavaScript framework to install logging in your application.',
			logoUrl: siteUrl('/images/quickstart/javascript.svg'),
			[QuickStartType.JSNodejs]: JSOtherLogContent,
			[QuickStartType.JSNestjs]: JSNestLogContent,
			[QuickStartType.JSWinston]: JSWinstonHTTPJSONLogContent,
			[QuickStartType.JSPino]: JSPinoHTTPJSONLogContent,
			[QuickStartType.JSCloudflare]: JSCloudflareLoggingContent,
		},
		other: {
			title: 'Infrastructure / Other',
			subtitle:
				'Get started with logging in your application via HTTP or OTLP.',
			[QuickStartType.FluentForward]: FluentForwardContent,
			[QuickStartType.File]: FileContent,
			[QuickStartType.Docker]: DockerContent,
			[QuickStartType.HTTPOTLP]: HTTPContent,
			[QuickStartType.Syslog]: SyslogContent,
			[QuickStartType.Systemd]: SystemdContent,
		},
		ruby: {
			title: 'Ruby',
			subtitle:
				'Select your Ruby framework to install logging in your application.',
			logoUrl: siteUrl('/images/quickstart/ruby.svg'),
			[QuickStartType.RubyRails]: RubyRailsLogContent,
			[QuickStartType.RubyOther]: RubyOtherLogContent,
		},
		rust: {
			title: 'Rust',
			subtitle:
				'Select your Rust framework to install logging in your application.',
			logoUrl: siteUrl('/images/quickstart/rust.svg'),
			[QuickStartType.RustActix]: RustActixLogContent,
			[QuickStartType.RustOther]: RustOtherLogContent,
		},
		elixir: {
			title: 'Elixir',
			subtitle:
				'Select your Elixir framework to install logging in your application.',
			logoUrl: siteUrl('/images/quickstart/elixir.svg'),
			[QuickStartType.ElixirOther]: ElixirOtherLogContent,
		},
		java: {
			title: 'Java',
			subtitle:
				'Select your Java framework to install logging in your application.',
			logoUrl: siteUrl('/images/quickstart/java.svg'),
			[QuickStartType.JavaOther]: JavaOtherLogContent,
		},
		php: {
			title: 'PHP',
			subtitle:
				'Select your PHP framework to install error monitoring for your application.',
			logoUrl: siteUrl('/images/quickstart/php.svg'),
			[QuickStartType.Other]: PHPOtherLogContent,
		},
		hosting: {
			title: 'Cloud Hosting Provider',
			subtitle:
				'Select your Hosting provider to setup the Highlight integration and stream logs.',
			[QuickStartType.HostingVercel]: HostingVercelLogContent,
			[QuickStartType.HostingFlyIO]: HostingFlyIOLogContent,
			[QuickStartType.HostingRender]: HostingRenderLogContent,
			[QuickStartType.HostingHeroku]: HostingHerokuLogContent,
		},
		dotnet: {
			title: 'C# .NET',
			subtitle: 'ASP C# .NET Applications',
			logoUrl: siteUrl('/images/quickstart/dotnet.svg'),
			[QuickStartType.OTLPDotNet]: DotNetOTLPTracingContent,
			[QuickStartType.OTLPDotNet4]: DotNet4OTLPTracingContent,
		},
		otlp: {
			title: 'OpenTelemetry',
			subtitle: 'OpenTelemetry Protocol (OTLP)',
			[QuickStartType.OTLP]: OTLPLoggingContent,
			[QuickStartType.OTLPDotNet]: DotNetOTLPTracingContent,
			[QuickStartType.OTLPDotNet4]: DotNet4OTLPTracingContent,
		},
	},
	traces: {
		title: 'Select your language',
		subtitle:
			'Tracing is supported with the Highlight SDKs or via the OpenTelemetry protocol (OTLP).',
		'node-js': {
			title: 'Node.js',
			subtitle: 'Manually trace your Node.js application.',
			logoUrl: siteUrl('/images/quickstart/javascript.svg'),
			[QuickStartType.JSManual]: JSManualTracesContent,
		},
		'next-js': {
			title: 'Next.js',
			subtitle: 'Trace your Next.js application.',
			logoUrl: siteUrl('/images/quickstart/nextjs.svg'),
			[QuickStartType.JSNextjs]: NextJsTracesContent,
		},
		go: {
			title: 'Go',
			subtitle: 'Install tracing in your Go application.',
			logoUrl: siteUrl('/images/quickstart/go.svg'),
			[QuickStartType.GoOther]: GoTracesContent,
			[QuickStartType.GoGorm]: GormTracesContent,
		},
		python: {
			title: 'Python',
			subtitle: 'Install tracing in your Python application.',
			logoUrl: siteUrl('/images/quickstart/python.svg'),
			[QuickStartType.PythonOther]: PythonManualTracesContent,
			[QuickStartType.PythonAWSFn]: PythonAWSTracesContent,
			[QuickStartType.PythonAzureFn]: PythonAzureTracesContent,
			[QuickStartType.PythonDjango]: PythonDjangoTracesContent,
			[QuickStartType.PythonFastAPI]: PythonFastAPITracesContent,
			[QuickStartType.PythonFlask]: PythonFlaskTracesContent,
			[QuickStartType.PythonGCPFn]: PythonGCPTracesContent,
			[QuickStartType.PythonLibraries]: PythonLibrariesTracesContent,
			[QuickStartType.PythonAI]: PythonAITracesContent,
		},
		php: {
			title: 'PHP',
			subtitle: 'Install tracing in your PHP application.',
			logoUrl: siteUrl('/images/quickstart/php.svg'),
			[QuickStartType.Other]: PHPTracesContent,
		},
		dotnet: {
			title: 'C# .NET',
			subtitle: 'ASP C# .NET Applications',
			logoUrl: siteUrl('/images/quickstart/dotnet.svg'),
			[QuickStartType.OTLPDotNet]: DotNetOTLPTracingContent,
			[QuickStartType.OTLPDotNet4]: DotNet4OTLPTracingContent,
		},
		otlp: {
			title: 'OpenTelemetry',
			subtitle: 'OpenTelemetry Protocol (OTLP)',
			[QuickStartType.OTLP]: OTLPTracesContent,
			[QuickStartType.OTLPDotNet]: DotNetOTLPTracingContent,
			[QuickStartType.OTLPDotNet4]: DotNet4OTLPTracingContent,
		},
		rust: {
			title: 'Rust',
			subtitle:
				'Select your Rust framework to install logging in your application.',
			logoUrl: siteUrl('/images/quickstart/rust.svg'),
			[QuickStartType.RustOther]: RustTracesContent,
			[QuickStartType.RustActix]: RustTracesContent,
		},
		serverless: {
			title: 'Serverless',
			subtitle: 'Install tracing in your Serverless application.',
			logoUrl: siteUrl('/images/quickstart/serverless.svg'),
			[QuickStartType.AWSLambda]: AWSLambdaContent,
		},
		ruby: {
			title: 'Ruby',
			subtitle: 'Install tracing in your Ruby application.',
			logoUrl: siteUrl('/images/quickstart/ruby.svg'),
			[QuickStartType.RubyRails]: RubyRailsTracesContent,
			[QuickStartType.RubyOther]: RubyOtherTracesContent,
		},
	},
	mobile: {
		[QuickStartType.ReactNative]: ReactNativeContent,
	},
	other: {
		[QuickStartType.SelfHost]: SelfHostContent,
		[QuickStartType.DevDeploy]: DevDeploymentContent,
	},
<<<<<<< HEAD
	server: {
		go: {
			title: 'Go',
			subtitle:
				'Select your Go framework to install Highlight for your application.',
			logoUrl: siteUrl('/images/quickstart/go.svg'),
=======
} as const

export const quickStartContentReorganized = {
	client: {
		title: 'Client',
		sdks: {
			[QuickStartType.React]: ReactContent,
			[QuickStartType.Angular]: AngularContent,
			[QuickStartType.Next]: NextContent,
			[QuickStartType.Remix]: RemixContent,
			[QuickStartType.Vue]: VueContent,
			[QuickStartType.SvelteKit]: SvelteKitContent,
			[QuickStartType.Gatsby]: GatsbyContent,
			[QuickStartType.Electron]: ElectronContext,
			[QuickStartType.Other]: OtherContext,
		},
	},
	mobile: {
		title: 'Mobile',
		sdks: {
			[QuickStartType.ReactNative]: ReactNativeContent,
		},
	},
	dotnet: {
		title: '.NET',
		sdks: {
			[QuickStartType.OTLPDotNet]: DotNetOTLPReorganizedContent,
			[QuickStartType.OTLPDotNet4]: DotNet4OTLPReorganizedContent,
		},
	},
	elixir: {
		title: 'Elixir',
		sdks: {
			[QuickStartType.ElixirOther]: ElixirOtherReorganizedContent,
		},
	},
	go: {
		title: 'Golang',
		sdks: {
>>>>>>> 0fa55857
			[QuickStartType.GoChi]: GoChiReorganizedContent,
			[QuickStartType.GoEcho]: GoEchoReorganizedContent,
			[QuickStartType.GoFiber]: GoFiberReorganizedContent,
			[QuickStartType.GoGin]: GoGinReorganizedContent,
			[QuickStartType.GoGqlgen]: GoGqlgenReorganizedContent,
			[QuickStartType.GoMux]: GoMuxReorganizedContent,
			[QuickStartType.GoLogrus]: GoOtherLogReorganizedContent,
			[QuickStartType.GoGorm]: GormTracesReorganizedContent,
			[QuickStartType.GoOther]: GoTracesReorganizedContent,
		},
<<<<<<< HEAD
		java: {
			title: 'Java',
			subtitle:
				'Select your Java framework to install Highlight in your application.',
			logoUrl: siteUrl('/images/quickstart/java.svg'),
			[QuickStartType.JavaOther]: JavaOtherReorganizedContent,
		},
		js: {
			title: 'JavaScript',
			subtitle:
				'Select your JavaScript framework to install Highlight for your application.',
			logoUrl: siteUrl('/images/quickstart/javascript.svg'),
=======
	},
	infra: {
		title: 'Infrastructure / Other',
		sdks: {
			[QuickStartType.FluentForward]: FluentForwardReorganizedContent,
			[QuickStartType.File]: FileReorganizedContent,
			[QuickStartType.Docker]: DockerReorganizedContent,
			[QuickStartType.HTTPOTLP]: HTTPReorganizedContent,
			[QuickStartType.Syslog]: SyslogReorganizedContent,
			[QuickStartType.Systemd]: SystemdReorganizedContent,
		},
	},
	java: {
		title: 'Java',
		sdks: {
			[QuickStartType.JavaOther]: JavaOtherReorganizedContent,
		},
	},
	js: {
		title: 'JavaScript',
		sdks: {
>>>>>>> 0fa55857
			[QuickStartType.JSApollo]: JSApolloReorganizedContent,
			[QuickStartType.JSAWSFn]: JSAWSLambdaReorganizedContent,
			[QuickStartType.JSCloudflare]: JSCloudflareReorganizedContent,
			[QuickStartType.JSExpress]: JSExpressReorganizedContent,
			[QuickStartType.JSFirebase]: JSFirebaseReorganizedContent,
			[QuickStartType.JSHono]: JSHonoReorganizedContent,
			[QuickStartType.JSNodejs]: JSNodeReorganizedContent,
			[QuickStartType.JSNestjs]: JSNestReorganizedContent,
			[QuickStartType.JStRPC]: JStRPCReorganizedContent,
			[QuickStartType.JSPino]: JSPinoHTTPJSONLogReorganizedContent,
			[QuickStartType.JSWinston]: JSWinstonHTTPJSONLogReorganizedContent,
			[QuickStartType.JSManual]: JSManualTracesReorganizedContent,
			[QuickStartType.JSNextjs]: NextJsTracesReorganizedContent,
		},
<<<<<<< HEAD
		php: {
			title: 'PHP',
			subtitle:
				'Select your PHP framework to install Highlight for your application.',
			logoUrl: siteUrl('/images/quickstart/php.svg'),
			[QuickStartType.Other]: PHPOtherReorganizedContent,
		},
		python: {
			title: 'Python',
			subtitle:
				'Select your Python framework to install Highlight in your application.',
			logoUrl: siteUrl('/images/quickstart/python.svg'),
=======
	},
	otlp: {
		title: 'OpenTelemetry',
		sdks: {
			[QuickStartType.OTLP]: OTLPReorganizedContent,
		},
	},
	php: {
		title: 'PHP',
		sdks: {
			[QuickStartType.Other]: PHPOtherReorganizedContent,
		},
	},
	python: {
		title: 'Python',
		sdks: {
>>>>>>> 0fa55857
			[QuickStartType.PythonAWSFn]: PythonAWSReorganizedContext,
			[QuickStartType.PythonAzureFn]: PythonAzureReorganizedContext,
			[QuickStartType.PythonDjango]: PythonDjangoReorganizedContext,
			[QuickStartType.PythonFastAPI]: PythonFastAPIReorganizedContext,
			[QuickStartType.PythonFlask]: PythonFlaskReorganizedContext,
			[QuickStartType.PythonGCPFn]: PythonGCPReorganizedContext,
			[QuickStartType.PythonLoguru]: PythonLoguruLogReorganizedContent,
			[QuickStartType.PythonOther]: PythonOtherReorganizedContext,
			[QuickStartType.PythonLibraries]:
				PythonLibrariesTracesReorganizedContent,
			[QuickStartType.PythonAI]: PythonAITracesReorganizedContent,
		},
<<<<<<< HEAD
		ruby: {
			title: 'Ruby',
			subtitle:
				'Select your Ruby framework to install Highlight for your application.',
			logoUrl: siteUrl('/images/quickstart/ruby.svg'),
			[QuickStartType.RubyOther]: RubyOtherReorganizedContent,
			[QuickStartType.RubyRails]: RubyRailsReorganizedContent,
		},
		rust: {
			title: 'Rust',
			subtitle:
				'Select your Rust framework to install Highlight for your application.',
			logoUrl: siteUrl('/images/quickstart/rust.svg'),
			[QuickStartType.RustActix]: RustActixReorganizedContent,
			[QuickStartType.RustOther]: RustOtherReorganizedContent,
		},
		elixir: {
			title: 'Elixir',
			subtitle:
				'Select your Elixir framework to install Highlight for your application.',
			logoUrl: siteUrl('/images/quickstart/elixir.svg'),
			[QuickStartType.ElixirOther]: ElixirOtherReorganizedContent,
		},
		otlp: {
			title: 'OpenTelemetry',
			subtitle: 'OpenTelemetry Protocol (OTLP)',
			[QuickStartType.OTLP]: OTLPReorganizedContent,
			[QuickStartType.OTLPDotNet]: DotNetOTLPReorganizedContent,
			[QuickStartType.OTLPDotNet4]: DotNet4OTLPReorganizedContent,
		},
		serverless: {
			title: 'Serverless',
			subtitle: 'Install tracing in your Serverless application.',
			logoUrl: siteUrl('/images/quickstart/serverless.svg'),
			[QuickStartType.AWSLambda]: AWSLambdaReorganizedContent,
		},
		other: {
			title: 'Infrastructure / Other',
			subtitle:
				'Get started with logging in your application via HTTP or OTLP.',
			[QuickStartType.FluentForward]: FluentForwardReorganizedContent,
			[QuickStartType.File]: FileReorganizedContent,
			[QuickStartType.Docker]: DockerReorganizedContent,
			[QuickStartType.HTTPOTLP]: HTTPReorganizedContent,
			[QuickStartType.Syslog]: SyslogReorganizedContent,
			[QuickStartType.Systemd]: SystemdReorganizedContent,
		},
	},
} as const
=======
	},
	ruby: {
		title: 'Ruby',
		sdks: {
			[QuickStartType.RubyOther]: RubyOtherReorganizedContent,
			[QuickStartType.RubyRails]: RubyRailsReorganizedContent,
		},
	},
	rust: {
		title: 'Rust',
		sdks: {
			[QuickStartType.RustActix]: RustActixReorganizedContent,
			[QuickStartType.RustOther]: RustOtherReorganizedContent,
		},
	},
	serverless: {
		title: 'Serverless',
		sdks: {
			[QuickStartType.AWSLambda]: AWSLambdaReorganizedContent,
		},
	},
}
>>>>>>> 0fa55857
<|MERGE_RESOLUTION|>--- conflicted
+++ resolved
@@ -548,54 +548,12 @@
 		[QuickStartType.SelfHost]: SelfHostContent,
 		[QuickStartType.DevDeploy]: DevDeploymentContent,
 	},
-<<<<<<< HEAD
 	server: {
 		go: {
 			title: 'Go',
 			subtitle:
 				'Select your Go framework to install Highlight for your application.',
 			logoUrl: siteUrl('/images/quickstart/go.svg'),
-=======
-} as const
-
-export const quickStartContentReorganized = {
-	client: {
-		title: 'Client',
-		sdks: {
-			[QuickStartType.React]: ReactContent,
-			[QuickStartType.Angular]: AngularContent,
-			[QuickStartType.Next]: NextContent,
-			[QuickStartType.Remix]: RemixContent,
-			[QuickStartType.Vue]: VueContent,
-			[QuickStartType.SvelteKit]: SvelteKitContent,
-			[QuickStartType.Gatsby]: GatsbyContent,
-			[QuickStartType.Electron]: ElectronContext,
-			[QuickStartType.Other]: OtherContext,
-		},
-	},
-	mobile: {
-		title: 'Mobile',
-		sdks: {
-			[QuickStartType.ReactNative]: ReactNativeContent,
-		},
-	},
-	dotnet: {
-		title: '.NET',
-		sdks: {
-			[QuickStartType.OTLPDotNet]: DotNetOTLPReorganizedContent,
-			[QuickStartType.OTLPDotNet4]: DotNet4OTLPReorganizedContent,
-		},
-	},
-	elixir: {
-		title: 'Elixir',
-		sdks: {
-			[QuickStartType.ElixirOther]: ElixirOtherReorganizedContent,
-		},
-	},
-	go: {
-		title: 'Golang',
-		sdks: {
->>>>>>> 0fa55857
 			[QuickStartType.GoChi]: GoChiReorganizedContent,
 			[QuickStartType.GoEcho]: GoEchoReorganizedContent,
 			[QuickStartType.GoFiber]: GoFiberReorganizedContent,
@@ -606,7 +564,6 @@
 			[QuickStartType.GoGorm]: GormTracesReorganizedContent,
 			[QuickStartType.GoOther]: GoTracesReorganizedContent,
 		},
-<<<<<<< HEAD
 		java: {
 			title: 'Java',
 			subtitle:
@@ -619,29 +576,6 @@
 			subtitle:
 				'Select your JavaScript framework to install Highlight for your application.',
 			logoUrl: siteUrl('/images/quickstart/javascript.svg'),
-=======
-	},
-	infra: {
-		title: 'Infrastructure / Other',
-		sdks: {
-			[QuickStartType.FluentForward]: FluentForwardReorganizedContent,
-			[QuickStartType.File]: FileReorganizedContent,
-			[QuickStartType.Docker]: DockerReorganizedContent,
-			[QuickStartType.HTTPOTLP]: HTTPReorganizedContent,
-			[QuickStartType.Syslog]: SyslogReorganizedContent,
-			[QuickStartType.Systemd]: SystemdReorganizedContent,
-		},
-	},
-	java: {
-		title: 'Java',
-		sdks: {
-			[QuickStartType.JavaOther]: JavaOtherReorganizedContent,
-		},
-	},
-	js: {
-		title: 'JavaScript',
-		sdks: {
->>>>>>> 0fa55857
 			[QuickStartType.JSApollo]: JSApolloReorganizedContent,
 			[QuickStartType.JSAWSFn]: JSAWSLambdaReorganizedContent,
 			[QuickStartType.JSCloudflare]: JSCloudflareReorganizedContent,
@@ -656,7 +590,6 @@
 			[QuickStartType.JSManual]: JSManualTracesReorganizedContent,
 			[QuickStartType.JSNextjs]: NextJsTracesReorganizedContent,
 		},
-<<<<<<< HEAD
 		php: {
 			title: 'PHP',
 			subtitle:
@@ -669,24 +602,6 @@
 			subtitle:
 				'Select your Python framework to install Highlight in your application.',
 			logoUrl: siteUrl('/images/quickstart/python.svg'),
-=======
-	},
-	otlp: {
-		title: 'OpenTelemetry',
-		sdks: {
-			[QuickStartType.OTLP]: OTLPReorganizedContent,
-		},
-	},
-	php: {
-		title: 'PHP',
-		sdks: {
-			[QuickStartType.Other]: PHPOtherReorganizedContent,
-		},
-	},
-	python: {
-		title: 'Python',
-		sdks: {
->>>>>>> 0fa55857
 			[QuickStartType.PythonAWSFn]: PythonAWSReorganizedContext,
 			[QuickStartType.PythonAzureFn]: PythonAzureReorganizedContext,
 			[QuickStartType.PythonDjango]: PythonDjangoReorganizedContext,
@@ -699,7 +614,6 @@
 				PythonLibrariesTracesReorganizedContent,
 			[QuickStartType.PythonAI]: PythonAITracesReorganizedContent,
 		},
-<<<<<<< HEAD
 		ruby: {
 			title: 'Ruby',
 			subtitle:
@@ -749,7 +663,117 @@
 		},
 	},
 } as const
-=======
+
+export const quickStartContentReorganized = {
+	client: {
+		title: 'Client',
+		sdks: {
+			[QuickStartType.React]: ReactContent,
+			[QuickStartType.Angular]: AngularContent,
+			[QuickStartType.Next]: NextContent,
+			[QuickStartType.Remix]: RemixContent,
+			[QuickStartType.Vue]: VueContent,
+			[QuickStartType.SvelteKit]: SvelteKitContent,
+			[QuickStartType.Gatsby]: GatsbyContent,
+			[QuickStartType.Electron]: ElectronContext,
+			[QuickStartType.Other]: OtherContext,
+		},
+	},
+	mobile: {
+		title: 'Mobile',
+		sdks: {
+			[QuickStartType.ReactNative]: ReactNativeContent,
+		},
+	},
+	dotnet: {
+		title: '.NET',
+		sdks: {
+			[QuickStartType.OTLPDotNet]: DotNetOTLPReorganizedContent,
+			[QuickStartType.OTLPDotNet4]: DotNet4OTLPReorganizedContent,
+		},
+	},
+	elixir: {
+		title: 'Elixir',
+		sdks: {
+			[QuickStartType.ElixirOther]: ElixirOtherReorganizedContent,
+		},
+	},
+	go: {
+		title: 'Golang',
+		sdks: {
+			[QuickStartType.GoChi]: GoChiReorganizedContent,
+			[QuickStartType.GoEcho]: GoEchoReorganizedContent,
+			[QuickStartType.GoFiber]: GoFiberReorganizedContent,
+			[QuickStartType.GoGin]: GoGinReorganizedContent,
+			[QuickStartType.GoGqlgen]: GoGqlgenReorganizedContent,
+			[QuickStartType.GoMux]: GoMuxReorganizedContent,
+			[QuickStartType.GoLogrus]: GoOtherLogReorganizedContent,
+			[QuickStartType.GoGorm]: GormTracesReorganizedContent,
+			[QuickStartType.GoOther]: GoTracesReorganizedContent,
+		},
+	},
+	infra: {
+		title: 'Infrastructure / Other',
+		sdks: {
+			[QuickStartType.FluentForward]: FluentForwardReorganizedContent,
+			[QuickStartType.File]: FileReorganizedContent,
+			[QuickStartType.Docker]: DockerReorganizedContent,
+			[QuickStartType.HTTPOTLP]: HTTPReorganizedContent,
+			[QuickStartType.Syslog]: SyslogReorganizedContent,
+			[QuickStartType.Systemd]: SystemdReorganizedContent,
+		},
+	},
+	java: {
+		title: 'Java',
+		sdks: {
+			[QuickStartType.JavaOther]: JavaOtherReorganizedContent,
+		},
+	},
+	js: {
+		title: 'JavaScript',
+		sdks: {
+			[QuickStartType.JSApollo]: JSApolloReorganizedContent,
+			[QuickStartType.JSAWSFn]: JSAWSLambdaReorganizedContent,
+			[QuickStartType.JSCloudflare]: JSCloudflareReorganizedContent,
+			[QuickStartType.JSExpress]: JSExpressReorganizedContent,
+			[QuickStartType.JSFirebase]: JSFirebaseReorganizedContent,
+			[QuickStartType.JSHono]: JSHonoReorganizedContent,
+			[QuickStartType.JSNodejs]: JSNodeReorganizedContent,
+			[QuickStartType.JSNestjs]: JSNestReorganizedContent,
+			[QuickStartType.JStRPC]: JStRPCReorganizedContent,
+			[QuickStartType.JSPino]: JSPinoHTTPJSONLogReorganizedContent,
+			[QuickStartType.JSWinston]: JSWinstonHTTPJSONLogReorganizedContent,
+			[QuickStartType.JSManual]: JSManualTracesReorganizedContent,
+			[QuickStartType.JSNextjs]: NextJsTracesReorganizedContent,
+		},
+	},
+	otlp: {
+		title: 'OpenTelemetry',
+		sdks: {
+			[QuickStartType.OTLP]: OTLPReorganizedContent,
+		},
+	},
+	php: {
+		title: 'PHP',
+		sdks: {
+			[QuickStartType.Other]: PHPOtherReorganizedContent,
+		},
+	},
+	python: {
+		title: 'Python',
+		sdks: {
+			[QuickStartType.PythonAWSFn]: PythonAWSReorganizedContext,
+			[QuickStartType.PythonAzureFn]: PythonAzureReorganizedContext,
+			[QuickStartType.PythonDjango]: PythonDjangoReorganizedContext,
+			[QuickStartType.PythonFastAPI]: PythonFastAPIReorganizedContext,
+			[QuickStartType.PythonFlask]: PythonFlaskReorganizedContext,
+			[QuickStartType.PythonGCPFn]: PythonGCPReorganizedContext,
+			[QuickStartType.PythonLoguru]: PythonLoguruLogReorganizedContent,
+			[QuickStartType.PythonOther]: PythonOtherReorganizedContext,
+			[QuickStartType.PythonLibraries]:
+				PythonLibrariesTracesReorganizedContent,
+			[QuickStartType.PythonAI]: PythonAITracesReorganizedContent,
+		},
 	},
 	ruby: {
 		title: 'Ruby',
@@ -771,5 +795,4 @@
 			[QuickStartType.AWSLambda]: AWSLambdaReorganizedContent,
 		},
 	},
-}
->>>>>>> 0fa55857
+}