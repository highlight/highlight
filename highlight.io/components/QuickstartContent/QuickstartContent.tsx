--- conflicted
+++ resolved
@@ -138,6 +138,7 @@
 import { AWSLambdaReorganizedContent } from './server/serverless/lambda'
 import { ElixirOtherReorganizedContent } from './server/elixir/other'
 import { ReactNativeContent } from './mobile/react-native'
+import { siteUrl } from '../../utils/urls'
 
 export type QuickStartContent = {
 	title: string
@@ -405,8 +406,6 @@
 			[QuickStartType.RubyOther]: RubyOtherTracesContent,
 		},
 	},
-<<<<<<< HEAD
-=======
 	metrics: {
 		dotnet: {
 			[QuickStartType.OTLPDotNet]: DotNetOTLPTracingContent,
@@ -416,7 +415,6 @@
 			[QuickStartType.OTLP]: OTLPTracesContent,
 		},
 	},
->>>>>>> ab181ded
 	mobile: {
 		[QuickStartType.ReactNative]: ReactNativeContent,
 	},
