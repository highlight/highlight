--- conflicted
+++ resolved
@@ -34,21 +34,17 @@
 import { JSNestLogContent } from './logging/js/nestjs'
 import { JSOtherLogContent } from './logging/js/other'
 
+import { DockerContent } from './logging/docker'
+import { FileContent } from './logging/file'
+import { FluentForwardContent } from './logging/fluentd'
 import { JSCloudflareLoggingContent } from './logging/js/cloudflare'
 import { JSWinstonHTTPJSONLogContent } from './logging/js/winston'
+import { PythonLoguruLogContent } from './logging/python/loguru'
 import { PythonOtherLogContent } from './logging/python/other'
 import { RubyOtherLogContent } from './logging/ruby/other'
 import { RubyRailsLogContent } from './logging/ruby/rails'
 import { DevDeploymentContent } from './self-host/dev-deploy'
 import { SelfHostContent } from './self-host/self-host'
-<<<<<<< HEAD
-=======
-import { JSCloudflareLoggingContent } from './logging/js/cloudflare'
-import { FluentForwardContent } from './logging/fluentd'
-import { FileContent } from './logging/file'
-import { DockerContent } from './logging/docker'
-import { PythonLoguruLogContent } from './logging/python/loguru'
->>>>>>> db16c1fe
 
 export type QuickStartOptions = {
 	title: string
