--- conflicted
+++ resolved
@@ -25,16 +25,10 @@
 from highlight_io.integrations.flask import FlaskIntegration
 
 app = Flask(__name__)
-<<<<<<< HEAD
-H = highlight_io.H("<YOUR_PROJECT_ID>", integrations=[FlaskIntegration()], record_logs=True)`,
+H = highlight_io.H("<YOUR_PROJECT_ID>", integrations=[FlaskIntegration()], instrument_logging=True)`,
 					language: 'python',
 				},
 			],
-=======
-H = highlight_io.H("<YOUR_PROJECT_ID>", integrations=[FlaskIntegration()], instrument_logging=True)`,
-				language: 'python',
-			},
->>>>>>> db16c1fe
 		},
 		{
 			title: 'Verify your installation.',
