--- conflicted
+++ resolved
@@ -28,21 +28,13 @@
 			<div className="w-full h-6 border-x-[1px] border-[#C8C7CB] text-black mx-auto max-w-[550px] md:max-w-[1200px]" />
 			<div className="flex flex-col gap-2 lg:flex-row justify-between items-center border-x-[1px] border-b-[1px] border-[#C8C7CB] lg:h-[58px] px-4">
 				<Typography className="text-[#6F6E77]" type="copy3" emphasis>
-<<<<<<< HEAD
-					Day 2: January 30th
-=======
 					Day 2: January 30
->>>>>>> a0e67326
 				</Typography>
 
 				<div className="flex flex-wrap justify-center lg:justify-end items-center gap-2 mb-4 lg:mb-0">
 					<Link
 						className="flex flex-shrink-0 items-center gap-1 border border-[#E4E2E4] text-[#6F6E77] px-4 py-1 rounded-[6px] hover:bg-black hover:text-white hover:border-opacity-70 transition-all"
-<<<<<<< HEAD
-						href="/blog/lw4-d2-open-telemetry"
-=======
 						href="/blog/lw4-d2-query-builder"
->>>>>>> a0e67326
 					>
 						<HiBookOpen />
 
