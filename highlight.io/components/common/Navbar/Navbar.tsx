--- conflicted
+++ resolved
@@ -114,18 +114,6 @@
 	return (
 		<>
 			{!hideGitHubPopup && <GithubPopup />}
-<<<<<<< HEAD
-			{!hideBanner && (
-				<Link
-					href="/startups"
-					className="flex justify-center items-center w-full h-[40px] bg-color-primary-200 text-white hover:bg-opacity-90 z-[100]"
-				>
-					<Typography type="copy3">
-						Got a startup? Apply for free Highlight credits!
-					</Typography>
-				</Link>
-			)}
-=======
 			{!hideBanner ? (
 				isLivestreamWeek ? (
 					<LivestreamBanner />
@@ -140,7 +128,6 @@
 					</Link>
 				)
 			) : null}
->>>>>>> a5c4c174
 			<div
 				className={classNames(styles.container, {
 					[styles.hide]: scrolled && !fixed,
