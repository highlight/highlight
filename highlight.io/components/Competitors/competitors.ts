import { StaticImageData } from 'next/image'
import { DatadogSpec } from './datadog'
import { FullstorySpec } from './fullstory'
import { HotjarSpec } from './hotjar'
import { InspectletSpec } from './inspectlet'
import { LogRocketSpec } from './logrocket'
import { SentrySpec } from './sentry'
import { SmartlookSpec } from './smartlook'
<<<<<<< HEAD
import { MouseflowSpec } from './mouseflow'
=======
import { Site24x7Spec } from './site24x7'
>>>>>>> 5ff1e8d6

export type ComparisonTableRow = {
	feature: string
	highlight: 0 | 0.5 | 1 //0.5 represents 'coming soon'
	competitor: 0 | 1
	tooltip?: string
}

export type ComparisonTableSection = {
	title: string
	rows: ComparisonTableRow[]
}

export type CompetitorPara = {
	header: string
	body: string //Body is markdown so it can include links and styling
}

export type Competitor = {
	name: string
	type?: 'session-replay' | 'error-monitoring' | 'logging' //determines which hero image to display
	header: string
	subheader: string
	logoDesktop?: StaticImageData
	logoMobile?: StaticImageData
	sections: ComparisonTableSection[]
	paragraphs?: CompetitorPara[]
}

//Slug is stored as the key so we can get constant time lookups in GetStaticProps
export const COMPETITORS: { [k: string]: Competitor } = {
	'highlight-vs-logrocket': LogRocketSpec,
	'highlight-vs-hotjar': HotjarSpec,
	'highlight-vs-fullstory': FullstorySpec,
	'highlight-vs-smartlook': SmartlookSpec,
	'highlight-vs-inspectlet': InspectletSpec,
	'highlight-vs-datadog': DatadogSpec,
	'highlight-vs-sentry': SentrySpec,
<<<<<<< HEAD
	'highlight-vs-mouseflow': MouseflowSpec,
=======
	'highlight-vs-site24x7': Site24x7Spec,
>>>>>>> 5ff1e8d6
}<|MERGE_RESOLUTION|>--- conflicted
+++ resolved
@@ -6,11 +6,8 @@
 import { LogRocketSpec } from './logrocket'
 import { SentrySpec } from './sentry'
 import { SmartlookSpec } from './smartlook'
-<<<<<<< HEAD
 import { MouseflowSpec } from './mouseflow'
-=======
 import { Site24x7Spec } from './site24x7'
->>>>>>> 5ff1e8d6
 
 export type ComparisonTableRow = {
 	feature: string
@@ -49,9 +46,6 @@
 	'highlight-vs-inspectlet': InspectletSpec,
 	'highlight-vs-datadog': DatadogSpec,
 	'highlight-vs-sentry': SentrySpec,
-<<<<<<< HEAD
 	'highlight-vs-mouseflow': MouseflowSpec,
-=======
 	'highlight-vs-site24x7': Site24x7Spec,
->>>>>>> 5ff1e8d6
 }