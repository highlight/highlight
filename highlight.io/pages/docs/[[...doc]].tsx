--- conflicted
+++ resolved
@@ -1,9 +1,5 @@
-<<<<<<< HEAD
-import { MDXRemote, MDXRemoteSerializeResult } from 'next-mdx-remote'
-=======
 import { BiChevronLeft, BiChevronRight } from 'react-icons/bi'
 import { FaDiscord, FaGithub, FaTwitter } from 'react-icons/fa'
->>>>>>> 4ed3ef80
 import { GetStaticPaths, GetStaticProps } from 'next/types'
 import {
 	IGNORED_DOCS_PATHS,
@@ -17,33 +13,6 @@
 	quickStartContent,
 } from '../../components/QuickstartContent/QuickstartContent'
 import React, { useCallback, useEffect, useRef, useState } from 'react'
-<<<<<<< HEAD
-import { BiChevronLeft, BiChevronRight } from 'react-icons/bi'
-import { FaDiscord, FaGithub, FaTwitter } from 'react-icons/fa'
-import { Roadmap, RoadmapItem } from '../../components/common/Roadmap/Roadmap'
-import {
-	QuickStartContent,
-	quickStartContent,
-	QuickStartStep,
-} from '../../components/QuickstartContent/QuickstartContent'
-import {
-	IGNORED_DOCS_PATHS,
-	processDocPath,
-	removeOrderingPrefix,
-} from '../api/docs/github'
-
-import classNames from 'classnames'
-import { promises as fsp } from 'fs'
-import matter from 'gray-matter'
-import yaml from 'js-yaml'
-import Markdown from 'markdown-to-jsx'
-import { serialize } from 'next-mdx-remote/serialize'
-import Link from 'next/link'
-import { useRouter } from 'next/router'
-import path from 'path'
-import { Collapse } from 'react-collapse'
-import remarkGfm from 'remark-gfm'
-=======
 import { Roadmap, RoadmapItem } from '../../components/common/Roadmap/Roadmap'
 
 import { Callout } from '../../components/Docs/Callout/Callout'
@@ -54,22 +23,12 @@
 import { HighlightCodeBlock } from '../../components/Docs/HighlightCodeBlock/HighlightCodeBlock'
 import Link from 'next/link'
 import Markdown from 'markdown-to-jsx'
->>>>>>> 4ed3ef80
 import { Meta } from '../../components/common/Head/Meta'
 import Minus from '../../public/images/MinusIcon'
 import Navbar from '../../components/common/Navbar/Navbar'
-<<<<<<< HEAD
-import { roadmapFetcher } from '../../components/common/Roadmap/RoadmapUtils'
-import { Typography } from '../../components/common/Typography/Typography'
-import { Callout } from '../../components/Docs/Callout/Callout'
-import { DocSection } from '../../components/Docs/DocLayout/DocLayout'
-import styles from '../../components/Docs/Docs.module.scss'
-import DocSelect from '../../components/Docs/DocSelect/DocSelect'
-=======
 import { Typography } from '../../components/common/Typography/Typography'
 import classNames from 'classnames'
 import { promises as fsp } from 'fs'
->>>>>>> 4ed3ef80
 import { generateIdFromProps } from '../../components/Docs/DocsTypographyRenderer/DocsTypographyRenderer'
 import matter from 'gray-matter'
 import path from 'path'
@@ -78,13 +37,8 @@
 import { serialize } from 'next-mdx-remote/serialize'
 import styles from '../../components/Docs/Docs.module.scss'
 import { useMediaQuery } from '../../components/MediaQuery/MediaQuery'
-<<<<<<< HEAD
-import ChevronDown from '../../public/images/ChevronDownIcon'
-import Minus from '../../public/images/MinusIcon'
-=======
 import { useRouter } from 'next/router'
 import yaml from 'js-yaml'
->>>>>>> 4ed3ef80
 
 const DOCS_CONTENT_PATH = path.join(process.cwd(), '../docs-content')
 const DOCS_GITUB_LINK = `https://github.com/highlight/highlight/blob/main/docs-content`
