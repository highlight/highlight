--- conflicted
+++ resolved
@@ -85,13 +85,8 @@
 					</Link>
 
 					<Link
-<<<<<<< HEAD
-						href="https://news.ycombinator.com/item?id=34897645"
-						className="flex justify-between p-4 w-full bg-[#150831] border-[1px] border-divider-on-dark rounded-md flex-shrink-0 hover:border-[#9479D9] transition-all"
-=======
 						href="https://dub.sh/O3ayz3t"
 						className="flex justify-between p-4 w-full bg-[#150831] border-[1px] border-divider-on-dark rounded-md flex-shrink-0 hover:border-darker-copy-on-dark transition-all"
->>>>>>> 6b7bff08
 					>
 						<div className="flex gap-3 items-center">
 							<Image
