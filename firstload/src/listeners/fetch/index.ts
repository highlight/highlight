--- conflicted
+++ resolved
@@ -14,45 +14,6 @@
         window?.location.host === 'localhost:3000' ||
         window?.location.host === 'app.highlight.run'
     ) {
-<<<<<<< HEAD
-        return () => {};
-    }
-    const originalFetch = window?.fetch;
-
-    window.fetch = function (input, init) {
-        const { url } = getFetchRequestProperties(input, init);
-        const { options } = window?.H;
-
-        const sessionSecureId = window?.sessionStorage.getItem(
-            SESSION_STORAGE_KEYS.SESSION_SECURE_ID
-        );
-
-        // `sessionSecureId` will be defined after client has loaded and been initialized.
-        if (sessionSecureId && options) {
-            if (
-                !shouldNetworkRequestBeRecorded(
-                    url,
-                    options.backendUrl || '',
-                    options.tracingOrigins
-                )
-            ) {
-                return originalFetch.call(this, input, init);
-            }
-
-            if (
-                shouldNetworkRequestBeTraced(url, options.tracingOrigins)
-            ) {
-                init = init || {};
-                // Pre-existing headers could be one of three different formats; this reads all of them.
-                let headers = new Headers(init.headers);
-                const requestId = createNetworkRequestId();
-                headers.set(
-                    HIGHLIGHT_REQUEST_HEADER,
-                    getHighlightRequestHeader(sessionSecureId, requestId)
-                );
-                init.headers = Object.fromEntries(headers.entries());
-            }
-=======
         if (window) {
             window._originalFetch = window.fetch;
             window._fetchProxy = (input, init) => {
@@ -67,7 +28,6 @@
             };
 
             window.fetch = window._highlightFetchPatch;
->>>>>>> 3edde8d1
         }
     } else {
         if (window) {
