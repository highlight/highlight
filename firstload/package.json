--- conflicted
+++ resolved
@@ -1,10 +1,6 @@
 {
     "name": "highlight.run",
-<<<<<<< HEAD
-    "version": "2.7.9",
-=======
     "version": "2.7.11",
->>>>>>> 3edde8d1
     "scripts": {
         "build": "webpack --mode=production --config=./webpack.config.js",
         "dev": "doppler run -- webpack-dev-server --progress --colors --watch",
