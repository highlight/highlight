{
	"name": "highlight.run",
	"version": "4.5.2",
	"scripts": {
		"build": "tsc && rollup -c",
<<<<<<< HEAD
		"dev": "doppler run -- rollup -c -w",
		"test": "vitest"
=======
		"dev": "doppler run -- rollup -c -w"
>>>>>>> d41f83d3
	},
	"main": "dist/index.js",
	"module": "dist/indexESM.js",
	"types": "dist/src/index.d.ts",
	"license": "MIT",
	"devDependencies": {
		"@rollup/plugin-commonjs": "^22.0.1",
		"@rollup/plugin-json": "^4.1.0",
		"@rollup/plugin-node-resolve": "^13.3.0",
		"@rollup/plugin-replace": "^4.0.0",
		"@types/chrome": "^0.0.144",
		"esbuild": "^0.14.47",
		"rollup": "^2.75.7",
		"rollup-plugin-consts": "^1.1.0",
		"rollup-plugin-esbuild": "^4.9.1",
		"rollup-plugin-filesize": "^9.1.2",
		"rollup-plugin-terser": "^7.0.2",
		"rollup-plugin-web-worker-loader": "^1.6.1",
		"tslib": "^2.4.0",
<<<<<<< HEAD
		"typescript": "^4.0.3",
		"vitest": "^0.23.4"
=======
		"typescript": "^4.0.3"
>>>>>>> d41f83d3
	}
}<|MERGE_RESOLUTION|>--- conflicted
+++ resolved
@@ -3,12 +3,8 @@
 	"version": "4.5.2",
 	"scripts": {
 		"build": "tsc && rollup -c",
-<<<<<<< HEAD
 		"dev": "doppler run -- rollup -c -w",
 		"test": "vitest"
-=======
-		"dev": "doppler run -- rollup -c -w"
->>>>>>> d41f83d3
 	},
 	"main": "dist/index.js",
 	"module": "dist/indexESM.js",
@@ -28,11 +24,7 @@
 		"rollup-plugin-terser": "^7.0.2",
 		"rollup-plugin-web-worker-loader": "^1.6.1",
 		"tslib": "^2.4.0",
-<<<<<<< HEAD
 		"typescript": "^4.0.3",
 		"vitest": "^0.23.4"
-=======
-		"typescript": "^4.0.3"
->>>>>>> d41f83d3
 	}
 }