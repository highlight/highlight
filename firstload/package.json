{
	"name": "highlight.run",
	"version": "4.5.3",
	"scripts": {
		"build": "yarn typegen && rollup -c",
		"dev": "doppler run -- rollup -c -w",
<<<<<<< HEAD
		"test": "vitest"
=======
		"test": "vitest",
		"typegen": "tsc"
>>>>>>> dc5f1ed9
	},
	"main": "dist/index.js",
	"module": "dist/indexESM.js",
	"types": "dist/src/index.d.ts",
	"license": "MIT",
	"devDependencies": {
		"@rollup/plugin-commonjs": "^22.0.1",
		"@rollup/plugin-json": "^4.1.0",
		"@rollup/plugin-node-resolve": "^13.3.0",
		"@rollup/plugin-replace": "^4.0.0",
		"@types/chrome": "^0.0.144",
		"esbuild": "^0.14.47",
		"rollup": "^2.75.7",
		"rollup-plugin-consts": "^1.1.0",
		"rollup-plugin-esbuild": "^4.9.1",
		"rollup-plugin-filesize": "^9.1.2",
		"rollup-plugin-terser": "^7.0.2",
		"rollup-plugin-web-worker-loader": "^1.6.1",
		"tslib": "^2.4.0",
		"typescript": "^4.0.3",
		"vitest": "^0.23.4"
	}
}<|MERGE_RESOLUTION|>--- conflicted
+++ resolved
@@ -4,12 +4,8 @@
 	"scripts": {
 		"build": "yarn typegen && rollup -c",
 		"dev": "doppler run -- rollup -c -w",
-<<<<<<< HEAD
-		"test": "vitest"
-=======
 		"test": "vitest",
 		"typegen": "tsc"
->>>>>>> dc5f1ed9
 	},
 	"main": "dist/index.js",
 	"module": "dist/indexESM.js",
