--- conflicted
+++ resolved
@@ -1,13 +1,9 @@
 {
     "name": "highlight.run",
-<<<<<<< HEAD
     "version": "1.0.70",
-=======
-    "version": "1.0.69",
     "engines": {
         "node": "14.15.4"
     },
->>>>>>> 227c572d
     "scripts": {
         "build": "webpack --mode=production --config=./webpack.config.js",
         "dev": "doppler run -- webpack-dev-server --progress --colors --watch",
